lockfileVersion: 5.4

importers:

  .:
    specifiers: {}

  ../../packages/autorest.typescript:
    specifiers:
      '@autorest/codemodel': ~4.19.2
      '@autorest/extension-base': ^3.5.0
      '@autorest/testmodeler': ^2.6.1
      '@azure-rest/core-client': ^1.4.0
      '@azure-tools/codegen': ^2.9.1
      '@azure-tools/rlc-common': workspace:^0.36.0
      '@azure-tools/test-recorder': ^3.0.0
      '@azure/abort-controller': ^2.1.2
      '@azure/core-auth': ^1.6.0
      '@azure/core-client': ^1.6.1
      '@azure/core-http': ^3.0.0
      '@azure/core-http-compat': ^1.2.0
      '@azure/core-lro': ^2.5.4
      '@azure/core-paging': ^1.5.0
      '@azure/core-rest-pipeline': ^1.14.0
      '@azure/core-tracing': ^1.0.0
      '@azure/core-util': ^1.4.0
      '@azure/core-xml': ^1.0.0-beta.1
      '@azure/logger': ^1.0.0
      '@microsoft.azure/autorest.testserver': ^3.3.34
      '@types/chai': ^4.2.8
      '@types/chai-as-promised': ^7.1.4
      '@types/fs-extra': ^9.0.13
      '@types/js-yaml': 3.12.1
      '@types/lodash': ^4.14.149
      '@types/mocha': ^5.2.7
      '@types/node': ^18.0.0
      '@types/sinon': ^10.0.0
      '@types/xmlbuilder': 0.0.34
      '@types/yargs': ^17.0.10
      '@typescript-eslint/eslint-plugin': ^6.8.0
      '@typescript-eslint/parser': ^6.8.0
      autorest: ^3.4.2
      buffer: ^6.0.3
      chai: ^4.2.0
      chai-as-promised: ^7.1.1
      chalk: ^4.0.0
      directory-tree: ^2.2.7
      dotenv: ^16.0.0
      eslint: ^8.18.0
      fs-extra: ^11.1.0
      handlebars: ^4.7.7
      karma: ^6.3.18
      karma-chrome-launcher: ^3.1.0
      karma-mocha: ^2.0.1
      karma-source-map-support: ^1.4.0
      lodash: ^4.17.21
      mocha: ^9.2.2
      moment: ^2.29.4
      node-cmd: ^3.0.0
      npm-run-all: ^4.1.5
      openapi-types: ^7.0.0
      path-browserify: ^1.0.1
      prettier: ^3.1.0
      puppeteer: ^22.2.0
      rimraf: ^5.0.0
      sinon: ^10.0.0
      source-map-loader: ^1.0.0
      source-map-support: ^0.5.16
      ts-morph: ^23.0.0
      ts-node: ^8.5.2
      tslib: ^2.3.1
      typescript: ~5.6.2
      wait-port: ^0.2.6
      webpack: ^5.72.0
      webpack-cli: ^4.9.2
      yargs: ^17.4.1
    dependencies:
      '@autorest/codemodel': 4.19.3
      '@autorest/extension-base': 3.5.2
      '@autorest/testmodeler': 2.6.1
      '@azure-rest/core-client': 1.4.0
      '@azure-tools/codegen': 2.9.2
      '@azure-tools/rlc-common': link:../rlc-common
      '@azure/core-auth': 1.6.0
      '@azure/core-client': 1.7.3
      '@azure/core-http': 3.0.3
      '@azure/core-http-compat': 1.3.0
      '@azure/core-lro': 2.5.4
      '@azure/core-paging': 1.5.0
      '@azure/core-rest-pipeline': 1.14.0
      '@azure/core-tracing': 1.0.1
      '@azure/logger': 1.0.4
      '@types/lodash': 4.14.199
      dotenv: 16.3.1
      fs-extra: 11.1.1
      handlebars: 4.7.8
      lodash: 4.17.21
      prettier: 3.1.1
      source-map-support: 0.5.21
      ts-morph: 23.0.0
    devDependencies:
      '@azure-tools/test-recorder': 3.0.0
      '@azure/abort-controller': 2.1.2
      '@azure/core-util': 1.5.0
      '@azure/core-xml': 1.3.4
      '@microsoft.azure/autorest.testserver': 3.3.48
      '@types/chai': 4.3.6
      '@types/chai-as-promised': 7.1.6
      '@types/fs-extra': 9.0.13
      '@types/js-yaml': 3.12.1
      '@types/mocha': 5.2.7
      '@types/node': 18.18.0
      '@types/sinon': 10.0.17
      '@types/xmlbuilder': 0.0.34
      '@types/yargs': 17.0.25
      '@typescript-eslint/eslint-plugin': 6.8.0_wroavni7rd6ng5lxj6jm5p2pxq
      '@typescript-eslint/parser': 6.8.0_wgnkk2eh2432jxos7omdkkhhte
      autorest: 3.6.3
      buffer: 6.0.3
      chai: 4.3.8
      chai-as-promised: 7.1.1_chai@4.3.8
      chalk: 4.1.2
      directory-tree: 2.4.0
      eslint: 8.50.0
      karma: 6.4.2
      karma-chrome-launcher: 3.2.0
      karma-mocha: 2.0.1
      karma-source-map-support: 1.4.0
      mocha: 9.2.2
      moment: 2.29.4
      node-cmd: 3.0.0
      npm-run-all: 4.1.5
      openapi-types: 7.2.3
      path-browserify: 1.0.1
      puppeteer: 22.4.1_typescript@5.6.2
      rimraf: 5.0.4
      sinon: 10.0.1
      source-map-loader: 1.1.3_webpack@5.88.2
      ts-node: 8.10.2_typescript@5.6.2
      tslib: 2.6.2
      typescript: 5.6.2
      wait-port: 0.2.14
      webpack: 5.88.2_webpack-cli@4.10.0
      webpack-cli: 4.10.0_webpack@5.88.2
      yargs: 17.7.2

  ../../packages/rlc-common:
    specifiers:
      '@types/chai': ^4.3.4
      '@types/fs-extra': ^8.1.0
      '@types/lodash': ^4.14.182
      '@types/mocha': ^10.0.1
      '@types/node': ^18.0.0
      '@typescript-eslint/eslint-plugin': ^6.8.0
      '@typescript-eslint/parser': ^6.8.0
      chai: ^4.3.7
      cross-env: 7.0.3
      eslint: ^8.9.0
      eslint-plugin-require-extensions: 0.1.3
      fs-extra: ^10.0.0
      handlebars: ^4.7.7
      lodash: ^4.17.21
      mocha: ^10.2.0
      prettier: ^3.1.0
      rimraf: ^5.0.0
      ts-morph: ^23.0.0
      ts-node: ^10.7.0
      typescript: ~5.6.2
    dependencies:
      handlebars: 4.7.8
      lodash: 4.17.21
      ts-morph: 23.0.0
    devDependencies:
      '@types/chai': 4.3.6
      '@types/fs-extra': 8.1.3
      '@types/lodash': 4.14.199
      '@types/mocha': 10.0.1
      '@types/node': 18.18.0
      '@typescript-eslint/eslint-plugin': 6.8.0_wroavni7rd6ng5lxj6jm5p2pxq
      '@typescript-eslint/parser': 6.8.0_wgnkk2eh2432jxos7omdkkhhte
      chai: 4.3.8
      cross-env: 7.0.3
      eslint: 8.50.0
      eslint-plugin-require-extensions: 0.1.3_eslint@8.50.0
      fs-extra: 10.1.0
      mocha: 10.2.0
      prettier: 3.1.1
      rimraf: 5.0.4
      ts-node: 10.9.1_jaxbkr345bnladzl3q4nioo63e
      typescript: 5.6.2

  ../../packages/typespec-test:
    specifiers:
      '@azure-tools/typespec-autorest': '>=0.49.0 <1.0.0'
      '@azure-tools/typespec-azure-core': '>=0.49.0 <1.0.0'
      '@azure-tools/typespec-azure-resource-manager': '>=0.49.0 <1.0.0'
      '@azure-tools/typespec-azure-rulesets': '>=0.49.0 <1.0.0'
      '@azure-tools/typespec-client-generator-core': '>=0.49.0 <1.0.0'
      '@azure-tools/typespec-ts': workspace:^0.36.0
      '@types/mocha': ^5.2.7
      '@types/node': ^18.0.0
      '@typespec/compiler': '>=0.63.0 <1.0.0'
      '@typespec/http': '>=0.63.0 <1.0.0'
      '@typespec/json-schema': '>=0.63.0 <1.0.0'
      '@typespec/openapi': '>=0.63.0 <1.0.0'
      '@typespec/openapi3': '>=0.63.0 <1.0.0'
      '@typespec/rest': '>=0.63.0 <1.0.0'
      '@typespec/versioning': '>=0.63.0 <1.0.0'
      prettier: ^3.1.0
      ts-node: ^8.5.2
      typescript: ~5.6.2
    dependencies:
      '@azure-tools/typespec-autorest': 0.49.0_uqxpqfozgqwkdzs7u74gtza3vu
      '@azure-tools/typespec-azure-core': 0.49.0_kj4jfkbw33dcu4jtzp54cnb2fm
      '@azure-tools/typespec-azure-resource-manager': 0.49.0_3qeo4wm44dy4dvllcauv7rlpye
      '@azure-tools/typespec-azure-rulesets': 0.49.0_oxkf4c4gkopslysihdam4ympee
      '@azure-tools/typespec-client-generator-core': 0.49.0_3qeo4wm44dy4dvllcauv7rlpye
      '@azure-tools/typespec-ts': link:../typespec-ts
      '@typespec/compiler': 0.63.0
      '@typespec/http': 0.63.0_@typespec+compiler@0.63.0
      '@typespec/json-schema': 0.63.0_@typespec+compiler@0.63.0
      '@typespec/openapi': 0.63.0_qz2z3dajrrgsjonwob7haqlhte
      '@typespec/openapi3': 0.63.0_sqdvtoykz5tnrrjz5ge5rvjoie
      '@typespec/rest': 0.63.0_qz2z3dajrrgsjonwob7haqlhte
      '@typespec/versioning': 0.63.0_@typespec+compiler@0.63.0
      prettier: 3.1.1
    devDependencies:
      '@types/mocha': 5.2.7
      '@types/node': 18.18.0
      ts-node: 8.10.2_typescript@5.6.2
      typescript: 5.6.2

  ../../packages/typespec-ts:
    specifiers:
      '@azure-rest/core-client': ^2.3.1
      '@azure-tools/azure-http-specs': 0.1.0-alpha.4
      '@azure-tools/rlc-common': workspace:^0.36.0
      '@azure-tools/typespec-autorest': '>=0.49.0 <1.0.0'
      '@azure-tools/typespec-azure-core': '>=0.49.0 <1.0.0'
      '@azure-tools/typespec-azure-resource-manager': '>=0.49.0 <1.0.0'
      '@azure-tools/typespec-client-generator-core': '>=0.49.0 <1.0.0'
      '@azure/abort-controller': ^2.1.2
      '@azure/core-auth': ^1.6.0
      '@azure/core-lro': ^3.1.0
      '@azure/core-paging': ^1.5.0
      '@azure/core-rest-pipeline': ^1.14.0
      '@azure/core-util': ^1.4.0
      '@azure/logger': ^1.0.4
      '@microsoft/api-extractor': ^7.47.5
      '@types/chai': ^4.3.1
      '@types/fs-extra': ^9.0.13
      '@types/lodash': ^4.17.4
      '@types/mocha': ^10.0.6
      '@types/node': ^18.0.0
      '@typescript-eslint/eslint-plugin': ^6.8.0
      '@typescript-eslint/parser': ^6.8.0
      '@typespec/compiler': '>=0.63.0 <1.0.0'
      '@typespec/http': '>=0.63.0 <1.0.0'
      '@typespec/http-specs': 0.1.0-alpha.5
      '@typespec/openapi': '>=0.63.0, <1.0.0'
      '@typespec/rest': '>=0.63.0 <1.0.0'
<<<<<<< HEAD
      '@typespec/spec-api': 0.1.0-alpha.0
      '@typespec/spector': 0.1.0-alpha.5
      '@typespec/ts-http-runtime': 1.0.0-alpha.20240314.2
=======
      '@typespec/ts-http-runtime': 0.1.0
>>>>>>> 90519cf7
      '@typespec/versioning': '>=0.63.0 <1.0.0'
      '@vitest/coverage-istanbul': ~1.6.0
      '@vitest/coverage-v8': ~1.6.0
      chai: ^4.3.6
      chalk: ^4.0.0
      cross-env: ^7.0.3
      eslint: ^8.9.0
      eslint-plugin-require-extensions: 0.1.3
      fs-extra: ^11.1.0
      lodash: ^4.17.21
      mkdirp: ^3.0.1
      mocha: ^10.4.0
      npm-run-all: ~4.1.5
      prettier: ^3.3.3
      rimraf: ^5.0.0
      ts-morph: ^23.0.0
      ts-node: ~10.9.1
      tslib: ^2.3.1
      tsx: ^4.16.5
      typescript: ~5.6.2
      vitest: ~1.6.0
    dependencies:
      '@azure-tools/rlc-common': link:../rlc-common
      fs-extra: 11.1.1
      lodash: 4.17.21
      prettier: 3.3.3
      ts-morph: 23.0.0
      tslib: 2.6.2
    devDependencies:
      '@azure-rest/core-client': 2.3.1
      '@azure-tools/azure-http-specs': 0.1.0-alpha.4_ldprqbayjzr22uuwm2eyga4jyy
      '@azure-tools/typespec-autorest': 0.49.0_uqxpqfozgqwkdzs7u74gtza3vu
      '@azure-tools/typespec-azure-core': 0.49.0_kj4jfkbw33dcu4jtzp54cnb2fm
      '@azure-tools/typespec-azure-resource-manager': 0.49.0_3qeo4wm44dy4dvllcauv7rlpye
      '@azure-tools/typespec-client-generator-core': 0.49.0_3qeo4wm44dy4dvllcauv7rlpye
      '@azure/abort-controller': 2.1.2
      '@azure/core-auth': 1.6.0
      '@azure/core-lro': 3.1.0
      '@azure/core-paging': 1.5.0
      '@azure/core-rest-pipeline': 1.14.0
      '@azure/core-util': 1.5.0
      '@azure/logger': 1.0.4
      '@microsoft/api-extractor': 7.47.5_@types+node@18.18.0
      '@types/chai': 4.3.6
      '@types/fs-extra': 9.0.13
      '@types/lodash': 4.17.4
      '@types/mocha': 10.0.6
      '@types/node': 18.18.0
      '@typescript-eslint/eslint-plugin': 6.8.0_wroavni7rd6ng5lxj6jm5p2pxq
      '@typescript-eslint/parser': 6.8.0_wgnkk2eh2432jxos7omdkkhhte
      '@typespec/compiler': 0.63.0
      '@typespec/http': 0.63.0_@typespec+compiler@0.63.0
      '@typespec/http-specs': 0.1.0-alpha.5_yw7pnhxbudkc7q4tltxs2pwzqi
      '@typespec/openapi': 0.63.0_qz2z3dajrrgsjonwob7haqlhte
      '@typespec/rest': 0.63.0_qz2z3dajrrgsjonwob7haqlhte
<<<<<<< HEAD
      '@typespec/spec-api': 0.1.0-alpha.0
      '@typespec/spector': 0.1.0-alpha.5
      '@typespec/ts-http-runtime': 1.0.0-alpha.20240314.2
=======
      '@typespec/ts-http-runtime': 0.1.0
>>>>>>> 90519cf7
      '@typespec/versioning': 0.63.0_@typespec+compiler@0.63.0
      '@vitest/coverage-istanbul': 1.6.0_vitest@1.6.0
      '@vitest/coverage-v8': 1.6.0_vitest@1.6.0
      chai: 4.3.8
      chalk: 4.1.2
      cross-env: 7.0.3
      eslint: 8.50.0
      eslint-plugin-require-extensions: 0.1.3_eslint@8.50.0
      mkdirp: 3.0.1
      mocha: 10.4.0
      npm-run-all: 4.1.5
      rimraf: 5.0.4
      ts-node: 10.9.1_jaxbkr345bnladzl3q4nioo63e
      tsx: 4.17.0
      typescript: 5.6.2
      vitest: 1.6.0_@types+node@18.18.0

packages:

  /@aashutoshrathi/word-wrap/1.2.6:
    resolution: {integrity: sha512-1Yjs2SvM8TflER/OD3cOjhWWOZb58A2t7wpE2S9XfBYTiIl+XFhQG2bjy4Pu1I+EAlCNUzRDYDdFwFYUKvXcIA==}
    engines: {node: '>=0.10.0'}
    dev: true

  /@ampproject/remapping/2.3.0:
    resolution: {integrity: sha512-30iZtAPgz+LTIYoeivqYo853f02jBYSd5uGnGpkFV0M3xOt9aN73erkgYAmZU43x4VfqcnLxW9Kpg3R5LC4YYw==}
    engines: {node: '>=6.0.0'}
    dependencies:
      '@jridgewell/gen-mapping': 0.3.5
      '@jridgewell/trace-mapping': 0.3.25
    dev: true

  /@apidevtools/swagger-methods/3.0.2:
    resolution: {integrity: sha512-QAkD5kK2b1WfjDS/UQn/qQkbwF31uqRjPTrsCs5ZG9BQGAkjwvqGFjjPqAuzac/IYzpPtRzjCP1WrTuAIjMrXg==}
    dev: false

  /@autorest/codemodel/4.19.3:
    resolution: {integrity: sha512-8RMPjq2BmLNn080EHGbSc0E9pk7EO6i+vi3vGrz8xrfnTBydOZPJUZqmOpEmNnV6LRbr23cthXQo0JbA/bStWg==}
    engines: {node: '>=12.0.0'}
    dependencies:
      '@azure-tools/codegen': 2.9.2
      js-yaml: 4.0.0
    dev: false

  /@autorest/extension-base/3.5.2:
    resolution: {integrity: sha512-brpRtQ34mo/SZPTWrOUYvDHOKbvDa9eX5N15qd0OGLX8q3y29nXjhokMVoink4w1jW+8p2KXy2emMIZL14s+HQ==}
    engines: {node: '>=12.0.0'}
    dependencies:
      '@azure-tools/codegen': 2.9.2
      js-yaml: 4.0.0
      vscode-jsonrpc: 3.6.2
    dev: false

  /@autorest/testmodeler/2.6.1:
    resolution: {integrity: sha512-7OXzYet3S/Hiow9LzHUY5qdNRnceSQd41wKEGzfcGVleyWRobYJgYxGmUEyFZP4ZSerAb+QqygSvo9yWIC3nrQ==}
    dev: false

  /@azure-rest/core-client/1.4.0:
    resolution: {integrity: sha512-ozTDPBVUDR5eOnMIwhggbnVmOrka4fXCs8n8mvUo4WLLc38kki6bAOByDoVZZPz/pZy2jMt2kwfpvy/UjALj6w==}
    engines: {node: '>=18.0.0'}
    dependencies:
      '@azure/abort-controller': 2.1.2
      '@azure/core-auth': 1.6.0
      '@azure/core-rest-pipeline': 1.14.0
      '@azure/core-tracing': 1.0.1
      '@azure/core-util': 1.5.0
      tslib: 2.6.2
    transitivePeerDependencies:
      - supports-color
    dev: false

  /@azure-rest/core-client/2.3.1:
    resolution: {integrity: sha512-sGTdh2Ln95F/Jqikr9OybQvx00EVvljwgxjfcxTqjID0PBVGDuNR0ie9e9HsTA1vJT23BlVRd/dCIGzJriYw9g==}
    engines: {node: '>=18.0.0'}
    dependencies:
      '@azure/abort-controller': 2.1.2
      '@azure/core-auth': 1.6.0
      '@azure/core-rest-pipeline': 1.14.0
      '@azure/core-tracing': 1.1.2
      '@azure/core-util': 1.9.0
      tslib: 2.6.2
    transitivePeerDependencies:
      - supports-color
    dev: true

  /@azure-tools/async-io/3.0.254:
    resolution: {integrity: sha512-X1C7XdyCuo50ch9FzKtTvmK18FgDxxf1Bbt3cSoknQqeDaRegHSSCO+zByq2YA4NvUzKXeZ1engh29IDxZXgpQ==}
    engines: {node: '>=10.12.0'}
    dependencies:
      '@azure-tools/tasks': 3.0.255
      proper-lockfile: 2.0.1
    dev: false

  /@azure-tools/azure-http-specs/0.1.0-alpha.4_ldprqbayjzr22uuwm2eyga4jyy:
    resolution: {integrity: sha512-kXjUnGU0yW3RYU22D+KCliDcnUjhkfX0MSZT0Xi7OBfJqEtD1ONyfUVVtUt5QYpRQH/8oazL96SRZ0XAz6Zaew==}
    engines: {node: '>=18.0.0'}
    peerDependencies:
      '@azure-tools/typespec-azure-core': ~0.49.0
      '@typespec/compiler': ~0.63.0
      '@typespec/http': ~0.63.0
      '@typespec/rest': ~0.63.0
      '@typespec/versioning': ~0.63.0
      '@typespec/xml': ~0.63.0
    dependencies:
      '@azure-tools/typespec-azure-core': 0.49.0_kj4jfkbw33dcu4jtzp54cnb2fm
      '@typespec/compiler': 0.63.0
      '@typespec/http': 0.63.0_@typespec+compiler@0.63.0
      '@typespec/rest': 0.63.0_qz2z3dajrrgsjonwob7haqlhte
      '@typespec/spec-api': 0.1.0-alpha.0
      '@typespec/spector': 0.1.0-alpha.5
      '@typespec/versioning': 0.63.0_@typespec+compiler@0.63.0
      '@typespec/xml': 0.63.0_@typespec+compiler@0.63.0
    transitivePeerDependencies:
      - '@types/express'
      - '@typespec/streams'
      - debug
      - supports-color
    dev: true

  /@azure-tools/codegen/2.9.2:
    resolution: {integrity: sha512-brVLyffOtPiEijYYBYgV+4q7IyAfqXIec7XbdEqvv7As6SeEdq5WtbtN9N0LdGVHDWtEfc+JArwIx9aYGFdMUg==}
    engines: {node: '>=12.0.0'}
    dependencies:
      '@azure-tools/async-io': 3.0.254
      js-yaml: 4.0.0
      semver: 7.5.4
    dev: false

  /@azure-tools/tasks/3.0.255:
    resolution: {integrity: sha512-GjALNLz7kWMEdRVbaN5g0cJHNAr3XVTbP0611Mv2UzMgGL6FOhNZJK+oPHJKLDR8EEDZNnkwPlyi7B+INXUSQA==}
    engines: {node: '>=10.12.0'}
    dev: false

  /@azure-tools/test-recorder/3.0.0:
    resolution: {integrity: sha512-1M1cjyqZa0TwKpaeaRaNON/c5yLWMEnMijc0V0Vu67pWrLkqoZE+6rmzrGLXapWUB1YmflvVaXQEWbbulGK3Ew==}
    engines: {node: '>=14.0.0'}
    dependencies:
      '@azure/core-auth': 1.6.0
      '@azure/core-rest-pipeline': 1.14.0
      '@azure/core-util': 1.5.0
      '@azure/logger': 1.0.4
    transitivePeerDependencies:
      - supports-color
    dev: true

  /@azure-tools/typespec-autorest/0.49.0_uqxpqfozgqwkdzs7u74gtza3vu:
    resolution: {integrity: sha512-stwfhmEc3yPeXbM8yfLKVCtaX5mR0H+sL74Xy/eMdEWoJgiE3aJxkgRWESu/7/vo99vugzo/HRwIEO5ELnyfRg==}
    engines: {node: '>=18.0.0'}
    peerDependencies:
      '@azure-tools/typespec-azure-core': ~0.49.0
      '@azure-tools/typespec-azure-resource-manager': ~0.49.0
      '@azure-tools/typespec-client-generator-core': ~0.49.0
      '@typespec/compiler': ~0.63.0
      '@typespec/http': ~0.63.0
      '@typespec/openapi': ~0.63.0
      '@typespec/rest': ~0.63.0
      '@typespec/versioning': ~0.63.0
    dependencies:
      '@azure-tools/typespec-azure-core': 0.49.0_kj4jfkbw33dcu4jtzp54cnb2fm
      '@azure-tools/typespec-azure-resource-manager': 0.49.0_3qeo4wm44dy4dvllcauv7rlpye
      '@azure-tools/typespec-client-generator-core': 0.49.0_3qeo4wm44dy4dvllcauv7rlpye
      '@typespec/compiler': 0.63.0
      '@typespec/http': 0.63.0_@typespec+compiler@0.63.0
      '@typespec/openapi': 0.63.0_qz2z3dajrrgsjonwob7haqlhte
      '@typespec/rest': 0.63.0_qz2z3dajrrgsjonwob7haqlhte
      '@typespec/versioning': 0.63.0_@typespec+compiler@0.63.0

  /@azure-tools/typespec-azure-core/0.49.0_kj4jfkbw33dcu4jtzp54cnb2fm:
    resolution: {integrity: sha512-hNKy+aePmPkB1brHQkO1tsJXqXPzt/9ehy10dv0rKdp9xq5dE3yBctHF5Aj3Nr8kr8GRG5z4KYpYPbV5guoT5w==}
    engines: {node: '>=18.0.0'}
    peerDependencies:
      '@typespec/compiler': ~0.63.0
      '@typespec/http': ~0.63.0
      '@typespec/rest': ~0.63.0
    dependencies:
      '@typespec/compiler': 0.63.0
      '@typespec/http': 0.63.0_@typespec+compiler@0.63.0
      '@typespec/rest': 0.63.0_qz2z3dajrrgsjonwob7haqlhte

  /@azure-tools/typespec-azure-resource-manager/0.49.0_3qeo4wm44dy4dvllcauv7rlpye:
    resolution: {integrity: sha512-1xWuG8OBJDykYM6BFD2owV9WH+oC32zt7XteXA0T4nH2T+D+sEFKppkCOMtIjX7ENBAlecmbdwgSNTZYQf4vaw==}
    engines: {node: '>=18.0.0'}
    peerDependencies:
      '@azure-tools/typespec-azure-core': ~0.49.0
      '@typespec/compiler': ~0.63.0
      '@typespec/http': ~0.63.0
      '@typespec/openapi': ~0.63.0
      '@typespec/rest': ~0.63.0
      '@typespec/versioning': ~0.63.0
    dependencies:
      '@azure-tools/typespec-azure-core': 0.49.0_kj4jfkbw33dcu4jtzp54cnb2fm
      '@typespec/compiler': 0.63.0
      '@typespec/http': 0.63.0_@typespec+compiler@0.63.0
      '@typespec/openapi': 0.63.0_qz2z3dajrrgsjonwob7haqlhte
      '@typespec/rest': 0.63.0_qz2z3dajrrgsjonwob7haqlhte
      '@typespec/versioning': 0.63.0_@typespec+compiler@0.63.0
      change-case: 5.4.4
      pluralize: 8.0.0

  /@azure-tools/typespec-azure-rulesets/0.49.0_oxkf4c4gkopslysihdam4ympee:
    resolution: {integrity: sha512-qKynK3lp+eqlt6QPGFSptrt9uqJUfeuv6yVXYDuaX1Jqu7tbTAgGf0HtN8mqPzfu3eAb84bdq6VgNspxyXLDOg==}
    engines: {node: '>=18.0.0'}
    peerDependencies:
      '@azure-tools/typespec-azure-core': ~0.49.0
      '@azure-tools/typespec-azure-resource-manager': ~0.49.0
      '@azure-tools/typespec-client-generator-core': ~0.49.0
      '@typespec/compiler': ~0.63.0
    dependencies:
      '@azure-tools/typespec-azure-core': 0.49.0_kj4jfkbw33dcu4jtzp54cnb2fm
      '@azure-tools/typespec-azure-resource-manager': 0.49.0_3qeo4wm44dy4dvllcauv7rlpye
      '@azure-tools/typespec-client-generator-core': 0.49.0_3qeo4wm44dy4dvllcauv7rlpye
      '@typespec/compiler': 0.63.0
    dev: false

  /@azure-tools/typespec-client-generator-core/0.49.0_3qeo4wm44dy4dvllcauv7rlpye:
    resolution: {integrity: sha512-inFLRIeTU0mQg4PT19O3YwT/4YODLuTgIsXuhKDdG/sEsx8PG8AEFTabtnZJ0w3Lc4xuxKFJrzZ2ZH2iiAAbig==}
    engines: {node: '>=18.0.0'}
    peerDependencies:
      '@azure-tools/typespec-azure-core': ~0.49.0
      '@typespec/compiler': ~0.63.0
      '@typespec/http': ~0.63.0
      '@typespec/openapi': ~0.63.0
      '@typespec/rest': ~0.63.0
      '@typespec/versioning': ~0.63.0
    dependencies:
      '@azure-tools/typespec-azure-core': 0.49.0_kj4jfkbw33dcu4jtzp54cnb2fm
      '@typespec/compiler': 0.63.0
      '@typespec/http': 0.63.0_@typespec+compiler@0.63.0
      '@typespec/openapi': 0.63.0_qz2z3dajrrgsjonwob7haqlhte
      '@typespec/rest': 0.63.0_qz2z3dajrrgsjonwob7haqlhte
      '@typespec/versioning': 0.63.0_@typespec+compiler@0.63.0
      change-case: 5.4.4
      pluralize: 8.0.0
      yaml: 2.5.1

  /@azure/abort-controller/1.1.0:
    resolution: {integrity: sha512-TrRLIoSQVzfAJX9H1JeFjzAoDGcoK1IYX1UImfceTZpsyYfWr09Ss1aHW1y5TrrR3iq6RZLBwJ3E24uwPhwahw==}
    engines: {node: '>=12.0.0'}
    dependencies:
      tslib: 2.6.2

  /@azure/abort-controller/2.1.2:
    resolution: {integrity: sha512-nBrLsEWm4J2u5LpAPjxADTlq3trDgVZZXHNKabeXZtpq3d3AbN/KGO82R87rdDz5/lYB024rtEf10/q0urNgsA==}
    engines: {node: '>=18.0.0'}
    dependencies:
      tslib: 2.6.2

  /@azure/core-auth/1.6.0:
    resolution: {integrity: sha512-3X9wzaaGgRaBCwhLQZDtFp5uLIXCPrGbwJNWPPugvL4xbIGgScv77YzzxToKGLAKvG9amDoofMoP+9hsH1vs1w==}
    engines: {node: '>=18.0.0'}
    dependencies:
      '@azure/abort-controller': 2.1.2
      '@azure/core-util': 1.5.0
      tslib: 2.6.2

  /@azure/core-client/1.7.3:
    resolution: {integrity: sha512-kleJ1iUTxcO32Y06dH9Pfi9K4U+Tlb111WXEnbt7R/ne+NLRwppZiTGJuTD5VVoxTMK5NTbEtm5t2vcdNCFe2g==}
    engines: {node: '>=14.0.0'}
    dependencies:
      '@azure/abort-controller': 1.1.0
      '@azure/core-auth': 1.6.0
      '@azure/core-rest-pipeline': 1.14.0
      '@azure/core-tracing': 1.0.1
      '@azure/core-util': 1.5.0
      '@azure/logger': 1.0.4
      tslib: 2.6.2
    transitivePeerDependencies:
      - supports-color
    dev: false

  /@azure/core-client/1.9.2:
    resolution: {integrity: sha512-kRdry/rav3fUKHl/aDLd/pDLcB+4pOFwPPTVEExuMyaI5r+JBbMWqRbCY1pn5BniDaU3lRxO9eaQ1AmSMehl/w==}
    engines: {node: '>=18.0.0'}
    dependencies:
      '@azure/abort-controller': 2.1.2
      '@azure/core-auth': 1.6.0
      '@azure/core-rest-pipeline': 1.14.0
      '@azure/core-tracing': 1.1.2
      '@azure/core-util': 1.9.0
      '@azure/logger': 1.0.4
      tslib: 2.6.2
    transitivePeerDependencies:
      - supports-color

  /@azure/core-http-compat/1.3.0:
    resolution: {integrity: sha512-ZN9avruqbQ5TxopzG3ih3KRy52n8OAbitX3fnZT5go4hzu0J+KVPSzkL+Wt3hpJpdG8WIfg1sBD1tWkgUdEpBA==}
    engines: {node: '>=12.0.0'}
    dependencies:
      '@azure/abort-controller': 1.1.0
      '@azure/core-client': 1.9.2
      '@azure/core-rest-pipeline': 1.14.0
    transitivePeerDependencies:
      - supports-color
    dev: false

  /@azure/core-http-compat/2.1.2:
    resolution: {integrity: sha512-5MnV1yqzZwgNLLjlizsU3QqOeQChkIXw781Fwh1xdAqJR5AA32IUaq6xv1BICJvfbHoa+JYcaij2HFkhLbNTJQ==}
    engines: {node: '>=18.0.0'}
    dependencies:
      '@azure/abort-controller': 2.1.2
      '@azure/core-client': 1.9.2
      '@azure/core-rest-pipeline': 1.14.0
    transitivePeerDependencies:
      - supports-color
    dev: true

  /@azure/core-http/3.0.3:
    resolution: {integrity: sha512-QMib3wXotJMFhHgmJBPUF9YsyErw34H0XDFQd9CauH7TPB+RGcyl9Ayy7iURtJB04ngXhE6YwrQsWDXlSLrilg==}
    engines: {node: '>=14.0.0'}
    deprecated: This package is no longer supported. Please migrate to use @azure/core-rest-pipeline
    dependencies:
      '@azure/abort-controller': 1.1.0
      '@azure/core-auth': 1.6.0
      '@azure/core-tracing': 1.0.0-preview.13
      '@azure/core-util': 1.9.0
      '@azure/logger': 1.0.4
      '@types/node-fetch': 2.6.6
      '@types/tunnel': 0.0.3
      form-data: 4.0.0
      node-fetch: 2.7.0
      process: 0.11.10
      tslib: 2.6.2
      tunnel: 0.0.6
      uuid: 8.3.2
      xml2js: 0.5.0
    transitivePeerDependencies:
      - encoding

  /@azure/core-lro/2.5.4:
    resolution: {integrity: sha512-3GJiMVH7/10bulzOKGrrLeG/uCBH/9VtxqaMcB9lIqAeamI/xYQSHJL/KcsLDuH+yTjYpro/u6D/MuRe4dN70Q==}
    engines: {node: '>=14.0.0'}
    dependencies:
      '@azure/abort-controller': 1.1.0
      '@azure/core-util': 1.5.0
      '@azure/logger': 1.0.4
      tslib: 2.6.2

  /@azure/core-lro/3.1.0:
    resolution: {integrity: sha512-W/vVbZumJLFMvmiUspyBzKai0O3HiD6KmsWnpCLasFr92qmafwgz+tThmnpMFH7vCS4MUl4ehFd0Z6OWb8BPog==}
    engines: {node: '>=18.0.0'}
    dependencies:
      '@azure/abort-controller': 2.1.2
      '@azure/core-util': 1.9.0
      '@azure/logger': 1.0.4
      tslib: 2.6.2
    dev: true

  /@azure/core-paging/1.5.0:
    resolution: {integrity: sha512-zqWdVIt+2Z+3wqxEOGzR5hXFZ8MGKK52x4vFLw8n58pR6ZfKRx3EXYTxTaYxYHc/PexPUTyimcTWFJbji9Z6Iw==}
    engines: {node: '>=14.0.0'}
    dependencies:
      tslib: 2.6.2

  /@azure/core-rest-pipeline/1.14.0:
    resolution: {integrity: sha512-Tp4M6NsjCmn9L5p7HsW98eSOS7A0ibl3e5ntZglozT0XuD/0y6i36iW829ZbBq0qihlGgfaeFpkLjZ418KDm1Q==}
    engines: {node: '>=18.0.0'}
    dependencies:
      '@azure/abort-controller': 2.1.2
      '@azure/core-auth': 1.6.0
      '@azure/core-tracing': 1.0.1
      '@azure/core-util': 1.5.0
      '@azure/logger': 1.0.4
      http-proxy-agent: 5.0.0
      https-proxy-agent: 5.0.1
      tslib: 2.6.2
    transitivePeerDependencies:
      - supports-color

  /@azure/core-tracing/1.0.0-preview.13:
    resolution: {integrity: sha512-KxDlhXyMlh2Jhj2ykX6vNEU0Vou4nHr025KoSEiz7cS3BNiHNaZcdECk/DmLkEB0as5T7b/TpRcehJ5yV6NeXQ==}
    engines: {node: '>=12.0.0'}
    dependencies:
      '@opentelemetry/api': 1.6.0
      tslib: 2.6.2

  /@azure/core-tracing/1.0.1:
    resolution: {integrity: sha512-I5CGMoLtX+pI17ZdiFJZgxMJApsK6jjfm85hpgp3oazCdq5Wxgh4wMr7ge/TTWW1B5WBuvIOI1fMU/FrOAMKrw==}
    engines: {node: '>=12.0.0'}
    dependencies:
      tslib: 2.6.2

  /@azure/core-tracing/1.1.2:
    resolution: {integrity: sha512-dawW9ifvWAWmUm9/h+/UQ2jrdvjCJ7VJEuCJ6XVNudzcOwm53BFZH4Q845vjfgoUAM8ZxokvVNxNxAITc502YA==}
    engines: {node: '>=18.0.0'}
    dependencies:
      tslib: 2.6.2

  /@azure/core-util/1.5.0:
    resolution: {integrity: sha512-GZBpVFDtQ/15hW1OgBcRdT4Bl7AEpcEZqLfbAvOtm1CQUncKWiYapFHVD588hmlV27NbOOtSm3cnLF3lvoHi4g==}
    engines: {node: '>=14.0.0'}
    dependencies:
      '@azure/abort-controller': 1.1.0
      tslib: 2.6.2

  /@azure/core-util/1.9.0:
    resolution: {integrity: sha512-AfalUQ1ZppaKuxPPMsFEUdX6GZPB3d9paR9d/TTL7Ow2De8cJaC7ibi7kWVlFAVPCYo31OcnGymc0R89DX8Oaw==}
    engines: {node: '>=18.0.0'}
    dependencies:
      '@azure/abort-controller': 2.1.2
      tslib: 2.6.2

  /@azure/core-xml/1.3.4:
    resolution: {integrity: sha512-B1xI79Ur/u+KR69fGTcsMNj8KDjBSqAy0Ys6Byy4Qm1CqoUy7gCT5A7Pej0EBWRskuH6bpCwrAnosfmQEalkcg==}
    engines: {node: '>=14.0.0'}
    dependencies:
      fast-xml-parser: 4.3.1
      tslib: 2.6.2
    dev: true

  /@azure/core-xml/1.4.4:
    resolution: {integrity: sha512-J4FYAqakGXcbfeZjwjMzjNcpcH4E+JtEBv+xcV1yL0Ydn/6wbQfeFKTCHh9wttAi0lmajHw7yBbHPRG+YHckZQ==}
    engines: {node: '>=18.0.0'}
    dependencies:
      fast-xml-parser: 4.5.0
      tslib: 2.6.2
    dev: true

  /@azure/identity/4.4.1:
    resolution: {integrity: sha512-DwnG4cKFEM7S3T+9u05NstXU/HN0dk45kPOinUyNKsn5VWwpXd9sbPKEg6kgJzGbm1lMuhx9o31PVbCtM5sfBA==}
    engines: {node: '>=18.0.0'}
    dependencies:
      '@azure/abort-controller': 1.1.0
      '@azure/core-auth': 1.6.0
      '@azure/core-client': 1.9.2
      '@azure/core-rest-pipeline': 1.14.0
      '@azure/core-tracing': 1.1.2
      '@azure/core-util': 1.9.0
      '@azure/logger': 1.0.4
      '@azure/msal-browser': 3.18.0
      '@azure/msal-node': 2.10.0
      events: 3.3.0
      jws: 4.0.0
      open: 8.4.2
      stoppable: 1.1.0
      tslib: 2.6.2
    transitivePeerDependencies:
      - supports-color
    dev: true

  /@azure/logger/1.0.4:
    resolution: {integrity: sha512-ustrPY8MryhloQj7OWGe+HrYx+aoiOxzbXTtgblbV3xwCqpzUK36phH3XNHQKj3EPonyFUuDTfR3qFhTEAuZEg==}
    engines: {node: '>=14.0.0'}
    dependencies:
      tslib: 2.6.2

  /@azure/msal-browser/3.18.0:
    resolution: {integrity: sha512-jvK5bDUWbpOaJt2Io/rjcaOVcUzkqkrCme/WntdV1SMUc67AiTcEdKuY6G/nMQ7N5Cfsk9SfpugflQwDku53yg==}
    engines: {node: '>=0.8.0'}
    dependencies:
      '@azure/msal-common': 14.13.0
    dev: true

  /@azure/msal-common/14.13.0:
    resolution: {integrity: sha512-b4M/tqRzJ4jGU91BiwCsLTqChveUEyFK3qY2wGfZ0zBswIBZjAxopx5CYt5wzZFKuN15HqRDYXQbztttuIC3nA==}
    engines: {node: '>=0.8.0'}
    dev: true

  /@azure/msal-node/2.10.0:
    resolution: {integrity: sha512-JxsSE0464a8IA/+q5EHKmchwNyUFJHtCH00tSXsLaOddwLjG6yVvTH6lGgPcWMhO7YWUXj/XVgVgeE9kZtsPUQ==}
    engines: {node: '>=16'}
    dependencies:
      '@azure/msal-common': 14.13.0
      jsonwebtoken: 9.0.2
      uuid: 8.3.2
    dev: true

  /@azure/storage-blob/12.16.0:
    resolution: {integrity: sha512-jz33rUSUGUB65FgYrTRgRDjG6hdPHwfvHe+g/UrwVG8MsyLqSxg9TaW7Yuhjxu1v1OZ5xam2NU6+IpCN0xJO8Q==}
    engines: {node: '>=14.0.0'}
    dependencies:
      '@azure/abort-controller': 1.1.0
      '@azure/core-http': 3.0.3
      '@azure/core-lro': 2.5.4
      '@azure/core-paging': 1.5.0
      '@azure/core-tracing': 1.0.0-preview.13
      '@azure/logger': 1.0.4
      events: 3.3.0
      tslib: 2.6.2
    transitivePeerDependencies:
      - encoding
    dev: true

  /@azure/storage-blob/12.25.0:
    resolution: {integrity: sha512-oodouhA3nCCIh843tMMbxty3WqfNT+Vgzj3Xo5jqR9UPnzq3d7mzLjlHAYz7lW+b4km3SIgz+NAgztvhm7Z6kQ==}
    engines: {node: '>=18.0.0'}
    dependencies:
      '@azure/abort-controller': 2.1.2
      '@azure/core-auth': 1.6.0
      '@azure/core-client': 1.9.2
      '@azure/core-http-compat': 2.1.2
      '@azure/core-lro': 2.5.4
      '@azure/core-paging': 1.5.0
      '@azure/core-rest-pipeline': 1.14.0
      '@azure/core-tracing': 1.1.2
      '@azure/core-util': 1.9.0
      '@azure/core-xml': 1.4.4
      '@azure/logger': 1.0.4
      events: 3.3.0
      tslib: 2.6.2
    transitivePeerDependencies:
      - supports-color
    dev: true

  /@babel/code-frame/7.25.9:
    resolution: {integrity: sha512-z88xeGxnzehn2sqZ8UdGQEvYErF1odv2CftxInpSYJt6uHuPe9YjahKZITGs3l5LeI9d2ROG+obuDAoSlqbNfQ==}
    engines: {node: '>=6.9.0'}
    dependencies:
      '@babel/highlight': 7.25.9
      picocolors: 1.1.1

  /@babel/compat-data/7.24.7:
    resolution: {integrity: sha512-qJzAIcv03PyaWqxRgO4mSU3lihncDT296vnyuE2O8uA4w3UHWI4S3hgeZd1L8W1Bft40w9JxJ2b412iDUFFRhw==}
    engines: {node: '>=6.9.0'}
    dev: true

  /@babel/core/7.24.7:
    resolution: {integrity: sha512-nykK+LEK86ahTkX/3TgauT0ikKoNCfKHEaZYTUVupJdTLzGNvrblu4u6fa7DhZONAltdf8e662t/abY8idrd/g==}
    engines: {node: '>=6.9.0'}
    dependencies:
      '@ampproject/remapping': 2.3.0
      '@babel/code-frame': 7.25.9
      '@babel/generator': 7.24.7
      '@babel/helper-compilation-targets': 7.24.7
      '@babel/helper-module-transforms': 7.24.7_@babel+core@7.24.7
      '@babel/helpers': 7.24.7
      '@babel/parser': 7.24.7
      '@babel/template': 7.24.7
      '@babel/traverse': 7.24.7
      '@babel/types': 7.24.7
      convert-source-map: 2.0.0
      debug: 4.3.4
      gensync: 1.0.0-beta.2
      json5: 2.2.3
      semver: 6.3.1
    transitivePeerDependencies:
      - supports-color
    dev: true

  /@babel/generator/7.24.7:
    resolution: {integrity: sha512-oipXieGC3i45Y1A41t4tAqpnEZWgB/lC6Ehh6+rOviR5XWpTtMmLN+fGjz9vOiNRt0p6RtO6DtD0pdU3vpqdSA==}
    engines: {node: '>=6.9.0'}
    dependencies:
      '@babel/types': 7.24.7
      '@jridgewell/gen-mapping': 0.3.5
      '@jridgewell/trace-mapping': 0.3.25
      jsesc: 2.5.2
    dev: true

  /@babel/helper-compilation-targets/7.24.7:
    resolution: {integrity: sha512-ctSdRHBi20qWOfy27RUb4Fhp07KSJ3sXcuSvTrXrc4aG8NSYDo1ici3Vhg9bg69y5bj0Mr1lh0aeEgTvc12rMg==}
    engines: {node: '>=6.9.0'}
    dependencies:
      '@babel/compat-data': 7.24.7
      '@babel/helper-validator-option': 7.24.7
      browserslist: 4.23.1
      lru-cache: 5.1.1
      semver: 6.3.1
    dev: true

  /@babel/helper-environment-visitor/7.24.7:
    resolution: {integrity: sha512-DoiN84+4Gnd0ncbBOM9AZENV4a5ZiL39HYMyZJGZ/AZEykHYdJw0wW3kdcsh9/Kn+BRXHLkkklZ51ecPKmI1CQ==}
    engines: {node: '>=6.9.0'}
    dependencies:
      '@babel/types': 7.24.7
    dev: true

  /@babel/helper-function-name/7.24.7:
    resolution: {integrity: sha512-FyoJTsj/PEUWu1/TYRiXTIHc8lbw+TDYkZuoE43opPS5TrI7MyONBE1oNvfguEXAD9yhQRrVBnXdXzSLQl9XnA==}
    engines: {node: '>=6.9.0'}
    dependencies:
      '@babel/template': 7.24.7
      '@babel/types': 7.24.7
    dev: true

  /@babel/helper-hoist-variables/7.24.7:
    resolution: {integrity: sha512-MJJwhkoGy5c4ehfoRyrJ/owKeMl19U54h27YYftT0o2teQ3FJ3nQUf/I3LlJsX4l3qlw7WRXUmiyajvHXoTubQ==}
    engines: {node: '>=6.9.0'}
    dependencies:
      '@babel/types': 7.24.7
    dev: true

  /@babel/helper-module-imports/7.24.7:
    resolution: {integrity: sha512-8AyH3C+74cgCVVXow/myrynrAGv+nTVg5vKu2nZph9x7RcRwzmh0VFallJuFTZ9mx6u4eSdXZfcOzSqTUm0HCA==}
    engines: {node: '>=6.9.0'}
    dependencies:
      '@babel/traverse': 7.24.7
      '@babel/types': 7.24.7
    transitivePeerDependencies:
      - supports-color
    dev: true

  /@babel/helper-module-transforms/7.24.7_@babel+core@7.24.7:
    resolution: {integrity: sha512-1fuJEwIrp+97rM4RWdO+qrRsZlAeL1lQJoPqtCYWv0NL115XM93hIH4CSRln2w52SqvmY5hqdtauB6QFCDiZNQ==}
    engines: {node: '>=6.9.0'}
    peerDependencies:
      '@babel/core': ^7.0.0
    dependencies:
      '@babel/core': 7.24.7
      '@babel/helper-environment-visitor': 7.24.7
      '@babel/helper-module-imports': 7.24.7
      '@babel/helper-simple-access': 7.24.7
      '@babel/helper-split-export-declaration': 7.24.7
      '@babel/helper-validator-identifier': 7.25.9
    transitivePeerDependencies:
      - supports-color
    dev: true

  /@babel/helper-simple-access/7.24.7:
    resolution: {integrity: sha512-zBAIvbCMh5Ts+b86r/CjU+4XGYIs+R1j951gxI3KmmxBMhCg4oQMsv6ZXQ64XOm/cvzfU1FmoCyt6+owc5QMYg==}
    engines: {node: '>=6.9.0'}
    dependencies:
      '@babel/traverse': 7.24.7
      '@babel/types': 7.24.7
    transitivePeerDependencies:
      - supports-color
    dev: true

  /@babel/helper-split-export-declaration/7.24.7:
    resolution: {integrity: sha512-oy5V7pD+UvfkEATUKvIjvIAH/xCzfsFVw7ygW2SI6NClZzquT+mwdTfgfdbUiceh6iQO0CHtCPsyze/MZ2YbAA==}
    engines: {node: '>=6.9.0'}
    dependencies:
      '@babel/types': 7.24.7
    dev: true

  /@babel/helper-string-parser/7.24.7:
    resolution: {integrity: sha512-7MbVt6xrwFQbunH2DNQsAP5sTGxfqQtErvBIvIMi6EQnbgUOuVYanvREcmFrOPhoXBrTtjhhP+lW+o5UfK+tDg==}
    engines: {node: '>=6.9.0'}
    dev: true

  /@babel/helper-validator-identifier/7.25.9:
    resolution: {integrity: sha512-Ed61U6XJc3CVRfkERJWDz4dJwKe7iLmmJsbOGu9wSloNSFttHV0I8g6UAgb7qnK5ly5bGLPd4oXZlxCdANBOWQ==}
    engines: {node: '>=6.9.0'}

  /@babel/helper-validator-option/7.24.7:
    resolution: {integrity: sha512-yy1/KvjhV/ZCL+SM7hBrvnZJ3ZuT9OuZgIJAGpPEToANvc3iM6iDvBnRjtElWibHU6n8/LPR/EjX9EtIEYO3pw==}
    engines: {node: '>=6.9.0'}
    dev: true

  /@babel/helpers/7.24.7:
    resolution: {integrity: sha512-NlmJJtvcw72yRJRcnCmGvSi+3jDEg8qFu3z0AFoymmzLx5ERVWyzd9kVXr7Th9/8yIJi2Zc6av4Tqz3wFs8QWg==}
    engines: {node: '>=6.9.0'}
    dependencies:
      '@babel/template': 7.24.7
      '@babel/types': 7.24.7
    dev: true

  /@babel/highlight/7.25.9:
    resolution: {integrity: sha512-llL88JShoCsth8fF8R4SJnIn+WLvR6ccFxu1H3FlMhDontdcmZWf2HgIZ7AIqV3Xcck1idlohrN4EUBQz6klbw==}
    engines: {node: '>=6.9.0'}
    dependencies:
      '@babel/helper-validator-identifier': 7.25.9
      chalk: 2.4.2
      js-tokens: 4.0.0
      picocolors: 1.1.1

  /@babel/parser/7.24.7:
    resolution: {integrity: sha512-9uUYRm6OqQrCqQdG1iCBwBPZgN8ciDBro2nIOFaiRz1/BCxaI7CNvQbDHvsArAC7Tw9Hda/B3U+6ui9u4HWXPw==}
    engines: {node: '>=6.0.0'}
    hasBin: true
    dev: true

  /@babel/runtime/7.24.8:
    resolution: {integrity: sha512-5F7SDGs1T72ZczbRwbGO9lQi0NLjQxzl6i4lJxLxfW9U5UluCSyEJeniWvnhl3/euNiqQVbo8zruhsDfid0esA==}
    engines: {node: '>=6.9.0'}
    dependencies:
      regenerator-runtime: 0.14.1
    dev: false

  /@babel/template/7.24.7:
    resolution: {integrity: sha512-jYqfPrU9JTF0PmPy1tLYHW4Mp4KlgxJD9l2nP9fD6yT/ICi554DmrWBAEYpIelzjHf1msDP3PxJIRt/nFNfBig==}
    engines: {node: '>=6.9.0'}
    dependencies:
      '@babel/code-frame': 7.25.9
      '@babel/parser': 7.24.7
      '@babel/types': 7.24.7
    dev: true

  /@babel/traverse/7.24.7:
    resolution: {integrity: sha512-yb65Ed5S/QAcewNPh0nZczy9JdYXkkAbIsEo+P7BE7yO3txAY30Y/oPa3QkQ5It3xVG2kpKMg9MsdxZaO31uKA==}
    engines: {node: '>=6.9.0'}
    dependencies:
      '@babel/code-frame': 7.25.9
      '@babel/generator': 7.24.7
      '@babel/helper-environment-visitor': 7.24.7
      '@babel/helper-function-name': 7.24.7
      '@babel/helper-hoist-variables': 7.24.7
      '@babel/helper-split-export-declaration': 7.24.7
      '@babel/parser': 7.24.7
      '@babel/types': 7.24.7
      debug: 4.3.4
      globals: 11.12.0
    transitivePeerDependencies:
      - supports-color
    dev: true

  /@babel/types/7.24.7:
    resolution: {integrity: sha512-XEFXSlxiG5td2EJRe8vOmRbaXVgfcBlszKujvVmWIK/UpywWljQCfzAv3RQCGujWQ1RD4YYWEAqDXfuJiy8f5Q==}
    engines: {node: '>=6.9.0'}
    dependencies:
      '@babel/helper-string-parser': 7.24.7
      '@babel/helper-validator-identifier': 7.25.9
      to-fast-properties: 2.0.0
    dev: true

  /@bcoe/v8-coverage/0.2.3:
    resolution: {integrity: sha512-0hYQ8SB4Db5zvZB4axdMHGwEaQjkZzFjQiN9LVYvIFB2nSUHW9tYpxWriPrWDASIxiaXax83REcLxuSdnGPZtw==}
    dev: true

  /@colors/colors/1.5.0:
    resolution: {integrity: sha512-ooWCrlZP11i8GImSjTHYHLkvFDP48nS4+204nGb1RiX/WXYHmJA2III9/e2DWVabCESdW7hBAEzHRqUn9OUVvQ==}
    engines: {node: '>=0.1.90'}
    dev: true

  /@colors/colors/1.6.0:
    resolution: {integrity: sha512-Ir+AOibqzrIsL6ajt3Rz3LskB7OiMVHqltZmspbW/TJuTVuyOMirVqAkjfY6JISiLHgyNqicAC8AyHHGzNd/dA==}
    engines: {node: '>=0.1.90'}
    dev: true

  /@cspotcode/source-map-support/0.8.1:
    resolution: {integrity: sha512-IchNf6dN4tHoMFIn/7OE8LWZ19Y6q/67Bmf6vnGREv8RSbBVb9LPJxEcnwrcwX6ixSvaiGoomAUvu4YSxXrVgw==}
    engines: {node: '>=12'}
    dependencies:
      '@jridgewell/trace-mapping': 0.3.9
    dev: true

  /@dabh/diagnostics/2.0.3:
    resolution: {integrity: sha512-hrlQOIi7hAfzsMqlGSFyVucrx38O+j6wiGOf//H2ecvIEqYN4ADBSS2iLMh5UFyDunCNniUIPk/q3riFv45xRA==}
    dependencies:
      colorspace: 1.1.4
      enabled: 2.0.0
      kuler: 2.0.0
    dev: true

  /@discoveryjs/json-ext/0.5.7:
    resolution: {integrity: sha512-dBVuXR082gk3jsFp7Rd/JI4kytwGHecnCoTtXFb7DB6CNHp4rg5k1bhg0nWdLGLnOV71lmDzGQaLMy8iPLY0pw==}
    engines: {node: '>=10.0.0'}
    dev: true

  /@esbuild/aix-ppc64/0.20.2:
    resolution: {integrity: sha512-D+EBOJHXdNZcLJRBkhENNG8Wji2kgc9AZ9KiPr1JuZjsNtyHzrsfLRrY0tk2H2aoFu6RANO1y1iPPUCDYWkb5g==}
    engines: {node: '>=12'}
    cpu: [ppc64]
    os: [aix]
    requiresBuild: true
    dev: true
    optional: true

  /@esbuild/aix-ppc64/0.23.0:
    resolution: {integrity: sha512-3sG8Zwa5fMcA9bgqB8AfWPQ+HFke6uD3h1s3RIwUNK8EG7a4buxvuFTs3j1IMs2NXAk9F30C/FF4vxRgQCcmoQ==}
    engines: {node: '>=18'}
    cpu: [ppc64]
    os: [aix]
    requiresBuild: true
    dev: true
    optional: true

  /@esbuild/android-arm/0.20.2:
    resolution: {integrity: sha512-t98Ra6pw2VaDhqNWO2Oph2LXbz/EJcnLmKLGBJwEwXX/JAN83Fym1rU8l0JUWK6HkIbWONCSSatf4sf2NBRx/w==}
    engines: {node: '>=12'}
    cpu: [arm]
    os: [android]
    requiresBuild: true
    dev: true
    optional: true

  /@esbuild/android-arm/0.23.0:
    resolution: {integrity: sha512-+KuOHTKKyIKgEEqKbGTK8W7mPp+hKinbMBeEnNzjJGyFcWsfrXjSTNluJHCY1RqhxFurdD8uNXQDei7qDlR6+g==}
    engines: {node: '>=18'}
    cpu: [arm]
    os: [android]
    requiresBuild: true
    dev: true
    optional: true

  /@esbuild/android-arm64/0.20.2:
    resolution: {integrity: sha512-mRzjLacRtl/tWU0SvD8lUEwb61yP9cqQo6noDZP/O8VkwafSYwZ4yWy24kan8jE/IMERpYncRt2dw438LP3Xmg==}
    engines: {node: '>=12'}
    cpu: [arm64]
    os: [android]
    requiresBuild: true
    dev: true
    optional: true

  /@esbuild/android-arm64/0.23.0:
    resolution: {integrity: sha512-EuHFUYkAVfU4qBdyivULuu03FhJO4IJN9PGuABGrFy4vUuzk91P2d+npxHcFdpUnfYKy0PuV+n6bKIpHOB3prQ==}
    engines: {node: '>=18'}
    cpu: [arm64]
    os: [android]
    requiresBuild: true
    dev: true
    optional: true

  /@esbuild/android-x64/0.20.2:
    resolution: {integrity: sha512-btzExgV+/lMGDDa194CcUQm53ncxzeBrWJcncOBxuC6ndBkKxnHdFJn86mCIgTELsooUmwUm9FkhSp5HYu00Rg==}
    engines: {node: '>=12'}
    cpu: [x64]
    os: [android]
    requiresBuild: true
    dev: true
    optional: true

  /@esbuild/android-x64/0.23.0:
    resolution: {integrity: sha512-WRrmKidLoKDl56LsbBMhzTTBxrsVwTKdNbKDalbEZr0tcsBgCLbEtoNthOW6PX942YiYq8HzEnb4yWQMLQuipQ==}
    engines: {node: '>=18'}
    cpu: [x64]
    os: [android]
    requiresBuild: true
    dev: true
    optional: true

  /@esbuild/darwin-arm64/0.20.2:
    resolution: {integrity: sha512-4J6IRT+10J3aJH3l1yzEg9y3wkTDgDk7TSDFX+wKFiWjqWp/iCfLIYzGyasx9l0SAFPT1HwSCR+0w/h1ES/MjA==}
    engines: {node: '>=12'}
    cpu: [arm64]
    os: [darwin]
    requiresBuild: true
    dev: true
    optional: true

  /@esbuild/darwin-arm64/0.23.0:
    resolution: {integrity: sha512-YLntie/IdS31H54Ogdn+v50NuoWF5BDkEUFpiOChVa9UnKpftgwzZRrI4J132ETIi+D8n6xh9IviFV3eXdxfow==}
    engines: {node: '>=18'}
    cpu: [arm64]
    os: [darwin]
    requiresBuild: true
    dev: true
    optional: true

  /@esbuild/darwin-x64/0.20.2:
    resolution: {integrity: sha512-tBcXp9KNphnNH0dfhv8KYkZhjc+H3XBkF5DKtswJblV7KlT9EI2+jeA8DgBjp908WEuYll6pF+UStUCfEpdysA==}
    engines: {node: '>=12'}
    cpu: [x64]
    os: [darwin]
    requiresBuild: true
    dev: true
    optional: true

  /@esbuild/darwin-x64/0.23.0:
    resolution: {integrity: sha512-IMQ6eme4AfznElesHUPDZ+teuGwoRmVuuixu7sv92ZkdQcPbsNHzutd+rAfaBKo8YK3IrBEi9SLLKWJdEvJniQ==}
    engines: {node: '>=18'}
    cpu: [x64]
    os: [darwin]
    requiresBuild: true
    dev: true
    optional: true

  /@esbuild/freebsd-arm64/0.20.2:
    resolution: {integrity: sha512-d3qI41G4SuLiCGCFGUrKsSeTXyWG6yem1KcGZVS+3FYlYhtNoNgYrWcvkOoaqMhwXSMrZRl69ArHsGJ9mYdbbw==}
    engines: {node: '>=12'}
    cpu: [arm64]
    os: [freebsd]
    requiresBuild: true
    dev: true
    optional: true

  /@esbuild/freebsd-arm64/0.23.0:
    resolution: {integrity: sha512-0muYWCng5vqaxobq6LB3YNtevDFSAZGlgtLoAc81PjUfiFz36n4KMpwhtAd4he8ToSI3TGyuhyx5xmiWNYZFyw==}
    engines: {node: '>=18'}
    cpu: [arm64]
    os: [freebsd]
    requiresBuild: true
    dev: true
    optional: true

  /@esbuild/freebsd-x64/0.20.2:
    resolution: {integrity: sha512-d+DipyvHRuqEeM5zDivKV1KuXn9WeRX6vqSqIDgwIfPQtwMP4jaDsQsDncjTDDsExT4lR/91OLjRo8bmC1e+Cw==}
    engines: {node: '>=12'}
    cpu: [x64]
    os: [freebsd]
    requiresBuild: true
    dev: true
    optional: true

  /@esbuild/freebsd-x64/0.23.0:
    resolution: {integrity: sha512-XKDVu8IsD0/q3foBzsXGt/KjD/yTKBCIwOHE1XwiXmrRwrX6Hbnd5Eqn/WvDekddK21tfszBSrE/WMaZh+1buQ==}
    engines: {node: '>=18'}
    cpu: [x64]
    os: [freebsd]
    requiresBuild: true
    dev: true
    optional: true

  /@esbuild/linux-arm/0.20.2:
    resolution: {integrity: sha512-VhLPeR8HTMPccbuWWcEUD1Az68TqaTYyj6nfE4QByZIQEQVWBB8vup8PpR7y1QHL3CpcF6xd5WVBU/+SBEvGTg==}
    engines: {node: '>=12'}
    cpu: [arm]
    os: [linux]
    requiresBuild: true
    dev: true
    optional: true

  /@esbuild/linux-arm/0.23.0:
    resolution: {integrity: sha512-SEELSTEtOFu5LPykzA395Mc+54RMg1EUgXP+iw2SJ72+ooMwVsgfuwXo5Fn0wXNgWZsTVHwY2cg4Vi/bOD88qw==}
    engines: {node: '>=18'}
    cpu: [arm]
    os: [linux]
    requiresBuild: true
    dev: true
    optional: true

  /@esbuild/linux-arm64/0.20.2:
    resolution: {integrity: sha512-9pb6rBjGvTFNira2FLIWqDk/uaf42sSyLE8j1rnUpuzsODBq7FvpwHYZxQ/It/8b+QOS1RYfqgGFNLRI+qlq2A==}
    engines: {node: '>=12'}
    cpu: [arm64]
    os: [linux]
    requiresBuild: true
    dev: true
    optional: true

  /@esbuild/linux-arm64/0.23.0:
    resolution: {integrity: sha512-j1t5iG8jE7BhonbsEg5d9qOYcVZv/Rv6tghaXM/Ug9xahM0nX/H2gfu6X6z11QRTMT6+aywOMA8TDkhPo8aCGw==}
    engines: {node: '>=18'}
    cpu: [arm64]
    os: [linux]
    requiresBuild: true
    dev: true
    optional: true

  /@esbuild/linux-ia32/0.20.2:
    resolution: {integrity: sha512-o10utieEkNPFDZFQm9CoP7Tvb33UutoJqg3qKf1PWVeeJhJw0Q347PxMvBgVVFgouYLGIhFYG0UGdBumROyiig==}
    engines: {node: '>=12'}
    cpu: [ia32]
    os: [linux]
    requiresBuild: true
    dev: true
    optional: true

  /@esbuild/linux-ia32/0.23.0:
    resolution: {integrity: sha512-P7O5Tkh2NbgIm2R6x1zGJJsnacDzTFcRWZyTTMgFdVit6E98LTxO+v8LCCLWRvPrjdzXHx9FEOA8oAZPyApWUA==}
    engines: {node: '>=18'}
    cpu: [ia32]
    os: [linux]
    requiresBuild: true
    dev: true
    optional: true

  /@esbuild/linux-loong64/0.20.2:
    resolution: {integrity: sha512-PR7sp6R/UC4CFVomVINKJ80pMFlfDfMQMYynX7t1tNTeivQ6XdX5r2XovMmha/VjR1YN/HgHWsVcTRIMkymrgQ==}
    engines: {node: '>=12'}
    cpu: [loong64]
    os: [linux]
    requiresBuild: true
    dev: true
    optional: true

  /@esbuild/linux-loong64/0.23.0:
    resolution: {integrity: sha512-InQwepswq6urikQiIC/kkx412fqUZudBO4SYKu0N+tGhXRWUqAx+Q+341tFV6QdBifpjYgUndV1hhMq3WeJi7A==}
    engines: {node: '>=18'}
    cpu: [loong64]
    os: [linux]
    requiresBuild: true
    dev: true
    optional: true

  /@esbuild/linux-mips64el/0.20.2:
    resolution: {integrity: sha512-4BlTqeutE/KnOiTG5Y6Sb/Hw6hsBOZapOVF6njAESHInhlQAghVVZL1ZpIctBOoTFbQyGW+LsVYZ8lSSB3wkjA==}
    engines: {node: '>=12'}
    cpu: [mips64el]
    os: [linux]
    requiresBuild: true
    dev: true
    optional: true

  /@esbuild/linux-mips64el/0.23.0:
    resolution: {integrity: sha512-J9rflLtqdYrxHv2FqXE2i1ELgNjT+JFURt/uDMoPQLcjWQA5wDKgQA4t/dTqGa88ZVECKaD0TctwsUfHbVoi4w==}
    engines: {node: '>=18'}
    cpu: [mips64el]
    os: [linux]
    requiresBuild: true
    dev: true
    optional: true

  /@esbuild/linux-ppc64/0.20.2:
    resolution: {integrity: sha512-rD3KsaDprDcfajSKdn25ooz5J5/fWBylaaXkuotBDGnMnDP1Uv5DLAN/45qfnf3JDYyJv/ytGHQaziHUdyzaAg==}
    engines: {node: '>=12'}
    cpu: [ppc64]
    os: [linux]
    requiresBuild: true
    dev: true
    optional: true

  /@esbuild/linux-ppc64/0.23.0:
    resolution: {integrity: sha512-cShCXtEOVc5GxU0fM+dsFD10qZ5UpcQ8AM22bYj0u/yaAykWnqXJDpd77ublcX6vdDsWLuweeuSNZk4yUxZwtw==}
    engines: {node: '>=18'}
    cpu: [ppc64]
    os: [linux]
    requiresBuild: true
    dev: true
    optional: true

  /@esbuild/linux-riscv64/0.20.2:
    resolution: {integrity: sha512-snwmBKacKmwTMmhLlz/3aH1Q9T8v45bKYGE3j26TsaOVtjIag4wLfWSiZykXzXuE1kbCE+zJRmwp+ZbIHinnVg==}
    engines: {node: '>=12'}
    cpu: [riscv64]
    os: [linux]
    requiresBuild: true
    dev: true
    optional: true

  /@esbuild/linux-riscv64/0.23.0:
    resolution: {integrity: sha512-HEtaN7Y5UB4tZPeQmgz/UhzoEyYftbMXrBCUjINGjh3uil+rB/QzzpMshz3cNUxqXN7Vr93zzVtpIDL99t9aRw==}
    engines: {node: '>=18'}
    cpu: [riscv64]
    os: [linux]
    requiresBuild: true
    dev: true
    optional: true

  /@esbuild/linux-s390x/0.20.2:
    resolution: {integrity: sha512-wcWISOobRWNm3cezm5HOZcYz1sKoHLd8VL1dl309DiixxVFoFe/o8HnwuIwn6sXre88Nwj+VwZUvJf4AFxkyrQ==}
    engines: {node: '>=12'}
    cpu: [s390x]
    os: [linux]
    requiresBuild: true
    dev: true
    optional: true

  /@esbuild/linux-s390x/0.23.0:
    resolution: {integrity: sha512-WDi3+NVAuyjg/Wxi+o5KPqRbZY0QhI9TjrEEm+8dmpY9Xir8+HE/HNx2JoLckhKbFopW0RdO2D72w8trZOV+Wg==}
    engines: {node: '>=18'}
    cpu: [s390x]
    os: [linux]
    requiresBuild: true
    dev: true
    optional: true

  /@esbuild/linux-x64/0.20.2:
    resolution: {integrity: sha512-1MdwI6OOTsfQfek8sLwgyjOXAu+wKhLEoaOLTjbijk6E2WONYpH9ZU2mNtR+lZ2B4uwr+usqGuVfFT9tMtGvGw==}
    engines: {node: '>=12'}
    cpu: [x64]
    os: [linux]
    requiresBuild: true
    dev: true
    optional: true

  /@esbuild/linux-x64/0.23.0:
    resolution: {integrity: sha512-a3pMQhUEJkITgAw6e0bWA+F+vFtCciMjW/LPtoj99MhVt+Mfb6bbL9hu2wmTZgNd994qTAEw+U/r6k3qHWWaOQ==}
    engines: {node: '>=18'}
    cpu: [x64]
    os: [linux]
    requiresBuild: true
    dev: true
    optional: true

  /@esbuild/netbsd-x64/0.20.2:
    resolution: {integrity: sha512-K8/DhBxcVQkzYc43yJXDSyjlFeHQJBiowJ0uVL6Tor3jGQfSGHNNJcWxNbOI8v5k82prYqzPuwkzHt3J1T1iZQ==}
    engines: {node: '>=12'}
    cpu: [x64]
    os: [netbsd]
    requiresBuild: true
    dev: true
    optional: true

  /@esbuild/netbsd-x64/0.23.0:
    resolution: {integrity: sha512-cRK+YDem7lFTs2Q5nEv/HHc4LnrfBCbH5+JHu6wm2eP+d8OZNoSMYgPZJq78vqQ9g+9+nMuIsAO7skzphRXHyw==}
    engines: {node: '>=18'}
    cpu: [x64]
    os: [netbsd]
    requiresBuild: true
    dev: true
    optional: true

  /@esbuild/openbsd-arm64/0.23.0:
    resolution: {integrity: sha512-suXjq53gERueVWu0OKxzWqk7NxiUWSUlrxoZK7usiF50C6ipColGR5qie2496iKGYNLhDZkPxBI3erbnYkU0rQ==}
    engines: {node: '>=18'}
    cpu: [arm64]
    os: [openbsd]
    requiresBuild: true
    dev: true
    optional: true

  /@esbuild/openbsd-x64/0.20.2:
    resolution: {integrity: sha512-eMpKlV0SThJmmJgiVyN9jTPJ2VBPquf6Kt/nAoo6DgHAoN57K15ZghiHaMvqjCye/uU4X5u3YSMgVBI1h3vKrQ==}
    engines: {node: '>=12'}
    cpu: [x64]
    os: [openbsd]
    requiresBuild: true
    dev: true
    optional: true

  /@esbuild/openbsd-x64/0.23.0:
    resolution: {integrity: sha512-6p3nHpby0DM/v15IFKMjAaayFhqnXV52aEmv1whZHX56pdkK+MEaLoQWj+H42ssFarP1PcomVhbsR4pkz09qBg==}
    engines: {node: '>=18'}
    cpu: [x64]
    os: [openbsd]
    requiresBuild: true
    dev: true
    optional: true

  /@esbuild/sunos-x64/0.20.2:
    resolution: {integrity: sha512-2UyFtRC6cXLyejf/YEld4Hajo7UHILetzE1vsRcGL3earZEW77JxrFjH4Ez2qaTiEfMgAXxfAZCm1fvM/G/o8w==}
    engines: {node: '>=12'}
    cpu: [x64]
    os: [sunos]
    requiresBuild: true
    dev: true
    optional: true

  /@esbuild/sunos-x64/0.23.0:
    resolution: {integrity: sha512-BFelBGfrBwk6LVrmFzCq1u1dZbG4zy/Kp93w2+y83Q5UGYF1d8sCzeLI9NXjKyujjBBniQa8R8PzLFAUrSM9OA==}
    engines: {node: '>=18'}
    cpu: [x64]
    os: [sunos]
    requiresBuild: true
    dev: true
    optional: true

  /@esbuild/win32-arm64/0.20.2:
    resolution: {integrity: sha512-GRibxoawM9ZCnDxnP3usoUDO9vUkpAxIIZ6GQI+IlVmr5kP3zUq+l17xELTHMWTWzjxa2guPNyrpq1GWmPvcGQ==}
    engines: {node: '>=12'}
    cpu: [arm64]
    os: [win32]
    requiresBuild: true
    dev: true
    optional: true

  /@esbuild/win32-arm64/0.23.0:
    resolution: {integrity: sha512-lY6AC8p4Cnb7xYHuIxQ6iYPe6MfO2CC43XXKo9nBXDb35krYt7KGhQnOkRGar5psxYkircpCqfbNDB4uJbS2jQ==}
    engines: {node: '>=18'}
    cpu: [arm64]
    os: [win32]
    requiresBuild: true
    dev: true
    optional: true

  /@esbuild/win32-ia32/0.20.2:
    resolution: {integrity: sha512-HfLOfn9YWmkSKRQqovpnITazdtquEW8/SoHW7pWpuEeguaZI4QnCRW6b+oZTztdBnZOS2hqJ6im/D5cPzBTTlQ==}
    engines: {node: '>=12'}
    cpu: [ia32]
    os: [win32]
    requiresBuild: true
    dev: true
    optional: true

  /@esbuild/win32-ia32/0.23.0:
    resolution: {integrity: sha512-7L1bHlOTcO4ByvI7OXVI5pNN6HSu6pUQq9yodga8izeuB1KcT2UkHaH6118QJwopExPn0rMHIseCTx1CRo/uNA==}
    engines: {node: '>=18'}
    cpu: [ia32]
    os: [win32]
    requiresBuild: true
    dev: true
    optional: true

  /@esbuild/win32-x64/0.20.2:
    resolution: {integrity: sha512-N49X4lJX27+l9jbLKSqZ6bKNjzQvHaT8IIFUy+YIqmXQdjYCToGWwOItDrfby14c78aDd5NHQl29xingXfCdLQ==}
    engines: {node: '>=12'}
    cpu: [x64]
    os: [win32]
    requiresBuild: true
    dev: true
    optional: true

  /@esbuild/win32-x64/0.23.0:
    resolution: {integrity: sha512-Arm+WgUFLUATuoxCJcahGuk6Yj9Pzxd6l11Zb/2aAuv5kWWvvfhLFo2fni4uSK5vzlUdCGZ/BdV5tH8klj8p8g==}
    engines: {node: '>=18'}
    cpu: [x64]
    os: [win32]
    requiresBuild: true
    dev: true
    optional: true

  /@eslint-community/eslint-utils/4.4.0_eslint@8.50.0:
    resolution: {integrity: sha512-1/sA4dwrzBAyeUoQ6oxahHKmrZvsnLCg4RfxW3ZFGGmQkSNQPFNLV9CUEFQP1x9EYXHTo5p6xdhZM1Ne9p/AfA==}
    engines: {node: ^12.22.0 || ^14.17.0 || >=16.0.0}
    peerDependencies:
      eslint: ^6.0.0 || ^7.0.0 || >=8.0.0
    dependencies:
      eslint: 8.50.0
      eslint-visitor-keys: 3.4.3
    dev: true

  /@eslint-community/regexpp/4.8.2:
    resolution: {integrity: sha512-0MGxAVt1m/ZK+LTJp/j0qF7Hz97D9O/FH9Ms3ltnyIdDD57cbb1ACIQTkbHvNXtWDv5TPq7w5Kq56+cNukbo7g==}
    engines: {node: ^12.0.0 || ^14.0.0 || >=16.0.0}
    dev: true

  /@eslint/eslintrc/2.1.2:
    resolution: {integrity: sha512-+wvgpDsrB1YqAMdEUCcnTlpfVBH7Vqn6A/NT3D8WVXFIaKMlErPIZT3oCIAVCOtarRpMtelZLqJeU3t7WY6X6g==}
    engines: {node: ^12.22.0 || ^14.17.0 || >=16.0.0}
    dependencies:
      ajv: 6.12.6
      debug: 4.3.4
      espree: 9.6.1
      globals: 13.22.0
      ignore: 5.2.4
      import-fresh: 3.3.0
      js-yaml: 4.1.0
      minimatch: 3.1.2
      strip-json-comments: 3.1.1
    transitivePeerDependencies:
      - supports-color
    dev: true

  /@eslint/js/8.50.0:
    resolution: {integrity: sha512-NCC3zz2+nvYd+Ckfh87rA47zfu2QsQpvc6k1yzTk+b9KzRj0wkGa8LSoGOXN6Zv4lRf/EIoZ80biDh9HOI+RNQ==}
    engines: {node: ^12.22.0 || ^14.17.0 || >=16.0.0}
    dev: true

  /@humanwhocodes/config-array/0.11.11:
    resolution: {integrity: sha512-N2brEuAadi0CcdeMXUkhbZB84eskAc8MEX1By6qEchoVywSgXPIjou4rYsl0V3Hj0ZnuGycGCjdNgockbzeWNA==}
    engines: {node: '>=10.10.0'}
    dependencies:
      '@humanwhocodes/object-schema': 1.2.1
      debug: 4.3.4
      minimatch: 3.1.2
    transitivePeerDependencies:
      - supports-color
    dev: true

  /@humanwhocodes/module-importer/1.0.1:
    resolution: {integrity: sha512-bxveV4V8v5Yb4ncFTT3rPSgZBOpCkjfK0y4oVVVJwIuDVBRMDXrPyXRL988i5ap9m9bnyEEjWfm5WkBmtffLfA==}
    engines: {node: '>=12.22'}
    dev: true

  /@humanwhocodes/momoa/2.0.4:
    resolution: {integrity: sha512-RE815I4arJFtt+FVeU1Tgp9/Xvecacji8w/V6XtXsWWH/wz/eNkNbhb+ny/+PlVZjV0rxQpRSQKNKE3lcktHEA==}
    engines: {node: '>=10.10.0'}
    dev: false

  /@humanwhocodes/object-schema/1.2.1:
    resolution: {integrity: sha512-ZnQMnLV4e7hDlUvw8H+U8ASL02SS2Gn6+9Ac3wGGLIe7+je2AeAOxPY+izIPJDfFDb7eDjev0Us8MO1iFRN8hA==}
    dev: true

  /@isaacs/cliui/8.0.2:
    resolution: {integrity: sha512-O8jcjabXaleOG9DQ0+ARXWZBTfnP4WNAqzuiJK7ll44AmxGKv/J2M4TPjxjY3znBCfvBXFzucm1twdyFybFqEA==}
    engines: {node: '>=12'}
    dependencies:
      string-width: 5.1.2
      string-width-cjs: /string-width/4.2.3
      strip-ansi: 7.1.0
      strip-ansi-cjs: /strip-ansi/6.0.1
      wrap-ansi: 8.1.0
      wrap-ansi-cjs: /wrap-ansi/7.0.0
    dev: true

  /@istanbuljs/schema/0.1.3:
    resolution: {integrity: sha512-ZXRY4jNvVgSVQ8DL3LTcakaAtXwTVUxE81hslsyD2AtoXW/wVob10HkOJ1X/pAlcI7D+2YoZKg5do8G/w6RYgA==}
    engines: {node: '>=8'}
    dev: true

  /@jest/schemas/29.6.3:
    resolution: {integrity: sha512-mo5j5X+jIZmJQveBKeS/clAueipV7KgiX1vMgCxam1RNYiqE1w62n0/tJJnHtjW8ZHcQco5gY85jA3mi0L+nSA==}
    engines: {node: ^14.15.0 || ^16.10.0 || >=18.0.0}
    dependencies:
      '@sinclair/typebox': 0.27.8
    dev: true

  /@jridgewell/gen-mapping/0.3.5:
    resolution: {integrity: sha512-IzL8ZoEDIBRWEzlCcRhOaCupYyN5gdIK+Q6fbFdPDg6HqX6jpkItn7DFIpW9LQzXG6Df9sA7+OKnq0qlz/GaQg==}
    engines: {node: '>=6.0.0'}
    dependencies:
      '@jridgewell/set-array': 1.2.1
      '@jridgewell/sourcemap-codec': 1.4.15
      '@jridgewell/trace-mapping': 0.3.25
    dev: true

  /@jridgewell/resolve-uri/3.1.1:
    resolution: {integrity: sha512-dSYZh7HhCDtCKm4QakX0xFpsRDqjjtZf/kjI/v3T3Nwt5r8/qz/M19F9ySyOqU94SXBmeG9ttTul+YnR4LOxFA==}
    engines: {node: '>=6.0.0'}
    dev: true

  /@jridgewell/set-array/1.2.1:
    resolution: {integrity: sha512-R8gLRTZeyp03ymzP/6Lil/28tGeGEzhx1q2k703KGWRAI1VdvPIXdG70VJc2pAMw3NA6JKL5hhFu1sJX0Mnn/A==}
    engines: {node: '>=6.0.0'}
    dev: true

  /@jridgewell/source-map/0.3.5:
    resolution: {integrity: sha512-UTYAUj/wviwdsMfzoSJspJxbkH5o1snzwX0//0ENX1u/55kkZZkcTZP6u9bwKGkv+dkk9at4m1Cpt0uY80kcpQ==}
    dependencies:
      '@jridgewell/gen-mapping': 0.3.5
      '@jridgewell/trace-mapping': 0.3.25
    dev: true

  /@jridgewell/sourcemap-codec/1.4.15:
    resolution: {integrity: sha512-eF2rxCRulEKXHTRiDrDy6erMYWqNw4LPdQ8UQA4huuxaQsVeRPFl2oM8oDGxMFhJUWZf9McpLtJasDDZb/Bpeg==}
    dev: true

  /@jridgewell/trace-mapping/0.3.25:
    resolution: {integrity: sha512-vNk6aEwybGtawWmy/PzwnGDOjCkLWSD2wqvjGGAgOAwCGWySYXfYoxt00IJkTF+8Lb57DwOb3Aa0o9CApepiYQ==}
    dependencies:
      '@jridgewell/resolve-uri': 3.1.1
      '@jridgewell/sourcemap-codec': 1.4.15
    dev: true

  /@jridgewell/trace-mapping/0.3.9:
    resolution: {integrity: sha512-3Belt6tdc8bPgAtbcmdtNJlirVoTmEb5e2gC94PnkwEW9jI6CAHUeoG85tjWP5WquqfavoMtMwiG4P926ZKKuQ==}
    dependencies:
      '@jridgewell/resolve-uri': 3.1.1
      '@jridgewell/sourcemap-codec': 1.4.15
    dev: true

  /@jsdevtools/ono/7.1.3:
    resolution: {integrity: sha512-4JQNk+3mVzK3xh2rqd6RB4J46qUR19azEHBneZyTZM+c456qOrbbM/5xcR8huNCCcbVt7+UmizG6GuUvPvKUYg==}
    dev: false

  /@microsoft.azure/autorest.testserver/3.3.48:
    resolution: {integrity: sha512-/6SPjIEkHFxHi/mImmWHsTA2yhuSWfM2JWzsngZlck+0gTF5xIEyPTL1eIosdoc0oynBQGDuAsjGkd4ssioMpA==}
    engines: {node: '>=10'}
    hasBin: true
    dependencies:
      '@azure/storage-blob': 12.16.0
      axios: 0.21.4
      body-parser: 1.20.2
      busboy: 1.6.0
      commonmark: 0.30.0
      deep-equal: 2.2.2
      express: 4.18.2
      express-promise-router: 4.1.1_express@4.18.2
      glob: 8.1.0
      js-yaml: 4.1.0
      morgan: 1.10.0
      mustache: 4.2.0
      request: 2.88.2
      request-promise-native: 1.0.9_request@2.88.2
      source-map-support: 0.5.21
      underscore: 1.13.6
      winston: 3.10.0
      xml2js: 0.5.0
      yargs: 17.7.2
    transitivePeerDependencies:
      - '@types/express'
      - debug
      - encoding
    dev: true

  /@microsoft/api-extractor-model/7.29.4_@types+node@18.18.0:
    resolution: {integrity: sha512-LHOMxmT8/tU1IiiiHOdHFF83Qsi+V8d0kLfscG4EvQE9cafiR8blOYr8SfkQKWB1wgEilQgXJX3MIA4vetDLZw==}
    dependencies:
      '@microsoft/tsdoc': 0.15.0
      '@microsoft/tsdoc-config': 0.17.0
      '@rushstack/node-core-library': 5.5.1_@types+node@18.18.0
    transitivePeerDependencies:
      - '@types/node'
    dev: true

  /@microsoft/api-extractor/7.47.5_@types+node@18.18.0:
    resolution: {integrity: sha512-edKt4dFO2t25xmI2FX2rsP5liIgwKW1yuQImA0JM+5YGHCoo51GEQ7j+On17SvVpRJnuqLE/QVgtjIQ1Hpg98w==}
    hasBin: true
    dependencies:
      '@microsoft/api-extractor-model': 7.29.4_@types+node@18.18.0
      '@microsoft/tsdoc': 0.15.0
      '@microsoft/tsdoc-config': 0.17.0
      '@rushstack/node-core-library': 5.5.1_@types+node@18.18.0
      '@rushstack/rig-package': 0.5.3
      '@rushstack/terminal': 0.13.3_@types+node@18.18.0
      '@rushstack/ts-command-line': 4.22.4_@types+node@18.18.0
      lodash: 4.17.21
      minimatch: 3.0.8
      resolve: 1.22.6
      semver: 7.5.4
      source-map: 0.6.1
      typescript: 5.4.2
    transitivePeerDependencies:
      - '@types/node'
    dev: true

  /@microsoft/tsdoc-config/0.17.0:
    resolution: {integrity: sha512-v/EYRXnCAIHxOHW+Plb6OWuUoMotxTN0GLatnpOb1xq0KuTNw/WI3pamJx/UbsoJP5k9MCw1QxvvhPcF9pH3Zg==}
    dependencies:
      '@microsoft/tsdoc': 0.15.0
      ajv: 8.12.0
      jju: 1.4.0
      resolve: 1.22.6
    dev: true

  /@microsoft/tsdoc/0.15.0:
    resolution: {integrity: sha512-HZpPoABogPvjeJOdzCOSJsXeL/SMCBgBZMVC3X3d7YYp2gf31MfxhUoYUNwf1ERPJOnQc0wkFn9trqI6ZEdZuA==}
    dev: true

  /@nodelib/fs.scandir/2.1.5:
    resolution: {integrity: sha512-vq24Bq3ym5HEQm2NKCr3yXDwjc7vTsEThRDnkp2DK9p1uqLR+DHurm/NOTo0KG7HYHU7eppKZj3MyqYuMBf62g==}
    engines: {node: '>= 8'}
    dependencies:
      '@nodelib/fs.stat': 2.0.5
      run-parallel: 1.2.0

  /@nodelib/fs.stat/2.0.5:
    resolution: {integrity: sha512-RkhPPp2zrqDAQA/2jNhnztcPAlv64XdhIp7a7454A5ovI7Bukxgt7MX7udwAu3zg1DcpPU0rz3VV1SeaqvY4+A==}
    engines: {node: '>= 8'}

  /@nodelib/fs.walk/1.2.8:
    resolution: {integrity: sha512-oGB+UxlgWcgQkgwo8GcEGwemoTFt3FIO9ababBmaGwXIoBKZ+GTy0pP185beGg7Llih/NSHSV2XAs1lnznocSg==}
    engines: {node: '>= 8'}
    dependencies:
      '@nodelib/fs.scandir': 2.1.5
      fastq: 1.15.0

  /@opentelemetry/api/1.6.0:
    resolution: {integrity: sha512-OWlrQAnWn9577PhVgqjUvMr1pg57Bc4jv0iL4w0PRuOSRvq67rvHW9Ie/dZVMvCzhSCB+UxhcY/PmCmFj33Q+g==}
    engines: {node: '>=8.0.0'}

  /@pkgjs/parseargs/0.11.0:
    resolution: {integrity: sha512-+1VkjdD0QBLPodGrJUeqarH8VAIvQODIbwh9XpP5Syisf7YoQgsJKPNFoqqLQlu+VQ/tVSshMR6loPMn8U+dPg==}
    engines: {node: '>=14'}
    requiresBuild: true
    dev: true
    optional: true

  /@puppeteer/browsers/2.1.0:
    resolution: {integrity: sha512-xloWvocjvryHdUjDam/ZuGMh7zn4Sn3ZAaV4Ah2e2EwEt90N3XphZlSsU3n0VDc1F7kggCjMuH0UuxfPQ5mD9w==}
    engines: {node: '>=18'}
    hasBin: true
    dependencies:
      debug: 4.3.4
      extract-zip: 2.0.1
      progress: 2.0.3
      proxy-agent: 6.4.0
      semver: 7.6.0
      tar-fs: 3.0.5
      unbzip2-stream: 1.4.3
      yargs: 17.7.2
    transitivePeerDependencies:
      - supports-color
    dev: true

  /@readme/better-ajv-errors/1.6.0_ajv@8.17.1:
    resolution: {integrity: sha512-9gO9rld84Jgu13kcbKRU+WHseNhaVt76wYMeRDGsUGYxwJtI3RmEJ9LY9dZCYQGI8eUZLuxb5qDja0nqklpFjQ==}
    engines: {node: '>=14'}
    peerDependencies:
      ajv: 4.11.8 - 8
    dependencies:
      '@babel/code-frame': 7.25.9
      '@babel/runtime': 7.24.8
      '@humanwhocodes/momoa': 2.0.4
      ajv: 8.17.1
      chalk: 4.1.2
      json-to-ast: 2.1.0
      jsonpointer: 5.0.1
      leven: 3.1.0
    dev: false

  /@readme/json-schema-ref-parser/1.2.0:
    resolution: {integrity: sha512-Bt3QVovFSua4QmHa65EHUmh2xS0XJ3rgTEUPH998f4OW4VVJke3BuS16f+kM0ZLOGdvIrzrPRqwihuv5BAjtrA==}
    dependencies:
      '@jsdevtools/ono': 7.1.3
      '@types/json-schema': 7.0.13
      call-me-maybe: 1.0.2
      js-yaml: 4.1.0
    dev: false

  /@readme/openapi-parser/2.6.0_openapi-types@12.1.3:
    resolution: {integrity: sha512-pyFJXezWj9WI1O+gdp95CoxfY+i+Uq3kKk4zXIFuRAZi9YnHpHOpjumWWr67wkmRTw19Hskh9spyY0Iyikf3fA==}
    engines: {node: '>=18'}
    peerDependencies:
      openapi-types: '>=7'
    dependencies:
      '@apidevtools/swagger-methods': 3.0.2
      '@jsdevtools/ono': 7.1.3
      '@readme/better-ajv-errors': 1.6.0_ajv@8.17.1
      '@readme/json-schema-ref-parser': 1.2.0
      '@readme/openapi-schemas': 3.1.0
      ajv: 8.17.1
      ajv-draft-04: 1.0.0_ajv@8.17.1
      call-me-maybe: 1.0.2
      openapi-types: 12.1.3
    dev: false

  /@readme/openapi-schemas/3.1.0:
    resolution: {integrity: sha512-9FC/6ho8uFa8fV50+FPy/ngWN53jaUu4GRXlAjcxIRrzhltJnpKkBG2Tp0IDraFJeWrOpk84RJ9EMEEYzaI1Bw==}
    engines: {node: '>=18'}
    dev: false

  /@rollup/rollup-android-arm-eabi/4.18.0:
    resolution: {integrity: sha512-Tya6xypR10giZV1XzxmH5wr25VcZSncG0pZIjfePT0OVBvqNEurzValetGNarVrGiq66EBVAFn15iYX4w6FKgQ==}
    cpu: [arm]
    os: [android]
    requiresBuild: true
    dev: true
    optional: true

  /@rollup/rollup-android-arm64/4.18.0:
    resolution: {integrity: sha512-avCea0RAP03lTsDhEyfy+hpfr85KfyTctMADqHVhLAF3MlIkq83CP8UfAHUssgXTYd+6er6PaAhx/QGv4L1EiA==}
    cpu: [arm64]
    os: [android]
    requiresBuild: true
    dev: true
    optional: true

  /@rollup/rollup-darwin-arm64/4.18.0:
    resolution: {integrity: sha512-IWfdwU7KDSm07Ty0PuA/W2JYoZ4iTj3TUQjkVsO/6U+4I1jN5lcR71ZEvRh52sDOERdnNhhHU57UITXz5jC1/w==}
    cpu: [arm64]
    os: [darwin]
    requiresBuild: true
    dev: true
    optional: true

  /@rollup/rollup-darwin-x64/4.18.0:
    resolution: {integrity: sha512-n2LMsUz7Ynu7DoQrSQkBf8iNrjOGyPLrdSg802vk6XT3FtsgX6JbE8IHRvposskFm9SNxzkLYGSq9QdpLYpRNA==}
    cpu: [x64]
    os: [darwin]
    requiresBuild: true
    dev: true
    optional: true

  /@rollup/rollup-linux-arm-gnueabihf/4.18.0:
    resolution: {integrity: sha512-C/zbRYRXFjWvz9Z4haRxcTdnkPt1BtCkz+7RtBSuNmKzMzp3ZxdM28Mpccn6pt28/UWUCTXa+b0Mx1k3g6NOMA==}
    cpu: [arm]
    os: [linux]
    requiresBuild: true
    dev: true
    optional: true

  /@rollup/rollup-linux-arm-musleabihf/4.18.0:
    resolution: {integrity: sha512-l3m9ewPgjQSXrUMHg93vt0hYCGnrMOcUpTz6FLtbwljo2HluS4zTXFy2571YQbisTnfTKPZ01u/ukJdQTLGh9A==}
    cpu: [arm]
    os: [linux]
    requiresBuild: true
    dev: true
    optional: true

  /@rollup/rollup-linux-arm64-gnu/4.18.0:
    resolution: {integrity: sha512-rJ5D47d8WD7J+7STKdCUAgmQk49xuFrRi9pZkWoRD1UeSMakbcepWXPF8ycChBoAqs1pb2wzvbY6Q33WmN2ftw==}
    cpu: [arm64]
    os: [linux]
    requiresBuild: true
    dev: true
    optional: true

  /@rollup/rollup-linux-arm64-musl/4.18.0:
    resolution: {integrity: sha512-be6Yx37b24ZwxQ+wOQXXLZqpq4jTckJhtGlWGZs68TgdKXJgw54lUUoFYrg6Zs/kjzAQwEwYbp8JxZVzZLRepQ==}
    cpu: [arm64]
    os: [linux]
    requiresBuild: true
    dev: true
    optional: true

  /@rollup/rollup-linux-powerpc64le-gnu/4.18.0:
    resolution: {integrity: sha512-hNVMQK+qrA9Todu9+wqrXOHxFiD5YmdEi3paj6vP02Kx1hjd2LLYR2eaN7DsEshg09+9uzWi2W18MJDlG0cxJA==}
    cpu: [ppc64]
    os: [linux]
    requiresBuild: true
    dev: true
    optional: true

  /@rollup/rollup-linux-riscv64-gnu/4.18.0:
    resolution: {integrity: sha512-ROCM7i+m1NfdrsmvwSzoxp9HFtmKGHEqu5NNDiZWQtXLA8S5HBCkVvKAxJ8U+CVctHwV2Gb5VUaK7UAkzhDjlg==}
    cpu: [riscv64]
    os: [linux]
    requiresBuild: true
    dev: true
    optional: true

  /@rollup/rollup-linux-s390x-gnu/4.18.0:
    resolution: {integrity: sha512-0UyyRHyDN42QL+NbqevXIIUnKA47A+45WyasO+y2bGJ1mhQrfrtXUpTxCOrfxCR4esV3/RLYyucGVPiUsO8xjg==}
    cpu: [s390x]
    os: [linux]
    requiresBuild: true
    dev: true
    optional: true

  /@rollup/rollup-linux-x64-gnu/4.18.0:
    resolution: {integrity: sha512-xuglR2rBVHA5UsI8h8UbX4VJ470PtGCf5Vpswh7p2ukaqBGFTnsfzxUBetoWBWymHMxbIG0Cmx7Y9qDZzr648w==}
    cpu: [x64]
    os: [linux]
    requiresBuild: true
    dev: true
    optional: true

  /@rollup/rollup-linux-x64-musl/4.18.0:
    resolution: {integrity: sha512-LKaqQL9osY/ir2geuLVvRRs+utWUNilzdE90TpyoX0eNqPzWjRm14oMEE+YLve4k/NAqCdPkGYDaDF5Sw+xBfg==}
    cpu: [x64]
    os: [linux]
    requiresBuild: true
    dev: true
    optional: true

  /@rollup/rollup-win32-arm64-msvc/4.18.0:
    resolution: {integrity: sha512-7J6TkZQFGo9qBKH0pk2cEVSRhJbL6MtfWxth7Y5YmZs57Pi+4x6c2dStAUvaQkHQLnEQv1jzBUW43GvZW8OFqA==}
    cpu: [arm64]
    os: [win32]
    requiresBuild: true
    dev: true
    optional: true

  /@rollup/rollup-win32-ia32-msvc/4.18.0:
    resolution: {integrity: sha512-Txjh+IxBPbkUB9+SXZMpv+b/vnTEtFyfWZgJ6iyCmt2tdx0OF5WhFowLmnh8ENGNpfUlUZkdI//4IEmhwPieNg==}
    cpu: [ia32]
    os: [win32]
    requiresBuild: true
    dev: true
    optional: true

  /@rollup/rollup-win32-x64-msvc/4.18.0:
    resolution: {integrity: sha512-UOo5FdvOL0+eIVTgS4tIdbW+TtnBLWg1YBCcU2KWM7nuNwRz9bksDX1bekJJCpu25N1DVWaCwnT39dVQxzqS8g==}
    cpu: [x64]
    os: [win32]
    requiresBuild: true
    dev: true
    optional: true

  /@rushstack/node-core-library/5.5.1_@types+node@18.18.0:
    resolution: {integrity: sha512-ZutW56qIzH8xIOlfyaLQJFx+8IBqdbVCZdnj+XT1MorQ1JqqxHse8vbCpEM+2MjsrqcbxcgDIbfggB1ZSQ2A3g==}
    peerDependencies:
      '@types/node': '*'
    peerDependenciesMeta:
      '@types/node':
        optional: true
    dependencies:
      '@types/node': 18.18.0
      ajv: 8.13.0
      ajv-draft-04: 1.0.0_ajv@8.13.0
      ajv-formats: 3.0.1_ajv@8.13.0
      fs-extra: 7.0.1
      import-lazy: 4.0.0
      jju: 1.4.0
      resolve: 1.22.6
      semver: 7.5.4
    dev: true

  /@rushstack/rig-package/0.5.3:
    resolution: {integrity: sha512-olzSSjYrvCNxUFZowevC3uz8gvKr3WTpHQ7BkpjtRpA3wK+T0ybep/SRUMfr195gBzJm5gaXw0ZMgjIyHqJUow==}
    dependencies:
      resolve: 1.22.6
      strip-json-comments: 3.1.1
    dev: true

  /@rushstack/terminal/0.13.3_@types+node@18.18.0:
    resolution: {integrity: sha512-fc3zjXOw8E0pXS5t9vTiIPx9gHA0fIdTXsu9mT4WbH+P3mYvnrX0iAQ5a6NvyK1+CqYWBTw/wVNx7SDJkI+WYQ==}
    peerDependencies:
      '@types/node': '*'
    peerDependenciesMeta:
      '@types/node':
        optional: true
    dependencies:
      '@rushstack/node-core-library': 5.5.1_@types+node@18.18.0
      '@types/node': 18.18.0
      supports-color: 8.1.1
    dev: true

  /@rushstack/ts-command-line/4.22.4_@types+node@18.18.0:
    resolution: {integrity: sha512-QoyhbWfyF9Ixg5DWdPzxO3h2RmJ7i5WH9b7qLzD5h5WFya/ZqicjdPrVwQiGtrFvAbBj8jhcC9DhbzU9xAk78g==}
    dependencies:
      '@rushstack/terminal': 0.13.3_@types+node@18.18.0
      '@types/argparse': 1.0.38
      argparse: 1.0.10
      string-argv: 0.3.2
    transitivePeerDependencies:
      - '@types/node'
    dev: true

  /@sinclair/typebox/0.27.8:
    resolution: {integrity: sha512-+Fj43pSMwJs4KRrH/938Uf+uAELIgVBmQzg/q1YG10djyfA3TnrU8N8XzqCh/okZdszqBQTZf96idMfE5lnwTA==}
    dev: true

  /@sindresorhus/merge-streams/2.3.0:
    resolution: {integrity: sha512-LtoMMhxAlorcGhmFYI+LhPgbPZCkgP6ra1YL604EeF6U98pLlQ3iWIGMdWSC+vWmPBWBNgmDBAhnAobLROJmwg==}
    engines: {node: '>=18'}

  /@sinonjs/commons/1.8.6:
    resolution: {integrity: sha512-Ky+XkAkqPZSm3NLBeUng77EBQl3cmeJhITaGHdYH8kjVB+aun3S4XBRti2zt17mtt0mIUDiNxYeoJm6drVvBJQ==}
    dependencies:
      type-detect: 4.0.8
    dev: true

  /@sinonjs/commons/2.0.0:
    resolution: {integrity: sha512-uLa0j859mMrg2slwQYdO/AkrOfmH+X6LTVmNTS9CqexuE2IvVORIkSpJLqePAbEnKJ77aMmCwr1NUZ57120Xcg==}
    dependencies:
      type-detect: 4.0.8
    dev: true

  /@sinonjs/commons/3.0.0:
    resolution: {integrity: sha512-jXBtWAF4vmdNmZgD5FoKsVLv3rPgDnLgPbU84LIJ3otV44vJlDRokVng5v8NFJdCf/da9legHcKaRuZs4L7faA==}
    dependencies:
      type-detect: 4.0.8
    dev: true

  /@sinonjs/fake-timers/10.3.0:
    resolution: {integrity: sha512-V4BG07kuYSUkTCSBHG8G8TNhM+F19jXFWnQtzj+we8DrkpSBCee9Z3Ms8yiGer/dlmhe35/Xdgyo3/0rQKg7YA==}
    dependencies:
      '@sinonjs/commons': 3.0.0
    dev: true

  /@sinonjs/fake-timers/7.1.2:
    resolution: {integrity: sha512-iQADsW4LBMISqZ6Ci1dupJL9pprqwcVFTcOsEmQOEhW+KLCVn/Y4Jrvg2k19fIHCp+iFprriYPTdRcQR8NbUPg==}
    dependencies:
      '@sinonjs/commons': 1.8.6
    dev: true

  /@sinonjs/samsam/6.1.3:
    resolution: {integrity: sha512-nhOb2dWPeb1sd3IQXL/dVPnKHDOAFfvichtBf4xV00/rU1QbPCQqKMbvIheIjqwVjh7qIgf2AHTHi391yMOMpQ==}
    dependencies:
      '@sinonjs/commons': 1.8.6
      lodash.get: 4.4.2
      type-detect: 4.0.8
    dev: true

  /@sinonjs/text-encoding/0.7.2:
    resolution: {integrity: sha512-sXXKG+uL9IrKqViTtao2Ws6dy0znu9sOaP1di/jKGW1M6VssO8vlpXCQcpZ+jisQ1tTFAC5Jo/EOzFbggBagFQ==}
    dev: true

  /@socket.io/component-emitter/3.1.0:
    resolution: {integrity: sha512-+9jVqKhRSpsc591z5vX+X5Yyw+he/HCB4iQ/RYxw35CEPaY1gnsNE43nf9n9AaYjAQrTiI/mOwKUKdUs9vf7Xg==}
    dev: true

  /@tootallnate/once/2.0.0:
    resolution: {integrity: sha512-XCuKFP5PS55gnMVu3dty8KPatLqUoy/ZYzDzAGCQ8JNFCkLXzmI7vNHCR+XpbZaMWQK/vQubr7PkYq8g470J/A==}
    engines: {node: '>= 10'}

  /@tootallnate/quickjs-emscripten/0.23.0:
    resolution: {integrity: sha512-C5Mc6rdnsaJDjO3UpGW/CQTHtCKaYlScZTly4JIu97Jxo/odCiH0ITnDXSJPTOrEKk/ycSZ0AOgTmkDtkOsvIA==}
    dev: true

  /@ts-morph/common/0.24.0:
    resolution: {integrity: sha512-c1xMmNHWpNselmpIqursHeOHHBTIsJLbB+NuovbTTRCNiTLEr/U9dbJ8qy0jd/O2x5pc3seWuOUN5R2IoOTp8A==}
    dependencies:
      fast-glob: 3.3.2
      minimatch: 9.0.5
      mkdirp: 3.0.1
      path-browserify: 1.0.1
    dev: false

  /@tsconfig/node10/1.0.9:
    resolution: {integrity: sha512-jNsYVVxU8v5g43Erja32laIDHXeoNvFEpX33OK4d6hljo3jDhCBDhx5dhCCTMWUojscpAagGiRkBKxpdl9fxqA==}
    dev: true

  /@tsconfig/node12/1.0.11:
    resolution: {integrity: sha512-cqefuRsh12pWyGsIoBKJA9luFu3mRxCA+ORZvA4ktLSzIuCUtWVxGIuXigEwO5/ywWFMZ2QEGKWvkZG1zDMTag==}
    dev: true

  /@tsconfig/node14/1.0.3:
    resolution: {integrity: sha512-ysT8mhdixWK6Hw3i1V2AeRqZ5WfXg1G43mqoYlM2nc6388Fq5jcXyr5mRsqViLx/GJYdoL0bfXD8nmF+Zn/Iow==}
    dev: true

  /@tsconfig/node16/1.0.4:
    resolution: {integrity: sha512-vxhUy4J8lyeyinH7Azl1pdd43GJhZH/tP2weN8TntQblOY+A0XbT8DJk1/oCPuOOyg/Ja757rG0CgHcWC8OfMA==}
    dev: true

  /@types/argparse/1.0.38:
    resolution: {integrity: sha512-ebDJ9b0e702Yr7pWgB0jzm+CX4Srzz8RcXtLJDJB+BSccqMa36uyH/zUsSYao5+BD1ytv3k3rPYCq4mAE1hsXA==}
    dev: true

  /@types/chai-as-promised/7.1.6:
    resolution: {integrity: sha512-cQLhk8fFarRVZAXUQV1xEnZgMoPxqKojBvRkqPCKPQCzEhpbbSKl1Uu75kDng7k5Ln6LQLUmNBjLlFthCgm1NA==}
    dependencies:
      '@types/chai': 4.3.6
    dev: true

  /@types/chai/4.3.6:
    resolution: {integrity: sha512-VOVRLM1mBxIRxydiViqPcKn6MIxZytrbMpd6RJLIWKxUNr3zux8no0Oc7kJx0WAPIitgZ0gkrDS+btlqQpubpw==}
    dev: true

  /@types/cookie/0.4.1:
    resolution: {integrity: sha512-XW/Aa8APYr6jSVVA1y/DEIZX0/GMKLEVekNG727R8cs56ahETkRAy/3DR7+fJyh7oUgGwNQaRfXCun0+KbWY7Q==}
    dev: true

  /@types/cors/2.8.14:
    resolution: {integrity: sha512-RXHUvNWYICtbP6s18PnOCaqToK8y14DnLd75c6HfyKf228dxy7pHNOQkxPtvXKp/hINFMDjbYzsj63nnpPMSRQ==}
    dependencies:
      '@types/node': 18.18.0
    dev: true

  /@types/eslint-scope/3.7.5:
    resolution: {integrity: sha512-JNvhIEyxVW6EoMIFIvj93ZOywYFatlpu9deeH6eSx6PE3WHYvHaQtmHmQeNw7aA81bYGBPPQqdtBm6b1SsQMmA==}
    dependencies:
      '@types/eslint': 8.44.3
      '@types/estree': 1.0.2
    dev: true

  /@types/eslint/8.44.3:
    resolution: {integrity: sha512-iM/WfkwAhwmPff3wZuPLYiHX18HI24jU8k1ZSH7P8FHwxTjZ2P6CoX2wnF43oprR+YXJM6UUxATkNvyv/JHd+g==}
    dependencies:
      '@types/estree': 1.0.5
      '@types/json-schema': 7.0.13
    dev: true

  /@types/estree/1.0.2:
    resolution: {integrity: sha512-VeiPZ9MMwXjO32/Xu7+OwflfmeoRwkE/qzndw42gGtgJwZopBnzy2gD//NN1+go1mADzkDcqf/KnFRSjTJ8xJA==}
    dev: true

  /@types/estree/1.0.5:
    resolution: {integrity: sha512-/kYRxGDLWzHOB7q+wtSUQlFrtcdUccpfy+X+9iMBpHK8QLLhx2wIPYuS5DYtR9Wa/YlZAbIovy7qVdB1Aq6Lyw==}
    dev: true

  /@types/fs-extra/8.1.3:
    resolution: {integrity: sha512-7IdV01N0u/CaVO0fuY1YmEg14HQN3+EW8mpNgg6NEfxEl/lzCa5OxlBu3iFsCAdamnYOcTQ7oEi43Xc/67Rgzw==}
    dependencies:
      '@types/node': 18.18.0
    dev: true

  /@types/fs-extra/9.0.13:
    resolution: {integrity: sha512-nEnwB++1u5lVDM2UI4c1+5R+FYaKfaAzS4OococimjVm3nQw3TuzH5UNsocrcTBbhnerblyHj4A49qXbIiZdpA==}
    dependencies:
      '@types/node': 18.18.0
    dev: true

  /@types/js-yaml/3.12.1:
    resolution: {integrity: sha512-SGGAhXLHDx+PK4YLNcNGa6goPf9XRWQNAUUbffkwVGGXIxmDKWyGGL4inzq2sPmExu431Ekb9aEMn9BkPqEYFA==}
    dev: true

  /@types/js-yaml/4.0.6:
    resolution: {integrity: sha512-ACTuifTSIIbyksx2HTon3aFtCKWcID7/h3XEmRpDYdMCXxPbl+m9GteOJeaAkiAta/NJaSFuA7ahZ0NkwajDSw==}
    dev: true

  /@types/json-schema/7.0.13:
    resolution: {integrity: sha512-RbSSoHliUbnXj3ny0CNFOoxrIDV6SUGyStHsvDqosw6CkdPV8TtWGlfecuK4ToyMEAql6pzNxgCFKanovUzlgQ==}

  /@types/lodash/4.14.199:
    resolution: {integrity: sha512-Vrjz5N5Ia4SEzWWgIVwnHNEnb1UE1XMkvY5DGXrAeOGE9imk0hgTHh5GyDjLDJi9OTCn9oo9dXH1uToK1VRfrg==}

  /@types/lodash/4.17.4:
    resolution: {integrity: sha512-wYCP26ZLxaT3R39kiN2+HcJ4kTd3U1waI/cY7ivWYqFP6pW3ZNpvi6Wd6PHZx7T/t8z0vlkXMg3QYLa7DZ/IJQ==}
    dev: true

  /@types/mocha/10.0.1:
    resolution: {integrity: sha512-/fvYntiO1GeICvqbQ3doGDIP97vWmvFt83GKguJ6prmQM2iXZfFcq6YE8KteFyRtX2/h5Hf91BYvPodJKFYv5Q==}
    dev: true

  /@types/mocha/10.0.6:
    resolution: {integrity: sha512-dJvrYWxP/UcXm36Qn36fxhUKu8A/xMRXVT2cliFF1Z7UA9liG5Psj3ezNSZw+5puH2czDXRLcXQxf8JbJt0ejg==}
    dev: true

  /@types/mocha/5.2.7:
    resolution: {integrity: sha512-NYrtPht0wGzhwe9+/idPaBB+TqkY9AhTvOLMkThm0IoEfLaiVQZwBwyJ5puCkO3AUCWrmcoePjp2mbFocKy4SQ==}
    dev: true

  /@types/node-fetch/2.6.6:
    resolution: {integrity: sha512-95X8guJYhfqiuVVhRFxVQcf4hW/2bCuoPwDasMf/531STFoNoWTT7YDnWdXHEZKqAGUigmpG31r2FE70LwnzJw==}
    dependencies:
      '@types/node': 18.18.0
      form-data: 4.0.0

  /@types/node/18.18.0:
    resolution: {integrity: sha512-3xA4X31gHT1F1l38ATDIL9GpRLdwVhnEFC8Uikv5ZLlXATwrCYyPq7ZWHxzxc3J/30SUiwiYT+bQe0/XvKlWbw==}

  /@types/node/22.7.9:
    resolution: {integrity: sha512-jrTfRC7FM6nChvU7X2KqcrgquofrWLFDeYC1hKfwNWomVvrn7JIksqf344WN2X/y8xrgqBd2dJATZV4GbatBfg==}
    dependencies:
      undici-types: 6.19.8
    dev: true

  /@types/semver/7.5.3:
    resolution: {integrity: sha512-OxepLK9EuNEIPxWNME+C6WwbRAOOI2o2BaQEGzz5Lu2e4Z5eDnEo+/aVEDMIXywoJitJ7xWd641wrGLZdtwRyw==}
    dev: true

  /@types/sinon/10.0.17:
    resolution: {integrity: sha512-+6ILpcixQ0Ma3dHMTLv4rSycbDXkDljgKL+E0nI2RUxxhYTFyPSjt6RVMxh7jUshvyVcBvicb0Ktj+lAJcjgeA==}
    dependencies:
      '@types/sinonjs__fake-timers': 8.1.3
    dev: true

  /@types/sinonjs__fake-timers/8.1.3:
    resolution: {integrity: sha512-4g+2YyWe0Ve+LBh+WUm1697PD0Kdi6coG1eU0YjQbwx61AZ8XbEpL1zIT6WjuUKrCMCROpEaYQPDjBnDouBVAQ==}
    dev: true

  /@types/triple-beam/1.3.3:
    resolution: {integrity: sha512-6tOUG+nVHn0cJbVp25JFayS5UE6+xlbcNF9Lo9mU7U0zk3zeUShZied4YEQZjy1JBF043FSkdXw8YkUJuVtB5g==}
    dev: true

  /@types/tunnel/0.0.3:
    resolution: {integrity: sha512-sOUTGn6h1SfQ+gbgqC364jLFBw2lnFqkgF3q0WovEHRLMrVD1sd5aufqi/aJObLekJO+Aq5z646U4Oxy6shXMA==}
    dependencies:
      '@types/node': 18.18.0

  /@types/xmlbuilder/0.0.34:
    resolution: {integrity: sha512-yVsHfYqJblSEg3DvUhGndpCZBZz2GiGVmqMa04fbGro2xzxRj85Q7MQ4os+MaXmKcpCDD42MXuxUWfoUKTuVdQ==}
    dev: true

  /@types/yargs-parser/21.0.1:
    resolution: {integrity: sha512-axdPBuLuEJt0c4yI5OZssC19K2Mq1uKdrfZBzuxLvaztgqUtFYZUNw7lETExPYJR9jdEoIg4mb7RQKRQzOkeGQ==}
    dev: true

  /@types/yargs/17.0.25:
    resolution: {integrity: sha512-gy7iPgwnzNvxgAEi2bXOHWCVOG6f7xsprVJH4MjlAWeBmJ7vh/Y1kwMtUrs64ztf24zVIRCpr3n/z6gm9QIkgg==}
    dependencies:
      '@types/yargs-parser': 21.0.1
    dev: true

  /@types/yauzl/2.10.1:
    resolution: {integrity: sha512-CHzgNU3qYBnp/O4S3yv2tXPlvMTq0YWSTVg2/JYLqWZGHwwgJGAwd00poay/11asPq8wLFwHzubyInqHIFmmiw==}
    requiresBuild: true
    dependencies:
      '@types/node': 18.18.0
    dev: true
    optional: true

  /@typescript-eslint/eslint-plugin/6.8.0_wroavni7rd6ng5lxj6jm5p2pxq:
    resolution: {integrity: sha512-GosF4238Tkes2SHPQ1i8f6rMtG6zlKwMEB0abqSJ3Npvos+doIlc/ATG+vX1G9coDF3Ex78zM3heXHLyWEwLUw==}
    engines: {node: ^16.0.0 || >=18.0.0}
    peerDependencies:
      '@typescript-eslint/parser': ^6.0.0 || ^6.0.0-alpha
      eslint: ^7.0.0 || ^8.0.0
      typescript: '*'
    peerDependenciesMeta:
      typescript:
        optional: true
    dependencies:
      '@eslint-community/regexpp': 4.8.2
      '@typescript-eslint/parser': 6.8.0_wgnkk2eh2432jxos7omdkkhhte
      '@typescript-eslint/scope-manager': 6.8.0
      '@typescript-eslint/type-utils': 6.8.0_wgnkk2eh2432jxos7omdkkhhte
      '@typescript-eslint/utils': 6.8.0_wgnkk2eh2432jxos7omdkkhhte
      '@typescript-eslint/visitor-keys': 6.8.0
      debug: 4.3.4
      eslint: 8.50.0
      graphemer: 1.4.0
      ignore: 5.2.4
      natural-compare: 1.4.0
      semver: 7.5.4
      ts-api-utils: 1.0.3_typescript@5.6.2
      typescript: 5.6.2
    transitivePeerDependencies:
      - supports-color
    dev: true

  /@typescript-eslint/parser/6.8.0_wgnkk2eh2432jxos7omdkkhhte:
    resolution: {integrity: sha512-5tNs6Bw0j6BdWuP8Fx+VH4G9fEPDxnVI7yH1IAPkQH5RUtvKwRoqdecAPdQXv4rSOADAaz1LFBZvZG7VbXivSg==}
    engines: {node: ^16.0.0 || >=18.0.0}
    peerDependencies:
      eslint: ^7.0.0 || ^8.0.0
      typescript: '*'
    peerDependenciesMeta:
      typescript:
        optional: true
    dependencies:
      '@typescript-eslint/scope-manager': 6.8.0
      '@typescript-eslint/types': 6.8.0
      '@typescript-eslint/typescript-estree': 6.8.0_typescript@5.6.2
      '@typescript-eslint/visitor-keys': 6.8.0
      debug: 4.3.4
      eslint: 8.50.0
      typescript: 5.6.2
    transitivePeerDependencies:
      - supports-color
    dev: true

  /@typescript-eslint/scope-manager/6.8.0:
    resolution: {integrity: sha512-xe0HNBVwCph7rak+ZHcFD6A+q50SMsFwcmfdjs9Kz4qDh5hWhaPhFjRs/SODEhroBI5Ruyvyz9LfwUJ624O40g==}
    engines: {node: ^16.0.0 || >=18.0.0}
    dependencies:
      '@typescript-eslint/types': 6.8.0
      '@typescript-eslint/visitor-keys': 6.8.0
    dev: true

  /@typescript-eslint/type-utils/6.8.0_wgnkk2eh2432jxos7omdkkhhte:
    resolution: {integrity: sha512-RYOJdlkTJIXW7GSldUIHqc/Hkto8E+fZN96dMIFhuTJcQwdRoGN2rEWA8U6oXbLo0qufH7NPElUb+MceHtz54g==}
    engines: {node: ^16.0.0 || >=18.0.0}
    peerDependencies:
      eslint: ^7.0.0 || ^8.0.0
      typescript: '*'
    peerDependenciesMeta:
      typescript:
        optional: true
    dependencies:
      '@typescript-eslint/typescript-estree': 6.8.0_typescript@5.6.2
      '@typescript-eslint/utils': 6.8.0_wgnkk2eh2432jxos7omdkkhhte
      debug: 4.3.4
      eslint: 8.50.0
      ts-api-utils: 1.0.3_typescript@5.6.2
      typescript: 5.6.2
    transitivePeerDependencies:
      - supports-color
    dev: true

  /@typescript-eslint/types/6.8.0:
    resolution: {integrity: sha512-p5qOxSum7W3k+llc7owEStXlGmSl8FcGvhYt8Vjy7FqEnmkCVlM3P57XQEGj58oqaBWDQXbJDZxwUWMS/EAPNQ==}
    engines: {node: ^16.0.0 || >=18.0.0}
    dev: true

  /@typescript-eslint/typescript-estree/6.8.0_typescript@5.6.2:
    resolution: {integrity: sha512-ISgV0lQ8XgW+mvv5My/+iTUdRmGspducmQcDw5JxznasXNnZn3SKNrTRuMsEXv+V/O+Lw9AGcQCfVaOPCAk/Zg==}
    engines: {node: ^16.0.0 || >=18.0.0}
    peerDependencies:
      typescript: '*'
    peerDependenciesMeta:
      typescript:
        optional: true
    dependencies:
      '@typescript-eslint/types': 6.8.0
      '@typescript-eslint/visitor-keys': 6.8.0
      debug: 4.3.4
      globby: 11.1.0
      is-glob: 4.0.3
      semver: 7.6.3
      ts-api-utils: 1.0.3_typescript@5.6.2
      typescript: 5.6.2
    transitivePeerDependencies:
      - supports-color
    dev: true

  /@typescript-eslint/utils/6.8.0_wgnkk2eh2432jxos7omdkkhhte:
    resolution: {integrity: sha512-dKs1itdE2qFG4jr0dlYLQVppqTE+Itt7GmIf/vX6CSvsW+3ov8PbWauVKyyfNngokhIO9sKZeRGCUo1+N7U98Q==}
    engines: {node: ^16.0.0 || >=18.0.0}
    peerDependencies:
      eslint: ^7.0.0 || ^8.0.0
    dependencies:
      '@eslint-community/eslint-utils': 4.4.0_eslint@8.50.0
      '@types/json-schema': 7.0.13
      '@types/semver': 7.5.3
      '@typescript-eslint/scope-manager': 6.8.0
      '@typescript-eslint/types': 6.8.0
      '@typescript-eslint/typescript-estree': 6.8.0_typescript@5.6.2
      eslint: 8.50.0
      semver: 7.6.3
    transitivePeerDependencies:
      - supports-color
      - typescript
    dev: true

  /@typescript-eslint/visitor-keys/6.8.0:
    resolution: {integrity: sha512-oqAnbA7c+pgOhW2OhGvxm0t1BULX5peQI/rLsNDpGM78EebV3C9IGbX5HNZabuZ6UQrYveCLjKo8Iy/lLlBkkg==}
    engines: {node: ^16.0.0 || >=18.0.0}
    dependencies:
      '@typescript-eslint/types': 6.8.0
      eslint-visitor-keys: 3.4.3
    dev: true

<<<<<<< HEAD
=======
  /@typespec/compiler/0.62.0:
    resolution: {integrity: sha512-RfKJ/rF2Wjxu7dl74oJE8yEfSkeL7NopFlyJ4dW1JQXpRN2IOJYPxas12qZA6H9ZEIB8rBjyrHNxJSQbvn/UDQ==}
    engines: {node: '>=18.0.0'}
    hasBin: true
    dependencies:
      '@babel/code-frame': 7.25.9
      ajv: 8.17.1
      change-case: 5.4.4
      globby: 14.0.2
      mustache: 4.2.0
      picocolors: 1.1.0
      prettier: 3.3.3
      prompts: 2.4.2
      semver: 7.6.3
      temporal-polyfill: 0.2.5
      vscode-languageserver: 9.0.1
      vscode-languageserver-textdocument: 1.0.12
      yaml: 2.5.1
      yargs: 17.7.2
    dev: true

>>>>>>> 90519cf7
  /@typespec/compiler/0.63.0:
    resolution: {integrity: sha512-cC3YniwbFghn1fASX3r1IgNjMrwaY4gmzznkHT4f/NxE+HK4XoXWn4EG7287QgVMCaHUykzJCIfW9k7kIleW5A==}
    engines: {node: '>=18.0.0'}
    hasBin: true
    dependencies:
      '@babel/code-frame': 7.25.9
      ajv: 8.17.1
      change-case: 5.4.4
      globby: 14.0.2
      mustache: 4.2.0
      picocolors: 1.1.1
      prettier: 3.3.3
      prompts: 2.4.2
      semver: 7.6.3
      temporal-polyfill: 0.2.5
      vscode-languageserver: 9.0.1
      vscode-languageserver-textdocument: 1.0.12
      yaml: 2.5.1
      yargs: 17.7.2

  /@typespec/http-specs/0.1.0-alpha.5_yw7pnhxbudkc7q4tltxs2pwzqi:
    resolution: {integrity: sha512-2bOsxnzXPAW2S+gMiu6c/TAmimIBs5MPiFETSFNvsSRJZ+b9Smg+4nHW+6iZGVcVskjYAU97WHccGkNL3lwIVg==}
    engines: {node: '>=16.0.0'}
    peerDependencies:
      '@typespec/compiler': ~0.63.0
      '@typespec/http': ~0.63.0
      '@typespec/rest': ~0.63.0
      '@typespec/versioning': ~0.63.0
      '@typespec/xml': ~0.63.0
    dependencies:
      '@typespec/compiler': 0.63.0
      '@typespec/http': 0.63.0_@typespec+compiler@0.63.0
      '@typespec/rest': 0.63.0_qz2z3dajrrgsjonwob7haqlhte
      '@typespec/spec-api': 0.1.0-alpha.0
      '@typespec/spector': 0.1.0-alpha.5
      '@typespec/versioning': 0.63.0_@typespec+compiler@0.63.0
      '@typespec/xml': 0.63.0_@typespec+compiler@0.63.0
    transitivePeerDependencies:
      - '@types/express'
      - '@typespec/streams'
      - debug
      - supports-color
    dev: true

  /@typespec/http/0.63.0_@typespec+compiler@0.63.0:
    resolution: {integrity: sha512-SYVbBmLPAPdWZfdMs0QlbpTnFREDnkINu2FR+0kRX12qzbRgpRbLsdhg59qx4TfKoh4IAPgSV+Fq84w7BWGsyQ==}
    engines: {node: '>=18.0.0'}
    peerDependencies:
      '@typespec/compiler': ~0.63.0
      '@typespec/streams': ~0.63.0
    peerDependenciesMeta:
      '@typespec/streams':
        optional: true
    dependencies:
      '@typespec/compiler': 0.63.0

  /@typespec/json-schema/0.63.0_@typespec+compiler@0.63.0:
    resolution: {integrity: sha512-jGRXxUxdrwW/XzvaDqyt5mS/V1iBnrDaHUMRIkrFLCwzgll/NenquLI/nopihzLFXK78MfFYuHg4DEPYY5PdFw==}
    engines: {node: '>=18.0.0'}
    peerDependencies:
      '@typespec/compiler': ~0.63.0
    dependencies:
      '@typespec/compiler': 0.63.0
      yaml: 2.5.1
    dev: false

  /@typespec/openapi/0.63.0_qz2z3dajrrgsjonwob7haqlhte:
    resolution: {integrity: sha512-/KzR60mj3P/LnNWd/QfH0KTN/If4+mjrsWNSB7/uab6c8Qu/lNsGlZDkmWq4EFiwBR7VmpdFz9FP7d/m3O+tGw==}
    engines: {node: '>=18.0.0'}
    peerDependencies:
      '@typespec/compiler': ~0.63.0
      '@typespec/http': ~0.63.0
    dependencies:
      '@typespec/compiler': 0.63.0
      '@typespec/http': 0.63.0_@typespec+compiler@0.63.0

  /@typespec/openapi3/0.63.0_sqdvtoykz5tnrrjz5ge5rvjoie:
    resolution: {integrity: sha512-HC8VeakPznXNn7euAyAxUFNsOcfSzM8tQwYPNUMWs0qGJqGgb6vjf5rShQmfgrCe5Y6zcMM2PPBuxaFV3xXYLw==}
    engines: {node: '>=18.0.0'}
    hasBin: true
    peerDependencies:
      '@typespec/compiler': ~0.63.0
      '@typespec/http': ~0.63.0
      '@typespec/openapi': ~0.63.0
      '@typespec/versioning': ~0.63.0
      '@typespec/xml': '*'
    peerDependenciesMeta:
      '@typespec/xml':
        optional: true
    dependencies:
      '@readme/openapi-parser': 2.6.0_openapi-types@12.1.3
      '@typespec/compiler': 0.63.0
      '@typespec/http': 0.63.0_@typespec+compiler@0.63.0
      '@typespec/openapi': 0.63.0_qz2z3dajrrgsjonwob7haqlhte
      '@typespec/versioning': 0.63.0_@typespec+compiler@0.63.0
      openapi-types: 12.1.3
      yaml: 2.5.1
    dev: false

  /@typespec/rest/0.63.0_qz2z3dajrrgsjonwob7haqlhte:
    resolution: {integrity: sha512-HftzMjSDHAYX+ILE9C6pFS4oAq7oBHMCtpA8QgSFPDF4V5a8l1k2K8c4x1B+7yl+GkREmIdtpc6S0xZm2G7hXg==}
    engines: {node: '>=18.0.0'}
    peerDependencies:
      '@typespec/compiler': ~0.63.0
      '@typespec/http': ~0.63.0
    dependencies:
      '@typespec/compiler': 0.63.0
      '@typespec/http': 0.63.0_@typespec+compiler@0.63.0

<<<<<<< HEAD
  /@typespec/spec-api/0.1.0-alpha.0:
    resolution: {integrity: sha512-SgWSt5mnl9bbc+C9toMzh4i8RESWcAfMg/Wyq+3oY+0EcKlmDYNWgDhQi/Eh8bA4zyMoymj48hcEzD97E1ERtQ==}
    engines: {node: '>=18.0.0'}
    dependencies:
      body-parser: 1.20.3
      deep-equal: 2.2.2
      express: 4.21.1
      express-promise-router: 4.1.1_express@4.21.1
      morgan: 1.10.0
      multer: 1.4.5-lts.1
      picocolors: 1.1.0
      prettier: 3.3.3
      winston: 3.17.0
      xml2js: 0.6.2
      yargs: 17.7.2
    transitivePeerDependencies:
      - '@types/express'
    dev: true

  /@typespec/spec-coverage-sdk/0.1.0-alpha.2:
    resolution: {integrity: sha512-bdU5K6jZ12+wEH4b7I7aiytIJu2M+tAigoxxc9Tz7UrucbA5PZqgO+uFoqMKRYcmNjwC4EmvEIVmyzNEKUzUmA==}
    engines: {node: '>=16.0.0'}
    dependencies:
      '@azure/identity': 4.4.1
      '@azure/storage-blob': 12.25.0
      '@types/node': 22.7.9
    transitivePeerDependencies:
      - supports-color
    dev: true

  /@typespec/spector/0.1.0-alpha.5:
    resolution: {integrity: sha512-HV6fZkQFy/0IrPiySyCzYraESlWsNhp04Azf9Ss6a63Bjkw6ZQoxz4YvzH4fLvlmo1zFPxOYFXul+JZZw81TtQ==}
    engines: {node: '>=16.0.0'}
    hasBin: true
    dependencies:
      '@azure/identity': 4.4.1
      '@types/js-yaml': 4.0.6
      '@typespec/compiler': 0.63.0
      '@typespec/http': 0.63.0_@typespec+compiler@0.63.0
      '@typespec/rest': 0.63.0_qz2z3dajrrgsjonwob7haqlhte
      '@typespec/spec-api': 0.1.0-alpha.0
      '@typespec/spec-coverage-sdk': 0.1.0-alpha.2
      '@typespec/versioning': 0.63.0_@typespec+compiler@0.63.0
      ajv: 8.17.1
      axios: 1.7.7
      body-parser: 1.20.3
      deep-equal: 2.2.2
      express: 4.21.1
      express-promise-router: 4.1.1_express@4.21.1
      form-data: 4.0.1
      globby: 14.0.2
      jackspeak: 4.0.2
      js-yaml: 4.1.0
      morgan: 1.10.0
      multer: 1.4.5-lts.1
      node-fetch: 3.3.2
      picocolors: 1.1.1
      source-map-support: 0.5.21
      winston: 3.17.0
      xml2js: 0.6.2
      yargs: 17.7.2
    transitivePeerDependencies:
      - '@types/express'
      - '@typespec/streams'
      - debug
      - supports-color
    dev: true

  /@typespec/ts-http-runtime/1.0.0-alpha.20240314.2:
    resolution: {integrity: sha512-Rc/bFkKLbrEo9KKXiSdRYNSmosZ1W6ycQKEKScpXvK4jaXFNyCvmS0tLv7rEN4EzEEds2fPzEHNtX4e8gMu/lA==}
=======
  /@typespec/ts-http-runtime/0.1.0:
    resolution: {integrity: sha512-0NspintCRrSIIZBUtVfWjJ5TpOjpP0mNsJXZOqzuxdY/q2yCr0amyUCEw+WLhRykP39XMNMG0f1F9LbC2+c+Rw==}
>>>>>>> 90519cf7
    engines: {node: '>=18.0.0'}
    dependencies:
      http-proxy-agent: 7.0.2
      https-proxy-agent: 7.0.4
      tslib: 2.6.2
    transitivePeerDependencies:
      - supports-color
    dev: true

  /@typespec/versioning/0.63.0_@typespec+compiler@0.63.0:
    resolution: {integrity: sha512-BPvmPL+g20yEmSA8XRfbIHdToNOjssq4QfwOU6D7kKLLXnZHFb1hmuwW0tf0Wa/lYgoaUC60ONAeoXgNT1ZOIQ==}
    engines: {node: '>=18.0.0'}
    peerDependencies:
      '@typespec/compiler': ~0.63.0
    dependencies:
      '@typespec/compiler': 0.63.0

  /@typespec/xml/0.63.0_@typespec+compiler@0.63.0:
    resolution: {integrity: sha512-2aQxWWqc5f4OTmC2nNafHi+ppr8GqwwMXx/2DnNjeshZF/JD0FNCYH8gV4gFZe7mfRfB9bAxNkcKj2AF01ntqA==}
    engines: {node: '>=18.0.0'}
    peerDependencies:
      '@typespec/compiler': ~0.63.0
    dependencies:
      '@typespec/compiler': 0.63.0
    dev: true

  /@ungap/promise-all-settled/1.1.2:
    resolution: {integrity: sha512-sL/cEvJWAnClXw0wHk85/2L0G6Sj8UB0Ctc1TEMbKSsmpRosqhwj9gWgFRZSrBr2f9tiXISwNhCPmlfqUqyb9Q==}
    dev: true

  /@vitest/coverage-istanbul/1.6.0_vitest@1.6.0:
    resolution: {integrity: sha512-h/BwpXehkkS0qsNCS00QxiupAqVkNi0WT19BR0dQvlge5oHghoSVLx63fABYFoKxVb7Ue7+k6V2KokmQ1zdMpg==}
    peerDependencies:
      vitest: 1.6.0
    dependencies:
      debug: 4.3.4
      istanbul-lib-coverage: 3.2.2
      istanbul-lib-instrument: 6.0.2
      istanbul-lib-report: 3.0.1
      istanbul-lib-source-maps: 5.0.4
      istanbul-reports: 3.1.7
      magicast: 0.3.4
      picocolors: 1.0.1
      test-exclude: 6.0.0
      vitest: 1.6.0_@types+node@18.18.0
    transitivePeerDependencies:
      - supports-color
    dev: true

  /@vitest/coverage-v8/1.6.0_vitest@1.6.0:
    resolution: {integrity: sha512-KvapcbMY/8GYIG0rlwwOKCVNRc0OL20rrhFkg/CHNzncV03TE2XWvO5w9uZYoxNiMEBacAJt3unSOiZ7svePew==}
    peerDependencies:
      vitest: 1.6.0
    dependencies:
      '@ampproject/remapping': 2.3.0
      '@bcoe/v8-coverage': 0.2.3
      debug: 4.3.4
      istanbul-lib-coverage: 3.2.2
      istanbul-lib-report: 3.0.1
      istanbul-lib-source-maps: 5.0.4
      istanbul-reports: 3.1.7
      magic-string: 0.30.10
      magicast: 0.3.4
      picocolors: 1.0.1
      std-env: 3.7.0
      strip-literal: 2.1.0
      test-exclude: 6.0.0
      vitest: 1.6.0_@types+node@18.18.0
    transitivePeerDependencies:
      - supports-color
    dev: true

  /@vitest/expect/1.6.0:
    resolution: {integrity: sha512-ixEvFVQjycy/oNgHjqsL6AZCDduC+tflRluaHIzKIsdbzkLn2U/iBnVeJwB6HsIjQBdfMR8Z0tRxKUsvFJEeWQ==}
    dependencies:
      '@vitest/spy': 1.6.0
      '@vitest/utils': 1.6.0
      chai: 4.4.1
    dev: true

  /@vitest/runner/1.6.0:
    resolution: {integrity: sha512-P4xgwPjwesuBiHisAVz/LSSZtDjOTPYZVmNAnpHHSR6ONrf8eCJOFRvUwdHn30F5M1fxhqtl7QZQUk2dprIXAg==}
    dependencies:
      '@vitest/utils': 1.6.0
      p-limit: 5.0.0
      pathe: 1.1.2
    dev: true

  /@vitest/snapshot/1.6.0:
    resolution: {integrity: sha512-+Hx43f8Chus+DCmygqqfetcAZrDJwvTj0ymqjQq4CvmpKFSTVteEOBzCusu1x2tt4OJcvBflyHUE0DZSLgEMtQ==}
    dependencies:
      magic-string: 0.30.10
      pathe: 1.1.2
      pretty-format: 29.7.0
    dev: true

  /@vitest/spy/1.6.0:
    resolution: {integrity: sha512-leUTap6B/cqi/bQkXUu6bQV5TZPx7pmMBKBQiI0rJA8c3pB56ZsaTbREnF7CJfmvAS4V2cXIBAh/3rVwrrCYgw==}
    dependencies:
      tinyspy: 2.2.1
    dev: true

  /@vitest/utils/1.6.0:
    resolution: {integrity: sha512-21cPiuGMoMZwiOHa2i4LXkMkMkCGzA+MVFV70jRwHo95dL4x/ts5GZhML1QWuy7yfp3WzK3lRvZi3JnXTYqrBw==}
    dependencies:
      diff-sequences: 29.6.3
      estree-walker: 3.0.3
      loupe: 2.3.7
      pretty-format: 29.7.0
    dev: true

  /@webassemblyjs/ast/1.11.6:
    resolution: {integrity: sha512-IN1xI7PwOvLPgjcf180gC1bqn3q/QaOCwYUahIOhbYUu8KA/3tw2RT/T0Gidi1l7Hhj5D/INhJxiICObqpMu4Q==}
    dependencies:
      '@webassemblyjs/helper-numbers': 1.11.6
      '@webassemblyjs/helper-wasm-bytecode': 1.11.6
    dev: true

  /@webassemblyjs/floating-point-hex-parser/1.11.6:
    resolution: {integrity: sha512-ejAj9hfRJ2XMsNHk/v6Fu2dGS+i4UaXBXGemOfQ/JfQ6mdQg/WXtwleQRLLS4OvfDhv8rYnVwH27YJLMyYsxhw==}
    dev: true

  /@webassemblyjs/helper-api-error/1.11.6:
    resolution: {integrity: sha512-o0YkoP4pVu4rN8aTJgAyj9hC2Sv5UlkzCHhxqWj8butaLvnpdc2jOwh4ewE6CX0txSfLn/UYaV/pheS2Txg//Q==}
    dev: true

  /@webassemblyjs/helper-buffer/1.11.6:
    resolution: {integrity: sha512-z3nFzdcp1mb8nEOFFk8DrYLpHvhKC3grJD2ardfKOzmbmJvEf/tPIqCY+sNcwZIY8ZD7IkB2l7/pqhUhqm7hLA==}
    dev: true

  /@webassemblyjs/helper-numbers/1.11.6:
    resolution: {integrity: sha512-vUIhZ8LZoIWHBohiEObxVm6hwP034jwmc9kuq5GdHZH0wiLVLIPcMCdpJzG4C11cHoQ25TFIQj9kaVADVX7N3g==}
    dependencies:
      '@webassemblyjs/floating-point-hex-parser': 1.11.6
      '@webassemblyjs/helper-api-error': 1.11.6
      '@xtuc/long': 4.2.2
    dev: true

  /@webassemblyjs/helper-wasm-bytecode/1.11.6:
    resolution: {integrity: sha512-sFFHKwcmBprO9e7Icf0+gddyWYDViL8bpPjJJl0WHxCdETktXdmtWLGVzoHbqUcY4Be1LkNfwTmXOJUFZYSJdA==}
    dev: true

  /@webassemblyjs/helper-wasm-section/1.11.6:
    resolution: {integrity: sha512-LPpZbSOwTpEC2cgn4hTydySy1Ke+XEu+ETXuoyvuyezHO3Kjdu90KK95Sh9xTbmjrCsUwvWwCOQQNta37VrS9g==}
    dependencies:
      '@webassemblyjs/ast': 1.11.6
      '@webassemblyjs/helper-buffer': 1.11.6
      '@webassemblyjs/helper-wasm-bytecode': 1.11.6
      '@webassemblyjs/wasm-gen': 1.11.6
    dev: true

  /@webassemblyjs/ieee754/1.11.6:
    resolution: {integrity: sha512-LM4p2csPNvbij6U1f19v6WR56QZ8JcHg3QIJTlSwzFcmx6WSORicYj6I63f9yU1kEUtrpG+kjkiIAkevHpDXrg==}
    dependencies:
      '@xtuc/ieee754': 1.2.0
    dev: true

  /@webassemblyjs/leb128/1.11.6:
    resolution: {integrity: sha512-m7a0FhE67DQXgouf1tbN5XQcdWoNgaAuoULHIfGFIEVKA6tu/edls6XnIlkmS6FrXAquJRPni3ZZKjw6FSPjPQ==}
    dependencies:
      '@xtuc/long': 4.2.2
    dev: true

  /@webassemblyjs/utf8/1.11.6:
    resolution: {integrity: sha512-vtXf2wTQ3+up9Zsg8sa2yWiQpzSsMyXj0qViVP6xKGCUT8p8YJ6HqI7l5eCnWx1T/FYdsv07HQs2wTFbbof/RA==}
    dev: true

  /@webassemblyjs/wasm-edit/1.11.6:
    resolution: {integrity: sha512-Ybn2I6fnfIGuCR+Faaz7YcvtBKxvoLV3Lebn1tM4o/IAJzmi9AWYIPWpyBfU8cC+JxAO57bk4+zdsTjJR+VTOw==}
    dependencies:
      '@webassemblyjs/ast': 1.11.6
      '@webassemblyjs/helper-buffer': 1.11.6
      '@webassemblyjs/helper-wasm-bytecode': 1.11.6
      '@webassemblyjs/helper-wasm-section': 1.11.6
      '@webassemblyjs/wasm-gen': 1.11.6
      '@webassemblyjs/wasm-opt': 1.11.6
      '@webassemblyjs/wasm-parser': 1.11.6
      '@webassemblyjs/wast-printer': 1.11.6
    dev: true

  /@webassemblyjs/wasm-gen/1.11.6:
    resolution: {integrity: sha512-3XOqkZP/y6B4F0PBAXvI1/bky7GryoogUtfwExeP/v7Nzwo1QLcq5oQmpKlftZLbT+ERUOAZVQjuNVak6UXjPA==}
    dependencies:
      '@webassemblyjs/ast': 1.11.6
      '@webassemblyjs/helper-wasm-bytecode': 1.11.6
      '@webassemblyjs/ieee754': 1.11.6
      '@webassemblyjs/leb128': 1.11.6
      '@webassemblyjs/utf8': 1.11.6
    dev: true

  /@webassemblyjs/wasm-opt/1.11.6:
    resolution: {integrity: sha512-cOrKuLRE7PCe6AsOVl7WasYf3wbSo4CeOk6PkrjS7g57MFfVUF9u6ysQBBODX0LdgSvQqRiGz3CXvIDKcPNy4g==}
    dependencies:
      '@webassemblyjs/ast': 1.11.6
      '@webassemblyjs/helper-buffer': 1.11.6
      '@webassemblyjs/wasm-gen': 1.11.6
      '@webassemblyjs/wasm-parser': 1.11.6
    dev: true

  /@webassemblyjs/wasm-parser/1.11.6:
    resolution: {integrity: sha512-6ZwPeGzMJM3Dqp3hCsLgESxBGtT/OeCvCZ4TA1JUPYgmhAx38tTPR9JaKy0S5H3evQpO/h2uWs2j6Yc/fjkpTQ==}
    dependencies:
      '@webassemblyjs/ast': 1.11.6
      '@webassemblyjs/helper-api-error': 1.11.6
      '@webassemblyjs/helper-wasm-bytecode': 1.11.6
      '@webassemblyjs/ieee754': 1.11.6
      '@webassemblyjs/leb128': 1.11.6
      '@webassemblyjs/utf8': 1.11.6
    dev: true

  /@webassemblyjs/wast-printer/1.11.6:
    resolution: {integrity: sha512-JM7AhRcE+yW2GWYaKeHL5vt4xqee5N2WcezptmgyhNS+ScggqcT1OtXykhAb13Sn5Yas0j2uv9tHgrjwvzAP4A==}
    dependencies:
      '@webassemblyjs/ast': 1.11.6
      '@xtuc/long': 4.2.2
    dev: true

  /@webpack-cli/configtest/1.2.0_w3wu7rcwmvifygnqiqkxwjppse:
    resolution: {integrity: sha512-4FB8Tj6xyVkyqjj1OaTqCjXYULB9FMkqQ8yGrZjRDrYh0nOE+7Lhs45WioWQQMV+ceFlE368Ukhe6xdvJM9Egg==}
    peerDependencies:
      webpack: 4.x.x || 5.x.x
      webpack-cli: 4.x.x
    dependencies:
      webpack: 5.88.2_webpack-cli@4.10.0
      webpack-cli: 4.10.0_webpack@5.88.2
    dev: true

  /@webpack-cli/info/1.5.0_webpack-cli@4.10.0:
    resolution: {integrity: sha512-e8tSXZpw2hPl2uMJY6fsMswaok5FdlGNRTktvFk2sD8RjH0hE2+XistawJx1vmKteh4NmGmNUrp+Tb2w+udPcQ==}
    peerDependencies:
      webpack-cli: 4.x.x
    dependencies:
      envinfo: 7.10.0
      webpack-cli: 4.10.0_webpack@5.88.2
    dev: true

  /@webpack-cli/serve/1.7.0_webpack-cli@4.10.0:
    resolution: {integrity: sha512-oxnCNGj88fL+xzV+dacXs44HcDwf1ovs3AuEzvP7mqXw7fQntqIhQ1BRmynh4qEKQSSSRSWVyXRjmTbZIX9V2Q==}
    peerDependencies:
      webpack-cli: 4.x.x
      webpack-dev-server: '*'
    peerDependenciesMeta:
      webpack-dev-server:
        optional: true
    dependencies:
      webpack-cli: 4.10.0_webpack@5.88.2
    dev: true

  /@xtuc/ieee754/1.2.0:
    resolution: {integrity: sha512-DX8nKgqcGwsc0eJSqYt5lwP4DH5FlHnmuWWBRy7X0NcaGR0ZtuyeESgMwTYVEtxmsNGY+qit4QYT/MIYTOTPeA==}
    dev: true

  /@xtuc/long/4.2.2:
    resolution: {integrity: sha512-NuHqBY1PB/D8xU6s/thBgOAiAP7HOYDQ32+BFZILJ8ivkUkAHQnWfn6WhL79Owj1qmUnoN/YPhktdIoucipkAQ==}
    dev: true

  /abab/2.0.6:
    resolution: {integrity: sha512-j2afSsaIENvHZN2B8GOpF566vZ5WVk5opAiMTvWgaQT8DkbOqsTfvNAvHoRGU2zzP8cPoqys+xHTRDWW8L+/BA==}
    dev: true

  /accepts/1.3.8:
    resolution: {integrity: sha512-PYAthTa2m2VKxuvSD3DPC/Gy+U+sOA1LAuT8mkmRuvw+NACSaeXEQ+NHcVF7rONl6qcaxV3Uuemwawk+7+SJLw==}
    engines: {node: '>= 0.6'}
    dependencies:
      mime-types: 2.1.35
      negotiator: 0.6.3
    dev: true

  /acorn-import-assertions/1.9.0_acorn@8.10.0:
    resolution: {integrity: sha512-cmMwop9x+8KFhxvKrKfPYmN6/pKTYYHBqLa0DfvVZcKMJWNyWLnaqND7dx/qn66R7ewM1UX5XMaDVP5wlVTaVA==}
    peerDependencies:
      acorn: ^8
    dependencies:
      acorn: 8.10.0
    dev: true

  /acorn-jsx/5.3.2_acorn@8.10.0:
    resolution: {integrity: sha512-rq9s+JNhf0IChjtDXxllJ7g41oZk5SlXtp0LHwyA5cejwn7vKmKp4pPri6YEePv2PU65sAsegbXtIinmDFDXgQ==}
    peerDependencies:
      acorn: ^6.0.0 || ^7.0.0 || ^8.0.0
    dependencies:
      acorn: 8.10.0
    dev: true

  /acorn-walk/8.2.0:
    resolution: {integrity: sha512-k+iyHEuPgSw6SbuDpGQM+06HQUa04DZ3o+F6CSzXMvvI5KMvnaEqXe+YVe555R9nn6GPt404fos4wcgpw12SDA==}
    engines: {node: '>=0.4.0'}
    dev: true

  /acorn-walk/8.3.2:
    resolution: {integrity: sha512-cjkyv4OtNCIeqhHrfS81QWXoCBPExR/J62oyEqepVw8WaQeSqpW2uhuLPh1m9eWhDuOo/jUXVTlifvesOWp/4A==}
    engines: {node: '>=0.4.0'}
    dev: true

  /acorn/8.10.0:
    resolution: {integrity: sha512-F0SAmZ8iUtS//m8DmCTA0jlh6TDKkHQyK6xc6V4KDTyZKA9dnvX9/3sRTVQrWm79glUAZbnmmNcdYwUIHWVybw==}
    engines: {node: '>=0.4.0'}
    hasBin: true
    dev: true

  /acorn/8.11.3:
    resolution: {integrity: sha512-Y9rRfJG5jcKOE0CLisYbojUjIrIEE7AGMzA/Sm4BslANhbS+cDMpgBdcPT91oJ7OuJ9hYJBx59RjbhxVnrF8Xg==}
    engines: {node: '>=0.4.0'}
    hasBin: true
    dev: true

  /agent-base/6.0.2:
    resolution: {integrity: sha512-RZNwNclF7+MS/8bDg70amg32dyeZGZxiDuQmZxKLAlQjr3jGyLx+4Kkk58UO7D2QdgFIQCovuSuZESne6RG6XQ==}
    engines: {node: '>= 6.0.0'}
    dependencies:
      debug: 4.3.4
    transitivePeerDependencies:
      - supports-color

  /agent-base/7.1.0:
    resolution: {integrity: sha512-o/zjMZRhJxny7OyEF+Op8X+efiELC7k7yOjMzgfzVqOzXqkBkWI79YoTdOtsuWd5BWhAGAuOY/Xa6xpiaWXiNg==}
    engines: {node: '>= 14'}
    dependencies:
      debug: 4.3.4
    transitivePeerDependencies:
      - supports-color
    dev: true

  /ajv-draft-04/1.0.0_ajv@8.13.0:
    resolution: {integrity: sha512-mv00Te6nmYbRp5DCwclxtt7yV/joXJPGS7nM+97GdxvuttCOfgI3K4U25zboyeX0O+myI8ERluxQe5wljMmVIw==}
    peerDependencies:
      ajv: ^8.5.0
    peerDependenciesMeta:
      ajv:
        optional: true
    dependencies:
      ajv: 8.13.0
    dev: true

  /ajv-draft-04/1.0.0_ajv@8.17.1:
    resolution: {integrity: sha512-mv00Te6nmYbRp5DCwclxtt7yV/joXJPGS7nM+97GdxvuttCOfgI3K4U25zboyeX0O+myI8ERluxQe5wljMmVIw==}
    peerDependencies:
      ajv: ^8.5.0
    peerDependenciesMeta:
      ajv:
        optional: true
    dependencies:
      ajv: 8.17.1
    dev: false

  /ajv-formats/3.0.1_ajv@8.13.0:
    resolution: {integrity: sha512-8iUql50EUR+uUcdRQ3HDqa6EVyo3docL8g5WJ3FNcWmu62IbkGUue/pEyLBW8VGKKucTPgqeks4fIU1DA4yowQ==}
    peerDependencies:
      ajv: ^8.0.0
    peerDependenciesMeta:
      ajv:
        optional: true
    dependencies:
      ajv: 8.13.0
    dev: true

  /ajv-keywords/3.5.2_ajv@6.12.6:
    resolution: {integrity: sha512-5p6WTN0DdTGVQk6VjcEju19IgaHudalcfabD7yhDGeA6bcQnmL+CpveLJq/3hvfwd1aof6L386Ougkx6RfyMIQ==}
    peerDependencies:
      ajv: ^6.9.1
    dependencies:
      ajv: 6.12.6
    dev: true

  /ajv/6.12.6:
    resolution: {integrity: sha512-j3fVLgvTo527anyYyJOGTYJbG+vnnQYvE0m5mmkc1TK+nxAppkCLMIL0aZ4dblVCNoGShhm+kzE4ZUykBoMg4g==}
    dependencies:
      fast-deep-equal: 3.1.3
      fast-json-stable-stringify: 2.1.0
      json-schema-traverse: 0.4.1
      uri-js: 4.4.1
    dev: true

  /ajv/8.12.0:
    resolution: {integrity: sha512-sRu1kpcO9yLtYxBKvqfTeh9KzZEwO3STyX1HT+4CaDzC6HpTGYhIhPIzj9XuKU7KYDwnaeh5hcOwjy1QuJzBPA==}
    dependencies:
      fast-deep-equal: 3.1.3
      json-schema-traverse: 1.0.0
      require-from-string: 2.0.2
      uri-js: 4.4.1
    dev: true

  /ajv/8.13.0:
    resolution: {integrity: sha512-PRA911Blj99jR5RMeTunVbNXMF6Lp4vZXnk5GQjcnUWUTsrXtekg/pnmFFI2u/I36Y/2bITGS30GZCXei6uNkA==}
    dependencies:
      fast-deep-equal: 3.1.3
      json-schema-traverse: 1.0.0
      require-from-string: 2.0.2
      uri-js: 4.4.1
    dev: true

  /ajv/8.17.1:
    resolution: {integrity: sha512-B/gBuNg5SiMTrPkC+A2+cW0RszwxYmn6VYxB/inlBStS5nx6xHIt/ehKRhIMhqusl7a8LjQoZnjCs5vhwxOQ1g==}
    dependencies:
      fast-deep-equal: 3.1.3
      fast-uri: 3.0.1
      json-schema-traverse: 1.0.0
      require-from-string: 2.0.2

  /ansi-colors/4.1.1:
    resolution: {integrity: sha512-JoX0apGbHaUJBNl6yF+p6JAFYZ666/hhCGKN5t9QFjbJQKUU/g8MNbFDbvfrgKXvI1QpZplPOnwIo99lX/AAmA==}
    engines: {node: '>=6'}
    dev: true

  /ansi-regex/5.0.1:
    resolution: {integrity: sha512-quJQXlTSUGL2LH9SUXo8VwsY4soanhgo6LNSm84E1LBcE8s3O0wpdiRzyR9z/ZZJMlMWv37qOOb9pdJlMUEKFQ==}
    engines: {node: '>=8'}

  /ansi-regex/6.0.1:
    resolution: {integrity: sha512-n5M855fKb2SsfMIiFFoVrABHJC8QtHwVx+mHWP3QcEqBHYienj5dHSgjbxtC0WEZXYt4wcD6zrQElDPhFuZgfA==}
    engines: {node: '>=12'}
    dev: true

  /ansi-styles/3.2.1:
    resolution: {integrity: sha512-VT0ZI6kZRdTh8YyJw3SMbYm/u+NqfsAxEpWO0Pf9sq8/e94WxxOpPKx9FR1FlyCtOVDNOQ+8ntlqFxiRc+r5qA==}
    engines: {node: '>=4'}
    dependencies:
      color-convert: 1.9.3

  /ansi-styles/4.3.0:
    resolution: {integrity: sha512-zbB9rCJAT1rbjiVDb2hqKFHNYLxgtk8NURxZ3IZwD3F6NtxbXZQCnnSi1Lkx+IDohdPlFp222wVALIheZJQSEg==}
    engines: {node: '>=8'}
    dependencies:
      color-convert: 2.0.1

  /ansi-styles/5.2.0:
    resolution: {integrity: sha512-Cxwpt2SfTzTtXcfOlzGEee8O+c+MmUgGrNiBcXnuWxuFJHe6a5Hz7qwhwe5OgaSYI0IJvkLqWX1ASG+cJOkEiA==}
    engines: {node: '>=10'}
    dev: true

  /ansi-styles/6.2.1:
    resolution: {integrity: sha512-bN798gFfQX+viw3R7yrGWRqnrN2oRkEkUjjl4JNn4E8GxxbjtG3FbrEIIY3l8/hrwUwIeCZvi4QuOTP4MErVug==}
    engines: {node: '>=12'}
    dev: true

  /anymatch/3.1.3:
    resolution: {integrity: sha512-KMReFUr0B4t+D+OBkjR3KYqvocp2XaSzO55UcB6mgQMd3KbcE+mWTyvVV7D/zsdEbNnV6acZUutkiHQXvTr1Rw==}
    engines: {node: '>= 8'}
    dependencies:
      normalize-path: 3.0.0
      picomatch: 2.3.1
    dev: true

  /append-field/1.0.0:
    resolution: {integrity: sha512-klpgFSWLW1ZEs8svjfb7g4qWY0YS5imI82dTg+QahUvJ8YqAY0P10Uk8tTyh9ZGuYEZEMaeJYCF5BFuX552hsw==}
    dev: true

  /arg/4.1.3:
    resolution: {integrity: sha512-58S9QDqG0Xx27YwPSt9fJxivjYl432YCwfDMfZ+71RAqUrZef7LrKQZ3LHLOwCS4FLNBplP533Zx895SeOCHvA==}
    dev: true

  /argparse/1.0.10:
    resolution: {integrity: sha512-o5Roy6tNG4SL/FOkCAN6RzjiakZS25RLYFrcMttJqbdd8BWrnA+fGz57iN5Pb06pvBGvl5gQ0B48dJlslXvoTg==}
    dependencies:
      sprintf-js: 1.0.3
    dev: true

  /argparse/2.0.1:
    resolution: {integrity: sha512-8+9WqebbFzpX9OR+Wa6O29asIogeRMzcGtAINdpMHHyAg10f05aSFVBbcEqGf/PXw1EjAZ+q2/bEBg3DvurK3Q==}

  /array-buffer-byte-length/1.0.0:
    resolution: {integrity: sha512-LPuwb2P+NrQw3XhxGc36+XSvuBPopovXYTR9Ew++Du9Yb/bx5AzBfrIsBoj0EZUifjQU+sHL21sseZ3jerWO/A==}
    dependencies:
      call-bind: 1.0.7
      is-array-buffer: 3.0.2
    dev: true

  /array-flatten/1.1.1:
    resolution: {integrity: sha512-PCVAQswWemu6UdxsDFFX/+gVeYqKAod3D3UVm91jHwynguOwAvYPhx8nNlM++NqRcK6CxxpUafjmhIdKiHibqg==}
    dev: true

  /array-union/2.1.0:
    resolution: {integrity: sha512-HGyxoOTYUyCM6stUe6EJgnd4EoewAI7zMdfqO+kGjnlZmBDz/cR5pf8r/cR4Wq60sL/p0IkcjUEEPwS3GFrIyw==}
    engines: {node: '>=8'}
    dev: true

  /arraybuffer.prototype.slice/1.0.2:
    resolution: {integrity: sha512-yMBKppFur/fbHu9/6USUe03bZ4knMYiwFBcyiaXB8Go0qNehwX6inYPzK9U0NeQvGxKthcmHcaR8P5MStSRBAw==}
    engines: {node: '>= 0.4'}
    dependencies:
      array-buffer-byte-length: 1.0.0
      call-bind: 1.0.7
      define-properties: 1.2.1
      es-abstract: 1.22.2
      get-intrinsic: 1.2.4
      is-array-buffer: 3.0.2
      is-shared-array-buffer: 1.0.2
    dev: true

  /asn1/0.2.6:
    resolution: {integrity: sha512-ix/FxPn0MDjeyJ7i/yoHGFt/EX6LyNbxSEhPPXODPL+KB0VPk86UYfL0lMdy+KCnv+fmvIzySwaK5COwqVbWTQ==}
    dependencies:
      safer-buffer: 2.1.2
    dev: true

  /assert-plus/1.0.0:
    resolution: {integrity: sha512-NfJ4UzBCcQGLDlQq7nHxH+tv3kyZ0hHQqF5BO6J7tNJeP5do1llPr8dZ8zHonfhAu0PHAdMkSo+8o0wxg9lZWw==}
    engines: {node: '>=0.8'}
    dev: true

  /assertion-error/1.1.0:
    resolution: {integrity: sha512-jgsaNduz+ndvGyFt3uSuWqvy4lCnIJiovtouQN5JZHOKCS2QuhEdbcQHFhVksz2N2U9hXJo8odG7ETyWlEeuDw==}
    dev: true

  /ast-types/0.13.4:
    resolution: {integrity: sha512-x1FCFnFifvYDDzTaLII71vG5uvDwgtmDTEVWAxrgeiR8VjMONcCXJx7E+USjDtHlwFmt9MysbqgF9b9Vjr6w+w==}
    engines: {node: '>=4'}
    dependencies:
      tslib: 2.6.2
    dev: true

  /async/3.2.4:
    resolution: {integrity: sha512-iAB+JbDEGXhyIUavoDl9WP/Jj106Kz9DEn1DPgYw5ruDn0e3Wgi3sKFm55sASdGBNOQB8F59d9qQ7deqrHA8wQ==}
    dev: true

  /asynckit/0.4.0:
    resolution: {integrity: sha512-Oei9OH4tRh0YqU3GxhX79dM/mwVgvbZJaSNaRk+bshkj0S5cfHcgYakreBjrHwatXKbz+IoIdYLxrKim2MjW0Q==}

  /autorest/3.6.3:
    resolution: {integrity: sha512-j/Axwk9bniifTNtBLYVxfQZGQIGPKljFaCQCBWOiybVar2j3tkHP1btiC4a/t9pAJXY6IaFgWctoPM3G/Puhyg==}
    engines: {node: '>=12.0.0'}
    hasBin: true
    requiresBuild: true
    dev: true

  /available-typed-arrays/1.0.5:
    resolution: {integrity: sha512-DMD0KiN46eipeziST1LPP/STfDU0sufISXmjSgvVsoU2tqxctQeASejWcfNtxYKqETM1UxQ8sp2OrSBWpHY6sw==}
    engines: {node: '>= 0.4'}
    dev: true

  /aws-sign2/0.7.0:
    resolution: {integrity: sha512-08kcGqnYf/YmjoRhfxyu+CLxBjUtHLXLXX/vUfx9l2LYzG3c1m61nrpyFUZI6zeS+Li/wWMMidD9KgrqtGq3mA==}
    dev: true

  /aws4/1.12.0:
    resolution: {integrity: sha512-NmWvPnx0F1SfrQbYwOi7OeaNGokp9XhzNioJ/CSBs8Qa4vxug81mhJEAVZwxXuBmYB5KDRfMq/F3RR0BIU7sWg==}
    dev: true

  /axios/0.21.4:
    resolution: {integrity: sha512-ut5vewkiu8jjGBdqpM44XxjuCjq9LAKeHVmoVfHVzy8eHgxxq8SbAVQNovDA8mVi05kP0Ea/n/UzcSHcTJQfNg==}
    dependencies:
      follow-redirects: 1.15.3
    transitivePeerDependencies:
      - debug
    dev: true

  /axios/1.7.7:
    resolution: {integrity: sha512-S4kL7XrjgBmvdGut0sN3yJxqYzrDOnivkBiN0OFs6hLiUam3UPvswUo0kqGyhqUZGEOytHyumEdXsAkgCOUf3Q==}
    dependencies:
      follow-redirects: 1.15.9
      form-data: 4.0.1
      proxy-from-env: 1.1.0
    transitivePeerDependencies:
      - debug
    dev: true

  /b4a/1.6.4:
    resolution: {integrity: sha512-fpWrvyVHEKyeEvbKZTVOeZF3VSKKWtJxFIxX/jaVPf+cLbGUSitjb49pHLqPV2BUNNZ0LcoeEGfE/YCpyDYHIw==}
    dev: true

  /balanced-match/1.0.2:
    resolution: {integrity: sha512-3oSeUO0TMV67hN1AmbXsK4yaqU7tjiHlbxRDZOpH0KW9+CeX4bRAaX0Anxt0tx2MrpRpWwQaPwIlISEJhYU5Pw==}

  /bare-events/2.2.1:
    resolution: {integrity: sha512-9GYPpsPFvrWBkelIhOhTWtkeZxVxZOdb3VnFTCzlOo3OjvmTvzLoZFUT8kNFACx0vJej6QPney1Cf9BvzCNE/A==}
    dev: true
    optional: true

  /bare-fs/2.2.2:
    resolution: {integrity: sha512-X9IqgvyB0/VA5OZJyb5ZstoN62AzD7YxVGog13kkfYWYqJYcK0kcqLZ6TrmH5qr4/8//ejVcX4x/a0UvaogXmA==}
    requiresBuild: true
    dependencies:
      bare-events: 2.2.1
      bare-os: 2.2.1
      bare-path: 2.1.0
      streamx: 2.15.6
    dev: true
    optional: true

  /bare-os/2.2.1:
    resolution: {integrity: sha512-OwPyHgBBMkhC29Hl3O4/YfxW9n7mdTr2+SsO29XBWKKJsbgj3mnorDB80r5TiCQgQstgE5ga1qNYrpes6NvX2w==}
    dev: true
    optional: true

  /bare-path/2.1.0:
    resolution: {integrity: sha512-DIIg7ts8bdRKwJRJrUMy/PICEaQZaPGZ26lsSx9MJSwIhSrcdHn7/C8W+XmnG/rKi6BaRcz+JO00CjZteybDtw==}
    dependencies:
      bare-os: 2.2.1
    dev: true
    optional: true

  /base64-js/1.5.1:
    resolution: {integrity: sha512-AKpaYlHn8t4SVbOHCy+b5+KKgvR4vrsD8vbvrbiQJps7fKDTkjkDry6ji0rUJjC0kzbNePLwzxq8iypo41qeWA==}
    dev: true

  /base64id/2.0.0:
    resolution: {integrity: sha512-lGe34o6EHj9y3Kts9R4ZYs/Gr+6N7MCaMlIFA3F1R2O5/m7K06AxfSeO5530PEERE6/WyEg3lsuyw4GHlPZHog==}
    engines: {node: ^4.5.0 || >= 5.9}
    dev: true

  /basic-auth/2.0.1:
    resolution: {integrity: sha512-NF+epuEdnUYVlGuhaxbbq+dvJttwLnGY+YixlXlME5KpQ5W3CnXA5cVTneY3SPbPDRkcjMbifrwmFYcClgOZeg==}
    engines: {node: '>= 0.8'}
    dependencies:
      safe-buffer: 5.1.2
    dev: true

  /basic-ftp/5.0.4:
    resolution: {integrity: sha512-8PzkB0arJFV4jJWSGOYR+OEic6aeKMu/osRhBULN6RY0ykby6LKhbmuQ5ublvaas5BOwboah5D87nrHyuh8PPA==}
    engines: {node: '>=10.0.0'}
    dev: true

  /bcrypt-pbkdf/1.0.2:
    resolution: {integrity: sha512-qeFIXtP4MSoi6NLqO12WfqARWWuCKi2Rn/9hJLEmtB5yTNr9DqFWkJRCf2qShWzPeAMRnOgCrq0sg/KLv5ES9w==}
    dependencies:
      tweetnacl: 0.14.5
    dev: true

  /big.js/5.2.2:
    resolution: {integrity: sha512-vyL2OymJxmarO8gxMr0mhChsO9QGwhynfuu4+MHTAW6czfq9humCB7rKpUjDd9YUiDPU4mzpyupFSvOClAwbmQ==}
    dev: true

  /binary-extensions/2.2.0:
    resolution: {integrity: sha512-jDctJ/IVQbZoJykoeHbhXpOlNBqGNcwXJKJog42E5HDPUwQTSdjCHdihjj0DlnheQ7blbT6dHOafNAiS8ooQKA==}
    engines: {node: '>=8'}
    dev: true

  /body-parser/1.20.1:
    resolution: {integrity: sha512-jWi7abTbYwajOytWCQc37VulmWiRae5RyTpaCyDcS5/lMdtwSz5lOpDE67srw/HYe35f1z3fDQw+3txg7gNtWw==}
    engines: {node: '>= 0.8', npm: 1.2.8000 || >= 1.4.16}
    dependencies:
      bytes: 3.1.2
      content-type: 1.0.5
      debug: 2.6.9
      depd: 2.0.0
      destroy: 1.2.0
      http-errors: 2.0.0
      iconv-lite: 0.4.24
      on-finished: 2.4.1
      qs: 6.11.0
      raw-body: 2.5.1
      type-is: 1.6.18
      unpipe: 1.0.0
    dev: true

  /body-parser/1.20.2:
    resolution: {integrity: sha512-ml9pReCu3M61kGlqoTm2umSXTlRTuGTx0bfYj+uIUKKYycG5NtSbeetV3faSU6R7ajOPw0g/J1PvK4qNy7s5bA==}
    engines: {node: '>= 0.8', npm: 1.2.8000 || >= 1.4.16}
    dependencies:
      bytes: 3.1.2
      content-type: 1.0.5
      debug: 2.6.9
      depd: 2.0.0
      destroy: 1.2.0
      http-errors: 2.0.0
      iconv-lite: 0.4.24
      on-finished: 2.4.1
      qs: 6.11.0
      raw-body: 2.5.2
      type-is: 1.6.18
      unpipe: 1.0.0
    dev: true

  /body-parser/1.20.3:
    resolution: {integrity: sha512-7rAxByjUMqQ3/bHJy7D6OGXvx/MMc4IqBn/X0fcM1QUcAItpZrBEYhWGem+tzXH90c+G01ypMcYJBO9Y30203g==}
    engines: {node: '>= 0.8', npm: 1.2.8000 || >= 1.4.16}
    dependencies:
      bytes: 3.1.2
      content-type: 1.0.5
      debug: 2.6.9
      depd: 2.0.0
      destroy: 1.2.0
      http-errors: 2.0.0
      iconv-lite: 0.4.24
      on-finished: 2.4.1
      qs: 6.13.0
      raw-body: 2.5.2
      type-is: 1.6.18
      unpipe: 1.0.0
    dev: true

  /brace-expansion/1.1.11:
    resolution: {integrity: sha512-iCuPHDFgrHX7H2vEI/5xpz07zSHB00TpugqhmYtVmMO6518mCuRMoOYFldEBl0g187ufozdaHgWKcYFb61qGiA==}
    dependencies:
      balanced-match: 1.0.2
      concat-map: 0.0.1
    dev: true

  /brace-expansion/2.0.1:
    resolution: {integrity: sha512-XnAIvQ8eM+kC6aULx6wuQiwVsnzsi9d3WxzV3FpWTGA19F621kwdbsAcFKXgKUHZWsy+mY6iL1sHTxWEFCytDA==}
    dependencies:
      balanced-match: 1.0.2

  /braces/3.0.2:
    resolution: {integrity: sha512-b8um+L1RzM3WDSzvhm6gIz1yfTbBt6YTlcEKAvsmqCZZFw46z626lVj9j1yEPW33H5H+lBQpZMP1k8l+78Ha0A==}
    engines: {node: '>=8'}
    dependencies:
      fill-range: 7.0.1

  /browser-stdout/1.3.1:
    resolution: {integrity: sha512-qhAVI1+Av2X7qelOfAIYwXONood6XlZE/fXaBSmW/T5SzLAmCgzi+eiWE7fUvbHaeNBQH13UftjpXxsfLkMpgw==}
    dev: true

  /browserslist/4.21.11:
    resolution: {integrity: sha512-xn1UXOKUz7DjdGlg9RrUr0GGiWzI97UQJnugHtH0OLDfJB7jMgoIkYvRIEO1l9EeEERVqeqLYOcFBW9ldjypbQ==}
    engines: {node: ^6 || ^7 || ^8 || ^9 || ^10 || ^11 || ^12 || >=13.7}
    hasBin: true
    dependencies:
      caniuse-lite: 1.0.30001539
      electron-to-chromium: 1.4.529
      node-releases: 2.0.13
      update-browserslist-db: 1.0.13_browserslist@4.21.11
    dev: true

  /browserslist/4.23.1:
    resolution: {integrity: sha512-TUfofFo/KsK/bWZ9TWQ5O26tsWW4Uhmt8IYklbnUa70udB6P2wA7w7o4PY4muaEPBQaAX+CEnmmIA41NVHtPVw==}
    engines: {node: ^6 || ^7 || ^8 || ^9 || ^10 || ^11 || ^12 || >=13.7}
    hasBin: true
    dependencies:
      caniuse-lite: 1.0.30001632
      electron-to-chromium: 1.4.798
      node-releases: 2.0.14
      update-browserslist-db: 1.0.16_browserslist@4.23.1
    dev: true

  /buffer-crc32/0.2.13:
    resolution: {integrity: sha512-VO9Ht/+p3SN7SKWqcrgEzjGbRSJYTx+Q1pTQC0wrWqHx0vpJraQ6GtHx8tvcg1rlK1byhU5gccxgOgj7B0TDkQ==}
    dev: true

  /buffer-equal-constant-time/1.0.1:
    resolution: {integrity: sha512-zRpUiDwd/xk6ADqPMATG8vc9VPrkck7T07OIx0gnjmJAnHnTVXNQG3vfvWNuiZIkwu9KrKdA1iJKfsfTVxE6NA==}
    dev: true

  /buffer-from/1.1.2:
    resolution: {integrity: sha512-E+XQCRwSbaaiChtv6k6Dwgc+bx+Bs6vuKJHHl5kox/BaKbhiXzqQOwK4cO22yElGp2OCmjwVhT3HmxgyPGnJfQ==}

  /buffer/5.7.1:
    resolution: {integrity: sha512-EHcyIPBQ4BSGlvjB16k5KgAJ27CIsHY/2JBmCRReo48y9rQ3MaUzWX3KVlBa4U7MyX02HdVj0K7C3WaB3ju7FQ==}
    dependencies:
      base64-js: 1.5.1
      ieee754: 1.2.1
    dev: true

  /buffer/6.0.3:
    resolution: {integrity: sha512-FTiCpNxtwiZZHEZbcbTIcZjERVICn9yq/pDFkTl95/AxzD1naBctN7YO68riM/gLSDY7sdrMby8hofADYuuqOA==}
    dependencies:
      base64-js: 1.5.1
      ieee754: 1.2.1
    dev: true

  /busboy/1.6.0:
    resolution: {integrity: sha512-8SFQbg/0hQ9xy3UNTB0YEnsNBbWfhf7RtnzpL7TkBiTBRfrQ9Fxcnz7VJsleJpyp6rVLvXiuORqjlHi5q+PYuA==}
    engines: {node: '>=10.16.0'}
    dependencies:
      streamsearch: 1.1.0
    dev: true

  /bytes/3.1.2:
    resolution: {integrity: sha512-/Nf7TyzTx6S3yRJObOAV7956r8cr2+Oj8AC5dt8wSP3BQAoeX58NoHyCU8P8zGkNXStjTSi6fzO6F0pBdcYbEg==}
    engines: {node: '>= 0.8'}
    dev: true

  /cac/6.7.14:
    resolution: {integrity: sha512-b6Ilus+c3RrdDk+JhLKUAQfzzgLEPy6wcXqS7f/xe1EETvsDP6GORG7SFuOs6cID5YkqchW/LXZbX5bc8j7ZcQ==}
    engines: {node: '>=8'}
    dev: true

  /call-bind/1.0.2:
    resolution: {integrity: sha512-7O+FbCihrB5WGbFYesctwmTKae6rOiIzmz1icreWJ+0aA7LJfuqhEso2T9ncpcFtzMQtzXf2QGGueWJGTYsqrA==}
    dependencies:
      function-bind: 1.1.1
      get-intrinsic: 1.2.4
    dev: true

  /call-bind/1.0.7:
    resolution: {integrity: sha512-GHTSNSYICQ7scH7sZ+M2rFopRoLh8t2bLSW6BbgrtLsahOIB5iyAVJf9GjWK3cYTDaMj4XdBpM1cA6pIS0Kv2w==}
    engines: {node: '>= 0.4'}
    dependencies:
      es-define-property: 1.0.0
      es-errors: 1.3.0
      function-bind: 1.1.2
      get-intrinsic: 1.2.4
      set-function-length: 1.2.2
    dev: true

  /call-me-maybe/1.0.2:
    resolution: {integrity: sha512-HpX65o1Hnr9HH25ojC1YGs7HCQLq0GCOibSaWER0eNpgJ/Z1MZv2mTc7+xh6WOPxbRVcmgbv4hGU+uSQ/2xFZQ==}
    dev: false

  /callsites/3.1.0:
    resolution: {integrity: sha512-P8BjAsXvZS+VIDUI11hHCQEv74YT67YUi5JJFNWIqL235sBmjX4+qx9Muvls5ivyNENctx46xQLQ3aTuE7ssaQ==}
    engines: {node: '>=6'}
    dev: true

  /camelcase/6.3.0:
    resolution: {integrity: sha512-Gmy6FhYlCY7uOElZUSbxo2UCDH8owEk996gkbrpsgGtrJLM3J7jGxl9Ic7Qwwj4ivOE5AWZWRMecDdF7hqGjFA==}
    engines: {node: '>=10'}
    dev: true

  /caniuse-lite/1.0.30001539:
    resolution: {integrity: sha512-hfS5tE8bnNiNvEOEkm8HElUHroYwlqMMENEzELymy77+tJ6m+gA2krtHl5hxJaj71OlpC2cHZbdSMX1/YEqEkA==}
    dev: true

  /caniuse-lite/1.0.30001632:
    resolution: {integrity: sha512-udx3o7yHJfUxMLkGohMlVHCvFvWmirKh9JAH/d7WOLPetlH+LTL5cocMZ0t7oZx/mdlOWXti97xLZWc8uURRHg==}
    dev: true

  /caseless/0.12.0:
    resolution: {integrity: sha512-4tYFyifaFfGacoiObjJegolkwSU4xQNGbVgUiNYVUxbQ2x2lUsFvY4hVgVzGiIe6WLOPqycWXA40l+PWsxthUw==}
    dev: true

  /chai-as-promised/7.1.1_chai@4.3.8:
    resolution: {integrity: sha512-azL6xMoi+uxu6z4rhWQ1jbdUhOMhis2PvscD/xjLqNMkv3BPPp2JyyuTHOrf9BOosGpNQ11v6BKv/g57RXbiaA==}
    peerDependencies:
      chai: '>= 2.1.2 < 5'
    dependencies:
      chai: 4.3.8
      check-error: 1.0.2
    dev: true

  /chai/4.3.8:
    resolution: {integrity: sha512-vX4YvVVtxlfSZ2VecZgFUTU5qPCYsobVI2O9FmwEXBhDigYGQA6jRXCycIs1yJnnWbZ6/+a2zNIF5DfVCcJBFQ==}
    engines: {node: '>=4'}
    dependencies:
      assertion-error: 1.1.0
      check-error: 1.0.2
      deep-eql: 4.1.3
      get-func-name: 2.0.0
      loupe: 2.3.6
      pathval: 1.1.1
      type-detect: 4.0.8
    dev: true

  /chai/4.4.1:
    resolution: {integrity: sha512-13sOfMv2+DWduEU+/xbun3LScLoqN17nBeTLUsmDfKdoiC1fr0n9PU4guu4AhRcOVFk/sW8LyZWHuhWtQZiF+g==}
    engines: {node: '>=4'}
    dependencies:
      assertion-error: 1.1.0
      check-error: 1.0.3
      deep-eql: 4.1.3
      get-func-name: 2.0.2
      loupe: 2.3.7
      pathval: 1.1.1
      type-detect: 4.0.8
    dev: true

  /chalk/2.4.2:
    resolution: {integrity: sha512-Mti+f9lpJNcwF4tWV8/OrTTtF1gZi+f8FqlyAdouralcFWFQWF2+NgCHShjkCb+IFBLq9buZwE1xckQU4peSuQ==}
    engines: {node: '>=4'}
    dependencies:
      ansi-styles: 3.2.1
      escape-string-regexp: 1.0.5
      supports-color: 5.5.0

  /chalk/4.1.2:
    resolution: {integrity: sha512-oKnbhFyRIXpUuez8iBMmyEa4nbj4IOQyuhc/wy9kY7/WVPcwIO9VA668Pu8RkO7+0G76SLROeyw9CpQ061i4mA==}
    engines: {node: '>=10'}
    dependencies:
      ansi-styles: 4.3.0
      supports-color: 7.2.0

  /change-case/5.4.4:
    resolution: {integrity: sha512-HRQyTk2/YPEkt9TnUPbOpr64Uw3KOicFWPVBb+xiHvd6eBx/qPr9xqfBFDT8P2vWsvvz4jbEkfDe71W3VyNu2w==}

  /check-error/1.0.2:
    resolution: {integrity: sha512-BrgHpW9NURQgzoNyjfq0Wu6VFO6D7IZEmJNdtgNqpzGG8RuNFHt2jQxWlAs4HMe119chBnv+34syEZtc6IhLtA==}
    dev: true

  /check-error/1.0.3:
    resolution: {integrity: sha512-iKEoDYaRmd1mxM90a2OEfWhjsjPpYPuQ+lMYsoxB126+t8fw7ySEO48nmDg5COTjxDI65/Y2OWpeEHk3ZOe8zg==}
    dependencies:
      get-func-name: 2.0.2
    dev: true

  /chokidar/3.5.3:
    resolution: {integrity: sha512-Dr3sfKRP6oTcjf2JmUmFJfeVMvXBdegxB0iVQ5eb2V10uFJUCAS8OByZdVAyVb8xXNz3GjjTgj9kLWsZTqE6kw==}
    engines: {node: '>= 8.10.0'}
    dependencies:
      anymatch: 3.1.3
      braces: 3.0.2
      glob-parent: 5.1.2
      is-binary-path: 2.1.0
      is-glob: 4.0.3
      normalize-path: 3.0.0
      readdirp: 3.6.0
    optionalDependencies:
      fsevents: 2.3.3
    dev: true

  /chrome-trace-event/1.0.3:
    resolution: {integrity: sha512-p3KULyQg4S7NIHixdwbGX+nFHkoBiA4YQmyWtjb8XngSKV124nJmRysgAeujbUVb15vh+RvFUfCPqU7rXk+hZg==}
    engines: {node: '>=6.0'}
    dev: true

  /chromium-bidi/0.5.12_74t7hwmhzgczi6zz4gvli4zmpa:
    resolution: {integrity: sha512-sZMgEBWKbupD0Q7lyFu8AWkrE+rs5ycE12jFkGwIgD/VS8lDPtelPlXM7LYaq4zrkZ/O2L3f4afHUHL0ICdKog==}
    peerDependencies:
      devtools-protocol: '*'
    dependencies:
      devtools-protocol: 0.0.1249869
      mitt: 3.0.1
      urlpattern-polyfill: 10.0.0
    dev: true

  /cliui/7.0.4:
    resolution: {integrity: sha512-OcRE68cOsVMXp1Yvonl/fzkQOyjLSu/8bhPDfQt0e0/Eb283TKP20Fs2MqoPsr9SwA595rRCA+QMzYc9nBP+JQ==}
    dependencies:
      string-width: 4.2.3
      strip-ansi: 6.0.1
      wrap-ansi: 7.0.0
    dev: true

  /cliui/8.0.1:
    resolution: {integrity: sha512-BSeNnyus75C4//NQ9gQt1/csTXyo/8Sb+afLAkzAptFuMsod9HFokGNudZpi/oQV73hnVK+sR+5PVRMd+Dr7YQ==}
    engines: {node: '>=12'}
    dependencies:
      string-width: 4.2.3
      strip-ansi: 6.0.1
      wrap-ansi: 7.0.0

  /clone-deep/4.0.1:
    resolution: {integrity: sha512-neHB9xuzh/wk0dIHweyAXv2aPGZIVk3pLMe+/RNzINf17fe0OG96QroktYAUm7SM1PBnzTabaLboqqxDyMU+SQ==}
    engines: {node: '>=6'}
    dependencies:
      is-plain-object: 2.0.4
      kind-of: 6.0.3
      shallow-clone: 3.0.1
    dev: true

  /code-block-writer/13.0.2:
    resolution: {integrity: sha512-XfXzAGiStXSmCIwrkdfvc7FS5Dtj8yelCtyOf2p2skCAfvLd6zu0rGzuS9NSCO3bq1JKpFZ7tbKdKlcd5occQA==}
    dev: false

  /code-error-fragment/0.0.230:
    resolution: {integrity: sha512-cadkfKp6932H8UkhzE/gcUqhRMNf8jHzkAN7+5Myabswaghu4xABTgPHDCjW+dBAJxj/SpkTYokpzDqY4pCzQw==}
    engines: {node: '>= 4'}
    dev: false

  /color-convert/1.9.3:
    resolution: {integrity: sha512-QfAUtd+vFdAtFQcC8CCyYt1fYWxSqAiK2cSD6zDB8N3cpsEBAvRxp9zOGg6G/SHHJYAT88/az/IuDGALsNVbGg==}
    dependencies:
      color-name: 1.1.3

  /color-convert/2.0.1:
    resolution: {integrity: sha512-RRECPsj7iu/xb5oKYcsFHSppFNnsj/52OVTRKb4zP5onXwVF3zVmmToNcOfGC+CRDpfK/U584fMg38ZHCaElKQ==}
    engines: {node: '>=7.0.0'}
    dependencies:
      color-name: 1.1.4

  /color-name/1.1.3:
    resolution: {integrity: sha512-72fSenhMw2HZMTVHeCA9KCmpEIbzWiQsjN+BHcBbS9vr1mtt+vJjPdksIBNUmKAW8TFUDPJK5SUU3QhE9NEXDw==}

  /color-name/1.1.4:
    resolution: {integrity: sha512-dOy+3AuW3a2wNbZHIuMZpTcgjGuLU/uBL/ubcZF9OXbDo8ff4O8yVp5Bf0efS8uEoYo5q4Fx7dY9OgQGXgAsQA==}

  /color-string/1.9.1:
    resolution: {integrity: sha512-shrVawQFojnZv6xM40anx4CkoDP+fZsw/ZerEMsW/pyzsRbElpsL/DBVW7q3ExxwusdNXI3lXpuhEZkzs8p5Eg==}
    dependencies:
      color-name: 1.1.4
      simple-swizzle: 0.2.2
    dev: true

  /color/3.2.1:
    resolution: {integrity: sha512-aBl7dZI9ENN6fUGC7mWpMTPNHmWUSNan9tuWN6ahh5ZLNk9baLJOnSMlrQkHcrfFgz2/RigjUVAjdx36VcemKA==}
    dependencies:
      color-convert: 1.9.3
      color-string: 1.9.1
    dev: true

  /colorette/2.0.20:
    resolution: {integrity: sha512-IfEDxwoWIjkeXL1eXcDiow4UbKjhLdq6/EuSVR9GMN7KVH3r9gQ83e73hsz1Nd1T3ijd5xv1wcWRYO+D6kCI2w==}
    dev: true

  /colorspace/1.1.4:
    resolution: {integrity: sha512-BgvKJiuVu1igBUF2kEjRCZXol6wiiGbY5ipL/oVPwm0BL9sIpMIzM8IK7vwuxIIzOXMV3Ey5w+vxhm0rR/TN8w==}
    dependencies:
      color: 3.2.1
      text-hex: 1.0.0
    dev: true

  /combined-stream/1.0.8:
    resolution: {integrity: sha512-FQN4MRfuJeHf7cBbBMJFXhKSDq+2kAArBlmRBvcvFE5BB1HZKXtSFASDhdlz9zOYwxh8lDdnvmMOe/+5cdoEdg==}
    engines: {node: '>= 0.8'}
    dependencies:
      delayed-stream: 1.0.0

  /commander/2.20.3:
    resolution: {integrity: sha512-GpVkmM8vF2vQUkj2LvZmD35JxeJOLCwJ9cUkugyk2nuhbv3+mJvpLYYt+0+USMxE+oj+ey/lJEnhZw75x/OMcQ==}
    dev: true

  /commander/3.0.2:
    resolution: {integrity: sha512-Gar0ASD4BDyKC4hl4DwHqDrmvjoxWKZigVnAbn5H1owvm4CxCPdb0HQDehwNYMJpla5+M2tPmPARzhtYuwpHow==}
    dev: true

  /commander/7.2.0:
    resolution: {integrity: sha512-QrWXB+ZQSVPmIWIhtEO9H+gwHaMGYiF5ChvoJ+K9ZGHG/sVsa6yiesAD1GC/x46sET00Xlwo1u49RVVVzvcSkw==}
    engines: {node: '>= 10'}
    dev: true

  /commonmark/0.30.0:
    resolution: {integrity: sha512-j1yoUo4gxPND1JWV9xj5ELih0yMv1iCWDG6eEQIPLSWLxzCXiFoyS7kvB+WwU+tZMf4snwJMMtaubV0laFpiBA==}
    hasBin: true
    dependencies:
      entities: 2.0.3
      mdurl: 1.0.1
      minimist: 1.2.8
      string.prototype.repeat: 0.2.0
    dev: true

  /concat-map/0.0.1:
    resolution: {integrity: sha512-/Srv4dswyQNBfohGpz9o6Yb3Gz3SrUDqBH5rTuhGR7ahtlbYKnVxw2bCFMRljaA7EXHaXZ8wsHdodFvbkhKmqg==}
    dev: true

  /concat-stream/1.6.2:
    resolution: {integrity: sha512-27HBghJxjiZtIk3Ycvn/4kbJk/1uZuJFfuPEns6LaEvpvG1f0hTea8lilrouyo9mVc2GWdcEZ8OLoGmSADlrCw==}
    engines: {'0': node >= 0.8}
    dependencies:
      buffer-from: 1.1.2
      inherits: 2.0.4
      readable-stream: 2.3.8
      typedarray: 0.0.6
    dev: true

  /confbox/0.1.7:
    resolution: {integrity: sha512-uJcB/FKZtBMCJpK8MQji6bJHgu1tixKPxRLeGkNzBoOZzpnZUJm0jm2/sBDWcuBx1dYgxV4JU+g5hmNxCyAmdA==}
    dev: true

  /connect/3.7.0:
    resolution: {integrity: sha512-ZqRXc+tZukToSNmh5C2iWMSoV3X1YUcPbqEM4DkEG5tNQXrQUZCNVGGv3IuicnkMtPfGf3Xtp8WCXs295iQ1pQ==}
    engines: {node: '>= 0.10.0'}
    dependencies:
      debug: 2.6.9
      finalhandler: 1.1.2
      parseurl: 1.3.3
      utils-merge: 1.0.1
    dev: true

  /content-disposition/0.5.4:
    resolution: {integrity: sha512-FveZTNuGw04cxlAiWbzi6zTAL/lhehaWbTtgluJh4/E95DqMwTmha3KZN1aAWA8cFIhHzMZUvLevkw5Rqk+tSQ==}
    engines: {node: '>= 0.6'}
    dependencies:
      safe-buffer: 5.2.1
    dev: true

  /content-type/1.0.5:
    resolution: {integrity: sha512-nTjqfcBFEipKdXCv4YDQWCfmcLZKm81ldF0pAopTvyrFGVbcR6P/VAAd5G7N+0tTr8QqiU0tFadD6FK4NtJwOA==}
    engines: {node: '>= 0.6'}
    dev: true

  /convert-source-map/2.0.0:
    resolution: {integrity: sha512-Kvp459HrV2FEJ1CAsi1Ku+MY3kasH19TFykTz2xWmMeq6bk2NU3XXvfJ+Q61m0xktWwt+1HSYf3JZsTms3aRJg==}
    dev: true

  /cookie-signature/1.0.6:
    resolution: {integrity: sha512-QADzlaHc8icV8I7vbaJXJwod9HWYp8uCqf1xa4OfNu1T7JVxQIrUgOWtHdNDtPiywmFbiS12VjotIXLrKM3orQ==}
    dev: true

  /cookie/0.4.2:
    resolution: {integrity: sha512-aSWTXFzaKWkvHO1Ny/s+ePFpvKsPnjc551iI41v3ny/ow6tBG5Vd+FuqGNhh1LxOmVzOlGUriIlOaokOvhaStA==}
    engines: {node: '>= 0.6'}
    dev: true

  /cookie/0.5.0:
    resolution: {integrity: sha512-YZ3GUyn/o8gfKJlnlX7g7xq4gyO6OSuhGPKaaGssGB2qgDUS0gPgtTvoyZLTt9Ab6dC4hfc9dV5arkvc/OCmrw==}
    engines: {node: '>= 0.6'}
    dev: true

  /cookie/0.7.1:
    resolution: {integrity: sha512-6DnInpx7SJ2AK3+CTUE/ZM0vWTUboZCegxhC2xiIydHR9jNuTAASBrfEpHhiGOZw/nX51bHt6YQl8jsGo4y/0w==}
    engines: {node: '>= 0.6'}
    dev: true

  /core-util-is/1.0.2:
    resolution: {integrity: sha512-3lqz5YjWTYnW6dlDa5TLaTCcShfar1e40rmcJVwCBJC6mWlFuj0eCHIElmG1g5kyuJ/GD+8Wn4FFCcz4gJPfaQ==}
    dev: true

  /cors/2.8.5:
    resolution: {integrity: sha512-KIHbLJqu73RGr/hnbrO9uBeixNGuvSQjul/jdFvS/KFSIH1hWVd1ng7zOHx+YrEfInLG7q4n6GHQ9cDtxv/P6g==}
    engines: {node: '>= 0.10'}
    dependencies:
      object-assign: 4.1.1
      vary: 1.1.2
    dev: true

  /cosmiconfig/9.0.0_typescript@5.6.2:
    resolution: {integrity: sha512-itvL5h8RETACmOTFc4UfIyB2RfEHi71Ax6E/PivVxq9NseKbOWpeyHEOIbmAw1rs8Ak0VursQNww7lf7YtUwzg==}
    engines: {node: '>=14'}
    peerDependencies:
      typescript: '>=4.9.5'
    peerDependenciesMeta:
      typescript:
        optional: true
    dependencies:
      env-paths: 2.2.1
      import-fresh: 3.3.0
      js-yaml: 4.1.0
      parse-json: 5.2.0
      typescript: 5.6.2
    dev: true

  /create-require/1.1.1:
    resolution: {integrity: sha512-dcKFX3jn0MpIaXjisoRvexIJVEKzaq7z2rZKxf+MSr9TkdmHmsU4m2lcLojrj/FHl8mk5VxMmYA+ftRkP/3oKQ==}
    dev: true

  /cross-env/7.0.3:
    resolution: {integrity: sha512-+/HKd6EgcQCJGh2PSjZuUitQBQynKor4wrFbRg4DtAgS1aWO+gU52xpH7M9ScGgXSYmAVS9bIJ8EzuaGw0oNAw==}
    engines: {node: '>=10.14', npm: '>=6', yarn: '>=1'}
    hasBin: true
    dependencies:
      cross-spawn: 7.0.3
    dev: true

  /cross-fetch/4.0.0:
    resolution: {integrity: sha512-e4a5N8lVvuLgAWgnCrLr2PP0YyDOTHa9H/Rj54dirp61qXnNq46m82bRhNqIA5VccJtWBvPTFRV3TtvHUKPB1g==}
    dependencies:
      node-fetch: 2.7.0
    transitivePeerDependencies:
      - encoding
    dev: true

  /cross-spawn/6.0.5:
    resolution: {integrity: sha512-eTVLrBSt7fjbDygz805pMnstIs2VTBNkRm0qxZd+M7A5XDdxVRWO5MxGBXZhjY4cqLYLdtrGqRf8mBPmzwSpWQ==}
    engines: {node: '>=4.8'}
    dependencies:
      nice-try: 1.0.5
      path-key: 2.0.1
      semver: 5.7.2
      shebang-command: 1.2.0
      which: 1.3.1
    dev: true

  /cross-spawn/7.0.3:
    resolution: {integrity: sha512-iRDPJKUPVEND7dHPO8rkbOnPpyDygcDFtWjpeWNCgy8WP2rXcxXL8TskReQl6OrB2G7+UJrags1q15Fudc7G6w==}
    engines: {node: '>= 8'}
    dependencies:
      path-key: 3.1.1
      shebang-command: 2.0.0
      which: 2.0.2
    dev: true

  /custom-event/1.0.1:
    resolution: {integrity: sha512-GAj5FOq0Hd+RsCGVJxZuKaIDXDf3h6GQoNEjFgbLLI/trgtavwUbSnZ5pVfg27DVCaWjIohryS0JFwIJyT2cMg==}
    dev: true

  /dashdash/1.14.1:
    resolution: {integrity: sha512-jRFi8UDGo6j+odZiEpjazZaWqEal3w/basFjQHQEwVtZJGDpxbH1MeYluwCS8Xq5wmLJooDlMgvVarmWfGM44g==}
    engines: {node: '>=0.10'}
    dependencies:
      assert-plus: 1.0.0
    dev: true

  /data-uri-to-buffer/4.0.1:
    resolution: {integrity: sha512-0R9ikRb668HB7QDxT1vkpuUBtqc53YyAwMwGeUFKRojY/NWKvdZ+9UYtRfGmhqNbRkTSVpMbmyhXipFFv2cb/A==}
    engines: {node: '>= 12'}
    dev: true

  /data-uri-to-buffer/6.0.1:
    resolution: {integrity: sha512-MZd3VlchQkp8rdend6vrx7MmVDJzSNTBvghvKjirLkD+WTChA3KUf0jkE68Q4UyctNqI11zZO9/x2Yx+ub5Cvg==}
    engines: {node: '>= 14'}
    dev: true

  /date-format/4.0.14:
    resolution: {integrity: sha512-39BOQLs9ZjKh0/patS9nrT8wc3ioX3/eA/zgbKNopnF2wCqJEoxywwwElATYvRsXdnOxA/OQeQoFZ3rFjVajhg==}
    engines: {node: '>=4.0'}
    dev: true

  /debug/2.6.9:
    resolution: {integrity: sha512-bC7ElrdJaJnPbAP+1EotYvqZsb3ecl5wi6Bfi6BJTUcNowp6cvspg0jXznRTKDjm/E7AdgFBVeAPVMNcKGsHMA==}
    dependencies:
      ms: 2.0.0
    dev: true

  /debug/4.3.3_supports-color@8.1.1:
    resolution: {integrity: sha512-/zxw5+vh1Tfv+4Qn7a5nsbcJKPaSvCDhojn6FEl9vupwK2VCSDtEiEtqr8DFtzYFOdz63LBkxec7DYuc2jon6Q==}
    engines: {node: '>=6.0'}
    peerDependencies:
      supports-color: '*'
    peerDependenciesMeta:
      supports-color:
        optional: true
    dependencies:
      ms: 2.1.2
      supports-color: 8.1.1
    dev: true

  /debug/4.3.4:
    resolution: {integrity: sha512-PRWFHuSU3eDtQJPvnNY7Jcket1j0t5OuOsFzPPzsekD52Zl8qUfFIPEiswXqIvHWGVHOgX+7G/vCNNhehwxfkQ==}
    engines: {node: '>=6.0'}
    peerDependencies:
      supports-color: '*'
    peerDependenciesMeta:
      supports-color:
        optional: true
    dependencies:
      ms: 2.1.2

  /debug/4.3.4_supports-color@8.1.1:
    resolution: {integrity: sha512-PRWFHuSU3eDtQJPvnNY7Jcket1j0t5OuOsFzPPzsekD52Zl8qUfFIPEiswXqIvHWGVHOgX+7G/vCNNhehwxfkQ==}
    engines: {node: '>=6.0'}
    peerDependencies:
      supports-color: '*'
    peerDependenciesMeta:
      supports-color:
        optional: true
    dependencies:
      ms: 2.1.2
      supports-color: 8.1.1
    dev: true

  /decamelize/4.0.0:
    resolution: {integrity: sha512-9iE1PgSik9HeIIw2JO94IidnE3eBoQrFJ3w7sFuzSX4DpmZ3v5sZpUiV5Swcf6mQEF+Y0ru8Neo+p+nyh2J+hQ==}
    engines: {node: '>=10'}
    dev: true

  /deep-eql/4.1.3:
    resolution: {integrity: sha512-WaEtAOpRA1MQ0eohqZjpGD8zdI0Ovsm8mmFhaDN8dvDZzyoUMcYDnf5Y6iu7HTXxf8JDS23qWa4a+hKCDyOPzw==}
    engines: {node: '>=6'}
    dependencies:
      type-detect: 4.0.8
    dev: true

  /deep-equal/2.2.2:
    resolution: {integrity: sha512-xjVyBf0w5vH0I42jdAZzOKVldmPgSulmiyPRywoyq7HXC9qdgo17kxJE+rdnif5Tz6+pIrpJI8dCpMNLIGkUiA==}
    dependencies:
      array-buffer-byte-length: 1.0.0
      call-bind: 1.0.2
      es-get-iterator: 1.1.3
      get-intrinsic: 1.2.1
      is-arguments: 1.1.1
      is-array-buffer: 3.0.2
      is-date-object: 1.0.5
      is-regex: 1.1.4
      is-shared-array-buffer: 1.0.2
      isarray: 2.0.5
      object-is: 1.1.5
      object-keys: 1.1.1
      object.assign: 4.1.4
      regexp.prototype.flags: 1.5.1
      side-channel: 1.0.4
      which-boxed-primitive: 1.0.2
      which-collection: 1.0.1
      which-typed-array: 1.1.11
    dev: true

  /deep-is/0.1.4:
    resolution: {integrity: sha512-oIPzksmTg4/MriiaYGO+okXDT7ztn/w3Eptv/+gSIdMdKsJo0u4CfYNFJPy+4SKMuCqGw2wxnA+URMg3t8a/bQ==}
    dev: true

  /define-data-property/1.1.4:
    resolution: {integrity: sha512-rBMvIzlpA8v6E+SJZoo++HAYqsLrkg7MSfIinMPFhmkorw7X+dOXVJQs+QT69zGkzMyfDnIMN2Wid1+NbL3T+A==}
    engines: {node: '>= 0.4'}
    dependencies:
      es-define-property: 1.0.0
      es-errors: 1.3.0
      gopd: 1.0.1
    dev: true

  /define-lazy-prop/2.0.0:
    resolution: {integrity: sha512-Ds09qNh8yw3khSjiJjiUInaGX9xlqZDY7JVryGxdxV7NPeuqQfplOpQ66yJFZut3jLa5zOwkXw1g9EI2uKh4Og==}
    engines: {node: '>=8'}
    dev: true

  /define-properties/1.2.1:
    resolution: {integrity: sha512-8QmQKqEASLd5nx0U1B1okLElbUuuttJ/AnYmRXbbbGDWh6uS208EjD4Xqq/I9wK7u0v6O08XhTWnt5XtEbR6Dg==}
    engines: {node: '>= 0.4'}
    dependencies:
      define-data-property: 1.1.4
      has-property-descriptors: 1.0.2
      object-keys: 1.1.1
    dev: true

  /degenerator/5.0.1:
    resolution: {integrity: sha512-TllpMR/t0M5sqCXfj85i4XaAzxmS5tVA16dqvdkMwGmzI+dXLXnw3J+3Vdv7VKw+ThlTMboK6i9rnZ6Nntj5CQ==}
    engines: {node: '>= 14'}
    dependencies:
      ast-types: 0.13.4
      escodegen: 2.1.0
      esprima: 4.0.1
    dev: true

  /delayed-stream/1.0.0:
    resolution: {integrity: sha512-ZySD7Nf91aLB0RxL4KGrKHBXl7Eds1DAmEdcoVawXnLD7SDhpNgtuII2aAkg7a7QS41jxPSZ17p4VdGnMHk3MQ==}
    engines: {node: '>=0.4.0'}

  /depd/2.0.0:
    resolution: {integrity: sha512-g7nH6P6dyDioJogAAGprGpCtVImJhpPk/roCzdb3fIh61/s/nPsfR6onyMwkCAR/OlC3yBC0lESvUoQEAssIrw==}
    engines: {node: '>= 0.8'}
    dev: true

  /destroy/1.2.0:
    resolution: {integrity: sha512-2sJGJTaXIIaR1w4iJSNoN0hnMY7Gpc/n8D4qSCJw8QqFWXf7cuAgnEHxBpweaVcPevC2l3KpjYCx3NypQQgaJg==}
    engines: {node: '>= 0.8', npm: 1.2.8000 || >= 1.4.16}
    dev: true

  /devtools-protocol/0.0.1249869:
    resolution: {integrity: sha512-Ctp4hInA0BEavlUoRy9mhGq0i+JSo/AwVyX2EFgZmV1kYB+Zq+EMBAn52QWu6FbRr10hRb6pBl420upbp4++vg==}
    dev: true

  /di/0.0.1:
    resolution: {integrity: sha512-uJaamHkagcZtHPqCIHZxnFrXlunQXgBOsZSUOWwFw31QJCAbyTBoHMW75YOTur5ZNx8pIeAKgf6GWIgaqqiLhA==}
    dev: true

  /diff-sequences/29.6.3:
    resolution: {integrity: sha512-EjePK1srD3P08o2j4f0ExnylqRs5B9tJjcp9t1krH2qRi8CCdsYfwe9JgSLurFBWwq4uOlipzfk5fHNvwFKr8Q==}
    engines: {node: ^14.15.0 || ^16.10.0 || >=18.0.0}
    dev: true

  /diff/4.0.2:
    resolution: {integrity: sha512-58lmxKSA4BNyLz+HHMUzlOEpg09FV+ev6ZMe3vJihgdxzgcwZ8VoEEPmALCZG9LmqfVoNMMKpttIYTVG6uDY7A==}
    engines: {node: '>=0.3.1'}
    dev: true

  /diff/5.0.0:
    resolution: {integrity: sha512-/VTCrvm5Z0JGty/BWHljh+BAiw3IK+2j87NGMu8Nwc/f48WoDAC395uomO9ZD117ZOBaHmkX1oyLvkVM/aIT3w==}
    engines: {node: '>=0.3.1'}
    dev: true

  /dir-glob/3.0.1:
    resolution: {integrity: sha512-WkrWp9GR4KXfKGYzOLmTuGVi1UWFfws377n9cc55/tb6DuqyF6pcQ5AbiHEshaDpY9v6oaSr2XCDidGmMwdzIA==}
    engines: {node: '>=8'}
    dependencies:
      path-type: 4.0.0
    dev: true

  /directory-tree/2.4.0:
    resolution: {integrity: sha512-AM03Th+ypDAHefyB6SP3uezaWkTbol1P43CS5yFU7wePTuHnR4YoHgY6KbGHLr/a065ocN26l9lXOoFBzzM31w==}
    engines: {node: '>=10.0'}
    deprecated: Breaking change, bumped to 3.0.0
    dev: true

  /doctrine/3.0.0:
    resolution: {integrity: sha512-yS+Q5i3hBf7GBkd4KG8a7eBNNWNGLTaEwwYWUijIYM7zrlYDM0BFXHjjPWlWZ1Rg7UaddZeIDmi9jF3HmqiQ2w==}
    engines: {node: '>=6.0.0'}
    dependencies:
      esutils: 2.0.3
    dev: true

  /dom-serialize/2.2.1:
    resolution: {integrity: sha512-Yra4DbvoW7/Z6LBN560ZwXMjoNOSAN2wRsKFGc4iBeso+mpIA6qj1vfdf9HpMaKAqG6wXTy+1SYEzmNpKXOSsQ==}
    dependencies:
      custom-event: 1.0.1
      ent: 2.2.0
      extend: 3.0.2
      void-elements: 2.0.1
    dev: true

  /dotenv/16.3.1:
    resolution: {integrity: sha512-IPzF4w4/Rd94bA9imS68tZBaYyBWSCE47V1RGuMrB94iyTOIEwRmVL2x/4An+6mETpLrKJ5hQkB8W4kFAadeIQ==}
    engines: {node: '>=12'}
    dev: false

  /eastasianwidth/0.2.0:
    resolution: {integrity: sha512-I88TYZWc9XiYHRQ4/3c5rjjfgkjhLyW2luGIheGERbNQ6OY7yTybanSpDXZa8y7VUP9YmDcYa+eyq4ca7iLqWA==}
    dev: true

  /ecc-jsbn/0.1.2:
    resolution: {integrity: sha512-eh9O+hwRHNbG4BLTjEl3nw044CkGm5X6LoaCf7LPp7UU8Qrt47JYNi6nPX8xjW97TKGKm1ouctg0QSpZe9qrnw==}
    dependencies:
      jsbn: 0.1.1
      safer-buffer: 2.1.2
    dev: true

  /ecdsa-sig-formatter/1.0.11:
    resolution: {integrity: sha512-nagl3RYrbNv6kQkeJIpt6NJZy8twLB/2vtz6yN9Z4vRKHN4/QZJIEbqohALSgwKdnksuY3k5Addp5lg8sVoVcQ==}
    dependencies:
      safe-buffer: 5.2.1
    dev: true

  /ee-first/1.1.1:
    resolution: {integrity: sha512-WMwm9LhRUo+WUaRN+vRuETqG89IgZphVSNkdFgeb6sS/E4OrDIN7t48CAewSHXc6C8lefD8KKfr5vY61brQlow==}
    dev: true

  /electron-to-chromium/1.4.529:
    resolution: {integrity: sha512-6uyPyXTo8lkv8SWAmjKFbG42U073TXlzD4R8rW3EzuznhFS2olCIAfjjQtV2dV2ar/vRF55KUd3zQYnCB0dd3A==}
    dev: true

  /electron-to-chromium/1.4.798:
    resolution: {integrity: sha512-by9J2CiM9KPGj9qfp5U4FcPSbXJG7FNzqnYaY4WLzX+v2PHieVGmnsA4dxfpGE3QEC7JofpPZmn7Vn1B9NR2+Q==}
    dev: true

  /emoji-regex/8.0.0:
    resolution: {integrity: sha512-MSjYzcWNOA0ewAHpz0MxpYFvwg6yjy1NG3xteoqz644VCo/RPgnr1/GGt+ic3iJTzQ8Eu3TdM14SawnVUmGE6A==}

  /emoji-regex/9.2.2:
    resolution: {integrity: sha512-L18DaJsXSUk2+42pv8mLs5jJT2hqFkFE4j21wOmgbUqsZ2hL72NsUU785g9RXgo3s0ZNgVl42TiHp3ZtOv/Vyg==}
    dev: true

  /emojis-list/3.0.0:
    resolution: {integrity: sha512-/kyM18EfinwXZbno9FyUGeFh87KC8HRQBQGildHZbEuRyWFOmv1U10o9BBp8XVZDVNNuQKyIGIu5ZYAAXJ0V2Q==}
    engines: {node: '>= 4'}
    dev: true

  /enabled/2.0.0:
    resolution: {integrity: sha512-AKrN98kuwOzMIdAizXGI86UFBoo26CL21UM763y1h/GMSJ4/OHU9k2YlsmBpyScFo/wbLzWQJBMCW4+IO3/+OQ==}
    dev: true

  /encodeurl/1.0.2:
    resolution: {integrity: sha512-TPJXq8JqFaVYm2CWmPvnP2Iyo4ZSM7/QKcSmuMLDObfpH5fi7RUGmd/rTDf+rut/saiDiQEeVTNgAmJEdAOx0w==}
    engines: {node: '>= 0.8'}
    dev: true

  /encodeurl/2.0.0:
    resolution: {integrity: sha512-Q0n9HRi4m6JuGIV1eFlmvJB7ZEVxu93IrMyiMsGC0lrMJMWzRgx6WGquyfQgZVb31vhGgXnfmPNNXmxnOkRBrg==}
    engines: {node: '>= 0.8'}
    dev: true

  /end-of-stream/1.4.4:
    resolution: {integrity: sha512-+uw1inIHVPQoaVuHzRyXd21icM+cnt4CzD5rW+NC1wjOUSTOs+Te7FOv7AhN7vS9x/oIyhLP5PR1H+phQAHu5Q==}
    dependencies:
      once: 1.4.0
    dev: true

  /engine.io-parser/5.2.1:
    resolution: {integrity: sha512-9JktcM3u18nU9N2Lz3bWeBgxVgOKpw7yhRaoxQA3FUDZzzw+9WlA6p4G4u0RixNkg14fH7EfEc/RhpurtiROTQ==}
    engines: {node: '>=10.0.0'}
    dev: true

  /engine.io/6.5.2:
    resolution: {integrity: sha512-IXsMcGpw/xRfjra46sVZVHiSWo/nJ/3g1337q9KNXtS6YRzbW5yIzTCb9DjhrBe7r3GZQR0I4+nq+4ODk5g/cA==}
    engines: {node: '>=10.2.0'}
    dependencies:
      '@types/cookie': 0.4.1
      '@types/cors': 2.8.14
      '@types/node': 18.18.0
      accepts: 1.3.8
      base64id: 2.0.0
      cookie: 0.4.2
      cors: 2.8.5
      debug: 4.3.4
      engine.io-parser: 5.2.1
      ws: 8.11.0
    transitivePeerDependencies:
      - bufferutil
      - supports-color
      - utf-8-validate
    dev: true

  /enhanced-resolve/5.15.0:
    resolution: {integrity: sha512-LXYT42KJ7lpIKECr2mAXIaMldcNCh/7E0KBKOu4KSfkHmP+mZmSs+8V5gBAqisWBy0OO4W5Oyys0GO1Y8KtdKg==}
    engines: {node: '>=10.13.0'}
    dependencies:
      graceful-fs: 4.2.11
      tapable: 2.2.1
    dev: true

  /ent/2.2.0:
    resolution: {integrity: sha512-GHrMyVZQWvTIdDtpiEXdHZnFQKzeO09apj8Cbl4pKWy4i0Oprcq17usfDt5aO63swf0JOeMWjWQE/LzgSRuWpA==}
    dev: true

  /entities/2.0.3:
    resolution: {integrity: sha512-MyoZ0jgnLvB2X3Lg5HqpFmn1kybDiIfEQmKzTb5apr51Rb+T3KdmMiqa70T+bhGnyv7bQ6WMj2QMHpGMmlrUYQ==}
    dev: true

  /env-paths/2.2.1:
    resolution: {integrity: sha512-+h1lkLKhZMTYjog1VEpJNG7NZJWcuc2DDk/qsqSTRRCOXiLjeQ1d1/udrUGhqMxUgAlwKNZ0cf2uqan5GLuS2A==}
    engines: {node: '>=6'}
    dev: true

  /envinfo/7.10.0:
    resolution: {integrity: sha512-ZtUjZO6l5mwTHvc1L9+1q5p/R3wTopcfqMW8r5t8SJSKqeVI/LtajORwRFEKpEFuekjD0VBjwu1HMxL4UalIRw==}
    engines: {node: '>=4'}
    hasBin: true
    dev: true

  /error-ex/1.3.2:
    resolution: {integrity: sha512-7dFHNmqeFSEt2ZBsCriorKnn3Z2pj+fd9kmI6QoWw4//DL+icEBfc0U7qJCisqrTsKTjw4fNFy2pW9OqStD84g==}
    dependencies:
      is-arrayish: 0.2.1
    dev: true

  /es-abstract/1.22.2:
    resolution: {integrity: sha512-YoxfFcDmhjOgWPWsV13+2RNjq1F6UQnfs+8TftwNqtzlmFzEXvlUwdrNrYeaizfjQzRMxkZ6ElWMOJIFKdVqwA==}
    engines: {node: '>= 0.4'}
    dependencies:
      array-buffer-byte-length: 1.0.0
      arraybuffer.prototype.slice: 1.0.2
      available-typed-arrays: 1.0.5
      call-bind: 1.0.7
      es-set-tostringtag: 2.0.1
      es-to-primitive: 1.2.1
      function.prototype.name: 1.1.6
      get-intrinsic: 1.2.4
      get-symbol-description: 1.0.0
      globalthis: 1.0.3
      gopd: 1.0.1
      has: 1.0.3
      has-property-descriptors: 1.0.2
      has-proto: 1.0.1
      has-symbols: 1.0.3
      internal-slot: 1.0.5
      is-array-buffer: 3.0.2
      is-callable: 1.2.7
      is-negative-zero: 2.0.2
      is-regex: 1.1.4
      is-shared-array-buffer: 1.0.2
      is-string: 1.0.7
      is-typed-array: 1.1.12
      is-weakref: 1.0.2
      object-inspect: 1.13.2
      object-keys: 1.1.1
      object.assign: 4.1.4
      regexp.prototype.flags: 1.5.1
      safe-array-concat: 1.0.1
      safe-regex-test: 1.0.0
      string.prototype.trim: 1.2.8
      string.prototype.trimend: 1.0.7
      string.prototype.trimstart: 1.0.7
      typed-array-buffer: 1.0.0
      typed-array-byte-length: 1.0.0
      typed-array-byte-offset: 1.0.0
      typed-array-length: 1.0.4
      unbox-primitive: 1.0.2
      which-typed-array: 1.1.11
    dev: true

  /es-define-property/1.0.0:
    resolution: {integrity: sha512-jxayLKShrEqqzJ0eumQbVhTYQM27CfT1T35+gCgDFoL82JLsXqTJ76zv6A0YLOgEnLUMvLzsDsGIrl8NFpT2gQ==}
    engines: {node: '>= 0.4'}
    dependencies:
      get-intrinsic: 1.2.4
    dev: true

  /es-errors/1.3.0:
    resolution: {integrity: sha512-Zf5H2Kxt2xjTvbJvP2ZWLEICxA6j+hAmMzIlypy4xcBg1vKVnx89Wy0GbS+kf5cwCVFFzdCFh2XSCFNULS6csw==}
    engines: {node: '>= 0.4'}
    dev: true

  /es-get-iterator/1.1.3:
    resolution: {integrity: sha512-sPZmqHBe6JIiTfN5q2pEi//TwxmAFHwj/XEuYjTuse78i8KxaqMTTzxPoFKuzRpDpTJ+0NAbpfenkmH2rePtuw==}
    dependencies:
      call-bind: 1.0.7
      get-intrinsic: 1.2.4
      has-symbols: 1.0.3
      is-arguments: 1.1.1
      is-map: 2.0.2
      is-set: 2.0.2
      is-string: 1.0.7
      isarray: 2.0.5
      stop-iteration-iterator: 1.0.0
    dev: true

  /es-module-lexer/1.3.1:
    resolution: {integrity: sha512-JUFAyicQV9mXc3YRxPnDlrfBKpqt6hUYzz9/boprUJHs4e4KVr3XwOF70doO6gwXUor6EWZJAyWAfKki84t20Q==}
    dev: true

  /es-set-tostringtag/2.0.1:
    resolution: {integrity: sha512-g3OMbtlwY3QewlqAiMLI47KywjWZoEytKr8pf6iTC8uJq5bIAH52Z9pnQ8pVL6whrCto53JZDuUIsifGeLorTg==}
    engines: {node: '>= 0.4'}
    dependencies:
      get-intrinsic: 1.2.4
      has: 1.0.3
      has-tostringtag: 1.0.0
    dev: true

  /es-to-primitive/1.2.1:
    resolution: {integrity: sha512-QCOllgZJtaUo9miYBcLChTUaHNjJF3PYs1VidD7AwiEj1kYxKeQTctLAezAOH5ZKRH0g2IgPn6KwB4IT8iRpvA==}
    engines: {node: '>= 0.4'}
    dependencies:
      is-callable: 1.2.7
      is-date-object: 1.0.5
      is-symbol: 1.0.4
    dev: true

  /esbuild/0.20.2:
    resolution: {integrity: sha512-WdOOppmUNU+IbZ0PaDiTst80zjnrOkyJNHoKupIcVyU8Lvla3Ugx94VzkQ32Ijqd7UhHJy75gNWDMUekcrSJ6g==}
    engines: {node: '>=12'}
    hasBin: true
    requiresBuild: true
    optionalDependencies:
      '@esbuild/aix-ppc64': 0.20.2
      '@esbuild/android-arm': 0.20.2
      '@esbuild/android-arm64': 0.20.2
      '@esbuild/android-x64': 0.20.2
      '@esbuild/darwin-arm64': 0.20.2
      '@esbuild/darwin-x64': 0.20.2
      '@esbuild/freebsd-arm64': 0.20.2
      '@esbuild/freebsd-x64': 0.20.2
      '@esbuild/linux-arm': 0.20.2
      '@esbuild/linux-arm64': 0.20.2
      '@esbuild/linux-ia32': 0.20.2
      '@esbuild/linux-loong64': 0.20.2
      '@esbuild/linux-mips64el': 0.20.2
      '@esbuild/linux-ppc64': 0.20.2
      '@esbuild/linux-riscv64': 0.20.2
      '@esbuild/linux-s390x': 0.20.2
      '@esbuild/linux-x64': 0.20.2
      '@esbuild/netbsd-x64': 0.20.2
      '@esbuild/openbsd-x64': 0.20.2
      '@esbuild/sunos-x64': 0.20.2
      '@esbuild/win32-arm64': 0.20.2
      '@esbuild/win32-ia32': 0.20.2
      '@esbuild/win32-x64': 0.20.2
    dev: true

  /esbuild/0.23.0:
    resolution: {integrity: sha512-1lvV17H2bMYda/WaFb2jLPeHU3zml2k4/yagNMG8Q/YtfMjCwEUZa2eXXMgZTVSL5q1n4H7sQ0X6CdJDqqeCFA==}
    engines: {node: '>=18'}
    hasBin: true
    requiresBuild: true
    optionalDependencies:
      '@esbuild/aix-ppc64': 0.23.0
      '@esbuild/android-arm': 0.23.0
      '@esbuild/android-arm64': 0.23.0
      '@esbuild/android-x64': 0.23.0
      '@esbuild/darwin-arm64': 0.23.0
      '@esbuild/darwin-x64': 0.23.0
      '@esbuild/freebsd-arm64': 0.23.0
      '@esbuild/freebsd-x64': 0.23.0
      '@esbuild/linux-arm': 0.23.0
      '@esbuild/linux-arm64': 0.23.0
      '@esbuild/linux-ia32': 0.23.0
      '@esbuild/linux-loong64': 0.23.0
      '@esbuild/linux-mips64el': 0.23.0
      '@esbuild/linux-ppc64': 0.23.0
      '@esbuild/linux-riscv64': 0.23.0
      '@esbuild/linux-s390x': 0.23.0
      '@esbuild/linux-x64': 0.23.0
      '@esbuild/netbsd-x64': 0.23.0
      '@esbuild/openbsd-arm64': 0.23.0
      '@esbuild/openbsd-x64': 0.23.0
      '@esbuild/sunos-x64': 0.23.0
      '@esbuild/win32-arm64': 0.23.0
      '@esbuild/win32-ia32': 0.23.0
      '@esbuild/win32-x64': 0.23.0
    dev: true

  /escalade/3.1.1:
    resolution: {integrity: sha512-k0er2gUkLf8O0zKJiAhmkTnJlTvINGv7ygDNPbeIsX/TJjGJZHuh9B2UxbsaEkmlEo9MfhrSzmhIlhRlI2GXnw==}
    engines: {node: '>=6'}

  /escalade/3.1.2:
    resolution: {integrity: sha512-ErCHMCae19vR8vQGe50xIsVomy19rg6gFu3+r3jkEO46suLMWBksvVyoGgQV+jOfl84ZSOSlmv6Gxa89PmTGmA==}
    engines: {node: '>=6'}
    dev: true

  /escape-html/1.0.3:
    resolution: {integrity: sha512-NiSupZ4OeuGwr68lGIeym/ksIZMJodUGOSCZ/FSnTxcrekbvqrgdUxlJOMpijaKZVjAJrWrGs/6Jy8OMuyj9ow==}
    dev: true

  /escape-string-regexp/1.0.5:
    resolution: {integrity: sha512-vbRorB5FUQWvla16U8R/qgaFIya2qGzwDrNmCZuYKrbdSUMG6I1ZCGQRefkRVhuOkIGVne7BQ35DSfo1qvJqFg==}
    engines: {node: '>=0.8.0'}

  /escape-string-regexp/4.0.0:
    resolution: {integrity: sha512-TtpcNJ3XAzx3Gq8sWRzJaVajRs0uVxA2YAkdb1jm2YkPz4G6egUFAyA3n5vtEIZefPk5Wa4UXbKuS5fKkJWdgA==}
    engines: {node: '>=10'}
    dev: true

  /escodegen/2.1.0:
    resolution: {integrity: sha512-2NlIDTwUWJN0mRPQOdtQBzbUHvdGY2P1VXSyU83Q3xKxM7WHX2Ql8dKq782Q9TgQUNOLEzEYu9bzLNj1q88I5w==}
    engines: {node: '>=6.0'}
    hasBin: true
    dependencies:
      esprima: 4.0.1
      estraverse: 5.3.0
      esutils: 2.0.3
    optionalDependencies:
      source-map: 0.6.1
    dev: true

  /eslint-plugin-require-extensions/0.1.3_eslint@8.50.0:
    resolution: {integrity: sha512-T3c1PZ9PIdI3hjV8LdunfYI8gj017UQjzAnCrxuo3wAjneDbTPHdE3oNWInOjMA+z/aBkUtlW5vC0YepYMZIug==}
    engines: {node: '>=16'}
    peerDependencies:
      eslint: '*'
    dependencies:
      eslint: 8.50.0
    dev: true

  /eslint-scope/5.1.1:
    resolution: {integrity: sha512-2NxwbF/hZ0KpepYN0cNbo+FN6XoK7GaHlQhgx/hIZl6Va0bF45RQOOwhLIy8lQDbuCiadSLCBnH2CFYquit5bw==}
    engines: {node: '>=8.0.0'}
    dependencies:
      esrecurse: 4.3.0
      estraverse: 4.3.0
    dev: true

  /eslint-scope/7.2.2:
    resolution: {integrity: sha512-dOt21O7lTMhDM+X9mB4GX+DZrZtCUJPL/wlcTqxyrx5IvO0IYtILdtrQGQp+8n5S0gwSVmOf9NQrjMOgfQZlIg==}
    engines: {node: ^12.22.0 || ^14.17.0 || >=16.0.0}
    dependencies:
      esrecurse: 4.3.0
      estraverse: 5.3.0
    dev: true

  /eslint-visitor-keys/3.4.3:
    resolution: {integrity: sha512-wpc+LXeiyiisxPlEkUzU6svyS1frIO3Mgxj1fdy7Pm8Ygzguax2N3Fa/D/ag1WqbOprdI+uY6wMUl8/a2G+iag==}
    engines: {node: ^12.22.0 || ^14.17.0 || >=16.0.0}
    dev: true

  /eslint/8.50.0:
    resolution: {integrity: sha512-FOnOGSuFuFLv/Sa+FDVRZl4GGVAAFFi8LecRsI5a1tMO5HIE8nCm4ivAlzt4dT3ol/PaaGC0rJEEXQmHJBGoOg==}
    engines: {node: ^12.22.0 || ^14.17.0 || >=16.0.0}
    hasBin: true
    dependencies:
      '@eslint-community/eslint-utils': 4.4.0_eslint@8.50.0
      '@eslint-community/regexpp': 4.8.2
      '@eslint/eslintrc': 2.1.2
      '@eslint/js': 8.50.0
      '@humanwhocodes/config-array': 0.11.11
      '@humanwhocodes/module-importer': 1.0.1
      '@nodelib/fs.walk': 1.2.8
      ajv: 6.12.6
      chalk: 4.1.2
      cross-spawn: 7.0.3
      debug: 4.3.4
      doctrine: 3.0.0
      escape-string-regexp: 4.0.0
      eslint-scope: 7.2.2
      eslint-visitor-keys: 3.4.3
      espree: 9.6.1
      esquery: 1.5.0
      esutils: 2.0.3
      fast-deep-equal: 3.1.3
      file-entry-cache: 6.0.1
      find-up: 5.0.0
      glob-parent: 6.0.2
      globals: 13.22.0
      graphemer: 1.4.0
      ignore: 5.2.4
      imurmurhash: 0.1.4
      is-glob: 4.0.3
      is-path-inside: 3.0.3
      js-yaml: 4.1.0
      json-stable-stringify-without-jsonify: 1.0.1
      levn: 0.4.1
      lodash.merge: 4.6.2
      minimatch: 3.1.2
      natural-compare: 1.4.0
      optionator: 0.9.3
      strip-ansi: 6.0.1
      text-table: 0.2.0
    transitivePeerDependencies:
      - supports-color
    dev: true

  /espree/9.6.1:
    resolution: {integrity: sha512-oruZaFkjorTpF32kDSI5/75ViwGeZginGGy2NoOSg3Q9bnwlnmDm4HLnkl0RE3n+njDXR037aY1+x58Z/zFdwQ==}
    engines: {node: ^12.22.0 || ^14.17.0 || >=16.0.0}
    dependencies:
      acorn: 8.10.0
      acorn-jsx: 5.3.2_acorn@8.10.0
      eslint-visitor-keys: 3.4.3
    dev: true

  /esprima/4.0.1:
    resolution: {integrity: sha512-eGuFFw7Upda+g4p+QHvnW0RyTX/SVeJBDM/gCtMARO0cLuT2HcEKnTPvhjV6aGeqrCB/sbNop0Kszm0jsaWU4A==}
    engines: {node: '>=4'}
    hasBin: true
    dev: true

  /esquery/1.5.0:
    resolution: {integrity: sha512-YQLXUplAwJgCydQ78IMJywZCceoqk1oH01OERdSAJc/7U2AylwjhSCLDEtqwg811idIS/9fIU5GjG73IgjKMVg==}
    engines: {node: '>=0.10'}
    dependencies:
      estraverse: 5.3.0
    dev: true

  /esrecurse/4.3.0:
    resolution: {integrity: sha512-KmfKL3b6G+RXvP8N1vr3Tq1kL/oCFgn2NYXEtqP8/L3pKapUA4G8cFVaoF3SU323CD4XypR/ffioHmkti6/Tag==}
    engines: {node: '>=4.0'}
    dependencies:
      estraverse: 5.3.0
    dev: true

  /estraverse/4.3.0:
    resolution: {integrity: sha512-39nnKffWz8xN1BU/2c79n9nB9HDzo0niYUqx6xyqUnyoAnQyyWpOTdZEeiCch8BBu515t4wp9ZmgVfVhn9EBpw==}
    engines: {node: '>=4.0'}
    dev: true

  /estraverse/5.3.0:
    resolution: {integrity: sha512-MMdARuVEQziNTeJD8DgMqmhwR11BRQ/cBP+pLtYdSTnf3MIO8fFeiINEbX36ZdNlfU/7A9f3gUw49B3oQsvwBA==}
    engines: {node: '>=4.0'}
    dev: true

  /estree-walker/3.0.3:
    resolution: {integrity: sha512-7RUKfXgSMMkzt6ZuXmqapOurLGPPfgj6l9uRZ7lRGolvk0y2yocc35LdcxKC5PQZdn2DMqioAQ2NoWcrTKmm6g==}
    dependencies:
      '@types/estree': 1.0.5
    dev: true

  /esutils/2.0.3:
    resolution: {integrity: sha512-kVscqXk4OCp68SZ0dkgEKVi6/8ij300KBWTJq32P/dYeWTSwK41WyTxalN1eRmA5Z9UU/LX9D7FWSmV9SAYx6g==}
    engines: {node: '>=0.10.0'}
    dev: true

  /etag/1.8.1:
    resolution: {integrity: sha512-aIL5Fx7mawVa300al2BnEE4iNvo1qETxLrPI/o05L7z6go7fCw1J6EQmbK4FmJ2AS7kgVF/KEZWufBfdClMcPg==}
    engines: {node: '>= 0.6'}
    dev: true

  /eventemitter3/4.0.7:
    resolution: {integrity: sha512-8guHBZCwKnFhYdHr2ysuRWErTwhoN2X8XELRlrRwpmfeY2jjuUN4taQMsULKUVo1K4DvZl+0pgfyoysHxvmvEw==}
    dev: true

  /events/3.3.0:
    resolution: {integrity: sha512-mQw+2fkQbALzQ7V0MY0IqdnXNOeTtP4r0lN9z7AAawCXgqea7bDii20AYrIBrFd/Hx0M2Ocz6S111CaFkUcb0Q==}
    engines: {node: '>=0.8.x'}
    dev: true

  /execa/8.0.1:
    resolution: {integrity: sha512-VyhnebXciFV2DESc+p6B+y0LjSm0krU4OgJN44qFAhBY0TJ+1V61tYD2+wHusZ6F9n5K+vl8k0sTy7PEfV4qpg==}
    engines: {node: '>=16.17'}
    dependencies:
      cross-spawn: 7.0.3
      get-stream: 8.0.1
      human-signals: 5.0.0
      is-stream: 3.0.0
      merge-stream: 2.0.0
      npm-run-path: 5.3.0
      onetime: 6.0.0
      signal-exit: 4.1.0
      strip-final-newline: 3.0.0
    dev: true

  /express-promise-router/4.1.1_express@4.18.2:
    resolution: {integrity: sha512-Lkvcy/ZGrBhzkl3y7uYBHLMtLI4D6XQ2kiFg9dq7fbktBch5gjqJ0+KovX0cvCAvTJw92raWunRLM/OM+5l4fA==}
    engines: {node: '>=10'}
    peerDependencies:
      '@types/express': ^4.0.0
      express: ^4.0.0
    peerDependenciesMeta:
      '@types/express':
        optional: true
    dependencies:
      express: 4.18.2
      is-promise: 4.0.0
      lodash.flattendeep: 4.4.0
      methods: 1.1.2
    dev: true

  /express-promise-router/4.1.1_express@4.21.1:
    resolution: {integrity: sha512-Lkvcy/ZGrBhzkl3y7uYBHLMtLI4D6XQ2kiFg9dq7fbktBch5gjqJ0+KovX0cvCAvTJw92raWunRLM/OM+5l4fA==}
    engines: {node: '>=10'}
    peerDependencies:
      '@types/express': ^4.0.0
      express: ^4.0.0
    peerDependenciesMeta:
      '@types/express':
        optional: true
    dependencies:
      express: 4.21.1
      is-promise: 4.0.0
      lodash.flattendeep: 4.4.0
      methods: 1.1.2
    dev: true

  /express/4.18.2:
    resolution: {integrity: sha512-5/PsL6iGPdfQ/lKM1UuielYgv3BUoJfz1aUwU9vHZ+J7gyvwdQXFEBIEIaxeGf0GIcreATNyBExtalisDbuMqQ==}
    engines: {node: '>= 0.10.0'}
    dependencies:
      accepts: 1.3.8
      array-flatten: 1.1.1
      body-parser: 1.20.1
      content-disposition: 0.5.4
      content-type: 1.0.5
      cookie: 0.5.0
      cookie-signature: 1.0.6
      debug: 2.6.9
      depd: 2.0.0
      encodeurl: 1.0.2
      escape-html: 1.0.3
      etag: 1.8.1
      finalhandler: 1.2.0
      fresh: 0.5.2
      http-errors: 2.0.0
      merge-descriptors: 1.0.1
      methods: 1.1.2
      on-finished: 2.4.1
      parseurl: 1.3.3
      path-to-regexp: 0.1.7
      proxy-addr: 2.0.7
      qs: 6.11.0
      range-parser: 1.2.1
      safe-buffer: 5.2.1
      send: 0.18.0
      serve-static: 1.15.0
      setprototypeof: 1.2.0
      statuses: 2.0.1
      type-is: 1.6.18
      utils-merge: 1.0.1
      vary: 1.1.2
    dev: true

  /express/4.21.1:
    resolution: {integrity: sha512-YSFlK1Ee0/GC8QaO91tHcDxJiE/X4FbpAyQWkxAvG6AXCuR65YzK8ua6D9hvi/TzUfZMpc+BwuM1IPw8fmQBiQ==}
    engines: {node: '>= 0.10.0'}
    dependencies:
      accepts: 1.3.8
      array-flatten: 1.1.1
      body-parser: 1.20.3
      content-disposition: 0.5.4
      content-type: 1.0.5
      cookie: 0.7.1
      cookie-signature: 1.0.6
      debug: 2.6.9
      depd: 2.0.0
      encodeurl: 2.0.0
      escape-html: 1.0.3
      etag: 1.8.1
      finalhandler: 1.3.1
      fresh: 0.5.2
      http-errors: 2.0.0
      merge-descriptors: 1.0.3
      methods: 1.1.2
      on-finished: 2.4.1
      parseurl: 1.3.3
      path-to-regexp: 0.1.10
      proxy-addr: 2.0.7
      qs: 6.13.0
      range-parser: 1.2.1
      safe-buffer: 5.2.1
      send: 0.19.0
      serve-static: 1.16.2
      setprototypeof: 1.2.0
      statuses: 2.0.1
      type-is: 1.6.18
      utils-merge: 1.0.1
      vary: 1.1.2
    dev: true

  /extend/3.0.2:
    resolution: {integrity: sha512-fjquC59cD7CyW6urNXK0FBufkZcoiGG80wTuPujX590cB5Ttln20E2UB4S/WARVqhXffZl2LNgS+gQdPIIim/g==}
    dev: true

  /extract-zip/2.0.1:
    resolution: {integrity: sha512-GDhU9ntwuKyGXdZBUgTIe+vXnWj0fppUEtMDL0+idd5Sta8TGpHssn/eusA9mrPr9qNDym6SxAYZjNvCn/9RBg==}
    engines: {node: '>= 10.17.0'}
    hasBin: true
    dependencies:
      debug: 4.3.4
      get-stream: 5.2.0
      yauzl: 2.10.0
    optionalDependencies:
      '@types/yauzl': 2.10.1
    transitivePeerDependencies:
      - supports-color
    dev: true

  /extsprintf/1.3.0:
    resolution: {integrity: sha512-11Ndz7Nv+mvAC1j0ktTa7fAb0vLyGGX+rMHNBYQviQDGU0Hw7lhctJANqbPhu9nV9/izT/IntTgZ7Im/9LJs9g==}
    engines: {'0': node >=0.6.0}
    dev: true

  /fast-deep-equal/3.1.3:
    resolution: {integrity: sha512-f3qQ9oQy9j2AhBe/H9VC91wLmKBCCU/gDOnKNAYG5hswO7BLKj09Hc5HYNz9cGI++xlpDCIgDaitVs03ATR84Q==}

  /fast-fifo/1.3.2:
    resolution: {integrity: sha512-/d9sfos4yxzpwkDkuN7k2SqFKtYNmCTzgfEpz82x34IM9/zc8KGxQoXg1liNC/izpRM/MBdt44Nmx41ZWqk+FQ==}
    dev: true

  /fast-glob/3.3.2:
    resolution: {integrity: sha512-oX2ruAFQwf/Orj8m737Y5adxDQO0LAB7/S5MnxCdTNDd4p6BsyIVsv9JQsATbTSq8KHRpLwIHbVlUNatxd+1Ow==}
    engines: {node: '>=8.6.0'}
    dependencies:
      '@nodelib/fs.stat': 2.0.5
      '@nodelib/fs.walk': 1.2.8
      glob-parent: 5.1.2
      merge2: 1.4.1
      micromatch: 4.0.5

  /fast-json-stable-stringify/2.1.0:
    resolution: {integrity: sha512-lhd/wF+Lk98HZoTCtlVraHtfh5XYijIjalXck7saUtuanSDyLMxnHhSXEDJqHxD7msR8D0uCmqlkwjCV8xvwHw==}
    dev: true

  /fast-levenshtein/2.0.6:
    resolution: {integrity: sha512-DCXu6Ifhqcks7TZKY3Hxp3y6qphY5SJZmrWMDrKcERSOXWQdMhU9Ig/PYrzyw/ul9jOIyh0N4M0tbC5hodg8dw==}
    dev: true

  /fast-uri/3.0.1:
    resolution: {integrity: sha512-MWipKbbYiYI0UC7cl8m/i/IWTqfC8YXsqjzybjddLsFjStroQzsHXkc73JutMvBiXmOvapk+axIl79ig5t55Bw==}

  /fast-xml-parser/4.3.1:
    resolution: {integrity: sha512-viVv3xb8D+SiS1W4cv4tva3bni08kAkx0gQnWrykMM8nXPc1FxqZPU00dCEVjkiCg4HoXd2jC4x29Nzg/l2DAA==}
    hasBin: true
    dependencies:
      strnum: 1.0.5
    dev: true

  /fast-xml-parser/4.5.0:
    resolution: {integrity: sha512-/PlTQCI96+fZMAOLMZK4CWG1ItCbfZ/0jx7UIJFChPNrx7tcEgerUgWbeieCM9MfHInUDyK8DWYZ+YrywDJuTg==}
    hasBin: true
    dependencies:
      strnum: 1.0.5
    dev: true

  /fastest-levenshtein/1.0.16:
    resolution: {integrity: sha512-eRnCtTTtGZFpQCwhJiUOuxPQWRXVKYDn0b2PeHfXL6/Zi53SLAzAHfVhVWK2AryC/WH05kGfxhFIPvTF0SXQzg==}
    engines: {node: '>= 4.9.1'}
    dev: true

  /fastq/1.15.0:
    resolution: {integrity: sha512-wBrocU2LCXXa+lWBt8RoIRD89Fi8OdABODa/kEnyeyjS5aZO5/GNvI5sEINADqP/h8M29UHTHUb53sUu5Ihqdw==}
    dependencies:
      reusify: 1.0.4

  /fd-slicer/1.1.0:
    resolution: {integrity: sha512-cE1qsB/VwyQozZ+q1dGxR8LBYNZeofhEdUNGSMbQD3Gw2lAzX9Zb3uIU6Ebc/Fmyjo9AWWfnn0AUCHqtevs/8g==}
    dependencies:
      pend: 1.2.0
    dev: true

  /fecha/4.2.3:
    resolution: {integrity: sha512-OP2IUU6HeYKJi3i0z4A19kHMQoLVs4Hc+DPqqxI2h/DPZHTm/vjsfC6P0b4jCMy14XizLBqvndQ+UilD7707Jw==}
    dev: true

  /fetch-blob/3.2.0:
    resolution: {integrity: sha512-7yAQpD2UMJzLi1Dqv7qFYnPbaPx7ZfFK6PiIxQ4PfkGPyNyl2Ugx+a/umUonmKqjhM4DnfbMvdX6otXq83soQQ==}
    engines: {node: ^12.20 || >= 14.13}
    dependencies:
      node-domexception: 1.0.0
      web-streams-polyfill: 3.2.1
    dev: true

  /file-entry-cache/6.0.1:
    resolution: {integrity: sha512-7Gps/XWymbLk2QLYK4NzpMOrYjMhdIxXuIvy2QBsLE6ljuodKvdkWs/cpyJJ3CVIVpH0Oi1Hvg1ovbMzLdFBBg==}
    engines: {node: ^10.12.0 || >=12.0.0}
    dependencies:
      flat-cache: 3.1.0
    dev: true

  /fill-range/7.0.1:
    resolution: {integrity: sha512-qOo9F+dMUmC2Lcb4BbVvnKJxTPjCm+RRpe4gDuGrzkL7mEVl/djYSu2OdQ2Pa302N4oqkSg9ir6jaLWJ2USVpQ==}
    engines: {node: '>=8'}
    dependencies:
      to-regex-range: 5.0.1

  /finalhandler/1.1.2:
    resolution: {integrity: sha512-aAWcW57uxVNrQZqFXjITpW3sIUQmHGG3qSb9mUah9MgMC4NeWhNOlNjXEYq3HjRAvL6arUviZGGJsBg6z0zsWA==}
    engines: {node: '>= 0.8'}
    dependencies:
      debug: 2.6.9
      encodeurl: 1.0.2
      escape-html: 1.0.3
      on-finished: 2.3.0
      parseurl: 1.3.3
      statuses: 1.5.0
      unpipe: 1.0.0
    dev: true

  /finalhandler/1.2.0:
    resolution: {integrity: sha512-5uXcUVftlQMFnWC9qu/svkWv3GTd2PfUhK/3PLkYNAe7FbqJMt3515HaxE6eRL74GdsriiwujiawdaB1BpEISg==}
    engines: {node: '>= 0.8'}
    dependencies:
      debug: 2.6.9
      encodeurl: 1.0.2
      escape-html: 1.0.3
      on-finished: 2.4.1
      parseurl: 1.3.3
      statuses: 2.0.1
      unpipe: 1.0.0
    dev: true

  /finalhandler/1.3.1:
    resolution: {integrity: sha512-6BN9trH7bp3qvnrRyzsBz+g3lZxTNZTbVO2EV1CS0WIcDbawYVdYvGflME/9QP0h0pYlCDBCTjYa9nZzMDpyxQ==}
    engines: {node: '>= 0.8'}
    dependencies:
      debug: 2.6.9
      encodeurl: 2.0.0
      escape-html: 1.0.3
      on-finished: 2.4.1
      parseurl: 1.3.3
      statuses: 2.0.1
      unpipe: 1.0.0
    dev: true

  /find-up/4.1.0:
    resolution: {integrity: sha512-PpOwAdQ/YlXQ2vj8a3h8IipDuYRi3wceVQQGYWxNINccq40Anw7BlsEXCMbt1Zt+OLA6Fq9suIpIWD0OsnISlw==}
    engines: {node: '>=8'}
    dependencies:
      locate-path: 5.0.0
      path-exists: 4.0.0
    dev: true

  /find-up/5.0.0:
    resolution: {integrity: sha512-78/PXT1wlLLDgTzDs7sjq9hzz0vXD+zn+7wypEe4fXQxCmdmqfGsEPQxmiCSQI3ajFV91bVSsvNtrJRiW6nGng==}
    engines: {node: '>=10'}
    dependencies:
      locate-path: 6.0.0
      path-exists: 4.0.0
    dev: true

  /flat-cache/3.1.0:
    resolution: {integrity: sha512-OHx4Qwrrt0E4jEIcI5/Xb+f+QmJYNj2rrK8wiIdQOIrB9WrrJL8cjZvXdXuBTkkEwEqLycb5BeZDV1o2i9bTew==}
    engines: {node: '>=12.0.0'}
    dependencies:
      flatted: 3.2.9
      keyv: 4.5.3
      rimraf: 3.0.2
    dev: true

  /flat/5.0.2:
    resolution: {integrity: sha512-b6suED+5/3rTpUBdG1gupIl8MPFCAMA0QXwmljLhvCUKcUvdE4gWky9zpuGCcXHOsz4J9wPGNWq6OKpmIzz3hQ==}
    hasBin: true
    dev: true

  /flatted/3.2.9:
    resolution: {integrity: sha512-36yxDn5H7OFZQla0/jFJmbIKTdZAQHngCedGxiMmpNfEZM0sdEeT+WczLQrjK6D7o2aiyLYDnkw0R3JK0Qv1RQ==}
    dev: true

  /fn.name/1.1.0:
    resolution: {integrity: sha512-GRnmB5gPyJpAhTQdSZTSp9uaPSvl09KoYcMQtsB9rQoOmzs9dH6ffeccH+Z+cv6P68Hu5bC6JjRh4Ah/mHSNRw==}
    dev: true

  /follow-redirects/1.15.3:
    resolution: {integrity: sha512-1VzOtuEM8pC9SFU1E+8KfTjZyMztRsgEfwQl44z8A25uy13jSzTj6dyK2Df52iV0vgHCfBwLhDWevLn95w5v6Q==}
    engines: {node: '>=4.0'}
    peerDependencies:
      debug: '*'
    peerDependenciesMeta:
      debug:
        optional: true
    dev: true

  /follow-redirects/1.15.9:
    resolution: {integrity: sha512-gew4GsXizNgdoRyqmyfMHyAmXsZDk6mHkSxZFCzW9gwlbtOW44CDtYavM+y+72qD/Vq2l550kMF52DT8fOLJqQ==}
    engines: {node: '>=4.0'}
    peerDependencies:
      debug: '*'
    peerDependenciesMeta:
      debug:
        optional: true
    dev: true

  /for-each/0.3.3:
    resolution: {integrity: sha512-jqYfLp7mo9vIyQf8ykW2v7A+2N4QjeCeI5+Dz9XraiO1ign81wjiH7Fb9vSOWvQfNtmSa4H2RoQTrrXivdUZmw==}
    dependencies:
      is-callable: 1.2.7
    dev: true

  /foreground-child/3.1.1:
    resolution: {integrity: sha512-TMKDUnIte6bfb5nWv7V/caI169OHgvwjb7V4WkeUvbQQdjr5rWKqHFiKWb/fcOwB+CzBT+qbWjvj+DVwRskpIg==}
    engines: {node: '>=14'}
    dependencies:
      cross-spawn: 7.0.3
      signal-exit: 4.1.0
    dev: true

  /forever-agent/0.6.1:
    resolution: {integrity: sha512-j0KLYPhm6zeac4lz3oJ3o65qvgQCcPubiyotZrXqEaG4hNagNYO8qdlUrX5vwqv9ohqeT/Z3j6+yW067yWWdUw==}
    dev: true

  /form-data/2.3.3:
    resolution: {integrity: sha512-1lLKB2Mu3aGP1Q/2eCOx0fNbRMe7XdwktwOruhfqqd0rIJWwN4Dh+E3hrPSlDCXnSR7UtZ1N38rVXm+6+MEhJQ==}
    engines: {node: '>= 0.12'}
    dependencies:
      asynckit: 0.4.0
      combined-stream: 1.0.8
      mime-types: 2.1.35
    dev: true

  /form-data/4.0.0:
    resolution: {integrity: sha512-ETEklSGi5t0QMZuiXoA/Q6vcnxcLQP5vdugSpuAyi6SVGi2clPPp+xgEhuMaHC+zGgn31Kd235W35f7Hykkaww==}
    engines: {node: '>= 6'}
    dependencies:
      asynckit: 0.4.0
      combined-stream: 1.0.8
      mime-types: 2.1.35

  /form-data/4.0.1:
    resolution: {integrity: sha512-tzN8e4TX8+kkxGPK8D5u0FNmjPUjw3lwC9lSLxxoB/+GtsJG91CO8bSWy73APlgAZzZbXEYZJuxjkHH2w+Ezhw==}
    engines: {node: '>= 6'}
    dependencies:
      asynckit: 0.4.0
      combined-stream: 1.0.8
      mime-types: 2.1.35
    dev: true

  /formdata-polyfill/4.0.10:
    resolution: {integrity: sha512-buewHzMvYL29jdeQTVILecSaZKnt/RJWjoZCF5OW60Z67/GmSLBkOFM7qh1PI3zFNtJbaZL5eQu1vLfazOwj4g==}
    engines: {node: '>=12.20.0'}
    dependencies:
      fetch-blob: 3.2.0
    dev: true

  /forwarded/0.2.0:
    resolution: {integrity: sha512-buRG0fpBtRHSTCOASe6hD258tEubFoRLb4ZNA6NxMVHNw2gOcwHo9wyablzMzOA5z9xA9L1KNjk/Nt6MT9aYow==}
    engines: {node: '>= 0.6'}
    dev: true

  /fresh/0.5.2:
    resolution: {integrity: sha512-zJ2mQYM18rEFOudeV4GShTGIQ7RbzA7ozbU9I/XBpm7kqgMywgmylMwXHxZJmkVoYkna9d2pVXVXPdYTP9ej8Q==}
    engines: {node: '>= 0.6'}
    dev: true

  /fs-extra/10.1.0:
    resolution: {integrity: sha512-oRXApq54ETRj4eMiFzGnHWGy+zo5raudjuxN0b8H7s/RU2oW0Wvsx9O0ACRN/kRq9E8Vu/ReskGB5o3ji+FzHQ==}
    engines: {node: '>=12'}
    dependencies:
      graceful-fs: 4.2.11
      jsonfile: 6.1.0
      universalify: 2.0.0
    dev: true

  /fs-extra/11.1.1:
    resolution: {integrity: sha512-MGIE4HOvQCeUCzmlHs0vXpih4ysz4wg9qiSAu6cd42lVwPbTM1TjV7RusoyQqMmk/95gdQZX72u+YW+c3eEpFQ==}
    engines: {node: '>=14.14'}
    dependencies:
      graceful-fs: 4.2.11
      jsonfile: 6.1.0
      universalify: 2.0.0
    dev: false

  /fs-extra/7.0.1:
    resolution: {integrity: sha512-YJDaCJZEnBmcbw13fvdAM9AwNOJwOzrE4pqMqBq5nFiEqXUqHwlK4B+3pUw6JNvfSPtX05xFHtYy/1ni01eGCw==}
    engines: {node: '>=6 <7 || >=8'}
    dependencies:
      graceful-fs: 4.2.11
      jsonfile: 4.0.0
      universalify: 0.1.2
    dev: true

  /fs-extra/8.1.0:
    resolution: {integrity: sha512-yhlQgA6mnOJUKOsRUFsgJdQCvkKhcz8tlZG5HBQfReYZy46OwLcY+Zia0mtdHsOo9y/hP+CxMN0TU9QxoOtG4g==}
    engines: {node: '>=6 <7 || >=8'}
    dependencies:
      graceful-fs: 4.2.11
      jsonfile: 4.0.0
      universalify: 0.1.2
    dev: true

  /fs.realpath/1.0.0:
    resolution: {integrity: sha512-OO0pH2lK6a0hZnAdau5ItzHPI6pUlvI7jMVnxUQRtw4owF2wk8lOSabtGDCTP4Ggrg2MbGnWO9X8K1t4+fGMDw==}
    dev: true

  /fsevents/2.3.3:
    resolution: {integrity: sha512-5xoDfX+fL7faATnagmWPpbFtwh/R77WmMMqqHGS65C3vvB0YHrgF+B1YmZ3441tMj5n63k0212XNoJwzlhffQw==}
    engines: {node: ^8.16.0 || ^10.6.0 || >=11.0.0}
    os: [darwin]
    requiresBuild: true
    dev: true
    optional: true

  /function-bind/1.1.1:
    resolution: {integrity: sha512-yIovAzMX49sF8Yl58fSCWJ5svSLuaibPxXQJFLmBObTuCr0Mf1KiPopGM9NiFjiYBCbfaa2Fh6breQ6ANVTI0A==}
    dev: true

  /function-bind/1.1.2:
    resolution: {integrity: sha512-7XHNxH7qX9xG5mIwxkhumTox/MIRNcOgDrxWsMt2pAr23WHp6MrRlN7FBSFpCpr+oVO0F744iUgR82nJMfG2SA==}
    dev: true

  /function.prototype.name/1.1.6:
    resolution: {integrity: sha512-Z5kx79swU5P27WEayXM1tBi5Ze/lbIyiNgU3qyXUOf9b2rgXYyF9Dy9Cx+IQv/Lc8WCG6L82zwUPpSS9hGehIg==}
    engines: {node: '>= 0.4'}
    dependencies:
      call-bind: 1.0.7
      define-properties: 1.2.1
      es-abstract: 1.22.2
      functions-have-names: 1.2.3
    dev: true

  /functions-have-names/1.2.3:
    resolution: {integrity: sha512-xckBUXyTIqT97tq2x2AMb+g163b5JFysYk0x4qxNFwbfQkmNZoiRHb6sPzI9/QV33WeuvVYBUIiD4NzNIyqaRQ==}
    dev: true

  /gensync/1.0.0-beta.2:
    resolution: {integrity: sha512-3hN7NaskYvMDLQY55gnW3NQ+mesEAepTqlg+VEbj7zzqEMBVNhzcGYYeqFo/TlYz6eQiFcp1HcsCZO+nGgS8zg==}
    engines: {node: '>=6.9.0'}
    dev: true

  /get-caller-file/2.0.5:
    resolution: {integrity: sha512-DyFP3BM/3YHTQOCUL/w0OZHR0lpKeGrxotcHWcqNEdnltqFwXVfhEBQ94eIo34AfQpo0rGki4cyIiftY06h2Fg==}
    engines: {node: 6.* || 8.* || >= 10.*}

  /get-func-name/2.0.0:
    resolution: {integrity: sha512-Hm0ixYtaSZ/V7C8FJrtZIuBBI+iSgL+1Aq82zSu8VQNB4S3Gk8e7Qs3VwBDJAhmRZcFqkl3tQu36g/Foh5I5ig==}
    dev: true

  /get-func-name/2.0.2:
    resolution: {integrity: sha512-8vXOvuE167CtIc3OyItco7N/dpRtBbYOsPsXCz7X/PMnlGjYjSGuZJgM1Y7mmew7BKf9BqvLX2tnOVy1BBUsxQ==}
    dev: true

  /get-intrinsic/1.2.1:
    resolution: {integrity: sha512-2DcsyfABl+gVHEfCOaTrWgyt+tb6MSEGmKq+kI5HwLbIYgjgmMcV8KQ41uaKz1xxUcn9tJtgFbQUEVcEbd0FYw==}
    dependencies:
      function-bind: 1.1.1
      has: 1.0.3
      has-proto: 1.0.1
      has-symbols: 1.0.3
    dev: true

  /get-intrinsic/1.2.4:
    resolution: {integrity: sha512-5uYhsJH8VJBTv7oslg4BznJYhDoRI6waYCxMmCdnTrcCrHA/fCFKoTFz2JKKE0HdDFUF7/oQuhzumXJK7paBRQ==}
    engines: {node: '>= 0.4'}
    dependencies:
      es-errors: 1.3.0
      function-bind: 1.1.2
      has-proto: 1.0.1
      has-symbols: 1.0.3
      hasown: 2.0.2
    dev: true

  /get-stream/5.2.0:
    resolution: {integrity: sha512-nBF+F1rAZVCu/p7rjzgA+Yb4lfYXrpl7a6VmJrU8wF9I1CKvP/QwPNZHnOlwbTkY6dvtFIzFMSyQXbLoTQPRpA==}
    engines: {node: '>=8'}
    dependencies:
      pump: 3.0.0
    dev: true

  /get-stream/8.0.1:
    resolution: {integrity: sha512-VaUJspBffn/LMCJVoMvSAdmscJyS1auj5Zulnn5UoYcY531UWmdwhRWkcGKnGU93m5HSXP9LP2usOryrBtQowA==}
    engines: {node: '>=16'}
    dev: true

  /get-symbol-description/1.0.0:
    resolution: {integrity: sha512-2EmdH1YvIQiZpltCNgkuiUnyukzxM/R6NDJX31Ke3BG1Nq5b0S2PhX59UKi9vZpPDQVdqn+1IcaAwnzTT5vCjw==}
    engines: {node: '>= 0.4'}
    dependencies:
      call-bind: 1.0.7
      get-intrinsic: 1.2.4
    dev: true

  /get-tsconfig/4.7.6:
    resolution: {integrity: sha512-ZAqrLlu18NbDdRaHq+AKXzAmqIUPswPWKUchfytdAjiRFnCe5ojG2bstg6mRiZabkKfCoL/e98pbBELIV/YCeA==}
    dependencies:
      resolve-pkg-maps: 1.0.0
    dev: true

  /get-uri/6.0.2:
    resolution: {integrity: sha512-5KLucCJobh8vBY1K07EFV4+cPZH3mrV9YeAruUseCQKHB58SGjjT2l9/eA9LD082IiuMjSlFJEcdJ27TXvbZNw==}
    engines: {node: '>= 14'}
    dependencies:
      basic-ftp: 5.0.4
      data-uri-to-buffer: 6.0.1
      debug: 4.3.4
      fs-extra: 8.1.0
    transitivePeerDependencies:
      - supports-color
    dev: true

  /getpass/0.1.7:
    resolution: {integrity: sha512-0fzj9JxOLfJ+XGLhR8ze3unN0KZCgZwiSSDz168VERjK8Wl8kVSdcu2kspd4s4wtAa1y/qrVRiAA0WclVsu0ng==}
    dependencies:
      assert-plus: 1.0.0
    dev: true

  /glob-parent/5.1.2:
    resolution: {integrity: sha512-AOIgSQCepiJYwP3ARnGx+5VnTu2HBYdzbGP45eLw1vr3zB3vZLeyed1sC9hnbcOc9/SrMyM5RPQrkGz4aS9Zow==}
    engines: {node: '>= 6'}
    dependencies:
      is-glob: 4.0.3

  /glob-parent/6.0.2:
    resolution: {integrity: sha512-XxwI8EOhVQgWp6iDL+3b0r86f4d6AX6zSU55HfB4ydCEuXLXc5FcYeOu+nnGftS4TEju/11rt4KJPTMgbfmv4A==}
    engines: {node: '>=10.13.0'}
    dependencies:
      is-glob: 4.0.3
    dev: true

  /glob-to-regexp/0.4.1:
    resolution: {integrity: sha512-lkX1HJXwyMcprw/5YUZc2s7DrpAiHB21/V+E1rHUrVNokkvB6bqMzT0VfV6/86ZNabt1k14YOIaT7nDvOX3Iiw==}
    dev: true

  /glob/10.3.9:
    resolution: {integrity: sha512-2tU/LKevAQvDVuVJ9pg9Yv9xcbSh+TqHuTaXTNbQwf+0kDl9Fm6bMovi4Nm5c8TVvfxo2LLcqCGtmO9KoJaGWg==}
    engines: {node: '>=16 || 14 >=14.17'}
    hasBin: true
    dependencies:
      foreground-child: 3.1.1
      jackspeak: 2.3.5
      minimatch: 9.0.5
      minipass: 7.1.2
      path-scurry: 1.10.1
    dev: true

  /glob/7.2.0:
    resolution: {integrity: sha512-lmLf6gtyrPq8tTjSmrO94wBeQbFR3HbLHbuyD69wuyQkImp2hWqMGB47OX65FBkPffO641IP9jWa1z4ivqG26Q==}
    dependencies:
      fs.realpath: 1.0.0
      inflight: 1.0.6
      inherits: 2.0.4
      minimatch: 3.1.2
      once: 1.4.0
      path-is-absolute: 1.0.1
    dev: true

  /glob/7.2.3:
    resolution: {integrity: sha512-nFR0zLpU2YCaRxwoCJvL6UvCH2JFyFVIvwTLsIf21AuHlMskA1hhTdk+LlYJtOlYt9v6dvszD2BGRqBL+iQK9Q==}
    dependencies:
      fs.realpath: 1.0.0
      inflight: 1.0.6
      inherits: 2.0.4
      minimatch: 3.1.2
      once: 1.4.0
      path-is-absolute: 1.0.1
    dev: true

  /glob/8.1.0:
    resolution: {integrity: sha512-r8hpEjiQEYlF2QU0df3dS+nxxSIreXQS1qRhMJM0Q5NDdR386C7jb7Hwwod8Fgiuex+k0GFjgft18yvxm5XoCQ==}
    engines: {node: '>=12'}
    dependencies:
      fs.realpath: 1.0.0
      inflight: 1.0.6
      inherits: 2.0.4
      minimatch: 5.1.6
      once: 1.4.0
    dev: true

  /globals/11.12.0:
    resolution: {integrity: sha512-WOBp/EEGUiIsJSp7wcv/y6MO+lV9UoncWqxuFfm8eBwzWNgyfBd6Gz+IeKQ9jCmyhoH99g15M3T+QaVHFjizVA==}
    engines: {node: '>=4'}
    dev: true

  /globals/13.22.0:
    resolution: {integrity: sha512-H1Ddc/PbZHTDVJSnj8kWptIRSD6AM3pK+mKytuIVF4uoBV7rshFlhhvA58ceJ5wp3Er58w6zj7bykMpYXt3ETw==}
    engines: {node: '>=8'}
    dependencies:
      type-fest: 0.20.2
    dev: true

  /globalthis/1.0.3:
    resolution: {integrity: sha512-sFdI5LyBiNTHjRd7cGPWapiHWMOXKyuBNX/cWJ3NfzrZQVa8GI/8cofCl74AOVqq9W5kNmguTIzJ/1s2gyI9wA==}
    engines: {node: '>= 0.4'}
    dependencies:
      define-properties: 1.2.1
    dev: true

  /globby/11.1.0:
    resolution: {integrity: sha512-jhIXaOzy1sb8IyocaruWSn1TjmnBVs8Ayhcy83rmxNJ8q2uWKCAj3CnJY+KpGSXCueAPc0i05kVvVKtP1t9S3g==}
    engines: {node: '>=10'}
    dependencies:
      array-union: 2.1.0
      dir-glob: 3.0.1
      fast-glob: 3.3.2
      ignore: 5.2.4
      merge2: 1.4.1
      slash: 3.0.0
    dev: true

  /globby/14.0.2:
    resolution: {integrity: sha512-s3Fq41ZVh7vbbe2PN3nrW7yC7U7MFVc5c98/iTl9c2GawNMKx/J648KQRW6WKkuU8GIbbh2IXfIRQjOZnXcTnw==}
    engines: {node: '>=18'}
    dependencies:
      '@sindresorhus/merge-streams': 2.3.0
      fast-glob: 3.3.2
      ignore: 5.2.4
      path-type: 5.0.0
      slash: 5.1.0
      unicorn-magic: 0.1.0

  /gopd/1.0.1:
    resolution: {integrity: sha512-d65bNlIadxvpb/A2abVdlqKqV563juRnZ1Wtk6s1sIR8uNsXR70xqIzVqxVf1eTqDunwT2MkczEeaezCKTZhwA==}
    dependencies:
      get-intrinsic: 1.2.4
    dev: true

  /graceful-fs/4.2.11:
    resolution: {integrity: sha512-RbJ5/jmFcNNCcDV5o9eTnBLJ/HszWV0P73bc+Ff4nS/rJj+YaS6IGyiOL0VoBYX+l1Wrl3k63h/KrH+nhJ0XvQ==}

  /grapheme-splitter/1.0.4:
    resolution: {integrity: sha512-bzh50DW9kTPM00T8y4o8vQg89Di9oLJVLW/KaOGIXJWP/iqCN6WKYkbNOF04vFLJhwcpYUh9ydh/+5vpOqV4YQ==}
    dev: false

  /graphemer/1.4.0:
    resolution: {integrity: sha512-EtKwoO6kxCL9WO5xipiHTZlSzBm7WLT627TqC/uVRd0HKmq8NXyebnNYxDoBi7wt8eTWrUrKXCOVaFq9x1kgag==}
    dev: true

  /growl/1.10.5:
    resolution: {integrity: sha512-qBr4OuELkhPenW6goKVXiv47US3clb3/IbuWF9KNKEijAy9oeHxU9IgzjvJhHkUzhaj7rOUD7+YGWqUjLp5oSA==}
    engines: {node: '>=4.x'}
    dev: true

  /handlebars/4.7.8:
    resolution: {integrity: sha512-vafaFqs8MZkRrSX7sFVUdo3ap/eNiLnb4IakshzvP56X5Nr1iGKAIqdX6tMlm6HcNRIkr6AxO5jFEoJzzpT8aQ==}
    engines: {node: '>=0.4.7'}
    hasBin: true
    dependencies:
      minimist: 1.2.8
      neo-async: 2.6.2
      source-map: 0.6.1
      wordwrap: 1.0.0
    optionalDependencies:
      uglify-js: 3.17.4
    dev: false

  /har-schema/2.0.0:
    resolution: {integrity: sha512-Oqluz6zhGX8cyRaTQlFMPw80bSJVG2x/cFb8ZPhUILGgHka9SsokCCOQgpveePerqidZOrT14ipqfJb7ILcW5Q==}
    engines: {node: '>=4'}
    dev: true

  /har-validator/5.1.5:
    resolution: {integrity: sha512-nmT2T0lljbxdQZfspsno9hgrG3Uir6Ks5afism62poxqBM6sDnMEuPmzTq8XN0OEwqKLLdh1jQI3qyE66Nzb3w==}
    engines: {node: '>=6'}
    deprecated: this library is no longer supported
    dependencies:
      ajv: 6.12.6
      har-schema: 2.0.0
    dev: true

  /has-bigints/1.0.2:
    resolution: {integrity: sha512-tSvCKtBr9lkF0Ex0aQiP9N+OpV4zi2r/Nee5VkRDbaqv35RLYMzbwQfFSZZH0kR+Rd6302UJZ2p/bJCEoR3VoQ==}
    dev: true

  /has-flag/3.0.0:
    resolution: {integrity: sha512-sKJf1+ceQBr4SMkvQnBDNDtf4TXpVhVGateu0t918bl30FnbE2m4vNLX+VWe/dpjlb+HugGYzW7uQXH98HPEYw==}
    engines: {node: '>=4'}

  /has-flag/4.0.0:
    resolution: {integrity: sha512-EykJT/Q1KjTWctppgIAgfSO0tKVuZUjhgMr17kqTumMl6Afv3EISleU7qZUzoXDFTAHTDC4NOoG/ZxU3EvlMPQ==}
    engines: {node: '>=8'}

  /has-property-descriptors/1.0.2:
    resolution: {integrity: sha512-55JNKuIW+vq4Ke1BjOTjM2YctQIvCT7GFzHwmfZPGo5wnrgkid0YQtnAleFSqumZm4az3n2BS+erby5ipJdgrg==}
    dependencies:
      es-define-property: 1.0.0
    dev: true

  /has-proto/1.0.1:
    resolution: {integrity: sha512-7qE+iP+O+bgF9clE5+UoBFzE65mlBiVj3tKCrlNQ0Ogwm0BjpT/gK4SlLYDMybDh5I3TCTKnPPa0oMG7JDYrhg==}
    engines: {node: '>= 0.4'}
    dev: true

  /has-symbols/1.0.3:
    resolution: {integrity: sha512-l3LCuF6MgDNwTDKkdYGEihYjt5pRPbEg46rtlmnSPlUbgmB8LOIrKJbYYFBSbnPaJexMKtiPO8hmeRjRz2Td+A==}
    engines: {node: '>= 0.4'}
    dev: true

  /has-tostringtag/1.0.0:
    resolution: {integrity: sha512-kFjcSNhnlGV1kyoGk7OXKSawH5JOb/LzUc5w9B02hOTO0dfFRjbHQKvg1d6cf3HbeUmtU9VbbV3qzZ2Teh97WQ==}
    engines: {node: '>= 0.4'}
    dependencies:
      has-symbols: 1.0.3
    dev: true

  /has/1.0.3:
    resolution: {integrity: sha512-f2dvO0VU6Oej7RkWJGrehjbzMAjFp5/VKPp5tTpWIV4JHHZK1/BxbFRtf/siA2SWTe09caDmVtYYzWEIbBS4zw==}
    engines: {node: '>= 0.4.0'}
    dependencies:
      function-bind: 1.1.2
    dev: true

  /hasown/2.0.2:
    resolution: {integrity: sha512-0hJU9SCPvmMzIBdZFqNPXWa6dqh7WdH0cII9y+CyS8rG3nL48Bclra9HmKhVVUHyPWNH5Y7xDwAB7bfgSjkUMQ==}
    engines: {node: '>= 0.4'}
    dependencies:
      function-bind: 1.1.2
    dev: true

  /he/1.2.0:
    resolution: {integrity: sha512-F/1DnUGPopORZi0ni+CvrCgHQ5FyEAHRLSApuYWMmrbSwoN2Mn/7k+Gl38gJnR7yyDZk6WLXwiGod1JOWNDKGw==}
    hasBin: true
    dev: true

  /hosted-git-info/2.8.9:
    resolution: {integrity: sha512-mxIDAb9Lsm6DoOJ7xH+5+X4y1LU/4Hi50L9C5sIswK3JzULS4bwk1FvjdBgvYR4bzT4tuUQiC15FE2f5HbLvYw==}
    dev: true

  /html-escaper/2.0.2:
    resolution: {integrity: sha512-H2iMtd0I4Mt5eYiapRdIDjp+XzelXQ0tFE4JS7YFwFevXXMmOp9myNrUvCg0D6ws8iqkRPBfKHgbwig1SmlLfg==}
    dev: true

  /http-errors/2.0.0:
    resolution: {integrity: sha512-FtwrG/euBzaEjYeRqOgly7G0qviiXoJWnvEH2Z1plBdXgbyjv34pHTSb9zoeHMyDy33+DWy5Wt9Wo+TURtOYSQ==}
    engines: {node: '>= 0.8'}
    dependencies:
      depd: 2.0.0
      inherits: 2.0.4
      setprototypeof: 1.2.0
      statuses: 2.0.1
      toidentifier: 1.0.1
    dev: true

  /http-proxy-agent/5.0.0:
    resolution: {integrity: sha512-n2hY8YdoRE1i7r6M0w9DIw5GgZN0G25P8zLCRQ8rjXtTU3vsNFBI/vWK/UIeE6g5MUUz6avwAPXmL6Fy9D/90w==}
    engines: {node: '>= 6'}
    dependencies:
      '@tootallnate/once': 2.0.0
      agent-base: 6.0.2
      debug: 4.3.4
    transitivePeerDependencies:
      - supports-color

  /http-proxy-agent/7.0.2:
    resolution: {integrity: sha512-T1gkAiYYDWYx3V5Bmyu7HcfcvL7mUrTWiM6yOfa3PIphViJ/gFPbvidQ+veqSOHci/PxBcDabeUNCzpOODJZig==}
    engines: {node: '>= 14'}
    dependencies:
      agent-base: 7.1.0
      debug: 4.3.4
    transitivePeerDependencies:
      - supports-color
    dev: true

  /http-proxy/1.18.1:
    resolution: {integrity: sha512-7mz/721AbnJwIVbnaSv1Cz3Am0ZLT/UBwkC92VlxhXv/k/BBQfM2fXElQNC27BVGr0uwUpplYPQM9LnaBMR5NQ==}
    engines: {node: '>=8.0.0'}
    dependencies:
      eventemitter3: 4.0.7
      follow-redirects: 1.15.3
      requires-port: 1.0.0
    transitivePeerDependencies:
      - debug
    dev: true

  /http-signature/1.2.0:
    resolution: {integrity: sha512-CAbnr6Rz4CYQkLYUtSNXxQPUH2gK8f3iWexVlsnMeD+GjlsQ0Xsy1cOX+mN3dtxYomRy21CiOzU8Uhw6OwncEQ==}
    engines: {node: '>=0.8', npm: '>=1.3.7'}
    dependencies:
      assert-plus: 1.0.0
      jsprim: 1.4.2
      sshpk: 1.17.0
    dev: true

  /https-proxy-agent/5.0.1:
    resolution: {integrity: sha512-dFcAjpTQFgoLMzC2VwU+C/CbS7uRL0lWmxDITmqm7C+7F0Odmj6s9l6alZc6AELXhrnggM2CeWSXHGOdX2YtwA==}
    engines: {node: '>= 6'}
    dependencies:
      agent-base: 6.0.2
      debug: 4.3.4
    transitivePeerDependencies:
      - supports-color

  /https-proxy-agent/7.0.4:
    resolution: {integrity: sha512-wlwpilI7YdjSkWaQ/7omYBMTliDcmCN8OLihO6I9B86g06lMyAoqgoDpV0XqoaPOKj+0DIdAvnsWfyAAhmimcg==}
    engines: {node: '>= 14'}
    dependencies:
      agent-base: 7.1.0
      debug: 4.3.4
    transitivePeerDependencies:
      - supports-color
    dev: true

  /human-signals/5.0.0:
    resolution: {integrity: sha512-AXcZb6vzzrFAUE61HnN4mpLqd/cSIwNQjtNWR0euPm6y0iqx3G4gOXaIDdtdDwZmhwe82LA6+zinmW4UBWVePQ==}
    engines: {node: '>=16.17.0'}
    dev: true

  /iconv-lite/0.4.24:
    resolution: {integrity: sha512-v3MXnZAcvnywkTUEZomIActle7RXXeedOR31wwl7VlyoXO4Qi9arvSenNQWne1TcRwhCL1HwLI21bEqdpj8/rA==}
    engines: {node: '>=0.10.0'}
    dependencies:
      safer-buffer: 2.1.2
    dev: true

  /iconv-lite/0.6.3:
    resolution: {integrity: sha512-4fCk79wshMdzMp2rH06qWrJE4iolqLhCUH+OiuIgU++RB0+94NlDL81atO7GX55uUKueo0txHNtvEyI6D7WdMw==}
    engines: {node: '>=0.10.0'}
    dependencies:
      safer-buffer: 2.1.2
    dev: true

  /ieee754/1.2.1:
    resolution: {integrity: sha512-dcyqhDvX1C46lXZcVqCpK+FtMRQVdIMN6/Df5js2zouUsqG7I6sFxitIC+7KYK29KdXOLHdu9zL4sFnoVQnqaA==}
    dev: true

  /ignore/5.2.4:
    resolution: {integrity: sha512-MAb38BcSbH0eHNBxn7ql2NH/kX33OkB3lZ1BNdh7ENeRChHTYsTvWrMubiIAMNS2llXEEgZ1MUOBtXChP3kaFQ==}
    engines: {node: '>= 4'}

  /import-fresh/3.3.0:
    resolution: {integrity: sha512-veYYhQa+D1QBKznvhUHxb8faxlrwUnxseDAbAp457E0wLNio2bOSKnjYDhMj+YiAq61xrMGhQk9iXVk5FzgQMw==}
    engines: {node: '>=6'}
    dependencies:
      parent-module: 1.0.1
      resolve-from: 4.0.0
    dev: true

  /import-lazy/4.0.0:
    resolution: {integrity: sha512-rKtvo6a868b5Hu3heneU+L4yEQ4jYKLtjpnPeUdK7h0yzXGmyBTypknlkCvHFBqfX9YlorEiMM6Dnq/5atfHkw==}
    engines: {node: '>=8'}
    dev: true

  /import-local/3.1.0:
    resolution: {integrity: sha512-ASB07uLtnDs1o6EHjKpX34BKYDSqnFerfTOJL2HvMqF70LnxpjkzDB8J44oT9pu4AMPkQwf8jl6szgvNd2tRIg==}
    engines: {node: '>=8'}
    hasBin: true
    dependencies:
      pkg-dir: 4.2.0
      resolve-cwd: 3.0.0
    dev: true

  /imurmurhash/0.1.4:
    resolution: {integrity: sha512-JmXMZ6wuvDmLiHEml9ykzqO6lwFbof0GG4IkcGaENdCRDDmMVnny7s5HsIgHCbaq0w2MyPhDqkhTUgS2LU2PHA==}
    engines: {node: '>=0.8.19'}
    dev: true

  /inflight/1.0.6:
    resolution: {integrity: sha512-k92I/b08q4wvFscXCLvqfsHCrjrF7yiXsQuIVvVE7N82W3+aqpzuUdBbfhWcy/FZR3/4IgflMgKLOsvPDrGCJA==}
    deprecated: This module is not supported, and leaks memory. Do not use it. Check out lru-cache if you want a good and tested way to coalesce async requests by a key value, which is much more comprehensive and powerful.
    dependencies:
      once: 1.4.0
      wrappy: 1.0.2
    dev: true

  /inherits/2.0.4:
    resolution: {integrity: sha512-k/vGaX4/Yla3WzyMCvTQOXYeIHvqOKtnqBduzTHpzpQZzAskKMhZ2K+EnBiSM9zGSoIFeMpXKxa4dYeZIQqewQ==}
    dev: true

  /internal-slot/1.0.5:
    resolution: {integrity: sha512-Y+R5hJrzs52QCG2laLn4udYVnxsfny9CpOhNhUvk/SSSVyF6T27FzRbF0sroPidSu3X8oEAkOn2K804mjpt6UQ==}
    engines: {node: '>= 0.4'}
    dependencies:
      get-intrinsic: 1.2.4
      has: 1.0.3
      side-channel: 1.0.6
    dev: true

  /interpret/2.2.0:
    resolution: {integrity: sha512-Ju0Bz/cEia55xDwUWEa8+olFpCiQoypjnQySseKtmjNrnps3P+xfpUmGr90T7yjlVJmOtybRvPXhKMbHr+fWnw==}
    engines: {node: '>= 0.10'}
    dev: true

  /ip/1.1.8:
    resolution: {integrity: sha512-PuExPYUiu6qMBQb4l06ecm6T6ujzhmh+MeJcW9wa89PoAz5pvd4zPgN5WJV104mb6S2T1AwNIAaB70JNrLQWhg==}
    dev: true

  /ip/2.0.0:
    resolution: {integrity: sha512-WKa+XuLG1A1R0UWhl2+1XQSi+fZWMsYKffMZTTYsiZaUD8k2yDAj5atimTUD2TZkyCkNEeYE5NhFZmupOGtjYQ==}
    dev: true

  /ipaddr.js/1.9.1:
    resolution: {integrity: sha512-0KI/607xoxSToH7GjN1FfSbLoU0+btTicjsQSWQlh/hZykN8KpmMf7uYwPW3R+akZ6R/w18ZlXSHBYXiYUPO3g==}
    engines: {node: '>= 0.10'}
    dev: true

  /is-arguments/1.1.1:
    resolution: {integrity: sha512-8Q7EARjzEnKpt/PCD7e1cgUS0a6X8u5tdSiMqXhojOdoV9TsMsiO+9VLC5vAmO8N7/GmXn7yjR8qnA6bVAEzfA==}
    engines: {node: '>= 0.4'}
    dependencies:
      call-bind: 1.0.7
      has-tostringtag: 1.0.0
    dev: true

  /is-array-buffer/3.0.2:
    resolution: {integrity: sha512-y+FyyR/w8vfIRq4eQcM1EYgSTnmHXPqaF+IgzgraytCFq5Xh8lllDVmAZolPJiZttZLeFSINPYMaEJ7/vWUa1w==}
    dependencies:
      call-bind: 1.0.7
      get-intrinsic: 1.2.4
      is-typed-array: 1.1.12
    dev: true

  /is-arrayish/0.2.1:
    resolution: {integrity: sha512-zz06S8t0ozoDXMG+ube26zeCTNXcKIPJZJi8hBrF4idCLms4CG9QtK7qBl1boi5ODzFpjswb5JPmHCbMpjaYzg==}
    dev: true

  /is-arrayish/0.3.2:
    resolution: {integrity: sha512-eVRqCvVlZbuw3GrM63ovNSNAeA1K16kaR/LRY/92w0zxQ5/1YzwblUX652i4Xs9RwAGjW9d9y6X88t8OaAJfWQ==}
    dev: true

  /is-bigint/1.0.4:
    resolution: {integrity: sha512-zB9CruMamjym81i2JZ3UMn54PKGsQzsJeo6xvN3HJJ4CAsQNB6iRutp2To77OfCNuoxspsIhzaPoO1zyCEhFOg==}
    dependencies:
      has-bigints: 1.0.2
    dev: true

  /is-binary-path/2.1.0:
    resolution: {integrity: sha512-ZMERYes6pDydyuGidse7OsHxtbI7WVeUEozgR/g7rd0xUimYNlvZRE/K2MgZTjWy725IfelLeVcEM97mmtRGXw==}
    engines: {node: '>=8'}
    dependencies:
      binary-extensions: 2.2.0
    dev: true

  /is-boolean-object/1.1.2:
    resolution: {integrity: sha512-gDYaKHJmnj4aWxyj6YHyXVpdQawtVLHU5cb+eztPGczf6cjuTdwve5ZIEfgXqH4e57An1D1AKf8CZ3kYrQRqYA==}
    engines: {node: '>= 0.4'}
    dependencies:
      call-bind: 1.0.7
      has-tostringtag: 1.0.0
    dev: true

  /is-callable/1.2.7:
    resolution: {integrity: sha512-1BC0BVFhS/p0qtw6enp8e+8OD0UrK0oFLztSjNzhcKA3WDuJxxAPXzPuPtKkjEY9UUoEWlX/8fgKeu2S8i9JTA==}
    engines: {node: '>= 0.4'}
    dev: true

  /is-core-module/2.13.0:
    resolution: {integrity: sha512-Z7dk6Qo8pOCp3l4tsX2C5ZVas4V+UxwQodwZhLopL91TX8UyyHEXafPcyoeeWuLrwzHcr3igO78wNLwHJHsMCQ==}
    dependencies:
      has: 1.0.3
    dev: true

  /is-date-object/1.0.5:
    resolution: {integrity: sha512-9YQaSxsAiSwcvS33MBk3wTCVnWK+HhF8VZR2jRxehM16QcVOdHqPn4VPHmRK4lSr38n9JriurInLcP90xsYNfQ==}
    engines: {node: '>= 0.4'}
    dependencies:
      has-tostringtag: 1.0.0
    dev: true

  /is-docker/2.2.1:
    resolution: {integrity: sha512-F+i2BKsFrH66iaUFc0woD8sLy8getkwTwtOBjvs56Cx4CgJDeKQeqfz8wAYiSb8JOprWhHH5p77PbmYCvvUuXQ==}
    engines: {node: '>=8'}
    hasBin: true
    dev: true

  /is-extglob/2.1.1:
    resolution: {integrity: sha512-SbKbANkN603Vi4jEZv49LeVJMn4yGwsbzZworEoyEiutsN3nJYdbO36zfhGJ6QEDpOZIFkDtnq5JRxmvl3jsoQ==}
    engines: {node: '>=0.10.0'}

  /is-fullwidth-code-point/3.0.0:
    resolution: {integrity: sha512-zymm5+u+sCsSWyD9qNaejV3DFvhCKclKdizYaJUuHA83RLjb7nSuGnddCHGv0hk+KY7BMAlsWeK4Ueg6EV6XQg==}
    engines: {node: '>=8'}

  /is-glob/4.0.3:
    resolution: {integrity: sha512-xelSayHH36ZgE7ZWhli7pW34hNbNl8Ojv5KVmkJD4hBdD3th8Tfk9vYasLM+mXWOZhFkgZfxhLSnrwRr4elSSg==}
    engines: {node: '>=0.10.0'}
    dependencies:
      is-extglob: 2.1.1

  /is-map/2.0.2:
    resolution: {integrity: sha512-cOZFQQozTha1f4MxLFzlgKYPTyj26picdZTx82hbc/Xf4K/tZOOXSCkMvU4pKioRXGDLJRn0GM7Upe7kR721yg==}
    dev: true

  /is-negative-zero/2.0.2:
    resolution: {integrity: sha512-dqJvarLawXsFbNDeJW7zAz8ItJ9cd28YufuuFzh0G8pNHjJMnY08Dv7sYX2uF5UpQOwieAeOExEYAWWfu7ZZUA==}
    engines: {node: '>= 0.4'}
    dev: true

  /is-number-object/1.0.7:
    resolution: {integrity: sha512-k1U0IRzLMo7ZlYIfzRu23Oh6MiIFasgpb9X76eqfFZAqwH44UI4KTBvBYIZ1dSL9ZzChTB9ShHfLkR4pdW5krQ==}
    engines: {node: '>= 0.4'}
    dependencies:
      has-tostringtag: 1.0.0
    dev: true

  /is-number/7.0.0:
    resolution: {integrity: sha512-41Cifkg6e8TylSpdtTpeLVMqvSBEVzTttHvERD741+pnZ8ANv0004MRL43QKPDlK9cGvNp6NZWZUBlbGXYxxng==}
    engines: {node: '>=0.12.0'}

  /is-path-inside/3.0.3:
    resolution: {integrity: sha512-Fd4gABb+ycGAmKou8eMftCupSir5lRxqf4aD/vd0cD2qc4HL07OjCeuHMr8Ro4CoMaeCKDB0/ECBOVWjTwUvPQ==}
    engines: {node: '>=8'}
    dev: true

  /is-plain-obj/2.1.0:
    resolution: {integrity: sha512-YWnfyRwxL/+SsrWYfOpUtz5b3YD+nyfkHvjbcanzk8zgyO4ASD67uVMRt8k5bM4lLMDnXfriRhOpemw+NfT1eA==}
    engines: {node: '>=8'}
    dev: true

  /is-plain-object/2.0.4:
    resolution: {integrity: sha512-h5PpgXkWitc38BBMYawTYMWJHFZJVnBquFE57xFpjB8pJFiF6gZ+bU+WyI/yqXiFR5mdLsgYNaPe8uao6Uv9Og==}
    engines: {node: '>=0.10.0'}
    dependencies:
      isobject: 3.0.1
    dev: true

  /is-promise/4.0.0:
    resolution: {integrity: sha512-hvpoI6korhJMnej285dSg6nu1+e6uxs7zG3BYAm5byqDsgJNWwxzM6z6iZiAgQR4TJ30JmBTOwqZUw3WlyH3AQ==}
    dev: true

  /is-regex/1.1.4:
    resolution: {integrity: sha512-kvRdxDsxZjhzUX07ZnLydzS1TU/TJlTUHHY4YLL87e37oUA49DfkLqgy+VjFocowy29cKvcSiu+kIv728jTTVg==}
    engines: {node: '>= 0.4'}
    dependencies:
      call-bind: 1.0.7
      has-tostringtag: 1.0.0
    dev: true

  /is-set/2.0.2:
    resolution: {integrity: sha512-+2cnTEZeY5z/iXGbLhPrOAaK/Mau5k5eXq9j14CpRTftq0pAJu2MwVRSZhyZWBzx3o6X795Lz6Bpb6R0GKf37g==}
    dev: true

  /is-shared-array-buffer/1.0.2:
    resolution: {integrity: sha512-sqN2UDu1/0y6uvXyStCOzyhAjCSlHceFoMKJW8W9EU9cvic/QdsZ0kEU93HEy3IUEFZIiH/3w+AH/UQbPHNdhA==}
    dependencies:
      call-bind: 1.0.7
    dev: true

  /is-stream/2.0.1:
    resolution: {integrity: sha512-hFoiJiTl63nn+kstHGBtewWSKnQLpyb155KHheA1l39uvtO9nWIop1p3udqPcUd/xbF1VLMO4n7OI6p7RbngDg==}
    engines: {node: '>=8'}
    dev: true

  /is-stream/3.0.0:
    resolution: {integrity: sha512-LnQR4bZ9IADDRSkvpqMGvt/tEJWclzklNgSw48V5EAaAeDd6qGvN8ei6k5p0tvxSR171VmGyHuTiAOfxAbr8kA==}
    engines: {node: ^12.20.0 || ^14.13.1 || >=16.0.0}
    dev: true

  /is-string/1.0.7:
    resolution: {integrity: sha512-tE2UXzivje6ofPW7l23cjDOMa09gb7xlAqG6jG5ej6uPV32TlWP3NKPigtaGeHNu9fohccRYvIiZMfOOnOYUtg==}
    engines: {node: '>= 0.4'}
    dependencies:
      has-tostringtag: 1.0.0
    dev: true

  /is-symbol/1.0.4:
    resolution: {integrity: sha512-C/CPBqKWnvdcxqIARxyOh4v1UUEOCHpgDa0WYgpKDFMszcrPcffg5uhwSgPCLD2WWxmq6isisz87tzT01tuGhg==}
    engines: {node: '>= 0.4'}
    dependencies:
      has-symbols: 1.0.3
    dev: true

  /is-typed-array/1.1.12:
    resolution: {integrity: sha512-Z14TF2JNG8Lss5/HMqt0//T9JeHXttXy5pH/DBU4vi98ozO2btxzq9MwYDZYnKwU8nRsz/+GVFVRDq3DkVuSPg==}
    engines: {node: '>= 0.4'}
    dependencies:
      which-typed-array: 1.1.11
    dev: true

  /is-typedarray/1.0.0:
    resolution: {integrity: sha512-cyA56iCMHAh5CdzjJIa4aohJyeO1YbwLi3Jc35MmRU6poroFjIGZzUzupGiRPOjgHg9TLu43xbpwXk523fMxKA==}
    dev: true

  /is-unicode-supported/0.1.0:
    resolution: {integrity: sha512-knxG2q4UC3u8stRGyAVJCOdxFmv5DZiRcdlIaAQXAbSfJya+OhopNotLQrstBhququ4ZpuKbDc/8S6mgXgPFPw==}
    engines: {node: '>=10'}
    dev: true

  /is-weakmap/2.0.1:
    resolution: {integrity: sha512-NSBR4kH5oVj1Uwvv970ruUkCV7O1mzgVFO4/rev2cLRda9Tm9HrL70ZPut4rOHgY0FNrUu9BCbXA2sdQ+x0chA==}
    dev: true

  /is-weakref/1.0.2:
    resolution: {integrity: sha512-qctsuLZmIQ0+vSSMfoVvyFe2+GSEvnmZ2ezTup1SBse9+twCCeial6EEi3Nc2KFcf6+qz2FBPnjXsk8xhKSaPQ==}
    dependencies:
      call-bind: 1.0.7
    dev: true

  /is-weakset/2.0.2:
    resolution: {integrity: sha512-t2yVvttHkQktwnNNmBQ98AhENLdPUTDTE21uPqAQ0ARwQfGeQKRVS0NNurH7bTf7RrvcVn1OOge45CnBeHCSmg==}
    dependencies:
      call-bind: 1.0.7
      get-intrinsic: 1.2.4
    dev: true

  /is-wsl/2.2.0:
    resolution: {integrity: sha512-fKzAra0rGJUUBwGBgNkHZuToZcn+TtXHpeCgmkMJMMYx1sQDYaCSyjJBSCa2nH1DGm7s3n1oBnohoVTBaN7Lww==}
    engines: {node: '>=8'}
    dependencies:
      is-docker: 2.2.1
    dev: true

  /isarray/0.0.1:
    resolution: {integrity: sha512-D2S+3GLxWH+uhrNEcoh/fnmYeP8E8/zHl644d/jdA0g2uyXvy3sb0qxotE+ne0LtccHknQzWwZEzhak7oJ0COQ==}
    dev: true

  /isarray/1.0.0:
    resolution: {integrity: sha512-VLghIWNM6ELQzo7zwmcg0NmTVyWKYjvIeM83yjp0wRDTmUnrM678fQbcKBo6n2CJEF0szoG//ytg+TKla89ALQ==}
    dev: true

  /isarray/2.0.5:
    resolution: {integrity: sha512-xHjhDr3cNBK0BzdUJSPXZntQUx/mwMS5Rw4A7lPJ90XGAO6ISP/ePDNuo0vhqOZU+UD5JoodwCAAoZQd3FeAKw==}
    dev: true

  /isbinaryfile/4.0.10:
    resolution: {integrity: sha512-iHrqe5shvBUcFbmZq9zOQHBoeOhZJu6RQGrDpBgenUm/Am+F3JM2MgQj+rK3Z601fzrL5gLZWtAPH2OBaSVcyw==}
    engines: {node: '>= 8.0.0'}
    dev: true

  /isexe/2.0.0:
    resolution: {integrity: sha512-RHxMLp9lnKHGHRng9QFhRCMbYAcVpn69smSGcq3f36xjgVVWThj4qqLbTLlq7Ssj8B+fIQ1EuCEGI2lKsyQeIw==}
    dev: true

  /isobject/3.0.1:
    resolution: {integrity: sha512-WhB9zCku7EGTj/HQQRz5aUQEUeoQZH2bWcltRErOpymJ4boYE6wL9Tbr23krRPSZ+C5zqNSrSw+Cc7sZZ4b7vg==}
    engines: {node: '>=0.10.0'}
    dev: true

  /isstream/0.1.2:
    resolution: {integrity: sha512-Yljz7ffyPbrLpLngrMtZ7NduUgVvi6wG9RJ9IUcyCd59YQ911PBJphODUcbOVbqYfxe1wuYf/LJ8PauMRwsM/g==}
    dev: true

  /istanbul-lib-coverage/3.2.2:
    resolution: {integrity: sha512-O8dpsF+r0WV/8MNRKfnmrtCWhuKjxrq2w+jpzBL5UZKTi2LeVWnWOmWRxFlesJONmc+wLAGvKQZEOanko0LFTg==}
    engines: {node: '>=8'}
    dev: true

  /istanbul-lib-instrument/6.0.2:
    resolution: {integrity: sha512-1WUsZ9R1lA0HtBSohTkm39WTPlNKSJ5iFk7UwqXkBLoHQT+hfqPsfsTDVuZdKGaBwn7din9bS7SsnoAr943hvw==}
    engines: {node: '>=10'}
    dependencies:
      '@babel/core': 7.24.7
      '@babel/parser': 7.24.7
      '@istanbuljs/schema': 0.1.3
      istanbul-lib-coverage: 3.2.2
      semver: 7.6.3
    transitivePeerDependencies:
      - supports-color
    dev: true

  /istanbul-lib-report/3.0.1:
    resolution: {integrity: sha512-GCfE1mtsHGOELCU8e/Z7YWzpmybrx/+dSTfLrvY8qRmaY6zXTKWn6WQIjaAFw069icm6GVMNkgu0NzI4iPZUNw==}
    engines: {node: '>=10'}
    dependencies:
      istanbul-lib-coverage: 3.2.2
      make-dir: 4.0.0
      supports-color: 7.2.0
    dev: true

  /istanbul-lib-source-maps/5.0.4:
    resolution: {integrity: sha512-wHOoEsNJTVltaJp8eVkm8w+GVkVNHT2YDYo53YdzQEL2gWm1hBX5cGFR9hQJtuGLebidVX7et3+dmDZrmclduw==}
    engines: {node: '>=10'}
    dependencies:
      '@jridgewell/trace-mapping': 0.3.25
      debug: 4.3.4
      istanbul-lib-coverage: 3.2.2
    transitivePeerDependencies:
      - supports-color
    dev: true

  /istanbul-reports/3.1.7:
    resolution: {integrity: sha512-BewmUXImeuRk2YY0PVbxgKAysvhRPUQE0h5QRM++nVWyubKGV0l8qQ5op8+B2DOmwSe63Jivj0BjkPQVf8fP5g==}
    engines: {node: '>=8'}
    dependencies:
      html-escaper: 2.0.2
      istanbul-lib-report: 3.0.1
    dev: true

  /jackspeak/2.3.5:
    resolution: {integrity: sha512-Ratx+B8WeXLAtRJn26hrhY8S1+Jz6pxPMrkrdkgb/NstTNiqMhX0/oFVu5wX+g5n6JlEu2LPsDJmY8nRP4+alw==}
    engines: {node: '>=14'}
    dependencies:
      '@isaacs/cliui': 8.0.2
    optionalDependencies:
      '@pkgjs/parseargs': 0.11.0
    dev: true

  /jackspeak/4.0.2:
    resolution: {integrity: sha512-bZsjR/iRjl1Nk1UkjGpAzLNfQtzuijhn2g+pbZb98HQ1Gk8vM9hfbxeMBP+M2/UUdwj0RqGG3mlvk2MsAqwvEw==}
    engines: {node: 20 || >=22}
    dependencies:
      '@isaacs/cliui': 8.0.2
    dev: true

  /jest-worker/27.5.1:
    resolution: {integrity: sha512-7vuh85V5cdDofPyxn58nrPjBktZo0u9x1g8WtjQol+jZDaE+fhN+cIvTj11GndBnMnyfrUOG1sZQxCdjKh+DKg==}
    engines: {node: '>= 10.13.0'}
    dependencies:
      '@types/node': 18.18.0
      merge-stream: 2.0.0
      supports-color: 8.1.1
    dev: true

  /jju/1.4.0:
    resolution: {integrity: sha512-8wb9Yw966OSxApiCt0K3yNJL8pnNeIv+OEq2YMidz4FKP6nonSRoOXc80iXY4JaN2FC11B9qsNmDsm+ZOfMROA==}
    dev: true

  /js-tokens/4.0.0:
    resolution: {integrity: sha512-RdJUflcE3cUzKiMqQgsCu06FPu9UdIJO0beYbPhHN4k6apgJtifcoCtT9bcxOpYBtpD2kCM6Sbzg4CausW/PKQ==}

  /js-tokens/9.0.0:
    resolution: {integrity: sha512-WriZw1luRMlmV3LGJaR6QOJjWwgLUTf89OwT2lUOyjX2dJGBwgmIkbcz+7WFZjrZM635JOIR517++e/67CP9dQ==}
    dev: true

  /js-yaml/4.0.0:
    resolution: {integrity: sha512-pqon0s+4ScYUvX30wxQi3PogGFAlUyH0awepWvwkj4jD4v+ova3RiYw8bmA6x2rDrEaj8i/oWKoRxpVNW+Re8Q==}
    hasBin: true
    dependencies:
      argparse: 2.0.1
    dev: false

  /js-yaml/4.1.0:
    resolution: {integrity: sha512-wpxZs9NoxZaJESJGIZTyDEaYpl0FKSA+FB9aJiyemKhMwkxQg63h4T1KJgUGHpTqPDNRcmmYLugrRjJlBtWvRA==}
    hasBin: true
    dependencies:
      argparse: 2.0.1

  /jsbn/0.1.1:
    resolution: {integrity: sha512-UVU9dibq2JcFWxQPA6KCqj5O42VOmAY3zQUfEKxU0KpTGXwNoCjkX1e13eHNvw/xPynt6pU0rZ1htjWTNTSXsg==}
    dev: true

  /jsesc/2.5.2:
    resolution: {integrity: sha512-OYu7XEzjkCQ3C5Ps3QIZsQfNpqoJyZZA99wd9aWd05NCtC5pWOkShK2mkL6HXQR6/Cy2lbNdPlZBpuQHXE63gA==}
    engines: {node: '>=4'}
    hasBin: true
    dev: true

  /json-buffer/3.0.1:
    resolution: {integrity: sha512-4bV5BfR2mqfQTJm+V5tPPdf+ZpuhiIvTuAB5g8kcrXOZpTT/QwwVRWBywX1ozr6lEuPdbHxwaJlm9G6mI2sfSQ==}
    dev: true

  /json-parse-better-errors/1.0.2:
    resolution: {integrity: sha512-mrqyZKfX5EhL7hvqcV6WG1yYjnjeuYDzDhhcAAUrq8Po85NBQBJP+ZDUT75qZQ98IkUoBqdkExkukOU7Ts2wrw==}
    dev: true

  /json-parse-even-better-errors/2.3.1:
    resolution: {integrity: sha512-xyFwyhro/JEof6Ghe2iz2NcXoj2sloNsWr/XsERDK/oiPCfaNhl5ONfp+jQdAZRQQ0IJWNzH9zIZF7li91kh2w==}
    dev: true

  /json-schema-traverse/0.4.1:
    resolution: {integrity: sha512-xbbCH5dCYU5T8LcEhhuh7HJ88HXuW3qsI3Y0zOZFKfZEHcpWiHU/Jxzk629Brsab/mMiHQti9wMP+845RPe3Vg==}
    dev: true

  /json-schema-traverse/1.0.0:
    resolution: {integrity: sha512-NM8/P9n3XjXhIZn1lLhkFaACTOURQXjWhV4BA/RnOv8xvgqtqpAX9IO4mRQxSx1Rlo4tqzeqb0sOlruaOy3dug==}

  /json-schema/0.4.0:
    resolution: {integrity: sha512-es94M3nTIfsEPisRafak+HDLfHXnKBhV3vU5eqPcS3flIWqcxJWgXHXiey3YrpaNsanY5ei1VoYEbOzijuq9BA==}
    dev: true

  /json-stable-stringify-without-jsonify/1.0.1:
    resolution: {integrity: sha512-Bdboy+l7tA3OGW6FjyFHWkP5LuByj1Tk33Ljyq0axyzdk9//JSi2u3fP1QSmd1KNwq6VOKYGlAu87CisVir6Pw==}
    dev: true

  /json-stringify-safe/5.0.1:
    resolution: {integrity: sha512-ZClg6AaYvamvYEE82d3Iyd3vSSIjQ+odgjaTzRuO3s7toCdFKczob2i0zCh7JE8kWn17yvAWhUVxvqGwUalsRA==}
    dev: true

  /json-to-ast/2.1.0:
    resolution: {integrity: sha512-W9Lq347r8tA1DfMvAGn9QNcgYm4Wm7Yc+k8e6vezpMnRT+NHbtlxgNBXRVjXe9YM6eTn6+p/MKOlV/aABJcSnQ==}
    engines: {node: '>= 4'}
    dependencies:
      code-error-fragment: 0.0.230
      grapheme-splitter: 1.0.4
    dev: false

  /json5/2.2.3:
    resolution: {integrity: sha512-XmOWe7eyHYH14cLdVPoyg+GOH3rYX++KpzrylJwSW98t3Nk+U8XOl8FWKOgwtzdb8lXGf6zYwDUzeHMWfxasyg==}
    engines: {node: '>=6'}
    hasBin: true
    dev: true

  /jsonfile/4.0.0:
    resolution: {integrity: sha512-m6F1R3z8jjlf2imQHS2Qez5sjKWQzbuuhuJ/FKYFRZvPE3PuHcSMVZzfsLhGVOkfd20obL5SWEBew5ShlquNxg==}
    optionalDependencies:
      graceful-fs: 4.2.11
    dev: true

  /jsonfile/6.1.0:
    resolution: {integrity: sha512-5dgndWOriYSm5cnYaJNhalLNDKOqFwyDB/rr1E9ZsGciGvKPs8R2xYGCacuf3z6K1YKDz182fd+fY3cn3pMqXQ==}
    dependencies:
      universalify: 2.0.0
    optionalDependencies:
      graceful-fs: 4.2.11

  /jsonpointer/5.0.1:
    resolution: {integrity: sha512-p/nXbhSEcu3pZRdkW1OfJhpsVtW1gd4Wa1fnQc9YLiTfAjn0312eMKimbdIQzuZl9aa9xUGaRlP9T/CJE/ditQ==}
    engines: {node: '>=0.10.0'}
    dev: false

  /jsonwebtoken/9.0.2:
    resolution: {integrity: sha512-PRp66vJ865SSqOlgqS8hujT5U4AOgMfhrwYIuIhfKaoSCZcirrmASQr8CX7cUg+RMih+hgznrjp99o+W4pJLHQ==}
    engines: {node: '>=12', npm: '>=6'}
    dependencies:
      jws: 3.2.2
      lodash.includes: 4.3.0
      lodash.isboolean: 3.0.3
      lodash.isinteger: 4.0.4
      lodash.isnumber: 3.0.3
      lodash.isplainobject: 4.0.6
      lodash.isstring: 4.0.1
      lodash.once: 4.1.1
      ms: 2.1.3
      semver: 7.6.3
    dev: true

  /jsprim/1.4.2:
    resolution: {integrity: sha512-P2bSOMAc/ciLz6DzgjVlGJP9+BrJWu5UDGK70C2iweC5QBIeFf0ZXRvGjEj2uYgrY2MkAAhsSWHDWlFtEroZWw==}
    engines: {node: '>=0.6.0'}
    dependencies:
      assert-plus: 1.0.0
      extsprintf: 1.3.0
      json-schema: 0.4.0
      verror: 1.10.0
    dev: true

  /just-extend/4.2.1:
    resolution: {integrity: sha512-g3UB796vUFIY90VIv/WX3L2c8CS2MdWUww3CNrYmqza1Fg0DURc2K/O4YrnklBdQarSJ/y8JnJYDGc+1iumQjg==}
    dev: true

  /jwa/1.4.1:
    resolution: {integrity: sha512-qiLX/xhEEFKUAJ6FiBMbes3w9ATzyk5W7Hvzpa/SLYdxNtng+gcurvrI7TbACjIXlsJyr05/S1oUhZrc63evQA==}
    dependencies:
      buffer-equal-constant-time: 1.0.1
      ecdsa-sig-formatter: 1.0.11
      safe-buffer: 5.2.1
    dev: true

  /jwa/2.0.0:
    resolution: {integrity: sha512-jrZ2Qx916EA+fq9cEAeCROWPTfCwi1IVHqT2tapuqLEVVDKFDENFw1oL+MwrTvH6msKxsd1YTDVw6uKEcsrLEA==}
    dependencies:
      buffer-equal-constant-time: 1.0.1
      ecdsa-sig-formatter: 1.0.11
      safe-buffer: 5.2.1
    dev: true

  /jws/3.2.2:
    resolution: {integrity: sha512-YHlZCB6lMTllWDtSPHz/ZXTsi8S00usEV6v1tjq8tOUZzw7DpSDWVXjXDre6ed1w/pd495ODpHZYSdkRTsa0HA==}
    dependencies:
      jwa: 1.4.1
      safe-buffer: 5.2.1
    dev: true

  /jws/4.0.0:
    resolution: {integrity: sha512-KDncfTmOZoOMTFG4mBlG0qUIOlc03fmzH+ru6RgYVZhPkyiy/92Owlt/8UEN+a4TXR1FQetfIpJE8ApdvdVxTg==}
    dependencies:
      jwa: 2.0.0
      safe-buffer: 5.2.1
    dev: true

  /karma-chrome-launcher/3.2.0:
    resolution: {integrity: sha512-rE9RkUPI7I9mAxByQWkGJFXfFD6lE4gC5nPuZdobf/QdTEJI6EU4yIay/cfU/xV4ZxlM5JiTv7zWYgA64NpS5Q==}
    dependencies:
      which: 1.3.1
    dev: true

  /karma-mocha/2.0.1:
    resolution: {integrity: sha512-Tzd5HBjm8his2OA4bouAsATYEpZrp9vC7z5E5j4C5Of5Rrs1jY67RAwXNcVmd/Bnk1wgvQRou0zGVLey44G4tQ==}
    dependencies:
      minimist: 1.2.8
    dev: true

  /karma-source-map-support/1.4.0:
    resolution: {integrity: sha512-RsBECncGO17KAoJCYXjv+ckIz+Ii9NCi+9enk+rq6XC81ezYkb4/RHE6CTXdA7IOJqoF3wcaLfVG0CPmE5ca6A==}
    dependencies:
      source-map-support: 0.5.21
    dev: true

  /karma/6.4.2:
    resolution: {integrity: sha512-C6SU/53LB31BEgRg+omznBEMY4SjHU3ricV6zBcAe1EeILKkeScr+fZXtaI5WyDbkVowJxxAI6h73NcFPmXolQ==}
    engines: {node: '>= 10'}
    hasBin: true
    dependencies:
      '@colors/colors': 1.5.0
      body-parser: 1.20.2
      braces: 3.0.2
      chokidar: 3.5.3
      connect: 3.7.0
      di: 0.0.1
      dom-serialize: 2.2.1
      glob: 7.2.3
      graceful-fs: 4.2.11
      http-proxy: 1.18.1
      isbinaryfile: 4.0.10
      lodash: 4.17.21
      log4js: 6.9.1
      mime: 2.6.0
      minimatch: 3.1.2
      mkdirp: 0.5.6
      qjobs: 1.2.0
      range-parser: 1.2.1
      rimraf: 3.0.2
      socket.io: 4.7.2
      source-map: 0.6.1
      tmp: 0.2.1
      ua-parser-js: 0.7.36
      yargs: 16.2.0
    transitivePeerDependencies:
      - bufferutil
      - debug
      - supports-color
      - utf-8-validate
    dev: true

  /keyv/4.5.3:
    resolution: {integrity: sha512-QCiSav9WaX1PgETJ+SpNnx2PRRapJ/oRSXM4VO5OGYGSjrxbKPVFVhB3l2OCbLCk329N8qyAtsJjSjvVBWzEug==}
    dependencies:
      json-buffer: 3.0.1
    dev: true

  /kind-of/6.0.3:
    resolution: {integrity: sha512-dcS1ul+9tmeD95T+x28/ehLgd9mENa3LsvDTtzm3vyBEO7RPptvAD+t44WVXaUjTBRcrpFeFlC8WCruUR456hw==}
    engines: {node: '>=0.10.0'}
    dev: true

  /kleur/3.0.3:
    resolution: {integrity: sha512-eTIzlVOSUR+JxdDFepEYcBMtZ9Qqdef+rnzWdRZuMbOywu5tO2w2N7rqjoANZ5k9vywhL6Br1VRjUIgTQx4E8w==}
    engines: {node: '>=6'}

  /kuler/2.0.0:
    resolution: {integrity: sha512-Xq9nH7KlWZmXAtodXDDRE7vs6DU1gTU8zYDHDiWLSip45Egwq3plLHzPn27NgvzL2r1LMPC1vdqh98sQxtqj4A==}
    dev: true

  /leven/3.1.0:
    resolution: {integrity: sha512-qsda+H8jTaUaN/x5vzW2rzc+8Rw4TAQ/4KjB46IwK5VH+IlVeeeje/EoZRpiXvIqjFgK84QffqPztGI3VBLG1A==}
    engines: {node: '>=6'}
    dev: false

  /levn/0.4.1:
    resolution: {integrity: sha512-+bT2uH4E5LGE7h/n3evcS/sQlJXCpIp6ym8OWJ5eV6+67Dsql/LaaT7qJBAt2rzfoa/5QBGBhxDix1dMt2kQKQ==}
    engines: {node: '>= 0.8.0'}
    dependencies:
      prelude-ls: 1.2.1
      type-check: 0.4.0
    dev: true

  /lines-and-columns/1.2.4:
    resolution: {integrity: sha512-7ylylesZQ/PV29jhEDl3Ufjo6ZX7gCqJr5F7PKrqc93v7fzSymt1BpwEU8nAUXs8qzzvqhbjhK5QZg6Mt/HkBg==}
    dev: true

  /load-json-file/4.0.0:
    resolution: {integrity: sha512-Kx8hMakjX03tiGTLAIdJ+lL0htKnXjEZN6hk/tozf/WOuYGdZBJrZ+rCJRbVCugsjB3jMLn9746NsQIf5VjBMw==}
    engines: {node: '>=4'}
    dependencies:
      graceful-fs: 4.2.11
      parse-json: 4.0.0
      pify: 3.0.0
      strip-bom: 3.0.0
    dev: true

  /loader-runner/4.3.0:
    resolution: {integrity: sha512-3R/1M+yS3j5ou80Me59j7F9IMs4PXs3VqRrm0TU3AbKPxlmpoY1TNscJV/oGJXo8qCatFGTfDbY6W6ipGOYXfg==}
    engines: {node: '>=6.11.5'}
    dev: true

  /loader-utils/2.0.4:
    resolution: {integrity: sha512-xXqpXoINfFhgua9xiqD8fPFHgkoq1mmmpE92WlDbm9rNRd/EbRb+Gqf908T2DMfuHjjJlksiK2RbHVOdD/MqSw==}
    engines: {node: '>=8.9.0'}
    dependencies:
      big.js: 5.2.2
      emojis-list: 3.0.0
      json5: 2.2.3
    dev: true

  /local-pkg/0.5.0:
    resolution: {integrity: sha512-ok6z3qlYyCDS4ZEU27HaU6x/xZa9Whf8jD4ptH5UZTQYZVYeb9bnZ3ojVhiJNLiXK1Hfc0GNbLXcmZ5plLDDBg==}
    engines: {node: '>=14'}
    dependencies:
      mlly: 1.7.1
      pkg-types: 1.1.1
    dev: true

  /locate-path/5.0.0:
    resolution: {integrity: sha512-t7hw9pI+WvuwNJXwk5zVHpyhIqzg2qTlklJOf0mVxGSbe3Fp2VieZcduNYjaLDoy6p9uGpQEGWG87WpMKlNq8g==}
    engines: {node: '>=8'}
    dependencies:
      p-locate: 4.1.0
    dev: true

  /locate-path/6.0.0:
    resolution: {integrity: sha512-iPZK6eYjbxRu3uB4/WZ3EsEIMJFMqAoopl3R+zuq0UjcAm/MO6KCweDgPfP3elTztoKP3KtnVHxTn2NHBSDVUw==}
    engines: {node: '>=10'}
    dependencies:
      p-locate: 5.0.0
    dev: true

  /lodash.flattendeep/4.4.0:
    resolution: {integrity: sha512-uHaJFihxmJcEX3kT4I23ABqKKalJ/zDrDg0lsFtc1h+3uw49SIJ5beyhx5ExVRti3AvKoOJngIj7xz3oylPdWQ==}
    dev: true

  /lodash.get/4.4.2:
    resolution: {integrity: sha512-z+Uw/vLuy6gQe8cfaFWD7p0wVv8fJl3mbzXh33RS+0oW2wvUqiRXiQ69gLWSLpgB5/6sU+r6BlQR0MBILadqTQ==}
    dev: true

  /lodash.includes/4.3.0:
    resolution: {integrity: sha512-W3Bx6mdkRTGtlJISOvVD/lbqjTlPPUDTMnlXZFnVwi9NKJ6tiAk6LVdlhZMm17VZisqhKcgzpO5Wz91PCt5b0w==}
    dev: true

  /lodash.isboolean/3.0.3:
    resolution: {integrity: sha512-Bz5mupy2SVbPHURB98VAcw+aHh4vRV5IPNhILUCsOzRmsTmSQ17jIuqopAentWoehktxGd9e/hbIXq980/1QJg==}
    dev: true

  /lodash.isinteger/4.0.4:
    resolution: {integrity: sha512-DBwtEWN2caHQ9/imiNeEA5ys1JoRtRfY3d7V9wkqtbycnAmTvRRmbHKDV4a0EYc678/dia0jrte4tjYwVBaZUA==}
    dev: true

  /lodash.isnumber/3.0.3:
    resolution: {integrity: sha512-QYqzpfwO3/CWf3XP+Z+tkQsfaLL/EnUlXWVkIk5FUPc4sBdTehEqZONuyRt2P67PXAk+NXmTBcc97zw9t1FQrw==}
    dev: true

  /lodash.isplainobject/4.0.6:
    resolution: {integrity: sha512-oSXzaWypCMHkPC3NvBEaPHf0KsA5mvPrOPgQWDsbg8n7orZ290M0BmC/jgRZ4vcJ6DTAhjrsSYgdsW/F+MFOBA==}
    dev: true

  /lodash.isstring/4.0.1:
    resolution: {integrity: sha512-0wJxfxH1wgO3GrbuP+dTTk7op+6L41QCXbGINEmD+ny/G/eCqGzxyCsh7159S+mgDDcoarnBw6PC1PS5+wUGgw==}
    dev: true

  /lodash.merge/4.6.2:
    resolution: {integrity: sha512-0KpjqXRVvrYyCsX1swR/XTK0va6VQkQM6MNo7PqW77ByjAhoARA8EfrP1N4+KlKj8YS0ZUCtRT/YUuhyYDujIQ==}
    dev: true

  /lodash.once/4.1.1:
    resolution: {integrity: sha512-Sb487aTOCr9drQVL8pIxOzVhafOjZN9UU54hiN8PU3uAiSV7lx1yYNpbNmex2PK6dSJoNTSJUUswT651yww3Mg==}
    dev: true

  /lodash/4.17.21:
    resolution: {integrity: sha512-v2kDEe57lecTulaDIuNTPy3Ry4gLGJ6Z1O3vE1krgXZNrsQ+LFTGHVxVjcXPs17LhbZVGedAJv8XZ1tvj5FvSg==}

  /log-symbols/4.1.0:
    resolution: {integrity: sha512-8XPvpAA8uyhfteu8pIvQxpJZ7SYYdpUivZpGy6sFsBuKRY/7rQGavedeB8aK+Zkyq6upMFVL/9AW6vOYzfRyLg==}
    engines: {node: '>=10'}
    dependencies:
      chalk: 4.1.2
      is-unicode-supported: 0.1.0
    dev: true

  /log4js/6.9.1:
    resolution: {integrity: sha512-1somDdy9sChrr9/f4UlzhdaGfDR2c/SaD2a4T7qEkG4jTS57/B3qmnjLYePwQ8cqWnUHZI0iAKxMBpCZICiZ2g==}
    engines: {node: '>=8.0'}
    dependencies:
      date-format: 4.0.14
      debug: 4.3.4
      flatted: 3.2.9
      rfdc: 1.3.0
      streamroller: 3.1.5
    transitivePeerDependencies:
      - supports-color
    dev: true

  /logform/2.5.1:
    resolution: {integrity: sha512-9FyqAm9o9NKKfiAKfZoYo9bGXXuwMkxQiQttkT4YjjVtQVIQtK6LmVtlxmCaFswo6N4AfEkHqZTV0taDtPotNg==}
    dependencies:
      '@colors/colors': 1.5.0
      '@types/triple-beam': 1.3.3
      fecha: 4.2.3
      ms: 2.1.3
      safe-stable-stringify: 2.4.3
      triple-beam: 1.4.1
    dev: true

  /logform/2.7.0:
    resolution: {integrity: sha512-TFYA4jnP7PVbmlBIfhlSe+WKxs9dklXMTEGcBCIvLhE/Tn3H6Gk1norupVW7m5Cnd4bLcr08AytbyV/xj7f/kQ==}
    engines: {node: '>= 12.0.0'}
    dependencies:
      '@colors/colors': 1.6.0
      '@types/triple-beam': 1.3.3
      fecha: 4.2.3
      ms: 2.1.3
      safe-stable-stringify: 2.4.3
      triple-beam: 1.4.1
    dev: true

  /loupe/2.3.6:
    resolution: {integrity: sha512-RaPMZKiMy8/JruncMU5Bt6na1eftNoo++R4Y+N2FrxkDVTrGvcyzFTsaGif4QTeKESheMGegbhw6iUAq+5A8zA==}
    deprecated: Please upgrade to 2.3.7 which fixes GHSA-4q6p-r6v2-jvc5
    dependencies:
      get-func-name: 2.0.2
    dev: true

  /loupe/2.3.7:
    resolution: {integrity: sha512-zSMINGVYkdpYSOBmLi0D1Uo7JU9nVdQKrHxC8eYlV+9YKK9WePqAlL7lSlorG/U2Fw1w0hTBmaa/jrQ3UbPHtA==}
    dependencies:
      get-func-name: 2.0.2
    dev: true

  /lru-cache/10.0.1:
    resolution: {integrity: sha512-IJ4uwUTi2qCccrioU6g9g/5rvvVl13bsdczUUcqbciD9iLr095yj8DQKdObriEvuNSx325N1rV1O0sJFszx75g==}
    engines: {node: 14 || >=16.14}
    dev: true

  /lru-cache/5.1.1:
    resolution: {integrity: sha512-KpNARQA3Iwv+jTA0utUVVbrh+Jlrr1Fv0e56GGzAFOXN7dk/FviaDW8LHmK52DlcH4WP2n6gI8vN1aesBFgo9w==}
    dependencies:
      yallist: 3.1.1
    dev: true

  /lru-cache/6.0.0:
    resolution: {integrity: sha512-Jo6dJ04CmSjuznwJSS3pUeWmd/H0ffTlkXXgwZi+eq1UCmqQwCh+eLsYOYCwY991i2Fah4h1BEMCx4qThGbsiA==}
    engines: {node: '>=10'}
    dependencies:
      yallist: 4.0.0

  /lru-cache/7.18.3:
    resolution: {integrity: sha512-jumlc0BIUrS3qJGgIkWZsyfAM7NCWiBcCDhnd+3NNM5KbBmLTgHVfWBcg6W+rLUsIpzpERPsvwUP7CckAQSOoA==}
    engines: {node: '>=12'}
    dev: true

  /magic-string/0.30.10:
    resolution: {integrity: sha512-iIRwTIf0QKV3UAnYK4PU8uiEc4SRh5jX0mwpIwETPpHdhVM4f53RSwS/vXvN1JhGX+Cs7B8qIq3d6AH49O5fAQ==}
    dependencies:
      '@jridgewell/sourcemap-codec': 1.4.15
    dev: true

  /magicast/0.3.4:
    resolution: {integrity: sha512-TyDF/Pn36bBji9rWKHlZe+PZb6Mx5V8IHCSxk7X4aljM4e/vyDvZZYwHewdVaqiA0nb3ghfHU/6AUpDxWoER2Q==}
    dependencies:
      '@babel/parser': 7.24.7
      '@babel/types': 7.24.7
      source-map-js: 1.2.0
    dev: true

  /make-dir/4.0.0:
    resolution: {integrity: sha512-hXdUTZYIVOt1Ex//jAQi+wTZZpUpwBj/0QsOzqegb3rGMMeJiSEu5xLHnYfBrRV4RH2+OCSOO95Is/7x1WJ4bw==}
    engines: {node: '>=10'}
    dependencies:
      semver: 7.6.3
    dev: true

  /make-error/1.3.6:
    resolution: {integrity: sha512-s8UhlNe7vPKomQhC1qFelMokr/Sc3AgNbso3n74mVPA5LTZwkB9NlXf4XPamLxJE8h0gh73rM94xvwRT2CVInw==}
    dev: true

  /mdurl/1.0.1:
    resolution: {integrity: sha512-/sKlQJCBYVY9Ers9hqzKou4H6V5UWc/M59TH2dvkt+84itfnq7uFOMLpOiOS4ujvHP4etln18fmIxA5R5fll0g==}
    dev: true

  /media-typer/0.3.0:
    resolution: {integrity: sha512-dq+qelQ9akHpcOl/gUVRTxVIOkAJ1wR3QAvb4RsVjS8oVoFjDGTc679wJYmUmknUF5HwMLOgb5O+a3KxfWapPQ==}
    engines: {node: '>= 0.6'}
    dev: true

  /memorystream/0.3.1:
    resolution: {integrity: sha512-S3UwM3yj5mtUSEfP41UZmt/0SCoVYUcU1rkXv+BQ5Ig8ndL4sPoJNBUJERafdPb5jjHJGuMgytgKvKIf58XNBw==}
    engines: {node: '>= 0.10.0'}
    dev: true

  /merge-descriptors/1.0.1:
    resolution: {integrity: sha512-cCi6g3/Zr1iqQi6ySbseM1Xvooa98N0w31jzUYrXPX2xqObmFGHJ0tQ5u74H3mVh7wLouTseZyYIq39g8cNp1w==}
    dev: true

  /merge-descriptors/1.0.3:
    resolution: {integrity: sha512-gaNvAS7TZ897/rVaZ0nMtAyxNyi/pdbjbAwUpFQpN70GqnVfOiXpeUUMKRBmzXaSQ8DdTX4/0ms62r2K+hE6mQ==}
    dev: true

  /merge-stream/2.0.0:
    resolution: {integrity: sha512-abv/qOcuPfk3URPfDzmZU1LKmuw8kT+0nIHvKrKgFrwifol/doWcdA4ZqsWQ8ENrFKkd67Mfpo/LovbIUsbt3w==}
    dev: true

  /merge2/1.4.1:
    resolution: {integrity: sha512-8q7VEgMJW4J8tcfVPy8g09NcQwZdbwFEqhe/WZkoIzjn/3TGDwtOCYtXGxA3O8tPzpczCCDgv+P2P5y00ZJOOg==}
    engines: {node: '>= 8'}

  /methods/1.1.2:
    resolution: {integrity: sha512-iclAHeNqNm68zFtnZ0e+1L2yUIdvzNoauKU4WBA3VvH/vPFieF7qfRlwUZU+DA9P9bPXIS90ulxoUoCH23sV2w==}
    engines: {node: '>= 0.6'}
    dev: true

  /micromatch/4.0.5:
    resolution: {integrity: sha512-DMy+ERcEW2q8Z2Po+WNXuw3c5YaUSFjAO5GsJqfEl7UjvtIuFKO6ZrKvcItdy98dwFI2N1tg3zNIdKaQT+aNdA==}
    engines: {node: '>=8.6'}
    dependencies:
      braces: 3.0.2
      picomatch: 2.3.1

  /mime-db/1.52.0:
    resolution: {integrity: sha512-sPU4uV7dYlvtWJxwwxHD0PuihVNiE7TyAbQ5SWxDCB9mUYvOgroQOwYQQOKPJ8CIbE+1ETVlOoK1UC2nU3gYvg==}
    engines: {node: '>= 0.6'}

  /mime-types/2.1.35:
    resolution: {integrity: sha512-ZDY+bPm5zTTF+YpCrAU9nK0UgICYPT0QtT1NZWFv4s++TNkcgVaT0g6+4R2uI4MjQjzysHB1zxuWL50hzaeXiw==}
    engines: {node: '>= 0.6'}
    dependencies:
      mime-db: 1.52.0

  /mime/1.6.0:
    resolution: {integrity: sha512-x0Vn8spI+wuJ1O6S7gnbaQg8Pxh4NNHb7KSINmEWKiPE4RKOplvijn+NkmYmmRgP68mc70j2EbeTFRsrswaQeg==}
    engines: {node: '>=4'}
    hasBin: true
    dev: true

  /mime/2.6.0:
    resolution: {integrity: sha512-USPkMeET31rOMiarsBNIHZKLGgvKc/LrjofAnBlOttf5ajRvqiRA8QsenbcooctK6d6Ts6aqZXBA+XbkKthiQg==}
    engines: {node: '>=4.0.0'}
    hasBin: true
    dev: true

  /mimic-fn/4.0.0:
    resolution: {integrity: sha512-vqiC06CuhBTUdZH+RYl8sFrL096vA45Ok5ISO6sE/Mr1jRbGH4Csnhi8f3wKVl7x8mO4Au7Ir9D3Oyv1VYMFJw==}
    engines: {node: '>=12'}
    dev: true

  /minimatch/3.0.8:
    resolution: {integrity: sha512-6FsRAQsxQ61mw+qP1ZzbL9Bc78x2p5OqNgNpnoAFLTrX8n5Kxph0CsnhmKKNXTWjXqU5L0pGPR7hYk+XWZr60Q==}
    dependencies:
      brace-expansion: 1.1.11
    dev: true

  /minimatch/3.1.2:
    resolution: {integrity: sha512-J7p63hRiAjw1NDEww1W7i37+ByIrOWO5XQQAzZ3VOcL0PNybwpfmV/N05zFAzwQ9USyEcX6t3UO+K5aqBQOIHw==}
    dependencies:
      brace-expansion: 1.1.11
    dev: true

  /minimatch/4.2.1:
    resolution: {integrity: sha512-9Uq1ChtSZO+Mxa/CL1eGizn2vRn3MlLgzhT0Iz8zaY8NdvxvB0d5QdPFmCKf7JKA9Lerx5vRrnwO03jsSfGG9g==}
    engines: {node: '>=10'}
    dependencies:
      brace-expansion: 1.1.11
    dev: true

  /minimatch/5.0.1:
    resolution: {integrity: sha512-nLDxIFRyhDblz3qMuq+SoRZED4+miJ/G+tdDrjkkkRnjAsBexeGpgjLEQ0blJy7rHhR2b93rhQY4SvyWu9v03g==}
    engines: {node: '>=10'}
    dependencies:
      brace-expansion: 2.0.1
    dev: true

  /minimatch/5.1.6:
    resolution: {integrity: sha512-lKwV/1brpG6mBUFHtb7NUmtABCb2WZZmm2wNiOA5hAb8VdCS4B3dtMWyvcoViccwAW/COERjXLt0zP1zXUN26g==}
    engines: {node: '>=10'}
    dependencies:
      brace-expansion: 2.0.1
    dev: true

  /minimatch/9.0.5:
    resolution: {integrity: sha512-G6T0ZX48xgozx7587koeX9Ys2NYy6Gmv//P89sEte9V9whIapMNF4idKxnW2QtCcLiTWlb/wfCabAtAFWhhBow==}
    engines: {node: '>=16 || 14 >=14.17'}
    dependencies:
      brace-expansion: 2.0.1

  /minimist/1.2.8:
    resolution: {integrity: sha512-2yyAR8qBkN3YuheJanUpWC5U3bb5osDywNB8RzDVlDwDHbocAJveqqj1u8+SVD7jkWT4yvsHCpWqqWqAxb0zCA==}

  /minipass/7.1.2:
    resolution: {integrity: sha512-qOOzS1cBTWYF4BH8fVePDBOO9iptMnGUEZwNc/cMWnTV2nVLZ7VoNWEPHkYczZA0pdoA7dl6e7FL659nX9S2aw==}
    engines: {node: '>=16 || 14 >=14.17'}
    dev: true

  /mitt/3.0.1:
    resolution: {integrity: sha512-vKivATfr97l2/QBCYAkXYDbrIWPM2IIKEl7YPhjCvKlG3kE2gm+uBo6nEXK3M5/Ffh/FLpKExzOQ3JJoJGFKBw==}
    dev: true

  /mkdirp/0.5.6:
    resolution: {integrity: sha512-FP+p8RB8OWpF3YZBCrP5gtADmtXApB5AMLn+vdyA+PyxCjrCs00mjyUozssO33cwDeT3wNGdLxJ5M//YqtHAJw==}
    hasBin: true
    dependencies:
      minimist: 1.2.8
    dev: true

  /mkdirp/3.0.1:
    resolution: {integrity: sha512-+NsyUUAZDmo6YVHzL/stxSu3t9YS1iljliy3BSDrXJ/dkn1KYdmtZODGGjLcc9XLgVVpH4KshHB8XmZgMhaBXg==}
    engines: {node: '>=10'}
    hasBin: true

  /mlly/1.7.1:
    resolution: {integrity: sha512-rrVRZRELyQzrIUAVMHxP97kv+G786pHmOKzuFII8zDYahFBS7qnHh2AlYSl1GAHhaMPCz6/oHjVMcfFYgFYHgA==}
    dependencies:
      acorn: 8.11.3
      pathe: 1.1.2
      pkg-types: 1.1.1
      ufo: 1.5.3
    dev: true

  /mocha/10.2.0:
    resolution: {integrity: sha512-IDY7fl/BecMwFHzoqF2sg/SHHANeBoMMXFlS9r0OXKDssYE1M5O43wUY/9BVPeIvfH2zmEbBfseqN9gBQZzXkg==}
    engines: {node: '>= 14.0.0'}
    hasBin: true
    dependencies:
      ansi-colors: 4.1.1
      browser-stdout: 1.3.1
      chokidar: 3.5.3
      debug: 4.3.4_supports-color@8.1.1
      diff: 5.0.0
      escape-string-regexp: 4.0.0
      find-up: 5.0.0
      glob: 7.2.0
      he: 1.2.0
      js-yaml: 4.1.0
      log-symbols: 4.1.0
      minimatch: 5.0.1
      ms: 2.1.3
      nanoid: 3.3.3
      serialize-javascript: 6.0.0
      strip-json-comments: 3.1.1
      supports-color: 8.1.1
      workerpool: 6.2.1
      yargs: 16.2.0
      yargs-parser: 20.2.4
      yargs-unparser: 2.0.0
    dev: true

  /mocha/10.4.0:
    resolution: {integrity: sha512-eqhGB8JKapEYcC4ytX/xrzKforgEc3j1pGlAXVy3eRwrtAy5/nIfT1SvgGzfN0XZZxeLq0aQWkOUAmqIJiv+bA==}
    engines: {node: '>= 14.0.0'}
    hasBin: true
    dependencies:
      ansi-colors: 4.1.1
      browser-stdout: 1.3.1
      chokidar: 3.5.3
      debug: 4.3.4_supports-color@8.1.1
      diff: 5.0.0
      escape-string-regexp: 4.0.0
      find-up: 5.0.0
      glob: 8.1.0
      he: 1.2.0
      js-yaml: 4.1.0
      log-symbols: 4.1.0
      minimatch: 5.0.1
      ms: 2.1.3
      serialize-javascript: 6.0.0
      strip-json-comments: 3.1.1
      supports-color: 8.1.1
      workerpool: 6.2.1
      yargs: 16.2.0
      yargs-parser: 20.2.4
      yargs-unparser: 2.0.0
    dev: true

  /mocha/9.2.2:
    resolution: {integrity: sha512-L6XC3EdwT6YrIk0yXpavvLkn8h+EU+Y5UcCHKECyMbdUIxyMuZj4bX4U9e1nvnvUUvQVsV2VHQr5zLdcUkhW/g==}
    engines: {node: '>= 12.0.0'}
    hasBin: true
    dependencies:
      '@ungap/promise-all-settled': 1.1.2
      ansi-colors: 4.1.1
      browser-stdout: 1.3.1
      chokidar: 3.5.3
      debug: 4.3.3_supports-color@8.1.1
      diff: 5.0.0
      escape-string-regexp: 4.0.0
      find-up: 5.0.0
      glob: 7.2.0
      growl: 1.10.5
      he: 1.2.0
      js-yaml: 4.1.0
      log-symbols: 4.1.0
      minimatch: 4.2.1
      ms: 2.1.3
      nanoid: 3.3.1
      serialize-javascript: 6.0.0
      strip-json-comments: 3.1.1
      supports-color: 8.1.1
      which: 2.0.2
      workerpool: 6.2.0
      yargs: 16.2.0
      yargs-parser: 20.2.4
      yargs-unparser: 2.0.0
    dev: true

  /moment/2.29.4:
    resolution: {integrity: sha512-5LC9SOxjSc2HF6vO2CyuTDNivEdoz2IvyJJGj6X8DJ0eFyfszE0QiEd+iXmBvUP3WHxSjFH/vIsA0EN00cgr8w==}
    dev: true

  /morgan/1.10.0:
    resolution: {integrity: sha512-AbegBVI4sh6El+1gNwvD5YIck7nSA36weD7xvIxG4in80j/UoK8AEGaWnnz8v1GxonMCltmlNs5ZKbGvl9b1XQ==}
    engines: {node: '>= 0.8.0'}
    dependencies:
      basic-auth: 2.0.1
      debug: 2.6.9
      depd: 2.0.0
      on-finished: 2.3.0
      on-headers: 1.0.2
    dev: true

  /ms/2.0.0:
    resolution: {integrity: sha512-Tpp60P6IUJDTuOq/5Z8cdskzJujfwqfOTkrwIwj7IRISpnkJnT6SyJ4PCPnGMoFjC9ddhal5KVIYtAt97ix05A==}
    dev: true

  /ms/2.1.2:
    resolution: {integrity: sha512-sGkPx+VjMtmA6MX27oA4FBFELFCZZ4S4XqeGOXCv68tT+jb3vk/RyaKWP0PTKyWtmLSM0b+adUTEvbs1PEaH2w==}

  /ms/2.1.3:
    resolution: {integrity: sha512-6FlzubTLZG3J2a/NVCAleEhjzq5oxgHyaCU9yYXvcLsvoVaHJq/s5xXI6/XXP6tz7R9xAOtHnSO/tXtF3WRTlA==}
    dev: true

  /multer/1.4.5-lts.1:
    resolution: {integrity: sha512-ywPWvcDMeH+z9gQq5qYHCCy+ethsk4goepZ45GLD63fOu0YcNecQxi64nDs3qluZB+murG3/D4dJ7+dGctcCQQ==}
    engines: {node: '>= 6.0.0'}
    dependencies:
      append-field: 1.0.0
      busboy: 1.6.0
      concat-stream: 1.6.2
      mkdirp: 0.5.6
      object-assign: 4.1.1
      type-is: 1.6.18
      xtend: 4.0.2
    dev: true

  /mustache/4.2.0:
    resolution: {integrity: sha512-71ippSywq5Yb7/tVYyGbkBggbU8H3u5Rz56fH60jGFgr8uHwxs+aSKeqmluIVzM0m0kB7xQjKS6qPfd0b2ZoqQ==}
    hasBin: true

  /nanoid/3.3.1:
    resolution: {integrity: sha512-n6Vs/3KGyxPQd6uO0eH4Bv0ojGSUvuLlIHtC3Y0kEO23YRge8H9x1GCzLn28YX0H66pMkxuaeESFq4tKISKwdw==}
    engines: {node: ^10 || ^12 || ^13.7 || ^14 || >=15.0.1}
    hasBin: true
    dev: true

  /nanoid/3.3.3:
    resolution: {integrity: sha512-p1sjXuopFs0xg+fPASzQ28agW1oHD7xDsd9Xkf3T15H3c/cifrFHVwrh74PdoklAPi+i7MdRsE47vm2r6JoB+w==}
    engines: {node: ^10 || ^12 || ^13.7 || ^14 || >=15.0.1}
    hasBin: true
    dev: true

  /nanoid/3.3.7:
    resolution: {integrity: sha512-eSRppjcPIatRIMC1U6UngP8XFcz8MQWGQdt1MTBQ7NaAmvXDfvNxbvWV3x2y6CdEUciCSsDHDQZbhYaB8QEo2g==}
    engines: {node: ^10 || ^12 || ^13.7 || ^14 || >=15.0.1}
    hasBin: true
    dev: true

  /natural-compare/1.4.0:
    resolution: {integrity: sha512-OWND8ei3VtNC9h7V60qff3SVobHr996CTwgxubgyQYEpg290h9J0buyECNNJexkFm5sOajh5G116RYA1c8ZMSw==}
    dev: true

  /negotiator/0.6.3:
    resolution: {integrity: sha512-+EUsqGPLsM+j/zdChZjsnX51g4XrHFOIXwfnCVPGlQk/k5giakcKsuxCObBRu6DSm9opw/O6slWbJdghQM4bBg==}
    engines: {node: '>= 0.6'}
    dev: true

  /neo-async/2.6.2:
    resolution: {integrity: sha512-Yd3UES5mWCSqR+qNT93S3UoYUkqAZ9lLg8a7g9rimsWmYGK8cVToA4/sF3RrshdyV3sAGMXVUmpMYOw+dLpOuw==}

  /netmask/2.0.2:
    resolution: {integrity: sha512-dBpDMdxv9Irdq66304OLfEmQ9tbNRFnFTuZiLo+bD+r332bBmMJ8GBLXklIXXgxd3+v9+KUnZaUR5PJMa75Gsg==}
    engines: {node: '>= 0.4.0'}
    dev: true

  /nice-try/1.0.5:
    resolution: {integrity: sha512-1nh45deeb5olNY7eX82BkPO7SSxR5SSYJiPTrTdFUVYwAl8CKMA5N9PjTYkHiRjisVcxcQ1HXdLhx2qxxJzLNQ==}
    dev: true

  /nise/5.1.4:
    resolution: {integrity: sha512-8+Ib8rRJ4L0o3kfmyVCL7gzrohyDe0cMFTBa2d364yIrEGMEoetznKJx899YxjybU6bL9SQkYPSBBs1gyYs8Xg==}
    dependencies:
      '@sinonjs/commons': 2.0.0
      '@sinonjs/fake-timers': 10.3.0
      '@sinonjs/text-encoding': 0.7.2
      just-extend: 4.2.1
      path-to-regexp: 1.8.0
    dev: true

  /node-cmd/3.0.0:
    resolution: {integrity: sha512-SBvtm39iEkhEEDbUowR0O2YVaqpbD2nRvQ3fxXP/Tn1FgRpZAaUb8yKeEtFulBIv+xTHDodOKkj4EXIBANj+AQ==}
    dev: true

  /node-domexception/1.0.0:
    resolution: {integrity: sha512-/jKZoMpw0F8GRwl4/eLROPA3cfcXtLApP0QzLmUT/HuPCZWyB7IY9ZrMeKw2O/nFIqPQB3PVM9aYm0F312AXDQ==}
    engines: {node: '>=10.5.0'}
    dev: true

  /node-fetch/2.7.0:
    resolution: {integrity: sha512-c4FRfUm/dbcWZ7U+1Wq0AwCyFL+3nt2bEw05wfxSz+DWpWsitgmSgYmy2dQdWyKC1694ELPqMs/YzUSNozLt8A==}
    engines: {node: 4.x || >=6.0.0}
    peerDependencies:
      encoding: ^0.1.0
    peerDependenciesMeta:
      encoding:
        optional: true
    dependencies:
      whatwg-url: 5.0.0

  /node-fetch/3.3.2:
    resolution: {integrity: sha512-dRB78srN/l6gqWulah9SrxeYnxeddIG30+GOqK/9OlLVyLg3HPnr6SqOWTWOXKRwC2eGYCkZ59NNuSgvSrpgOA==}
    engines: {node: ^12.20.0 || ^14.13.1 || >=16.0.0}
    dependencies:
      data-uri-to-buffer: 4.0.1
      fetch-blob: 3.2.0
      formdata-polyfill: 4.0.10
    dev: true

  /node-releases/2.0.13:
    resolution: {integrity: sha512-uYr7J37ae/ORWdZeQ1xxMJe3NtdmqMC/JZK+geofDrkLUApKRHPd18/TxtBOJ4A0/+uUIliorNrfYV6s1b02eQ==}
    dev: true

  /node-releases/2.0.14:
    resolution: {integrity: sha512-y10wOWt8yZpqXmOgRo77WaHEmhYQYGNA6y421PKsKYWEK8aW+cqAphborZDhqfyKrbZEN92CN1X2KbafY2s7Yw==}
    dev: true

  /normalize-package-data/2.5.0:
    resolution: {integrity: sha512-/5CMN3T0R4XTj4DcGaexo+roZSdSFW/0AOOTROrjxzCG1wrWXEsGbRKevjlIL+ZDE4sZlJr5ED4YW0yqmkK+eA==}
    dependencies:
      hosted-git-info: 2.8.9
      resolve: 1.22.6
      semver: 5.7.2
      validate-npm-package-license: 3.0.4
    dev: true

  /normalize-path/3.0.0:
    resolution: {integrity: sha512-6eZs5Ls3WtCisHWp9S2GUy8dqkpGi4BVSz3GaqiE6ezub0512ESztXUwUB6C6IKbQkY2Pnb/mD4WYojCRwcwLA==}
    engines: {node: '>=0.10.0'}
    dev: true

  /npm-run-all/4.1.5:
    resolution: {integrity: sha512-Oo82gJDAVcaMdi3nuoKFavkIHBRVqQ1qvMb+9LHk/cF4P6B2m8aP04hGf7oL6wZ9BuGwX1onlLhpuoofSyoQDQ==}
    engines: {node: '>= 4'}
    hasBin: true
    dependencies:
      ansi-styles: 3.2.1
      chalk: 2.4.2
      cross-spawn: 6.0.5
      memorystream: 0.3.1
      minimatch: 3.1.2
      pidtree: 0.3.1
      read-pkg: 3.0.0
      shell-quote: 1.8.1
      string.prototype.padend: 3.1.5
    dev: true

  /npm-run-path/5.3.0:
    resolution: {integrity: sha512-ppwTtiJZq0O/ai0z7yfudtBpWIoxM8yE6nHi1X47eFR2EWORqfbu6CnPlNsjeN683eT0qG6H/Pyf9fCcvjnnnQ==}
    engines: {node: ^12.20.0 || ^14.13.1 || >=16.0.0}
    dependencies:
      path-key: 4.0.0
    dev: true

  /oauth-sign/0.9.0:
    resolution: {integrity: sha512-fexhUFFPTGV8ybAtSIGbV6gOkSv8UtRbDBnAyLQw4QPKkgNlsH2ByPGtMUqdWkos6YCRmAqViwgZrJc/mRDzZQ==}
    dev: true

  /object-assign/4.1.1:
    resolution: {integrity: sha512-rJgTQnkUnH1sFw8yT6VSU3zD3sWmu6sZhIseY8VX+GRu3P6F7Fu+JNDoXfklElbLJSnc3FUQHVe4cU5hj+BcUg==}
    engines: {node: '>=0.10.0'}
    dev: true

  /object-inspect/1.12.3:
    resolution: {integrity: sha512-geUvdk7c+eizMNUDkRpW1wJwgfOiOeHbxBR/hLXK1aT6zmVSO0jsQcs7fj6MGw89jC/cjGfLcNOrtMYtGqm81g==}
    dev: true

  /object-inspect/1.13.2:
    resolution: {integrity: sha512-IRZSRuzJiynemAXPYtPe5BoI/RESNYR7TYm50MC5Mqbd3Jmw5y790sErYw3V6SryFJD64b74qQQs9wn5Bg/k3g==}
    engines: {node: '>= 0.4'}
    dev: true

  /object-is/1.1.5:
    resolution: {integrity: sha512-3cyDsyHgtmi7I7DfSSI2LDp6SK2lwvtbg0p0R1e0RvTqF5ceGx+K2dfSjm1bKDMVCFEDAQvy+o8c6a7VujOddw==}
    engines: {node: '>= 0.4'}
    dependencies:
      call-bind: 1.0.7
      define-properties: 1.2.1
    dev: true

  /object-keys/1.1.1:
    resolution: {integrity: sha512-NuAESUOUMrlIXOfHKzD6bpPu3tYt3xvjNdRIQ+FeT0lNb4K8WR70CaDxhuNguS2XG+GjkyMwOzsN5ZktImfhLA==}
    engines: {node: '>= 0.4'}
    dev: true

  /object.assign/4.1.4:
    resolution: {integrity: sha512-1mxKf0e58bvyjSCtKYY4sRe9itRk3PJpquJOjeIkz885CczcI4IvJJDLPS72oowuSh+pBxUFROpX+TU++hxhZQ==}
    engines: {node: '>= 0.4'}
    dependencies:
      call-bind: 1.0.7
      define-properties: 1.2.1
      has-symbols: 1.0.3
      object-keys: 1.1.1
    dev: true

  /on-finished/2.3.0:
    resolution: {integrity: sha512-ikqdkGAAyf/X/gPhXGvfgAytDZtDbr+bkNUJ0N9h5MI/dmdgCs3l6hoHrcUv41sRKew3jIwrp4qQDXiK99Utww==}
    engines: {node: '>= 0.8'}
    dependencies:
      ee-first: 1.1.1
    dev: true

  /on-finished/2.4.1:
    resolution: {integrity: sha512-oVlzkg3ENAhCk2zdv7IJwd/QUD4z2RxRwpkcGY8psCVcCYZNq4wYnVWALHM+brtuJjePWiYF/ClmuDr8Ch5+kg==}
    engines: {node: '>= 0.8'}
    dependencies:
      ee-first: 1.1.1
    dev: true

  /on-headers/1.0.2:
    resolution: {integrity: sha512-pZAE+FJLoyITytdqK0U5s+FIpjN0JP3OzFi/u8Rx+EV5/W+JTWGXG8xFzevE7AjBfDqHv/8vL8qQsIhHnqRkrA==}
    engines: {node: '>= 0.8'}
    dev: true

  /once/1.4.0:
    resolution: {integrity: sha512-lNaJgI+2Q5URQBkccEKHTQOPaXdUxnZZElQTZY0MFUAuaEqe1E+Nyvgdz/aIyNi6Z9MzO5dv1H8n58/GELp3+w==}
    dependencies:
      wrappy: 1.0.2
    dev: true

  /one-time/1.0.0:
    resolution: {integrity: sha512-5DXOiRKwuSEcQ/l0kGCF6Q3jcADFv5tSmRaJck/OqkVFcOzutB134KRSfF0xDrL39MNnqxbHBbUUcjZIhTgb2g==}
    dependencies:
      fn.name: 1.1.0
    dev: true

  /onetime/6.0.0:
    resolution: {integrity: sha512-1FlR+gjXK7X+AsAHso35MnyN5KqGwJRi/31ft6x0M194ht7S+rWAvd7PHss9xSKMzE0asv1pyIHaJYq+BbacAQ==}
    engines: {node: '>=12'}
    dependencies:
      mimic-fn: 4.0.0
    dev: true

  /open/8.4.2:
    resolution: {integrity: sha512-7x81NCL719oNbsq/3mh+hVrAWmFuEYUqrq/Iw3kUzH8ReypT9QQ0BLoJS7/G9k6N81XjW4qHWtjWwe/9eLy1EQ==}
    engines: {node: '>=12'}
    dependencies:
      define-lazy-prop: 2.0.0
      is-docker: 2.2.1
      is-wsl: 2.2.0
    dev: true

  /openapi-types/12.1.3:
    resolution: {integrity: sha512-N4YtSYJqghVu4iek2ZUvcN/0aqH1kRDuNqzcycDxhOUpg7GdvLa2F3DgS6yBNhInhv2r/6I0Flkn7CqL8+nIcw==}
    dev: false

  /openapi-types/7.2.3:
    resolution: {integrity: sha512-olbaNxz12R27+mTyJ/ZAFEfUruauHH27AkeQHDHRq5AF0LdNkK1SSV7EourXQDK+4aX7dv2HtyirAGK06WMAsA==}
    dev: true

  /optionator/0.9.3:
    resolution: {integrity: sha512-JjCoypp+jKn1ttEFExxhetCKeJt9zhAgAve5FXHixTvFDW/5aEktX9bufBKLRRMdU7bNtpLfcGu94B3cdEJgjg==}
    engines: {node: '>= 0.8.0'}
    dependencies:
      '@aashutoshrathi/word-wrap': 1.2.6
      deep-is: 0.1.4
      fast-levenshtein: 2.0.6
      levn: 0.4.1
      prelude-ls: 1.2.1
      type-check: 0.4.0
    dev: true

  /p-limit/2.3.0:
    resolution: {integrity: sha512-//88mFWSJx8lxCzwdAABTJL2MyWB12+eIY7MDL2SqLmAkeKU9qxRvWuSyTjm3FUmpBEMuFfckAIqEaVGUDxb6w==}
    engines: {node: '>=6'}
    dependencies:
      p-try: 2.2.0
    dev: true

  /p-limit/3.1.0:
    resolution: {integrity: sha512-TYOanM3wGwNGsZN2cVTYPArw454xnXj5qmWF1bEoAc4+cU/ol7GVh7odevjp1FNHduHc3KZMcFduxU5Xc6uJRQ==}
    engines: {node: '>=10'}
    dependencies:
      yocto-queue: 0.1.0
    dev: true

  /p-limit/5.0.0:
    resolution: {integrity: sha512-/Eaoq+QyLSiXQ4lyYV23f14mZRQcXnxfHrN0vCai+ak9G0pp9iEQukIIZq5NccEvwRB8PUnZT0KsOoDCINS1qQ==}
    engines: {node: '>=18'}
    dependencies:
      yocto-queue: 1.0.0
    dev: true

  /p-locate/4.1.0:
    resolution: {integrity: sha512-R79ZZ/0wAxKGu3oYMlz8jy/kbhsNrS7SKZ7PxEHBgJ5+F2mtFW2fK2cOtBh1cHYkQsbzFV7I+EoRKe6Yt0oK7A==}
    engines: {node: '>=8'}
    dependencies:
      p-limit: 2.3.0
    dev: true

  /p-locate/5.0.0:
    resolution: {integrity: sha512-LaNjtRWUBY++zB5nE/NwcaoMylSPk+S+ZHNB1TzdbMJMny6dynpAGt7X/tl/QYq3TIeE6nxHppbo2LGymrG5Pw==}
    engines: {node: '>=10'}
    dependencies:
      p-limit: 3.1.0
    dev: true

  /p-try/2.2.0:
    resolution: {integrity: sha512-R4nPAVTAU0B9D35/Gk3uJf/7XYbQcyohSKdvAxIRSNghFl4e71hVoGnBNQz9cWaXxO2I10KTC+3jMdvvoKw6dQ==}
    engines: {node: '>=6'}
    dev: true

  /pac-proxy-agent/7.0.1:
    resolution: {integrity: sha512-ASV8yU4LLKBAjqIPMbrgtaKIvxQri/yh2OpI+S6hVa9JRkUI3Y3NPFbfngDtY7oFtSMD3w31Xns89mDa3Feo5A==}
    engines: {node: '>= 14'}
    dependencies:
      '@tootallnate/quickjs-emscripten': 0.23.0
      agent-base: 7.1.0
      debug: 4.3.4
      get-uri: 6.0.2
      http-proxy-agent: 7.0.2
      https-proxy-agent: 7.0.4
      pac-resolver: 7.0.0
      socks-proxy-agent: 8.0.2
    transitivePeerDependencies:
      - supports-color
    dev: true

  /pac-resolver/7.0.0:
    resolution: {integrity: sha512-Fd9lT9vJbHYRACT8OhCbZBbxr6KRSawSovFpy8nDGshaK99S/EBhVIHp9+crhxrsZOuvLpgL1n23iyPg6Rl2hg==}
    engines: {node: '>= 14'}
    dependencies:
      degenerator: 5.0.1
      ip: 1.1.8
      netmask: 2.0.2
    dev: true

  /parent-module/1.0.1:
    resolution: {integrity: sha512-GQ2EWRpQV8/o+Aw8YqtfZZPfNRWZYkbidE9k5rpl/hC3vtHHBfGm2Ifi6qWV+coDGkrUKZAxE3Lot5kcsRlh+g==}
    engines: {node: '>=6'}
    dependencies:
      callsites: 3.1.0
    dev: true

  /parse-json/4.0.0:
    resolution: {integrity: sha512-aOIos8bujGN93/8Ox/jPLh7RwVnPEysynVFE+fQZyg6jKELEHwzgKdLRFHUgXJL6kylijVSBC4BvN9OmsB48Rw==}
    engines: {node: '>=4'}
    dependencies:
      error-ex: 1.3.2
      json-parse-better-errors: 1.0.2
    dev: true

  /parse-json/5.2.0:
    resolution: {integrity: sha512-ayCKvm/phCGxOkYRSCM82iDwct8/EonSEgCSxWxD7ve6jHggsFl4fZVQBPRNgQoKiuV/odhFrGzQXZwbifC8Rg==}
    engines: {node: '>=8'}
    dependencies:
      '@babel/code-frame': 7.25.9
      error-ex: 1.3.2
      json-parse-even-better-errors: 2.3.1
      lines-and-columns: 1.2.4
    dev: true

  /parseurl/1.3.3:
    resolution: {integrity: sha512-CiyeOxFT/JZyN5m0z9PfXw4SCBJ6Sygz1Dpl0wqjlhDEGGBP1GnsUVEL0p63hoG1fcj3fHynXi9NYO4nWOL+qQ==}
    engines: {node: '>= 0.8'}
    dev: true

  /path-browserify/1.0.1:
    resolution: {integrity: sha512-b7uo2UCUOYZcnF/3ID0lulOJi/bafxa1xPe7ZPsammBSpjSWQkjNxlt635YGS2MiR9GjvuXCtz2emr3jbsz98g==}

  /path-exists/4.0.0:
    resolution: {integrity: sha512-ak9Qy5Q7jYb2Wwcey5Fpvg2KoAc/ZIhLSLOSBmRmygPsGwkVVt0fZa0qrtMz+m6tJTAHfZQ8FnmB4MG4LWy7/w==}
    engines: {node: '>=8'}
    dev: true

  /path-is-absolute/1.0.1:
    resolution: {integrity: sha512-AVbw3UJ2e9bq64vSaS9Am0fje1Pa8pbGqTTsmXfaIiMpnr5DlDhfJOuLj9Sf95ZPVDAUerDfEk88MPmPe7UCQg==}
    engines: {node: '>=0.10.0'}
    dev: true

  /path-key/2.0.1:
    resolution: {integrity: sha512-fEHGKCSmUSDPv4uoj8AlD+joPlq3peND+HRYyxFz4KPw4z926S/b8rIuFs2FYJg3BwsxJf6A9/3eIdLaYC+9Dw==}
    engines: {node: '>=4'}
    dev: true

  /path-key/3.1.1:
    resolution: {integrity: sha512-ojmeN0qd+y0jszEtoY48r0Peq5dwMEkIlCOu6Q5f41lfkswXuKtYrhgoTpLnyIcHm24Uhqx+5Tqm2InSwLhE6Q==}
    engines: {node: '>=8'}
    dev: true

  /path-key/4.0.0:
    resolution: {integrity: sha512-haREypq7xkM7ErfgIyA0z+Bj4AGKlMSdlQE2jvJo6huWD1EdkKYV+G/T4nq0YEF2vgTT8kqMFKo1uHn950r4SQ==}
    engines: {node: '>=12'}
    dev: true

  /path-parse/1.0.7:
    resolution: {integrity: sha512-LDJzPVEEEPR+y48z93A0Ed0yXb8pAByGWo/k5YYdYgpY2/2EsOsksJrq7lOHxryrVOn1ejG6oAp8ahvOIQD8sw==}
    dev: true

  /path-scurry/1.10.1:
    resolution: {integrity: sha512-MkhCqzzBEpPvxxQ71Md0b1Kk51W01lrYvlMzSUaIzNsODdd7mqhiimSZlr+VegAz5Z6Vzt9Xg2ttE//XBhH3EQ==}
    engines: {node: '>=16 || 14 >=14.17'}
    dependencies:
      lru-cache: 10.0.1
      minipass: 7.1.2
    dev: true

  /path-to-regexp/0.1.10:
    resolution: {integrity: sha512-7lf7qcQidTku0Gu3YDPc8DJ1q7OOucfa/BSsIwjuh56VU7katFvuM8hULfkwB3Fns/rsVF7PwPKVw1sl5KQS9w==}
    dev: true

  /path-to-regexp/0.1.7:
    resolution: {integrity: sha512-5DFkuoqlv1uYQKxy8omFBeJPQcdoE07Kv2sferDCrAq1ohOU+MSDswDIbnx3YAM60qIOnYa53wBhXW0EbMonrQ==}
    dev: true

  /path-to-regexp/1.8.0:
    resolution: {integrity: sha512-n43JRhlUKUAlibEJhPeir1ncUID16QnEjNpwzNdO3Lm4ywrBpBZ5oLD0I6br9evr1Y9JTqwRtAh7JLoOzAQdVA==}
    dependencies:
      isarray: 0.0.1
    dev: true

  /path-type/3.0.0:
    resolution: {integrity: sha512-T2ZUsdZFHgA3u4e5PfPbjd7HDDpxPnQb5jN0SrDsjNSuVXHJqtwTnWqG0B1jZrgmJ/7lj1EmVIByWt1gxGkWvg==}
    engines: {node: '>=4'}
    dependencies:
      pify: 3.0.0
    dev: true

  /path-type/4.0.0:
    resolution: {integrity: sha512-gDKb8aZMDeD/tZWs9P6+q0J9Mwkdl6xMV8TjnGP3qJVJ06bdMgkbBlLU8IdfOsIsFz2BW1rNVT3XuNEl8zPAvw==}
    engines: {node: '>=8'}
    dev: true

  /path-type/5.0.0:
    resolution: {integrity: sha512-5HviZNaZcfqP95rwpv+1HDgUamezbqdSYTyzjTvwtJSnIH+3vnbmWsItli8OFEndS984VT55M3jduxZbX351gg==}
    engines: {node: '>=12'}

  /pathe/1.1.2:
    resolution: {integrity: sha512-whLdWMYL2TwI08hn8/ZqAbrVemu0LNaNNJZX73O6qaIdCTfXutsLhMkjdENX0qhsQ9uIimo4/aQOmXkoon2nDQ==}
    dev: true

  /pathval/1.1.1:
    resolution: {integrity: sha512-Dp6zGqpTdETdR63lehJYPeIOqpiNBNtc7BpWSLrOje7UaIsE5aY92r/AunQA7rsXvet3lrJ3JnZX29UPTKXyKQ==}
    dev: true

  /pend/1.2.0:
    resolution: {integrity: sha512-F3asv42UuXchdzt+xXqfW1OGlVBe+mxa2mqI0pg5yAHZPvFmY3Y6drSf/GQ1A86WgWEN9Kzh/WrgKa6iGcHXLg==}
    dev: true

  /performance-now/2.1.0:
    resolution: {integrity: sha512-7EAHlyLHI56VEIdK57uwHdHKIaAGbnXPiw0yWbarQZOKaKpvUIgW0jWRVLiatnM+XXlSwsanIBH/hzGMJulMow==}
    dev: true

  /picocolors/1.0.1:
    resolution: {integrity: sha512-anP1Z8qwhkbmu7MFP5iTt+wQKXgwzf7zTyGlcdzabySa9vd0Xt392U0rVmz9poOaBj0uHJKyyo9/upk0HrEQew==}
    dev: true

  /picocolors/1.1.0:
    resolution: {integrity: sha512-TQ92mBOW0l3LeMeyLV6mzy/kWr8lkd/hp3mTg7wYK7zJhuBStmGMBG0BdeDZS/dZx1IukaX6Bk11zcln25o1Aw==}
    dev: true

  /picocolors/1.1.1:
    resolution: {integrity: sha512-xceH2snhtb5M9liqDsmEw56le376mTZkEX/jEb/RxNFyegNul7eNslCXP9FDj/Lcu0X8KEyMceP2ntpaHrDEVA==}

  /picomatch/2.3.1:
    resolution: {integrity: sha512-JU3teHTNjmE2VCGFzuY8EXzCDVwEqB2a8fsIvwaStHhAWJEeVd1o1QD80CU6+ZdEXXSLbSsuLwJjkCBWqRQUVA==}
    engines: {node: '>=8.6'}

  /pidtree/0.3.1:
    resolution: {integrity: sha512-qQbW94hLHEqCg7nhby4yRC7G2+jYHY4Rguc2bjw7Uug4GIJuu1tvf2uHaZv5Q8zdt+WKJ6qK1FOI6amaWUo5FA==}
    engines: {node: '>=0.10'}
    hasBin: true
    dev: true

  /pify/3.0.0:
    resolution: {integrity: sha512-C3FsVNH1udSEX48gGX1xfvwTWfsYWj5U+8/uK15BGzIGrKoUpghX8hWZwa/OFnakBiiVNmBvemTJR5mcy7iPcg==}
    engines: {node: '>=4'}
    dev: true

  /pkg-dir/4.2.0:
    resolution: {integrity: sha512-HRDzbaKjC+AOWVXxAU/x54COGeIv9eb+6CkDSQoNTt4XyWoIJvuPsXizxu/Fr23EiekbtZwmh1IcIG/l/a10GQ==}
    engines: {node: '>=8'}
    dependencies:
      find-up: 4.1.0
    dev: true

  /pkg-types/1.1.1:
    resolution: {integrity: sha512-ko14TjmDuQJ14zsotODv7dBlwxKhUKQEhuhmbqo1uCi9BB0Z2alo/wAXg6q1dTR5TyuqYyWhjtfe/Tsh+X28jQ==}
    dependencies:
      confbox: 0.1.7
      mlly: 1.7.1
      pathe: 1.1.2
    dev: true

  /pluralize/8.0.0:
    resolution: {integrity: sha512-Nc3IT5yHzflTfbjgqWcCPpo7DaKy4FnpB0l/zCAW0Tc7jxAiuqSxHasntB3D7887LSrA93kDJ9IXovxJYxyLCA==}
    engines: {node: '>=4'}

  /postcss/8.4.38:
    resolution: {integrity: sha512-Wglpdk03BSfXkHoQa3b/oulrotAkwrlLDRSOb9D0bN86FdRyE9lppSp33aHNPgBa0JKCoB+drFLZkQoRRYae5A==}
    engines: {node: ^10 || ^12 || >=14}
    dependencies:
      nanoid: 3.3.7
      picocolors: 1.1.1
      source-map-js: 1.2.0
    dev: true

  /prelude-ls/1.2.1:
    resolution: {integrity: sha512-vkcDPrRZo1QZLbn5RLGPpg/WmIQ65qoWWhcGKf/b5eplkkarX0m9z8ppCat4mlOqUsWpyNuYgO3VRyrYHSzX5g==}
    engines: {node: '>= 0.8.0'}
    dev: true

  /prettier/3.1.1:
    resolution: {integrity: sha512-22UbSzg8luF4UuZtzgiUOfcGM8s4tjBv6dJRT7j275NXsy2jb4aJa4NNveul5x4eqlF1wuhuR2RElK71RvmVaw==}
    engines: {node: '>=14'}
    hasBin: true

  /prettier/3.3.3:
    resolution: {integrity: sha512-i2tDNA0O5IrMO757lfrdQZCc2jPNDVntV0m/+4whiDfWaTKfMNgR7Qz0NAeGz/nRqF4m5/6CLzbP4/liHt12Ew==}
    engines: {node: '>=14'}
    hasBin: true

  /pretty-format/29.7.0:
    resolution: {integrity: sha512-Pdlw/oPxN+aXdmM9R00JVC9WVFoCLTKJvDVLgmJ+qAffBMxsV85l/Lu7sNx4zSzPyoL2euImuEwHhOXdEgNFZQ==}
    engines: {node: ^14.15.0 || ^16.10.0 || >=18.0.0}
    dependencies:
      '@jest/schemas': 29.6.3
      ansi-styles: 5.2.0
      react-is: 18.3.1
    dev: true

  /process-nextick-args/2.0.1:
    resolution: {integrity: sha512-3ouUOpQhtgrbOa17J7+uxOTpITYWaGP7/AhoR3+A+/1e9skrzelGi/dXzEYyvbxubEF6Wn2ypscTKiKJFFn1ag==}
    dev: true

  /process/0.11.10:
    resolution: {integrity: sha512-cdGef/drWFoydD1JsMzuFf8100nZl+GT+yacc2bEced5f9Rjk4z+WtFUTBu9PhOi9j/jfmBPu0mMEY4wIdAF8A==}
    engines: {node: '>= 0.6.0'}

  /progress/2.0.3:
    resolution: {integrity: sha512-7PiHtLll5LdnKIMw100I+8xJXR5gW2QwWYkT6iJva0bXitZKa/XMrSbdmg3r2Xnaidz9Qumd0VPaMrZlF9V9sA==}
    engines: {node: '>=0.4.0'}
    dev: true

  /prompts/2.4.2:
    resolution: {integrity: sha512-NxNv/kLguCA7p3jE8oL2aEBsrJWgAakBpgmgK6lpPWV+WuOmY6r2/zbAVnP+T8bQlA0nzHXSJSJW0Hq7ylaD2Q==}
    engines: {node: '>= 6'}
    dependencies:
      kleur: 3.0.3
      sisteransi: 1.0.5

  /proper-lockfile/2.0.1:
    resolution: {integrity: sha512-rjaeGbsmhNDcDInmwi4MuI6mRwJu6zq8GjYCLuSuE7GF+4UjgzkL69sVKKJ2T2xH61kK7rXvGYpvaTu909oXaQ==}
    engines: {node: '>=4.0.0'}
    dependencies:
      graceful-fs: 4.2.11
      retry: 0.10.1
    dev: false

  /proxy-addr/2.0.7:
    resolution: {integrity: sha512-llQsMLSUDUPT44jdrU/O37qlnifitDP+ZwrmmZcoSKyLKvtZxpyV0n2/bD/N4tBAAZ/gJEdZU7KMraoK1+XYAg==}
    engines: {node: '>= 0.10'}
    dependencies:
      forwarded: 0.2.0
      ipaddr.js: 1.9.1
    dev: true

  /proxy-agent/6.4.0:
    resolution: {integrity: sha512-u0piLU+nCOHMgGjRbimiXmA9kM/L9EHh3zL81xCdp7m+Y2pHIsnmbdDoEDoAz5geaonNR6q6+yOPQs6n4T6sBQ==}
    engines: {node: '>= 14'}
    dependencies:
      agent-base: 7.1.0
      debug: 4.3.4
      http-proxy-agent: 7.0.2
      https-proxy-agent: 7.0.4
      lru-cache: 7.18.3
      pac-proxy-agent: 7.0.1
      proxy-from-env: 1.1.0
      socks-proxy-agent: 8.0.2
    transitivePeerDependencies:
      - supports-color
    dev: true

  /proxy-from-env/1.1.0:
    resolution: {integrity: sha512-D+zkORCbA9f1tdWRK0RaCR3GPv50cMxcrz4X8k5LTSUD1Dkw47mKJEZQNunItRTkWwgtaUSo1RVFRIG9ZXiFYg==}
    dev: true

  /psl/1.9.0:
    resolution: {integrity: sha512-E/ZsdU4HLs/68gYzgGTkMicWTLPdAftJLfJFlLUAAKZGkStNU72sZjT66SnMDVOfOWY/YAoiD7Jxa9iHvngcag==}
    dev: true

  /pump/3.0.0:
    resolution: {integrity: sha512-LwZy+p3SFs1Pytd/jYct4wpv49HiYCqd9Rlc5ZVdk0V+8Yzv6jR5Blk3TRmPL1ft69TxP0IMZGJ+WPFU2BFhww==}
    dependencies:
      end-of-stream: 1.4.4
      once: 1.4.0
    dev: true

  /punycode/2.3.0:
    resolution: {integrity: sha512-rRV+zQD8tVFys26lAGR9WUuS4iUAngJScM+ZRSKtvl5tKeZ2t5bvdNFdNHBW9FWR4guGHlgmsZ1G7BSm2wTbuA==}
    engines: {node: '>=6'}
    dev: true

  /puppeteer-core/22.4.1:
    resolution: {integrity: sha512-l9nf8NcirYOHdID12CIMWyy7dqcJCVtgVS+YAiJuUJHg8+9yjgPiG2PcNhojIEEpCkvw3FxvnyITVfKVmkWpjA==}
    engines: {node: '>=18'}
    dependencies:
      '@puppeteer/browsers': 2.1.0
      chromium-bidi: 0.5.12_74t7hwmhzgczi6zz4gvli4zmpa
      cross-fetch: 4.0.0
      debug: 4.3.4
      devtools-protocol: 0.0.1249869
      ws: 8.16.0
    transitivePeerDependencies:
      - bufferutil
      - encoding
      - supports-color
      - utf-8-validate
    dev: true

  /puppeteer/22.4.1_typescript@5.6.2:
    resolution: {integrity: sha512-Mag1wRLanzwS4yEUyrDRBUgsKlH3dpL6oAfVwNHG09oxd0+ySsatMvYj7HwjynWy/S+Hg+XHLgjyC/F6CsL/lg==}
    engines: {node: '>=18'}
    hasBin: true
    requiresBuild: true
    dependencies:
      '@puppeteer/browsers': 2.1.0
      cosmiconfig: 9.0.0_typescript@5.6.2
      puppeteer-core: 22.4.1
    transitivePeerDependencies:
      - bufferutil
      - encoding
      - supports-color
      - typescript
      - utf-8-validate
    dev: true

  /qjobs/1.2.0:
    resolution: {integrity: sha512-8YOJEHtxpySA3fFDyCRxA+UUV+fA+rTWnuWvylOK/NCjhY+b4ocCtmu8TtsWb+mYeU+GCHf/S66KZF/AsteKHg==}
    engines: {node: '>=0.9'}
    dev: true

  /qs/6.11.0:
    resolution: {integrity: sha512-MvjoMCJwEarSbUYk5O+nmoSzSutSsTwF85zcHPQ9OrlFoZOYIjaqBAJIqIXjptyD5vThxGq52Xu/MaJzRkIk4Q==}
    engines: {node: '>=0.6'}
    dependencies:
      side-channel: 1.0.6
    dev: true

  /qs/6.13.0:
    resolution: {integrity: sha512-+38qI9SOr8tfZ4QmJNplMUxqjbe7LKvvZgWdExBOmd+egZTtjLB67Gu0HRX3u/XOq7UU2Nx6nsjvS16Z9uwfpg==}
    engines: {node: '>=0.6'}
    dependencies:
      side-channel: 1.0.6
    dev: true

  /qs/6.5.3:
    resolution: {integrity: sha512-qxXIEh4pCGfHICj1mAJQ2/2XVZkjCDTcEgfoSQxc/fYivUZxTkk7L3bDBJSoNrEzXI17oUO5Dp07ktqE5KzczA==}
    engines: {node: '>=0.6'}
    dev: true

  /queue-microtask/1.2.3:
    resolution: {integrity: sha512-NuaNSa6flKT5JaSYQzJok04JzTL1CA6aGhv5rfLW3PgqA+M2ChpZQnAC8h8i4ZFkBS8X5RqkDBHA7r4hej3K9A==}

  /queue-tick/1.0.1:
    resolution: {integrity: sha512-kJt5qhMxoszgU/62PLP1CJytzd2NKetjSRnyuj31fDd3Rlcz3fzlFdFLD1SItunPwyqEOkca6GbV612BWfaBag==}
    dev: true

  /randombytes/2.1.0:
    resolution: {integrity: sha512-vYl3iOX+4CKUWuxGi9Ukhie6fsqXqS9FE2Zaic4tNFD2N2QQaXOMFbuKK4QmDHC0JO6B1Zp41J0LpT0oR68amQ==}
    dependencies:
      safe-buffer: 5.2.1
    dev: true

  /range-parser/1.2.1:
    resolution: {integrity: sha512-Hrgsx+orqoygnmhFbKaHE6c296J+HTAQXoxEF6gNupROmmGJRoyzfG3ccAveqCBrwr/2yxQ5BVd/GTl5agOwSg==}
    engines: {node: '>= 0.6'}
    dev: true

  /raw-body/2.5.1:
    resolution: {integrity: sha512-qqJBtEyVgS0ZmPGdCFPWJ3FreoqvG4MVQln/kCgF7Olq95IbOp0/BWyMwbdtn4VTvkM8Y7khCQ2Xgk/tcrCXig==}
    engines: {node: '>= 0.8'}
    dependencies:
      bytes: 3.1.2
      http-errors: 2.0.0
      iconv-lite: 0.4.24
      unpipe: 1.0.0
    dev: true

  /raw-body/2.5.2:
    resolution: {integrity: sha512-8zGqypfENjCIqGhgXToC8aB2r7YrBX+AQAfIPs/Mlk+BtPTztOvTS01NRW/3Eh60J+a48lt8qsCzirQ6loCVfA==}
    engines: {node: '>= 0.8'}
    dependencies:
      bytes: 3.1.2
      http-errors: 2.0.0
      iconv-lite: 0.4.24
      unpipe: 1.0.0
    dev: true

  /react-is/18.3.1:
    resolution: {integrity: sha512-/LLMVyas0ljjAtoYiPqYiL8VWXzUUdThrmU5+n20DZv+a+ClRoevUzw5JxU+Ieh5/c87ytoTBV9G1FiKfNJdmg==}
    dev: true

  /read-pkg/3.0.0:
    resolution: {integrity: sha512-BLq/cCO9two+lBgiTYNqD6GdtK8s4NpaWrl6/rCO9w0TUS8oJl7cmToOZfRYllKTISY6nt1U7jQ53brmKqY6BA==}
    engines: {node: '>=4'}
    dependencies:
      load-json-file: 4.0.0
      normalize-package-data: 2.5.0
      path-type: 3.0.0
    dev: true

  /readable-stream/2.3.8:
    resolution: {integrity: sha512-8p0AUk4XODgIewSi0l8Epjs+EVnWiK7NoDIEGU0HhE7+ZyY8D1IMY7odu5lRrFXGg71L15KG8QrPmum45RTtdA==}
    dependencies:
      core-util-is: 1.0.2
      inherits: 2.0.4
      isarray: 1.0.0
      process-nextick-args: 2.0.1
      safe-buffer: 5.1.2
      string_decoder: 1.1.1
      util-deprecate: 1.0.2
    dev: true

  /readable-stream/3.6.2:
    resolution: {integrity: sha512-9u/sniCrY3D5WdsERHzHE4G2YCXqoG5FTHUiCC4SIbr6XcLZBY05ya9EKjYek9O5xOAwjGq+1JdGBAS7Q9ScoA==}
    engines: {node: '>= 6'}
    dependencies:
      inherits: 2.0.4
      string_decoder: 1.3.0
      util-deprecate: 1.0.2
    dev: true

  /readdirp/3.6.0:
    resolution: {integrity: sha512-hOS089on8RduqdbhvQ5Z37A0ESjsqz6qnRcffsMU3495FuTdqSm+7bhJ29JvIOsBDEEnan5DPu9t3To9VRlMzA==}
    engines: {node: '>=8.10.0'}
    dependencies:
      picomatch: 2.3.1
    dev: true

  /rechoir/0.7.1:
    resolution: {integrity: sha512-/njmZ8s1wVeR6pjTZ+0nCnv8SpZNRMT2D1RLOJQESlYFDBvwpTA4KWJpZ+sBJ4+vhjILRcK7JIFdGCdxEAAitg==}
    engines: {node: '>= 0.10'}
    dependencies:
      resolve: 1.22.6
    dev: true

  /regenerator-runtime/0.14.1:
    resolution: {integrity: sha512-dYnhHh0nJoMfnkZs6GmmhFknAGRrLznOu5nc9ML+EJxGvrx6H7teuevqVqCuPcPK//3eDrrjQhehXVx9cnkGdw==}
    dev: false

  /regexp.prototype.flags/1.5.1:
    resolution: {integrity: sha512-sy6TXMN+hnP/wMy+ISxg3krXx7BAtWVO4UouuCN/ziM9UEne0euamVNafDfvC83bRNr95y0V5iijeDQFUNpvrg==}
    engines: {node: '>= 0.4'}
    dependencies:
      call-bind: 1.0.7
      define-properties: 1.2.1
      set-function-name: 2.0.1
    dev: true

  /request-promise-core/1.1.4_request@2.88.2:
    resolution: {integrity: sha512-TTbAfBBRdWD7aNNOoVOBH4pN/KigV6LyapYNNlAPA8JwbovRti1E88m3sYAwsLi5ryhPKsE9APwnjFTgdUjTpw==}
    engines: {node: '>=0.10.0'}
    peerDependencies:
      request: ^2.34
    dependencies:
      lodash: 4.17.21
      request: 2.88.2
    dev: true

  /request-promise-native/1.0.9_request@2.88.2:
    resolution: {integrity: sha512-wcW+sIUiWnKgNY0dqCpOZkUbF/I+YPi+f09JZIDa39Ec+q82CpSYniDp+ISgTTbKmnpJWASeJBPZmoxH84wt3g==}
    engines: {node: '>=0.12.0'}
    deprecated: request-promise-native has been deprecated because it extends the now deprecated request package, see https://github.com/request/request/issues/3142
    peerDependencies:
      request: ^2.34
    dependencies:
      request: 2.88.2
      request-promise-core: 1.1.4_request@2.88.2
      stealthy-require: 1.1.1
      tough-cookie: 2.5.0
    dev: true

  /request/2.88.2:
    resolution: {integrity: sha512-MsvtOrfG9ZcrOwAW+Qi+F6HbD0CWXEh9ou77uOb7FM2WPhwT7smM833PzanhJLsgXjN89Ir6V2PczXNnMpwKhw==}
    engines: {node: '>= 6'}
    deprecated: request has been deprecated, see https://github.com/request/request/issues/3142
    dependencies:
      aws-sign2: 0.7.0
      aws4: 1.12.0
      caseless: 0.12.0
      combined-stream: 1.0.8
      extend: 3.0.2
      forever-agent: 0.6.1
      form-data: 2.3.3
      har-validator: 5.1.5
      http-signature: 1.2.0
      is-typedarray: 1.0.0
      isstream: 0.1.2
      json-stringify-safe: 5.0.1
      mime-types: 2.1.35
      oauth-sign: 0.9.0
      performance-now: 2.1.0
      qs: 6.5.3
      safe-buffer: 5.2.1
      tough-cookie: 2.5.0
      tunnel-agent: 0.6.0
      uuid: 3.4.0
    dev: true

  /require-directory/2.1.1:
    resolution: {integrity: sha512-fGxEI7+wsG9xrvdjsrlmL22OMTTiHRwAMroiEeMgq8gzoLC/PQr7RsRDSTLUg/bZAZtF+TVIkHc6/4RIKrui+Q==}
    engines: {node: '>=0.10.0'}

  /require-from-string/2.0.2:
    resolution: {integrity: sha512-Xf0nWe6RseziFMu+Ap9biiUbmplq6S9/p+7w7YXP/JBHhrUDDUhwa+vANyubuqfZWTveU//DYVGsDG7RKL/vEw==}
    engines: {node: '>=0.10.0'}

  /requires-port/1.0.0:
    resolution: {integrity: sha512-KigOCHcocU3XODJxsu8i/j8T9tzT4adHiecwORRQ0ZZFcp7ahwXuRU1m+yuO90C5ZUyGeGfocHDI14M3L3yDAQ==}
    dev: true

  /resolve-cwd/3.0.0:
    resolution: {integrity: sha512-OrZaX2Mb+rJCpH/6CpSqt9xFVpN++x01XnN2ie9g6P5/3xelLAkXWVADpdz1IHD/KFfEXyE6V0U01OQ3UO2rEg==}
    engines: {node: '>=8'}
    dependencies:
      resolve-from: 5.0.0
    dev: true

  /resolve-from/4.0.0:
    resolution: {integrity: sha512-pb/MYmXstAkysRFx8piNI1tGFNQIFA3vkE3Gq4EuA1dF6gHp/+vgZqsCGJapvy8N3Q+4o7FwvquPJcnZ7RYy4g==}
    engines: {node: '>=4'}
    dev: true

  /resolve-from/5.0.0:
    resolution: {integrity: sha512-qYg9KP24dD5qka9J47d0aVky0N+b4fTU89LN9iDnjB5waksiC49rvMB0PrUJQGoTmH50XPiqOvAjDfaijGxYZw==}
    engines: {node: '>=8'}
    dev: true

  /resolve-pkg-maps/1.0.0:
    resolution: {integrity: sha512-seS2Tj26TBVOC2NIc2rOe2y2ZO7efxITtLZcGSOnHHNOQ7CkiUBfw0Iw2ck6xkIhPwLhKNLS8BO+hEpngQlqzw==}
    dev: true

  /resolve/1.22.6:
    resolution: {integrity: sha512-njhxM7mV12JfufShqGy3Rz8j11RPdLy4xi15UurGJeoHLfJpVXKdh3ueuOqbYUcDZnffr6X739JBo5LzyahEsw==}
    hasBin: true
    dependencies:
      is-core-module: 2.13.0
      path-parse: 1.0.7
      supports-preserve-symlinks-flag: 1.0.0
    dev: true

  /retry/0.10.1:
    resolution: {integrity: sha512-ZXUSQYTHdl3uS7IuCehYfMzKyIDBNoAuUblvy5oGO5UJSUTmStUUVPXbA9Qxd173Bgre53yCQczQuHgRWAdvJQ==}
    dev: false

  /reusify/1.0.4:
    resolution: {integrity: sha512-U9nH88a3fc/ekCF1l0/UP1IosiuIjyTh7hBvXVMHYgVcfGvt897Xguj2UOLDeI5BG2m7/uwyaLVT6fbtCwTyzw==}
    engines: {iojs: '>=1.0.0', node: '>=0.10.0'}

  /rfdc/1.3.0:
    resolution: {integrity: sha512-V2hovdzFbOi77/WajaSMXk2OLm+xNIeQdMMuB7icj7bk6zi2F8GGAxigcnDFpJHbNyNcgyJDiP+8nOrY5cZGrA==}
    dev: true

  /rimraf/3.0.2:
    resolution: {integrity: sha512-JZkJMZkAGFFPP2YqXZXPbMlMBgsxzE8ILs4lMIX/2o0L9UBw9O/Y3o6wFw/i9YLapcUJWwqbi3kdxIPdC62TIA==}
    hasBin: true
    dependencies:
      glob: 7.2.3
    dev: true

  /rimraf/5.0.4:
    resolution: {integrity: sha512-rizQI/o/YAMM1us0Zyax0uRfIK39XR52EAjjOi0fzMolpGp0onj6CWzBAXuOx6+6Xi9Rgi0d9tUZojhJerLUmQ==}
    engines: {node: '>=14'}
    hasBin: true
    dependencies:
      glob: 10.3.9
    dev: true

  /rollup/4.18.0:
    resolution: {integrity: sha512-QmJz14PX3rzbJCN1SG4Xe/bAAX2a6NpCP8ab2vfu2GiUr8AQcr2nCV/oEO3yneFarB67zk8ShlIyWb2LGTb3Sg==}
    engines: {node: '>=18.0.0', npm: '>=8.0.0'}
    hasBin: true
    dependencies:
      '@types/estree': 1.0.5
    optionalDependencies:
      '@rollup/rollup-android-arm-eabi': 4.18.0
      '@rollup/rollup-android-arm64': 4.18.0
      '@rollup/rollup-darwin-arm64': 4.18.0
      '@rollup/rollup-darwin-x64': 4.18.0
      '@rollup/rollup-linux-arm-gnueabihf': 4.18.0
      '@rollup/rollup-linux-arm-musleabihf': 4.18.0
      '@rollup/rollup-linux-arm64-gnu': 4.18.0
      '@rollup/rollup-linux-arm64-musl': 4.18.0
      '@rollup/rollup-linux-powerpc64le-gnu': 4.18.0
      '@rollup/rollup-linux-riscv64-gnu': 4.18.0
      '@rollup/rollup-linux-s390x-gnu': 4.18.0
      '@rollup/rollup-linux-x64-gnu': 4.18.0
      '@rollup/rollup-linux-x64-musl': 4.18.0
      '@rollup/rollup-win32-arm64-msvc': 4.18.0
      '@rollup/rollup-win32-ia32-msvc': 4.18.0
      '@rollup/rollup-win32-x64-msvc': 4.18.0
      fsevents: 2.3.3
    dev: true

  /run-parallel/1.2.0:
    resolution: {integrity: sha512-5l4VyZR86LZ/lDxZTR6jqL8AFE2S0IFLMP26AbjsLVADxHdhB/c0GUsH+y39UfCi3dzz8OlQuPmnaJOMoDHQBA==}
    dependencies:
      queue-microtask: 1.2.3

  /safe-array-concat/1.0.1:
    resolution: {integrity: sha512-6XbUAseYE2KtOuGueyeobCySj9L4+66Tn6KQMOPQJrAJEowYKW/YR/MGJZl7FdydUdaFu4LYyDZjxf4/Nmo23Q==}
    engines: {node: '>=0.4'}
    dependencies:
      call-bind: 1.0.7
      get-intrinsic: 1.2.4
      has-symbols: 1.0.3
      isarray: 2.0.5
    dev: true

  /safe-buffer/5.1.2:
    resolution: {integrity: sha512-Gd2UZBJDkXlY7GbJxfsE8/nvKkUEU1G38c1siN6QP6a9PT9MmHB8GnpscSmMJSoF8LOIrt8ud/wPtojys4G6+g==}
    dev: true

  /safe-buffer/5.2.1:
    resolution: {integrity: sha512-rp3So07KcdmmKbGvgaNxQSJr7bGVSVk5S9Eq1F+ppbRo70+YeaDxkw5Dd8NPN+GD6bjnYm2VuPuCXmpuYvmCXQ==}
    dev: true

  /safe-regex-test/1.0.0:
    resolution: {integrity: sha512-JBUUzyOgEwXQY1NuPtvcj/qcBDbDmEvWufhlnXZIm75DEHp+afM1r1ujJpJsV/gSM4t59tpDyPi1sd6ZaPFfsA==}
    dependencies:
      call-bind: 1.0.7
      get-intrinsic: 1.2.4
      is-regex: 1.1.4
    dev: true

  /safe-stable-stringify/2.4.3:
    resolution: {integrity: sha512-e2bDA2WJT0wxseVd4lsDP4+3ONX6HpMXQa1ZhFQ7SU+GjvORCmShbCMltrtIDfkYhVHrOcPtj+KhmDBdPdZD1g==}
    engines: {node: '>=10'}
    dev: true

  /safer-buffer/2.1.2:
    resolution: {integrity: sha512-YZo3K82SD7Riyi0E1EQPojLz7kpepnSQI9IyPbHHg1XXXevb5dJI7tpyN2ADxGcQbHG7vcyRHk0cbwqcQriUtg==}
    dev: true

  /sax/1.2.4:
    resolution: {integrity: sha512-NqVDv9TpANUjFm0N8uM5GxL36UgKi9/atZw+x7YFnQ8ckwFGKrl4xX4yWtrey3UJm5nP1kUbnYgLopqWNSRhWw==}

  /schema-utils/3.3.0:
    resolution: {integrity: sha512-pN/yOAvcC+5rQ5nERGuwrjLlYvLTbCibnZ1I7B1LaiAz9BRBlE9GMgE/eqV30P7aJQUf7Ddimy/RsbYO/GrVGg==}
    engines: {node: '>= 10.13.0'}
    dependencies:
      '@types/json-schema': 7.0.13
      ajv: 6.12.6
      ajv-keywords: 3.5.2_ajv@6.12.6
    dev: true

  /semver/5.7.2:
    resolution: {integrity: sha512-cBznnQ9KjJqU67B52RMC65CMarK2600WFnbkcaiwWq3xy/5haFJlshgnpjovMVJ+Hff49d8GEn0b87C5pDQ10g==}
    hasBin: true
    dev: true

  /semver/6.3.1:
    resolution: {integrity: sha512-BR7VvDCVHO+q2xBEWskxS6DJE1qRnb7DxzUrogb71CWoSficBxYsiAGd+Kl0mmq/MprG9yArRkyrQxTO6XjMzA==}
    hasBin: true
    dev: true

  /semver/7.5.4:
    resolution: {integrity: sha512-1bCSESV6Pv+i21Hvpxp3Dx+pSD8lIPt8uVjRrxAUt/nbswYc+tK6Y2btiULjd4+fnq15PX+nqQDC7Oft7WkwcA==}
    engines: {node: '>=10'}
    hasBin: true
    dependencies:
      lru-cache: 6.0.0

  /semver/7.6.0:
    resolution: {integrity: sha512-EnwXhrlwXMk9gKu5/flx5sv/an57AkRplG3hTK68W7FRDN+k+OWBj65M7719OkA82XLBxrcX0KSHj+X5COhOVg==}
    engines: {node: '>=10'}
    hasBin: true
    dependencies:
      lru-cache: 6.0.0
    dev: true

  /semver/7.6.3:
    resolution: {integrity: sha512-oVekP1cKtI+CTDvHWYFUcMtsK/00wmAEfyqKfNdARm8u1wNVhSgaX7A8d4UuIlUI5e84iEwOhs7ZPYRmzU9U6A==}
    engines: {node: '>=10'}
    hasBin: true

  /send/0.18.0:
    resolution: {integrity: sha512-qqWzuOjSFOuqPjFe4NOsMLafToQQwBSOEpS+FwEt3A2V3vKubTquT3vmLTQpFgMXp8AlFWFuP1qKaJZOtPpVXg==}
    engines: {node: '>= 0.8.0'}
    dependencies:
      debug: 2.6.9
      depd: 2.0.0
      destroy: 1.2.0
      encodeurl: 1.0.2
      escape-html: 1.0.3
      etag: 1.8.1
      fresh: 0.5.2
      http-errors: 2.0.0
      mime: 1.6.0
      ms: 2.1.3
      on-finished: 2.4.1
      range-parser: 1.2.1
      statuses: 2.0.1
    dev: true

  /send/0.19.0:
    resolution: {integrity: sha512-dW41u5VfLXu8SJh5bwRmyYUbAoSB3c9uQh6L8h/KtsFREPWpbX1lrljJo186Jc4nmci/sGUZ9a0a0J2zgfq2hw==}
    engines: {node: '>= 0.8.0'}
    dependencies:
      debug: 2.6.9
      depd: 2.0.0
      destroy: 1.2.0
      encodeurl: 1.0.2
      escape-html: 1.0.3
      etag: 1.8.1
      fresh: 0.5.2
      http-errors: 2.0.0
      mime: 1.6.0
      ms: 2.1.3
      on-finished: 2.4.1
      range-parser: 1.2.1
      statuses: 2.0.1
    dev: true

  /serialize-javascript/6.0.0:
    resolution: {integrity: sha512-Qr3TosvguFt8ePWqsvRfrKyQXIiW+nGbYpy8XK24NQHE83caxWt+mIymTT19DGFbNWNLfEwsrkSmN64lVWB9ag==}
    dependencies:
      randombytes: 2.1.0
    dev: true

  /serialize-javascript/6.0.1:
    resolution: {integrity: sha512-owoXEFjWRllis8/M1Q+Cw5k8ZH40e3zhp/ovX+Xr/vi1qj6QesbyXXViFbpNvWvPNAD62SutwEXavefrLJWj7w==}
    dependencies:
      randombytes: 2.1.0
    dev: true

  /serve-static/1.15.0:
    resolution: {integrity: sha512-XGuRDNjXUijsUL0vl6nSD7cwURuzEgglbOaFuZM9g3kwDXOWVTck0jLzjPzGD+TazWbboZYu52/9/XPdUgne9g==}
    engines: {node: '>= 0.8.0'}
    dependencies:
      encodeurl: 1.0.2
      escape-html: 1.0.3
      parseurl: 1.3.3
      send: 0.18.0
    dev: true

  /serve-static/1.16.2:
    resolution: {integrity: sha512-VqpjJZKadQB/PEbEwvFdO43Ax5dFBZ2UECszz8bQ7pi7wt//PWe1P6MN7eCnjsatYtBT6EuiClbjSWP2WrIoTw==}
    engines: {node: '>= 0.8.0'}
    dependencies:
      encodeurl: 2.0.0
      escape-html: 1.0.3
      parseurl: 1.3.3
      send: 0.19.0
    dev: true

  /set-function-length/1.2.2:
    resolution: {integrity: sha512-pgRc4hJ4/sNjWCSS9AmnS40x3bNMDTknHgL5UaMBTMyJnU90EgWh1Rz+MC9eFu4BuN/UwZjKQuY/1v3rM7HMfg==}
    engines: {node: '>= 0.4'}
    dependencies:
      define-data-property: 1.1.4
      es-errors: 1.3.0
      function-bind: 1.1.2
      get-intrinsic: 1.2.4
      gopd: 1.0.1
      has-property-descriptors: 1.0.2
    dev: true

  /set-function-name/2.0.1:
    resolution: {integrity: sha512-tMNCiqYVkXIZgc2Hnoy2IvC/f8ezc5koaRFkCjrpWzGpCd3qbZXPzVy9MAZzK1ch/X0jvSkojys3oqJN0qCmdA==}
    engines: {node: '>= 0.4'}
    dependencies:
      define-data-property: 1.1.4
      functions-have-names: 1.2.3
      has-property-descriptors: 1.0.2
    dev: true

  /setprototypeof/1.2.0:
    resolution: {integrity: sha512-E5LDX7Wrp85Kil5bhZv46j8jOeboKq5JMmYM3gVGdGH8xFpPWXUMsNrlODCrkoxMEeNi/XZIwuRvY4XNwYMJpw==}
    dev: true

  /shallow-clone/3.0.1:
    resolution: {integrity: sha512-/6KqX+GVUdqPuPPd2LxDDxzX6CAbjJehAAOKlNpqqUpAqPM6HeL8f+o3a+JsyGjn2lv0WY8UsTgUJjU9Ok55NA==}
    engines: {node: '>=8'}
    dependencies:
      kind-of: 6.0.3
    dev: true

  /shebang-command/1.2.0:
    resolution: {integrity: sha512-EV3L1+UQWGor21OmnvojK36mhg+TyIKDh3iFBKBohr5xeXIhNBcx8oWdgkTEEQ+BEFFYdLRuqMfd5L84N1V5Vg==}
    engines: {node: '>=0.10.0'}
    dependencies:
      shebang-regex: 1.0.0
    dev: true

  /shebang-command/2.0.0:
    resolution: {integrity: sha512-kHxr2zZpYtdmrN1qDjrrX/Z1rR1kG8Dx+gkpK1G4eXmvXswmcE1hTWBWYUzlraYw1/yZp6YuDY77YtvbN0dmDA==}
    engines: {node: '>=8'}
    dependencies:
      shebang-regex: 3.0.0
    dev: true

  /shebang-regex/1.0.0:
    resolution: {integrity: sha512-wpoSFAxys6b2a2wHZ1XpDSgD7N9iVjg29Ph9uV/uaP9Ex/KXlkTZTeddxDPSYQpgvzKLGJke2UU0AzoGCjNIvQ==}
    engines: {node: '>=0.10.0'}
    dev: true

  /shebang-regex/3.0.0:
    resolution: {integrity: sha512-7++dFhtcx3353uBaq8DDR4NuxBetBzC7ZQOhmTQInHEd6bSrXdiEyzCvG07Z44UYdLShWUyXt5M/yhz8ekcb1A==}
    engines: {node: '>=8'}
    dev: true

  /shell-quote/1.8.1:
    resolution: {integrity: sha512-6j1W9l1iAs/4xYBI1SYOVZyFcCis9b4KCLQ8fgAGG07QvzaRLVVRQvAy85yNmmZSjYjg4MWh4gNvlPujU/5LpA==}
    dev: true

  /side-channel/1.0.4:
    resolution: {integrity: sha512-q5XPytqFEIKHkGdiMIrY10mvLRvnQh42/+GoBlFW3b2LXLE2xxJpZFdm94we0BaoV3RwJyGqg5wS7epxTv0Zvw==}
    dependencies:
      call-bind: 1.0.7
      get-intrinsic: 1.2.4
      object-inspect: 1.12.3
    dev: true

  /side-channel/1.0.6:
    resolution: {integrity: sha512-fDW/EZ6Q9RiO8eFG8Hj+7u/oW+XrPTIChwCOM2+th2A6OblDtYYIpve9m+KvI9Z4C9qSEXlaGR6bTEYHReuglA==}
    engines: {node: '>= 0.4'}
    dependencies:
      call-bind: 1.0.7
      es-errors: 1.3.0
      get-intrinsic: 1.2.4
      object-inspect: 1.13.2
    dev: true

  /siginfo/2.0.0:
    resolution: {integrity: sha512-ybx0WO1/8bSBLEWXZvEd7gMW3Sn3JFlW3TvX1nREbDLRNQNaeNN8WK0meBwPdAaOI7TtRRRJn/Es1zhrrCHu7g==}
    dev: true

  /signal-exit/4.1.0:
    resolution: {integrity: sha512-bzyZ1e88w9O1iNJbKnOlvYTrWPDl46O1bG0D3XInv+9tkPrxrN8jUUTiFlDkkmKWgn1M6CfIA13SuGqOa9Korw==}
    engines: {node: '>=14'}
    dev: true

  /simple-swizzle/0.2.2:
    resolution: {integrity: sha512-JA//kQgZtbuY83m+xT+tXJkmJncGMTFT+C+g2h2R9uxkYIrE2yy9sgmcLhCnw57/WSD+Eh3J97FPEDFnbXnDUg==}
    dependencies:
      is-arrayish: 0.3.2
    dev: true

  /sinon/10.0.1:
    resolution: {integrity: sha512-1rf86mvW4Mt7JitEIgmNaLXaWnrWd/UrVKZZlL+kbeOujXVf9fmC4kQEQ/YeHoiIA23PLNngYWK+dngIx/AumA==}
    deprecated: Breaking change found in this patch version
    dependencies:
      '@sinonjs/commons': 1.8.6
      '@sinonjs/fake-timers': 7.1.2
      '@sinonjs/samsam': 6.1.3
      diff: 4.0.2
      nise: 5.1.4
      supports-color: 7.2.0
    dev: true

  /sisteransi/1.0.5:
    resolution: {integrity: sha512-bLGGlR1QxBcynn2d5YmDX4MGjlZvy2MRBDRNHLJ8VI6l6+9FUiyTFNJ0IveOSP0bcXgVDPRcfGqA0pjaqUpfVg==}

  /slash/3.0.0:
    resolution: {integrity: sha512-g9Q1haeby36OSStwb4ntCGGGaKsaVSjQ68fBxoQcutl5fS1vuY18H3wSt3jFyFtrkx+Kz0V1G85A4MyAdDMi2Q==}
    engines: {node: '>=8'}
    dev: true

  /slash/5.1.0:
    resolution: {integrity: sha512-ZA6oR3T/pEyuqwMgAKT0/hAv8oAXckzbkmR0UkUosQ+Mc4RxGoJkRmwHgHufaenlyAgE1Mxgpdcrf75y6XcnDg==}
    engines: {node: '>=14.16'}

  /smart-buffer/4.2.0:
    resolution: {integrity: sha512-94hK0Hh8rPqQl2xXc3HsaBoOXKV20MToPkcXvwbISWLEs+64sBq5kFgn2kJDHb1Pry9yrP0dxrCI9RRci7RXKg==}
    engines: {node: '>= 6.0.0', npm: '>= 3.0.0'}
    dev: true

  /socket.io-adapter/2.5.2:
    resolution: {integrity: sha512-87C3LO/NOMc+eMcpcxUBebGjkpMDkNBS9tf7KJqcDsmL936EChtVva71Dw2q4tQcuVC+hAUy4an2NO/sYXmwRA==}
    dependencies:
      ws: 8.11.0
    transitivePeerDependencies:
      - bufferutil
      - utf-8-validate
    dev: true

  /socket.io-parser/4.2.4:
    resolution: {integrity: sha512-/GbIKmo8ioc+NIWIhwdecY0ge+qVBSMdgxGygevmdHj24bsfgtCmcUUcQ5ZzcylGFHsN3k4HB4Cgkl96KVnuew==}
    engines: {node: '>=10.0.0'}
    dependencies:
      '@socket.io/component-emitter': 3.1.0
      debug: 4.3.4
    transitivePeerDependencies:
      - supports-color
    dev: true

  /socket.io/4.7.2:
    resolution: {integrity: sha512-bvKVS29/I5fl2FGLNHuXlQaUH/BlzX1IN6S+NKLNZpBsPZIDH+90eQmCs2Railn4YUiww4SzUedJ6+uzwFnKLw==}
    engines: {node: '>=10.2.0'}
    dependencies:
      accepts: 1.3.8
      base64id: 2.0.0
      cors: 2.8.5
      debug: 4.3.4
      engine.io: 6.5.2
      socket.io-adapter: 2.5.2
      socket.io-parser: 4.2.4
    transitivePeerDependencies:
      - bufferutil
      - supports-color
      - utf-8-validate
    dev: true

  /socks-proxy-agent/8.0.2:
    resolution: {integrity: sha512-8zuqoLv1aP/66PHF5TqwJ7Czm3Yv32urJQHrVyhD7mmA6d61Zv8cIXQYPTWwmg6qlupnPvs/QKDmfa4P/qct2g==}
    engines: {node: '>= 14'}
    dependencies:
      agent-base: 7.1.0
      debug: 4.3.4
      socks: 2.7.1
    transitivePeerDependencies:
      - supports-color
    dev: true

  /socks/2.7.1:
    resolution: {integrity: sha512-7maUZy1N7uo6+WVEX6psASxtNlKaNVMlGQKkG/63nEDdLOWNbiUMoLK7X4uYoLhQstau72mLgfEWcXcwsaHbYQ==}
    engines: {node: '>= 10.13.0', npm: '>= 3.0.0'}
    dependencies:
      ip: 2.0.0
      smart-buffer: 4.2.0
    dev: true

  /source-map-js/1.2.0:
    resolution: {integrity: sha512-itJW8lvSA0TXEphiRoawsCksnlf8SyvmFzIhltqAHluXd88pkCd+cXJVHTDwdCr0IzwptSm035IHQktUu1QUMg==}
    engines: {node: '>=0.10.0'}
    dev: true

  /source-map-loader/1.1.3_webpack@5.88.2:
    resolution: {integrity: sha512-6YHeF+XzDOrT/ycFJNI53cgEsp/tHTMl37hi7uVyqFAlTXW109JazaQCkbc+jjoL2637qkH1amLi+JzrIpt5lA==}
    engines: {node: '>= 10.13.0'}
    peerDependencies:
      webpack: ^4.0.0 || ^5.0.0
    dependencies:
      abab: 2.0.6
      iconv-lite: 0.6.3
      loader-utils: 2.0.4
      schema-utils: 3.3.0
      source-map: 0.6.1
      webpack: 5.88.2_webpack-cli@4.10.0
      whatwg-mimetype: 2.3.0
    dev: true

  /source-map-support/0.5.21:
    resolution: {integrity: sha512-uBHU3L3czsIyYXKX88fdrGovxdSCoTGDRZ6SYXtSRxLZUzHg5P/66Ht6uoUlHu9EZod+inXhKo3qQgwXUT/y1w==}
    dependencies:
      buffer-from: 1.1.2
      source-map: 0.6.1

  /source-map/0.6.1:
    resolution: {integrity: sha512-UjgapumWlbMhkBgzT7Ykc5YXUT46F0iKu8SGXq0bcwP5dz/h0Plj6enJqjz1Zbq2l5WaqYnrVbwWOWMyF3F47g==}
    engines: {node: '>=0.10.0'}

  /spdx-correct/3.2.0:
    resolution: {integrity: sha512-kN9dJbvnySHULIluDHy32WHRUu3Og7B9sbY7tsFLctQkIqnMh3hErYgdMjTYuqmcXX+lK5T1lnUt3G7zNswmZA==}
    dependencies:
      spdx-expression-parse: 3.0.1
      spdx-license-ids: 3.0.15
    dev: true

  /spdx-exceptions/2.3.0:
    resolution: {integrity: sha512-/tTrYOC7PPI1nUAgx34hUpqXuyJG+DTHJTnIULG4rDygi4xu/tfgmq1e1cIRwRzwZgo4NLySi+ricLkZkw4i5A==}
    dev: true

  /spdx-expression-parse/3.0.1:
    resolution: {integrity: sha512-cbqHunsQWnJNE6KhVSMsMeH5H/L9EpymbzqTQ3uLwNCLZ1Q481oWaofqH7nO6V07xlXwY6PhQdQ2IedWx/ZK4Q==}
    dependencies:
      spdx-exceptions: 2.3.0
      spdx-license-ids: 3.0.15
    dev: true

  /spdx-license-ids/3.0.15:
    resolution: {integrity: sha512-lpT8hSQp9jAKp9mhtBU4Xjon8LPGBvLIuBiSVhMEtmLecTh2mO0tlqrAMp47tBXzMr13NJMQ2lf7RpQGLJ3HsQ==}
    dev: true

  /sprintf-js/1.0.3:
    resolution: {integrity: sha512-D9cPgkvLlV3t3IzL0D0YLvGA9Ahk4PcvVwUbN0dSGr1aP0Nrt4AEnTUbuGvquEC0mA64Gqt1fzirlRs5ibXx8g==}
    dev: true

  /sshpk/1.17.0:
    resolution: {integrity: sha512-/9HIEs1ZXGhSPE8X6Ccm7Nam1z8KcoCqPdI7ecm1N33EzAetWahvQWVqLZtaZQ+IDKX4IyA2o0gBzqIMkAagHQ==}
    engines: {node: '>=0.10.0'}
    hasBin: true
    dependencies:
      asn1: 0.2.6
      assert-plus: 1.0.0
      bcrypt-pbkdf: 1.0.2
      dashdash: 1.14.1
      ecc-jsbn: 0.1.2
      getpass: 0.1.7
      jsbn: 0.1.1
      safer-buffer: 2.1.2
      tweetnacl: 0.14.5
    dev: true

  /stack-trace/0.0.10:
    resolution: {integrity: sha512-KGzahc7puUKkzyMt+IqAep+TVNbKP+k2Lmwhub39m1AsTSkaDutx56aDCo+HLDzf/D26BIHTJWNiTG1KAJiQCg==}
    dev: true

  /stackback/0.0.2:
    resolution: {integrity: sha512-1XMJE5fQo1jGH6Y/7ebnwPOBEkIEnT4QF32d5R1+VXdXveM0IBMJt8zfaxX1P3QhVwrYe+576+jkANtSS2mBbw==}
    dev: true

  /statuses/1.5.0:
    resolution: {integrity: sha512-OpZ3zP+jT1PI7I8nemJX4AKmAX070ZkYPVWV/AaKTJl+tXCTGyVdC1a4SL8RUQYEwk/f34ZX8UTykN68FwrqAA==}
    engines: {node: '>= 0.6'}
    dev: true

  /statuses/2.0.1:
    resolution: {integrity: sha512-RwNA9Z/7PrK06rYLIzFMlaF+l73iwpzsqRIFgbMLbTcLD6cOao82TaWefPXQvB2fOC4AjuYSEndS7N/mTCbkdQ==}
    engines: {node: '>= 0.8'}
    dev: true

  /std-env/3.7.0:
    resolution: {integrity: sha512-JPbdCEQLj1w5GilpiHAx3qJvFndqybBysA3qUOnznweH4QbNYUsW/ea8QzSrnh0vNsezMMw5bcVool8lM0gwzg==}
    dev: true

  /stealthy-require/1.1.1:
    resolution: {integrity: sha512-ZnWpYnYugiOVEY5GkcuJK1io5V8QmNYChG62gSit9pQVGErXtrKuPC55ITaVSukmMta5qpMU7vqLt2Lnni4f/g==}
    engines: {node: '>=0.10.0'}
    dev: true

  /stop-iteration-iterator/1.0.0:
    resolution: {integrity: sha512-iCGQj+0l0HOdZ2AEeBADlsRC+vsnDsZsbdSiH1yNSjcfKM7fdpCMfqAL/dwF5BLiw/XhRft/Wax6zQbhq2BcjQ==}
    engines: {node: '>= 0.4'}
    dependencies:
      internal-slot: 1.0.5
    dev: true

  /stoppable/1.1.0:
    resolution: {integrity: sha512-KXDYZ9dszj6bzvnEMRYvxgeTHU74QBFL54XKtP3nyMuJ81CFYtABZ3bAzL2EdFUaEwJOBOgENyFj3R7oTzDyyw==}
    engines: {node: '>=4', npm: '>=6'}
    dev: true

  /streamroller/3.1.5:
    resolution: {integrity: sha512-KFxaM7XT+irxvdqSP1LGLgNWbYN7ay5owZ3r/8t77p+EtSUAfUgtl7be3xtqtOmGUl9K9YPO2ca8133RlTjvKw==}
    engines: {node: '>=8.0'}
    dependencies:
      date-format: 4.0.14
      debug: 4.3.4
      fs-extra: 8.1.0
    transitivePeerDependencies:
      - supports-color
    dev: true

  /streamsearch/1.1.0:
    resolution: {integrity: sha512-Mcc5wHehp9aXz1ax6bZUyY5afg9u2rv5cqQI3mRrYkGC8rW2hM02jWuwjtL++LS5qinSyhj2QfLyNsuc+VsExg==}
    engines: {node: '>=10.0.0'}
    dev: true

  /streamx/2.15.6:
    resolution: {integrity: sha512-q+vQL4AAz+FdfT137VF69Cc/APqUbxy+MDOImRrMvchJpigHj9GksgDU2LYbO9rx7RX6osWgxJB2WxhYv4SZAw==}
    dependencies:
      fast-fifo: 1.3.2
      queue-tick: 1.0.1
    dev: true

  /string-argv/0.3.2:
    resolution: {integrity: sha512-aqD2Q0144Z+/RqG52NeHEkZauTAUWJO8c6yTftGJKO3Tja5tUgIfmIl6kExvhtxSDP7fXB6DvzkfMpCd/F3G+Q==}
    engines: {node: '>=0.6.19'}
    dev: true

  /string-width/4.2.3:
    resolution: {integrity: sha512-wKyQRQpjJ0sIp62ErSZdGsjMJWsap5oRNihHhu6G7JVO/9jIB6UyevL+tXuOqrng8j/cxKTWyWUwvSTriiZz/g==}
    engines: {node: '>=8'}
    dependencies:
      emoji-regex: 8.0.0
      is-fullwidth-code-point: 3.0.0
      strip-ansi: 6.0.1

  /string-width/5.1.2:
    resolution: {integrity: sha512-HnLOCR3vjcY8beoNLtcjZ5/nxn2afmME6lhrDrebokqMap+XbeW8n9TXpPDOqdGK5qcI3oT0GKTW6wC7EMiVqA==}
    engines: {node: '>=12'}
    dependencies:
      eastasianwidth: 0.2.0
      emoji-regex: 9.2.2
      strip-ansi: 7.1.0
    dev: true

  /string.prototype.padend/3.1.5:
    resolution: {integrity: sha512-DOB27b/2UTTD+4myKUFh+/fXWcu/UDyASIXfg+7VzoCNNGOfWvoyU/x5pvVHr++ztyt/oSYI1BcWBBG/hmlNjA==}
    engines: {node: '>= 0.4'}
    dependencies:
      call-bind: 1.0.2
      define-properties: 1.2.1
      es-abstract: 1.22.2
    dev: true

  /string.prototype.repeat/0.2.0:
    resolution: {integrity: sha512-1BH+X+1hSthZFW+X+JaUkjkkUPwIlLEMJBLANN3hOob3RhEk5snLWNECDnYbgn/m5c5JV7Ersu1Yubaf+05cIA==}
    dev: true

  /string.prototype.trim/1.2.8:
    resolution: {integrity: sha512-lfjY4HcixfQXOfaqCvcBuOIapyaroTXhbkfJN3gcB1OtyupngWK4sEET9Knd0cXd28kTUqu/kHoV4HKSJdnjiQ==}
    engines: {node: '>= 0.4'}
    dependencies:
      call-bind: 1.0.7
      define-properties: 1.2.1
      es-abstract: 1.22.2
    dev: true

  /string.prototype.trimend/1.0.7:
    resolution: {integrity: sha512-Ni79DqeB72ZFq1uH/L6zJ+DKZTkOtPIHovb3YZHQViE+HDouuU4mBrLOLDn5Dde3RF8qw5qVETEjhu9locMLvA==}
    dependencies:
      call-bind: 1.0.7
      define-properties: 1.2.1
      es-abstract: 1.22.2
    dev: true

  /string.prototype.trimstart/1.0.7:
    resolution: {integrity: sha512-NGhtDFu3jCEm7B4Fy0DpLewdJQOZcQ0rGbwQ/+stjnrp2i+rlKeCvos9hOIeCmqwratM47OBxY7uFZzjxHXmrg==}
    dependencies:
      call-bind: 1.0.7
      define-properties: 1.2.1
      es-abstract: 1.22.2
    dev: true

  /string_decoder/1.1.1:
    resolution: {integrity: sha512-n/ShnvDi6FHbbVfviro+WojiFzv+s8MPMHBczVePfUpDJLwoLT0ht1l4YwBCbi8pJAveEEdnkHyPyTP/mzRfwg==}
    dependencies:
      safe-buffer: 5.1.2
    dev: true

  /string_decoder/1.3.0:
    resolution: {integrity: sha512-hkRX8U1WjJFd8LsDJ2yQ/wWWxaopEsABU1XfkM8A+j0+85JAGppt16cr1Whg6KIbb4okU6Mql6BOj+uup/wKeA==}
    dependencies:
      safe-buffer: 5.2.1
    dev: true

  /strip-ansi/6.0.1:
    resolution: {integrity: sha512-Y38VPSHcqkFrCpFnQ9vuSXmquuv5oXOKpGeT6aGrr3o3Gc9AlVa6JBfUSOCnbxGGZF+/0ooI7KrPuUSztUdU5A==}
    engines: {node: '>=8'}
    dependencies:
      ansi-regex: 5.0.1

  /strip-ansi/7.1.0:
    resolution: {integrity: sha512-iq6eVVI64nQQTRYq2KtEg2d2uU7LElhTJwsH4YzIHZshxlgZms/wIc4VoDQTlG/IvVIrBKG06CrZnp0qv7hkcQ==}
    engines: {node: '>=12'}
    dependencies:
      ansi-regex: 6.0.1
    dev: true

  /strip-bom/3.0.0:
    resolution: {integrity: sha512-vavAMRXOgBVNF6nyEEmL3DBK19iRpDcoIwW+swQ+CbGiu7lju6t+JklA1MHweoWtadgt4ISVUsXLyDq34ddcwA==}
    engines: {node: '>=4'}
    dev: true

  /strip-final-newline/3.0.0:
    resolution: {integrity: sha512-dOESqjYr96iWYylGObzd39EuNTa5VJxyvVAEm5Jnh7KGo75V43Hk1odPQkNDyXNmUR6k+gEiDVXnjB8HJ3crXw==}
    engines: {node: '>=12'}
    dev: true

  /strip-json-comments/3.1.1:
    resolution: {integrity: sha512-6fPc+R4ihwqP6N/aIv2f1gMH8lOVtWQHoqC4yK6oSDVVocumAsfCqjkXnqiYMhmMwS/mEHLp7Vehlt3ql6lEig==}
    engines: {node: '>=8'}
    dev: true

  /strip-literal/2.1.0:
    resolution: {integrity: sha512-Op+UycaUt/8FbN/Z2TWPBLge3jWrP3xj10f3fnYxf052bKuS3EKs1ZQcVGjnEMdsNVAM+plXRdmjrZ/KgG3Skw==}
    dependencies:
      js-tokens: 9.0.0
    dev: true

  /strnum/1.0.5:
    resolution: {integrity: sha512-J8bbNyKKXl5qYcR36TIO8W3mVGVHrmmxsd5PAItGkmyzwJvybiw2IVq5nqd0i4LSNSkB/sx9VHllbfFdr9k1JA==}
    dev: true

  /supports-color/5.5.0:
    resolution: {integrity: sha512-QjVjwdXIt408MIiAqCX4oUKsgU2EqAGzs2Ppkm4aQYbjm+ZEWEcW4SfFNTr4uMNZma0ey4f5lgLrkB0aX0QMow==}
    engines: {node: '>=4'}
    dependencies:
      has-flag: 3.0.0

  /supports-color/7.2.0:
    resolution: {integrity: sha512-qpCAvRl9stuOHveKsn7HncJRvv501qIacKzQlO/+Lwxc9+0q2wLyv4Dfvt80/DPn2pqOBsJdDiogXGR9+OvwRw==}
    engines: {node: '>=8'}
    dependencies:
      has-flag: 4.0.0

  /supports-color/8.1.1:
    resolution: {integrity: sha512-MpUEN2OodtUzxvKQl72cUF7RQ5EiHsGvSsVG0ia9c5RbWGL2CI4C7EpPS8UTBIplnlzZiNuV56w+FuNxy3ty2Q==}
    engines: {node: '>=10'}
    dependencies:
      has-flag: 4.0.0
    dev: true

  /supports-preserve-symlinks-flag/1.0.0:
    resolution: {integrity: sha512-ot0WnXS9fgdkgIcePe6RHNk1WA8+muPa6cSjeR3V8K27q9BB1rTE3R1p7Hv0z1ZyAc8s6Vvv8DIyWf681MAt0w==}
    engines: {node: '>= 0.4'}
    dev: true

  /tapable/2.2.1:
    resolution: {integrity: sha512-GNzQvQTOIP6RyTfE2Qxb8ZVlNmw0n88vp1szwWRimP02mnTsx3Wtn5qRdqY9w2XduFNUgvOwhNnQsjwCp+kqaQ==}
    engines: {node: '>=6'}
    dev: true

  /tar-fs/3.0.5:
    resolution: {integrity: sha512-JOgGAmZyMgbqpLwct7ZV8VzkEB6pxXFBVErLtb+XCOqzc6w1xiWKI9GVd6bwk68EX7eJ4DWmfXVmq8K2ziZTGg==}
    dependencies:
      pump: 3.0.0
      tar-stream: 3.1.6
    optionalDependencies:
      bare-fs: 2.2.2
      bare-path: 2.1.0
    dev: true

  /tar-stream/3.1.6:
    resolution: {integrity: sha512-B/UyjYwPpMBv+PaFSWAmtYjwdrlEaZQEhMIBFNC5oEG8lpiW8XjcSdmEaClj28ArfKScKHs2nshz3k2le6crsg==}
    dependencies:
      b4a: 1.6.4
      fast-fifo: 1.3.2
      streamx: 2.15.6
    dev: true

  /temporal-polyfill/0.2.5:
    resolution: {integrity: sha512-ye47xp8Cb0nDguAhrrDS1JT1SzwEV9e26sSsrWzVu+yPZ7LzceEcH0i2gci9jWfOfSCCgM3Qv5nOYShVUUFUXA==}
    dependencies:
      temporal-spec: 0.2.4

  /temporal-spec/0.2.4:
    resolution: {integrity: sha512-lDMFv4nKQrSjlkHKAlHVqKrBG4DyFfa9F74cmBZ3Iy3ed8yvWnlWSIdi4IKfSqwmazAohBNwiN64qGx4y5Q3IQ==}

  /terser-webpack-plugin/5.3.9_webpack@5.88.2:
    resolution: {integrity: sha512-ZuXsqE07EcggTWQjXUj+Aot/OMcD0bMKGgF63f7UxYcu5/AJF53aIpK1YoP5xR9l6s/Hy2b+t1AM0bLNPRuhwA==}
    engines: {node: '>= 10.13.0'}
    peerDependencies:
      '@swc/core': '*'
      esbuild: '*'
      uglify-js: '*'
      webpack: ^5.1.0
    peerDependenciesMeta:
      '@swc/core':
        optional: true
      esbuild:
        optional: true
      uglify-js:
        optional: true
    dependencies:
      '@jridgewell/trace-mapping': 0.3.25
      jest-worker: 27.5.1
      schema-utils: 3.3.0
      serialize-javascript: 6.0.1
      terser: 5.20.0
      webpack: 5.88.2_webpack-cli@4.10.0
    dev: true

  /terser/5.20.0:
    resolution: {integrity: sha512-e56ETryaQDyebBwJIWYB2TT6f2EZ0fL0sW/JRXNMN26zZdKi2u/E/5my5lG6jNxym6qsrVXfFRmOdV42zlAgLQ==}
    engines: {node: '>=10'}
    hasBin: true
    dependencies:
      '@jridgewell/source-map': 0.3.5
      acorn: 8.11.3
      commander: 2.20.3
      source-map-support: 0.5.21
    dev: true

  /test-exclude/6.0.0:
    resolution: {integrity: sha512-cAGWPIyOHU6zlmg88jwm7VRyXnMN7iV68OGAbYDk/Mh/xC/pzVPlQtY6ngoIH/5/tciuhGfvESU8GrHrcxD56w==}
    engines: {node: '>=8'}
    dependencies:
      '@istanbuljs/schema': 0.1.3
      glob: 7.2.3
      minimatch: 3.1.2
    dev: true

  /text-hex/1.0.0:
    resolution: {integrity: sha512-uuVGNWzgJ4yhRaNSiubPY7OjISw4sw4E5Uv0wbjp+OzcbmVU/rsT8ujgcXJhn9ypzsgr5vlzpPqP+MBBKcGvbg==}
    dev: true

  /text-table/0.2.0:
    resolution: {integrity: sha512-N+8UisAXDGk8PFXP4HAzVR9nbfmVJ3zYLAWiTIoqC5v5isinhr+r5uaO8+7r3BMfuNIufIsA7RdpVgacC2cSpw==}
    dev: true

  /through/2.3.8:
    resolution: {integrity: sha512-w89qg7PI8wAdvX60bMDP+bFoD5Dvhm9oLheFp5O4a2QF0cSBGsBX4qZmadPMvVqlLJBBci+WqGGOAPvcDeNSVg==}
    dev: true

  /tinybench/2.8.0:
    resolution: {integrity: sha512-1/eK7zUnIklz4JUUlL+658n58XO2hHLQfSk1Zf2LKieUjxidN16eKFEoDEfjHc3ohofSSqK3X5yO6VGb6iW8Lw==}
    dev: true

  /tinypool/0.8.4:
    resolution: {integrity: sha512-i11VH5gS6IFeLY3gMBQ00/MmLncVP7JLXOw1vlgkytLmJK7QnEr7NXf0LBdxfmNPAeyetukOk0bOYrJrFGjYJQ==}
    engines: {node: '>=14.0.0'}
    dev: true

  /tinyspy/2.2.1:
    resolution: {integrity: sha512-KYad6Vy5VDWV4GH3fjpseMQ/XU2BhIYP7Vzd0LG44qRWm/Yt2WCOTicFdvmgo6gWaqooMQCawTtILVQJupKu7A==}
    engines: {node: '>=14.0.0'}
    dev: true

  /tmp/0.2.1:
    resolution: {integrity: sha512-76SUhtfqR2Ijn+xllcI5P1oyannHNHByD80W1q447gU3mp9G9PSpGdWmjUOHRDPiHYacIk66W7ubDTuPF3BEtQ==}
    engines: {node: '>=8.17.0'}
    dependencies:
      rimraf: 3.0.2
    dev: true

  /to-fast-properties/2.0.0:
    resolution: {integrity: sha512-/OaKK0xYrs3DmxRYqL/yDc+FxFUVYhDlXMhRmv3z915w2HF1tnN1omB354j8VUGO/hbRzyD6Y3sA7v7GS/ceog==}
    engines: {node: '>=4'}
    dev: true

  /to-regex-range/5.0.1:
    resolution: {integrity: sha512-65P7iz6X5yEr1cwcgvQxbbIw7Uk3gOy5dIdtZ4rDveLqhrdJP+Li/Hx6tyK0NEb+2GCyneCMJiGqrADCSNk8sQ==}
    engines: {node: '>=8.0'}
    dependencies:
      is-number: 7.0.0

  /toidentifier/1.0.1:
    resolution: {integrity: sha512-o5sSPKEkg/DIQNmH43V0/uerLrpzVedkUh8tGNvaeXpfpuwjKenlSox/2O/BTlZUtEe+JG7s5YhEz608PlAHRA==}
    engines: {node: '>=0.6'}
    dev: true

  /tough-cookie/2.5.0:
    resolution: {integrity: sha512-nlLsUzgm1kfLXSXfRZMc1KLAugd4hqJHDTvc2hDIwS3mZAfMEuMbc03SujMF+GEcpaX/qboeycw6iO8JwVv2+g==}
    engines: {node: '>=0.8'}
    dependencies:
      psl: 1.9.0
      punycode: 2.3.0
    dev: true

  /tr46/0.0.3:
    resolution: {integrity: sha512-N3WMsuqV66lT30CrXNbEjx4GEwlow3v6rr4mCcv6prnfwhS01rkgyFdjPNBYd9br7LpXV1+Emh01fHnq2Gdgrw==}

  /triple-beam/1.4.1:
    resolution: {integrity: sha512-aZbgViZrg1QNcG+LULa7nhZpJTZSLm/mXnHXnbAbjmN5aSa0y7V+wvv6+4WaBtpISJzThKy+PIPxc1Nq1EJ9mg==}
    engines: {node: '>= 14.0.0'}
    dev: true

  /ts-api-utils/1.0.3_typescript@5.6.2:
    resolution: {integrity: sha512-wNMeqtMz5NtwpT/UZGY5alT+VoKdSsOOP/kqHFcUW1P/VRhH2wJ48+DN2WwUliNbQ976ETwDL0Ifd2VVvgonvg==}
    engines: {node: '>=16.13.0'}
    peerDependencies:
      typescript: '>=4.2.0'
    dependencies:
      typescript: 5.6.2
    dev: true

  /ts-morph/23.0.0:
    resolution: {integrity: sha512-FcvFx7a9E8TUe6T3ShihXJLiJOiqyafzFKUO4aqIHDUCIvADdGNShcbc2W5PMr3LerXRv7mafvFZ9lRENxJmug==}
    dependencies:
      '@ts-morph/common': 0.24.0
      code-block-writer: 13.0.2
    dev: false

  /ts-node/10.9.1_jaxbkr345bnladzl3q4nioo63e:
    resolution: {integrity: sha512-NtVysVPkxxrwFGUUxGYhfux8k78pQB3JqYBXlLRZgdGUqTO5wU/UyHop5p70iEbGhB7q5KmiZiU0Y3KlJrScEw==}
    hasBin: true
    peerDependencies:
      '@swc/core': '>=1.2.50'
      '@swc/wasm': '>=1.2.50'
      '@types/node': '*'
      typescript: '>=2.7'
    peerDependenciesMeta:
      '@swc/core':
        optional: true
      '@swc/wasm':
        optional: true
    dependencies:
      '@cspotcode/source-map-support': 0.8.1
      '@tsconfig/node10': 1.0.9
      '@tsconfig/node12': 1.0.11
      '@tsconfig/node14': 1.0.3
      '@tsconfig/node16': 1.0.4
      '@types/node': 18.18.0
      acorn: 8.10.0
      acorn-walk: 8.2.0
      arg: 4.1.3
      create-require: 1.1.1
      diff: 4.0.2
      make-error: 1.3.6
      typescript: 5.6.2
      v8-compile-cache-lib: 3.0.1
      yn: 3.1.1
    dev: true

  /ts-node/8.10.2_typescript@5.6.2:
    resolution: {integrity: sha512-ISJJGgkIpDdBhWVu3jufsWpK3Rzo7bdiIXJjQc0ynKxVOVcg2oIrf2H2cejminGrptVc6q6/uynAHNCuWGbpVA==}
    engines: {node: '>=6.0.0'}
    hasBin: true
    peerDependencies:
      typescript: '>=2.7'
    dependencies:
      arg: 4.1.3
      diff: 4.0.2
      make-error: 1.3.6
      source-map-support: 0.5.21
      typescript: 5.6.2
      yn: 3.1.1
    dev: true

  /tslib/2.6.2:
    resolution: {integrity: sha512-AEYxH93jGFPn/a2iVAwW87VuUIkR1FVUKB77NwMF7nBTDkDrrT/Hpt/IrCJ0QXhW27jTBDcf5ZY7w6RiqTMw2Q==}

  /tsx/4.17.0:
    resolution: {integrity: sha512-eN4mnDA5UMKDt4YZixo9tBioibaMBpoxBkD+rIPAjVmYERSG0/dWEY1CEFuV89CgASlKL499q8AhmkMnnjtOJg==}
    engines: {node: '>=18.0.0'}
    hasBin: true
    dependencies:
      esbuild: 0.23.0
      get-tsconfig: 4.7.6
    optionalDependencies:
      fsevents: 2.3.3
    dev: true

  /tunnel-agent/0.6.0:
    resolution: {integrity: sha512-McnNiV1l8RYeY8tBgEpuodCC1mLUdbSN+CYBL7kJsJNInOP8UjDDEwdk6Mw60vdLLrr5NHKZhMAOSrR2NZuQ+w==}
    dependencies:
      safe-buffer: 5.2.1
    dev: true

  /tunnel/0.0.6:
    resolution: {integrity: sha512-1h/Lnq9yajKY2PEbBadPXj3VxsDDu844OnaAo52UVmIzIvwwtBPIuNvkjuzBlTWpfJyUbG3ez0KSBibQkj4ojg==}
    engines: {node: '>=0.6.11 <=0.7.0 || >=0.7.3'}

  /tweetnacl/0.14.5:
    resolution: {integrity: sha512-KXXFFdAbFXY4geFIwoyNK+f5Z1b7swfXABfL7HXCmoIWMKU3dmS26672A4EeQtDzLKy7SXmfBu51JolvEKwtGA==}
    dev: true

  /type-check/0.4.0:
    resolution: {integrity: sha512-XleUoc9uwGXqjWwXaUTZAmzMcFZ5858QA2vvx1Ur5xIcixXIP+8LnFDgRplU30us6teqdlskFfu+ae4K79Ooew==}
    engines: {node: '>= 0.8.0'}
    dependencies:
      prelude-ls: 1.2.1
    dev: true

  /type-detect/4.0.8:
    resolution: {integrity: sha512-0fr/mIH1dlO+x7TlcMy+bIDqKPsw/70tVyeHW787goQjhmqaZe10uwLujubK9q9Lg6Fiho1KUKDYz0Z7k7g5/g==}
    engines: {node: '>=4'}
    dev: true

  /type-fest/0.20.2:
    resolution: {integrity: sha512-Ne+eE4r0/iWnpAxD852z3A+N0Bt5RN//NjJwRd2VFHEmrywxf5vsZlh4R6lixl6B+wz/8d+maTSAkN1FIkI3LQ==}
    engines: {node: '>=10'}
    dev: true

  /type-is/1.6.18:
    resolution: {integrity: sha512-TkRKr9sUTxEH8MdfuCSP7VizJyzRNMjj2J2do2Jr3Kym598JVdEksuzPQCnlFPW4ky9Q+iA+ma9BGm06XQBy8g==}
    engines: {node: '>= 0.6'}
    dependencies:
      media-typer: 0.3.0
      mime-types: 2.1.35
    dev: true

  /typed-array-buffer/1.0.0:
    resolution: {integrity: sha512-Y8KTSIglk9OZEr8zywiIHG/kmQ7KWyjseXs1CbSo8vC42w7hg2HgYTxSWwP0+is7bWDc1H+Fo026CpHFwm8tkw==}
    engines: {node: '>= 0.4'}
    dependencies:
      call-bind: 1.0.7
      get-intrinsic: 1.2.4
      is-typed-array: 1.1.12
    dev: true

  /typed-array-byte-length/1.0.0:
    resolution: {integrity: sha512-Or/+kvLxNpeQ9DtSydonMxCx+9ZXOswtwJn17SNLvhptaXYDJvkFFP5zbfU/uLmvnBJlI4yrnXRxpdWH/M5tNA==}
    engines: {node: '>= 0.4'}
    dependencies:
      call-bind: 1.0.7
      for-each: 0.3.3
      has-proto: 1.0.1
      is-typed-array: 1.1.12
    dev: true

  /typed-array-byte-offset/1.0.0:
    resolution: {integrity: sha512-RD97prjEt9EL8YgAgpOkf3O4IF9lhJFr9g0htQkm0rchFp/Vx7LW5Q8fSXXub7BXAODyUQohRMyOc3faCPd0hg==}
    engines: {node: '>= 0.4'}
    dependencies:
      available-typed-arrays: 1.0.5
      call-bind: 1.0.7
      for-each: 0.3.3
      has-proto: 1.0.1
      is-typed-array: 1.1.12
    dev: true

  /typed-array-length/1.0.4:
    resolution: {integrity: sha512-KjZypGq+I/H7HI5HlOoGHkWUUGq+Q0TPhQurLbyrVrvnKTBgzLhIJ7j6J/XTQOi0d1RjyZ0wdas8bKs2p0x3Ng==}
    dependencies:
      call-bind: 1.0.7
      for-each: 0.3.3
      is-typed-array: 1.1.12
    dev: true

  /typedarray/0.0.6:
    resolution: {integrity: sha512-/aCDEGatGvZ2BIk+HmLf4ifCJFwvKFNb9/JeZPMulfgFracn9QFcAf5GO8B/mweUjSoblS5In0cWhqpfs/5PQA==}
    dev: true

  /typescript/5.4.2:
    resolution: {integrity: sha512-+2/g0Fds1ERlP6JsakQQDXjZdZMM+rqpamFZJEKh4kwTIn3iDkgKtby0CeNd5ATNZ4Ry1ax15TMx0W2V+miizQ==}
    engines: {node: '>=14.17'}
    hasBin: true
    dev: true

  /typescript/5.6.2:
    resolution: {integrity: sha512-NW8ByodCSNCwZeghjN3o+JX5OFH0Ojg6sadjEKY4huZ52TqbJTJnDo5+Tw98lSy63NZvi4n+ez5m2u5d4PkZyw==}
    engines: {node: '>=14.17'}
    hasBin: true
    dev: true

  /ua-parser-js/0.7.36:
    resolution: {integrity: sha512-CPPLoCts2p7D8VbybttE3P2ylv0OBZEAy7a12DsulIEcAiMtWJy+PBgMXgWDI80D5UwqE8oQPHYnk13tm38M2Q==}
    dev: true

  /ufo/1.5.3:
    resolution: {integrity: sha512-Y7HYmWaFwPUmkoQCUIAYpKqkOf+SbVj/2fJJZ4RJMCfZp0rTGwRbzQD+HghfnhKOjL9E01okqz+ncJskGYfBNw==}
    dev: true

  /uglify-js/3.17.4:
    resolution: {integrity: sha512-T9q82TJI9e/C1TAxYvfb16xO120tMVFZrGA3f9/P4424DNu6ypK103y0GPFVa17yotwSyZW5iYXgjYHkGrJW/g==}
    engines: {node: '>=0.8.0'}
    hasBin: true
    requiresBuild: true
    dev: false
    optional: true

  /unbox-primitive/1.0.2:
    resolution: {integrity: sha512-61pPlCD9h51VoreyJ0BReideM3MDKMKnh6+V9L08331ipq6Q8OFXZYiqP6n/tbHx4s5I9uRhcye6BrbkizkBDw==}
    dependencies:
      call-bind: 1.0.7
      has-bigints: 1.0.2
      has-symbols: 1.0.3
      which-boxed-primitive: 1.0.2
    dev: true

  /unbzip2-stream/1.4.3:
    resolution: {integrity: sha512-mlExGW4w71ebDJviH16lQLtZS32VKqsSfk80GCfUlwT/4/hNRFsoscrF/c++9xinkMzECL1uL9DDwXqFWkruPg==}
    dependencies:
      buffer: 5.7.1
      through: 2.3.8
    dev: true

  /underscore/1.13.6:
    resolution: {integrity: sha512-+A5Sja4HP1M08MaXya7p5LvjuM7K6q/2EaC0+iovj/wOcMsTzMvDFbasi/oSapiwOlt252IqsKqPjCl7huKS0A==}
    dev: true

  /undici-types/6.19.8:
    resolution: {integrity: sha512-ve2KP6f/JnbPBFyobGHuerC9g1FYGn/F8n1LWTwNxCEzd6IfqTwUQcNXgEtmmQ6DlRrC1hrSrBnCZPokRrDHjw==}
    dev: true

  /unicorn-magic/0.1.0:
    resolution: {integrity: sha512-lRfVq8fE8gz6QMBuDM6a+LO3IAzTi05H6gCVaUpir2E1Rwpo4ZUog45KpNXKC/Mn3Yb9UDuHumeFTo9iV/D9FQ==}
    engines: {node: '>=18'}

  /universalify/0.1.2:
    resolution: {integrity: sha512-rBJeI5CXAlmy1pV+617WB9J63U6XcazHHF2f2dbJix4XzpUF0RS3Zbj0FGIOCAva5P/d/GBOYaACQ1w+0azUkg==}
    engines: {node: '>= 4.0.0'}
    dev: true

  /universalify/2.0.0:
    resolution: {integrity: sha512-hAZsKq7Yy11Zu1DE0OzWjw7nnLZmJZYTDZZyEFHZdUhV8FkH5MCfoU1XMaxXovpyW5nq5scPqq0ZDP9Zyl04oQ==}
    engines: {node: '>= 10.0.0'}

  /unpipe/1.0.0:
    resolution: {integrity: sha512-pjy2bYhSsufwWlKwPc+l3cN7+wuJlK6uz0YdJEOlQDbl6jo/YlPi4mb8agUkVC8BF7V8NuzeyPNqRksA3hztKQ==}
    engines: {node: '>= 0.8'}
    dev: true

  /update-browserslist-db/1.0.13_browserslist@4.21.11:
    resolution: {integrity: sha512-xebP81SNcPuNpPP3uzeW1NYXxI3rxyJzF3pD6sH4jE7o/IX+WtSpwnVU+qIsDPyk0d3hmFQ7mjqc6AtV604hbg==}
    hasBin: true
    peerDependencies:
      browserslist: '>= 4.21.0'
    dependencies:
      browserslist: 4.21.11
      escalade: 3.1.2
      picocolors: 1.1.1
    dev: true

  /update-browserslist-db/1.0.16_browserslist@4.23.1:
    resolution: {integrity: sha512-KVbTxlBYlckhF5wgfyZXTWnMn7MMZjMu9XG8bPlliUOP9ThaF4QnhP8qrjrH7DRzHfSk0oQv1wToW+iA5GajEQ==}
    hasBin: true
    peerDependencies:
      browserslist: '>= 4.21.0'
    dependencies:
      browserslist: 4.23.1
      escalade: 3.1.2
      picocolors: 1.1.1
    dev: true

  /uri-js/4.4.1:
    resolution: {integrity: sha512-7rKUyy33Q1yc98pQ1DAmLtwX109F7TIfWlW1Ydo8Wl1ii1SeHieeh0HHfPeL2fMXK6z0s8ecKs9frCuLJvndBg==}
    dependencies:
      punycode: 2.3.0
    dev: true

  /urlpattern-polyfill/10.0.0:
    resolution: {integrity: sha512-H/A06tKD7sS1O1X2SshBVeA5FLycRpjqiBeqGKmBwBDBy28EnRjORxTNe269KSSr5un5qyWi1iL61wLxpd+ZOg==}
    dev: true

  /util-deprecate/1.0.2:
    resolution: {integrity: sha512-EPD5q1uXyFxJpCrLnCc1nHnq3gOa6DZBocAIiI2TaSCA7VCJ1UJDMagCzIkXNsUYfD1daK//LTEQ8xiIbrHtcw==}
    dev: true

  /utils-merge/1.0.1:
    resolution: {integrity: sha512-pMZTvIkT1d+TFGvDOqodOclx0QWkkgi6Tdoa8gC8ffGAAqz9pzPTZWAybbsHHoED/ztMtkv/VoYTYyShUn81hA==}
    engines: {node: '>= 0.4.0'}
    dev: true

  /uuid/3.4.0:
    resolution: {integrity: sha512-HjSDRw6gZE5JMggctHBcjVak08+KEVhSIiDzFnT9S9aegmp85S/bReBVTb4QTFaRNptJ9kuYaNhnbNEOkbKb/A==}
    deprecated: Please upgrade  to version 7 or higher.  Older versions may use Math.random() in certain circumstances, which is known to be problematic.  See https://v8.dev/blog/math-random for details.
    hasBin: true
    dev: true

  /uuid/8.3.2:
    resolution: {integrity: sha512-+NYs2QeMWy+GWFOEm9xnn6HCDp0l7QBD7ml8zLUmJ+93Q5NF0NocErnwkTkXVFNiX3/fpC6afS8Dhb/gz7R7eg==}
    hasBin: true

  /v8-compile-cache-lib/3.0.1:
    resolution: {integrity: sha512-wa7YjyUGfNZngI/vtK0UHAN+lgDCxBPCylVXGp0zu59Fz5aiGtNXaq3DhIov063MorB+VfufLh3JlF2KdTK3xg==}
    dev: true

  /validate-npm-package-license/3.0.4:
    resolution: {integrity: sha512-DpKm2Ui/xN7/HQKCtpZxoRWBhZ9Z0kqtygG8XCgNQ8ZlDnxuQmWhj566j8fN4Cu3/JmbhsDo7fcAJq4s9h27Ew==}
    dependencies:
      spdx-correct: 3.2.0
      spdx-expression-parse: 3.0.1
    dev: true

  /vary/1.1.2:
    resolution: {integrity: sha512-BNGbWLfd0eUPabhkXUVm0j8uuvREyTh5ovRa/dyow/BqAbZJyC+5fU+IzQOzmAKzYqYRAISoRhdQr3eIZ/PXqg==}
    engines: {node: '>= 0.8'}
    dev: true

  /verror/1.10.0:
    resolution: {integrity: sha512-ZZKSmDAEFOijERBLkmYfJ+vmk3w+7hOLYDNkRCuRuMJGEmqYNCNLyBBFwWKVMhfwaEF3WOd0Zlw86U/WC/+nYw==}
    engines: {'0': node >=0.6.0}
    dependencies:
      assert-plus: 1.0.0
      core-util-is: 1.0.2
      extsprintf: 1.3.0
    dev: true

  /vite-node/1.6.0_@types+node@18.18.0:
    resolution: {integrity: sha512-de6HJgzC+TFzOu0NTC4RAIsyf/DY/ibWDYQUcuEA84EMHhcefTUGkjFHKKEJhQN4A+6I0u++kr3l36ZF2d7XRw==}
    engines: {node: ^18.0.0 || >=20.0.0}
    hasBin: true
    dependencies:
      cac: 6.7.14
      debug: 4.3.4
      pathe: 1.1.2
      picocolors: 1.1.1
      vite: 5.2.13_@types+node@18.18.0
    transitivePeerDependencies:
      - '@types/node'
      - less
      - lightningcss
      - sass
      - stylus
      - sugarss
      - supports-color
      - terser
    dev: true

  /vite/5.2.13_@types+node@18.18.0:
    resolution: {integrity: sha512-SSq1noJfY9pR3I1TUENL3rQYDQCFqgD+lM6fTRAM8Nv6Lsg5hDLaXkjETVeBt+7vZBCMoibD+6IWnT2mJ+Zb/A==}
    engines: {node: ^18.0.0 || >=20.0.0}
    hasBin: true
    peerDependencies:
      '@types/node': ^18.0.0 || >=20.0.0
      less: '*'
      lightningcss: ^1.21.0
      sass: '*'
      stylus: '*'
      sugarss: '*'
      terser: ^5.4.0
    peerDependenciesMeta:
      '@types/node':
        optional: true
      less:
        optional: true
      lightningcss:
        optional: true
      sass:
        optional: true
      stylus:
        optional: true
      sugarss:
        optional: true
      terser:
        optional: true
    dependencies:
      '@types/node': 18.18.0
      esbuild: 0.20.2
      postcss: 8.4.38
      rollup: 4.18.0
    optionalDependencies:
      fsevents: 2.3.3
    dev: true

  /vitest/1.6.0_@types+node@18.18.0:
    resolution: {integrity: sha512-H5r/dN06swuFnzNFhq/dnz37bPXnq8xB2xB5JOVk8K09rUtoeNN+LHWkoQ0A/i3hvbUKKcCei9KpbxqHMLhLLA==}
    engines: {node: ^18.0.0 || >=20.0.0}
    hasBin: true
    peerDependencies:
      '@edge-runtime/vm': '*'
      '@types/node': ^18.0.0 || >=20.0.0
      '@vitest/browser': 1.6.0
      '@vitest/ui': 1.6.0
      happy-dom: '*'
      jsdom: '*'
    peerDependenciesMeta:
      '@edge-runtime/vm':
        optional: true
      '@types/node':
        optional: true
      '@vitest/browser':
        optional: true
      '@vitest/ui':
        optional: true
      happy-dom:
        optional: true
      jsdom:
        optional: true
    dependencies:
      '@types/node': 18.18.0
      '@vitest/expect': 1.6.0
      '@vitest/runner': 1.6.0
      '@vitest/snapshot': 1.6.0
      '@vitest/spy': 1.6.0
      '@vitest/utils': 1.6.0
      acorn-walk: 8.3.2
      chai: 4.4.1
      debug: 4.3.4
      execa: 8.0.1
      local-pkg: 0.5.0
      magic-string: 0.30.10
      pathe: 1.1.2
      picocolors: 1.0.1
      std-env: 3.7.0
      strip-literal: 2.1.0
      tinybench: 2.8.0
      tinypool: 0.8.4
      vite: 5.2.13_@types+node@18.18.0
      vite-node: 1.6.0_@types+node@18.18.0
      why-is-node-running: 2.2.2
    transitivePeerDependencies:
      - less
      - lightningcss
      - sass
      - stylus
      - sugarss
      - supports-color
      - terser
    dev: true

  /void-elements/2.0.1:
    resolution: {integrity: sha512-qZKX4RnBzH2ugr8Lxa7x+0V6XD9Sb/ouARtiasEQCHB1EVU4NXtmHsDDrx1dO4ne5fc3J6EW05BP1Dl0z0iung==}
    engines: {node: '>=0.10.0'}
    dev: true

  /vscode-jsonrpc/3.6.2:
    resolution: {integrity: sha512-T24Jb5V48e4VgYliUXMnZ379ItbrXgOimweKaJshD84z+8q7ZOZjJan0MeDe+Ugb+uqERDVV8SBmemaGMSMugA==}
    engines: {node: '>=4.0.0 || >=6.0.0'}
    dev: false

  /vscode-jsonrpc/8.2.0:
    resolution: {integrity: sha512-C+r0eKJUIfiDIfwJhria30+TYWPtuHJXHtI7J0YlOmKAo7ogxP20T0zxB7HZQIFhIyvoBPwWskjxrvAtfjyZfA==}
    engines: {node: '>=14.0.0'}

  /vscode-languageserver-protocol/3.17.5:
    resolution: {integrity: sha512-mb1bvRJN8SVznADSGWM9u/b07H7Ecg0I3OgXDuLdn307rl/J3A9YD6/eYOssqhecL27hK1IPZAsaqh00i/Jljg==}
    dependencies:
      vscode-jsonrpc: 8.2.0
      vscode-languageserver-types: 3.17.5

  /vscode-languageserver-textdocument/1.0.12:
    resolution: {integrity: sha512-cxWNPesCnQCcMPeenjKKsOCKQZ/L6Tv19DTRIGuLWe32lyzWhihGVJ/rcckZXJxfdKCFvRLS3fpBIsV/ZGX4zA==}

  /vscode-languageserver-types/3.17.5:
    resolution: {integrity: sha512-Ld1VelNuX9pdF39h2Hgaeb5hEZM2Z3jUrrMgWQAu82jMtZp7p3vJT3BzToKtZI7NgQssZje5o0zryOrhQvzQAg==}

  /vscode-languageserver/9.0.1:
    resolution: {integrity: sha512-woByF3PDpkHFUreUa7Hos7+pUWdeWMXRd26+ZX2A8cFx6v/JPTtd4/uN0/jB6XQHYaOlHbio03NTHCqrgG5n7g==}
    hasBin: true
    dependencies:
      vscode-languageserver-protocol: 3.17.5

  /wait-port/0.2.14:
    resolution: {integrity: sha512-kIzjWcr6ykl7WFbZd0TMae8xovwqcqbx6FM9l+7agOgUByhzdjfzZBPK2CPufldTOMxbUivss//Sh9MFawmPRQ==}
    engines: {node: '>=8'}
    hasBin: true
    dependencies:
      chalk: 2.4.2
      commander: 3.0.2
      debug: 4.3.4
    transitivePeerDependencies:
      - supports-color
    dev: true

  /watchpack/2.4.0:
    resolution: {integrity: sha512-Lcvm7MGST/4fup+ifyKi2hjyIAwcdI4HRgtvTpIUxBRhB+RFtUh8XtDOxUfctVCnhVi+QQj49i91OyvzkJl6cg==}
    engines: {node: '>=10.13.0'}
    dependencies:
      glob-to-regexp: 0.4.1
      graceful-fs: 4.2.11
    dev: true

  /web-streams-polyfill/3.2.1:
    resolution: {integrity: sha512-e0MO3wdXWKrLbL0DgGnUV7WHVuw9OUvL4hjgnPkIeEvESk74gAITi5G606JtZPp39cd8HA9VQzCIvA49LpPN5Q==}
    engines: {node: '>= 8'}
    dev: true

  /webidl-conversions/3.0.1:
    resolution: {integrity: sha512-2JAn3z8AR6rjK8Sm8orRC0h/bcl/DqL7tRPdGZ4I1CjdF+EaMLmYxBHyXuKL849eucPFhvBoxMsflfOb8kxaeQ==}

  /webpack-cli/4.10.0_webpack@5.88.2:
    resolution: {integrity: sha512-NLhDfH/h4O6UOy+0LSso42xvYypClINuMNBVVzX4vX98TmTaTUxwRbXdhucbFMd2qLaCTcLq/PdYrvi8onw90w==}
    engines: {node: '>=10.13.0'}
    hasBin: true
    peerDependencies:
      '@webpack-cli/generators': '*'
      '@webpack-cli/migrate': '*'
      webpack: 4.x.x || 5.x.x
      webpack-bundle-analyzer: '*'
      webpack-dev-server: '*'
    peerDependenciesMeta:
      '@webpack-cli/generators':
        optional: true
      '@webpack-cli/migrate':
        optional: true
      webpack-bundle-analyzer:
        optional: true
      webpack-dev-server:
        optional: true
    dependencies:
      '@discoveryjs/json-ext': 0.5.7
      '@webpack-cli/configtest': 1.2.0_w3wu7rcwmvifygnqiqkxwjppse
      '@webpack-cli/info': 1.5.0_webpack-cli@4.10.0
      '@webpack-cli/serve': 1.7.0_webpack-cli@4.10.0
      colorette: 2.0.20
      commander: 7.2.0
      cross-spawn: 7.0.3
      fastest-levenshtein: 1.0.16
      import-local: 3.1.0
      interpret: 2.2.0
      rechoir: 0.7.1
      webpack: 5.88.2_webpack-cli@4.10.0
      webpack-merge: 5.9.0
    dev: true

  /webpack-merge/5.9.0:
    resolution: {integrity: sha512-6NbRQw4+Sy50vYNTw7EyOn41OZItPiXB8GNv3INSoe3PSFaHJEz3SHTrYVaRm2LilNGnFUzh0FAwqPEmU/CwDg==}
    engines: {node: '>=10.0.0'}
    dependencies:
      clone-deep: 4.0.1
      wildcard: 2.0.1
    dev: true

  /webpack-sources/3.2.3:
    resolution: {integrity: sha512-/DyMEOrDgLKKIG0fmvtz+4dUX/3Ghozwgm6iPp8KRhvn+eQf9+Q7GWxVNMk3+uCPWfdXYC4ExGBckIXdFEfH1w==}
    engines: {node: '>=10.13.0'}
    dev: true

  /webpack/5.88.2_webpack-cli@4.10.0:
    resolution: {integrity: sha512-JmcgNZ1iKj+aiR0OvTYtWQqJwq37Pf683dY9bVORwVbUrDhLhdn/PlO2sHsFHPkj7sHNQF3JwaAkp49V+Sq1tQ==}
    engines: {node: '>=10.13.0'}
    hasBin: true
    peerDependencies:
      webpack-cli: '*'
    peerDependenciesMeta:
      webpack-cli:
        optional: true
    dependencies:
      '@types/eslint-scope': 3.7.5
      '@types/estree': 1.0.2
      '@webassemblyjs/ast': 1.11.6
      '@webassemblyjs/wasm-edit': 1.11.6
      '@webassemblyjs/wasm-parser': 1.11.6
      acorn: 8.10.0
      acorn-import-assertions: 1.9.0_acorn@8.10.0
      browserslist: 4.21.11
      chrome-trace-event: 1.0.3
      enhanced-resolve: 5.15.0
      es-module-lexer: 1.3.1
      eslint-scope: 5.1.1
      events: 3.3.0
      glob-to-regexp: 0.4.1
      graceful-fs: 4.2.11
      json-parse-even-better-errors: 2.3.1
      loader-runner: 4.3.0
      mime-types: 2.1.35
      neo-async: 2.6.2
      schema-utils: 3.3.0
      tapable: 2.2.1
      terser-webpack-plugin: 5.3.9_webpack@5.88.2
      watchpack: 2.4.0
      webpack-cli: 4.10.0_webpack@5.88.2
      webpack-sources: 3.2.3
    transitivePeerDependencies:
      - '@swc/core'
      - esbuild
      - uglify-js
    dev: true

  /whatwg-mimetype/2.3.0:
    resolution: {integrity: sha512-M4yMwr6mAnQz76TbJm914+gPpB/nCwvZbJU28cUD6dR004SAxDLOOSUaB1JDRqLtaOV/vi0IC5lEAGFgrjGv/g==}
    dev: true

  /whatwg-url/5.0.0:
    resolution: {integrity: sha512-saE57nupxk6v3HY35+jzBwYa0rKSy0XR8JSxZPwgLr7ys0IBzhGviA1/TUGJLmSVqs8pb9AnvICXEuOHLprYTw==}
    dependencies:
      tr46: 0.0.3
      webidl-conversions: 3.0.1

  /which-boxed-primitive/1.0.2:
    resolution: {integrity: sha512-bwZdv0AKLpplFY2KZRX6TvyuN7ojjr7lwkg6ml0roIy9YeuSr7JS372qlNW18UQYzgYK9ziGcerWqZOmEn9VNg==}
    dependencies:
      is-bigint: 1.0.4
      is-boolean-object: 1.1.2
      is-number-object: 1.0.7
      is-string: 1.0.7
      is-symbol: 1.0.4
    dev: true

  /which-collection/1.0.1:
    resolution: {integrity: sha512-W8xeTUwaln8i3K/cY1nGXzdnVZlidBcagyNFtBdD5kxnb4TvGKR7FfSIS3mYpwWS1QUCutfKz8IY8RjftB0+1A==}
    dependencies:
      is-map: 2.0.2
      is-set: 2.0.2
      is-weakmap: 2.0.1
      is-weakset: 2.0.2
    dev: true

  /which-typed-array/1.1.11:
    resolution: {integrity: sha512-qe9UWWpkeG5yzZ0tNYxDmd7vo58HDBc39mZ0xWWpolAGADdFOzkfamWLDxkOWcvHQKVmdTyQdLD4NOfjLWTKew==}
    engines: {node: '>= 0.4'}
    dependencies:
      available-typed-arrays: 1.0.5
      call-bind: 1.0.7
      for-each: 0.3.3
      gopd: 1.0.1
      has-tostringtag: 1.0.0
    dev: true

  /which/1.3.1:
    resolution: {integrity: sha512-HxJdYWq1MTIQbJ3nw0cqssHoTNU267KlrDuGZ1WYlxDStUtKUhOaJmh112/TZmHxxUfuJqPXSOm7tDyas0OSIQ==}
    hasBin: true
    dependencies:
      isexe: 2.0.0
    dev: true

  /which/2.0.2:
    resolution: {integrity: sha512-BLI3Tl1TW3Pvl70l3yq3Y64i+awpwXqsGBYWkkqMtnbXgrMD+yj7rhW0kuEDxzJaYXGjEW5ogapKNMEKNMjibA==}
    engines: {node: '>= 8'}
    hasBin: true
    dependencies:
      isexe: 2.0.0
    dev: true

  /why-is-node-running/2.2.2:
    resolution: {integrity: sha512-6tSwToZxTOcotxHeA+qGCq1mVzKR3CwcJGmVcY+QE8SHy6TnpFnh8PAvPNHYr7EcuVeG0QSMxtYCuO1ta/G/oA==}
    engines: {node: '>=8'}
    hasBin: true
    dependencies:
      siginfo: 2.0.0
      stackback: 0.0.2
    dev: true

  /wildcard/2.0.1:
    resolution: {integrity: sha512-CC1bOL87PIWSBhDcTrdeLo6eGT7mCFtrg0uIJtqJUFyK+eJnzl8A1niH56uu7KMa5XFrtiV+AQuHO3n7DsHnLQ==}
    dev: true

  /winston-transport/4.5.0:
    resolution: {integrity: sha512-YpZzcUzBedhlTAfJg6vJDlyEai/IFMIVcaEZZyl3UXIl4gmqRpU7AE89AHLkbzLUsv0NVmw7ts+iztqKxxPW1Q==}
    engines: {node: '>= 6.4.0'}
    dependencies:
      logform: 2.7.0
      readable-stream: 3.6.2
      triple-beam: 1.4.1
    dev: true

  /winston-transport/4.9.0:
    resolution: {integrity: sha512-8drMJ4rkgaPo1Me4zD/3WLfI/zPdA9o2IipKODunnGDcuqbHwjsbB79ylv04LCGGzU0xQ6vTznOMpQGaLhhm6A==}
    engines: {node: '>= 12.0.0'}
    dependencies:
      logform: 2.7.0
      readable-stream: 3.6.2
      triple-beam: 1.4.1
    dev: true

  /winston/3.10.0:
    resolution: {integrity: sha512-nT6SIDaE9B7ZRO0u3UvdrimG0HkB7dSTAgInQnNR2SOPJ4bvq5q79+pXLftKmP52lJGW15+H5MCK0nM9D3KB/g==}
    engines: {node: '>= 12.0.0'}
    dependencies:
      '@colors/colors': 1.5.0
      '@dabh/diagnostics': 2.0.3
      async: 3.2.4
      is-stream: 2.0.1
      logform: 2.5.1
      one-time: 1.0.0
      readable-stream: 3.6.2
      safe-stable-stringify: 2.4.3
      stack-trace: 0.0.10
      triple-beam: 1.4.1
      winston-transport: 4.5.0
    dev: true

  /winston/3.17.0:
    resolution: {integrity: sha512-DLiFIXYC5fMPxaRg832S6F5mJYvePtmO5G9v9IgUFPhXm9/GkXarH/TUrBAVzhTCzAj9anE/+GjrgXp/54nOgw==}
    engines: {node: '>= 12.0.0'}
    dependencies:
      '@colors/colors': 1.6.0
      '@dabh/diagnostics': 2.0.3
      async: 3.2.4
      is-stream: 2.0.1
      logform: 2.7.0
      one-time: 1.0.0
      readable-stream: 3.6.2
      safe-stable-stringify: 2.4.3
      stack-trace: 0.0.10
      triple-beam: 1.4.1
      winston-transport: 4.9.0
    dev: true

  /wordwrap/1.0.0:
    resolution: {integrity: sha512-gvVzJFlPycKc5dZN4yPkP8w7Dc37BtP1yczEneOb4uq34pXZcvrtRTmWV8W+Ume+XCxKgbjM+nevkyFPMybd4Q==}
    dev: false

  /workerpool/6.2.0:
    resolution: {integrity: sha512-Rsk5qQHJ9eowMH28Jwhe8HEbmdYDX4lwoMWshiCXugjtHqMD9ZbiqSDLxcsfdqsETPzVUtX5s1Z5kStiIM6l4A==}
    dev: true

  /workerpool/6.2.1:
    resolution: {integrity: sha512-ILEIE97kDZvF9Wb9f6h5aXK4swSlKGUcOEGiIYb2OOu/IrDU9iwj0fD//SsA6E5ibwJxpEvhullJY4Sl4GcpAw==}
    dev: true

  /wrap-ansi/7.0.0:
    resolution: {integrity: sha512-YVGIj2kamLSTxw6NsZjoBxfSwsn0ycdesmc4p+Q21c5zPuZ1pl+NfxVdxPtdHvmNVOQ6XSYG4AUtyt/Fi7D16Q==}
    engines: {node: '>=10'}
    dependencies:
      ansi-styles: 4.3.0
      string-width: 4.2.3
      strip-ansi: 6.0.1

  /wrap-ansi/8.1.0:
    resolution: {integrity: sha512-si7QWI6zUMq56bESFvagtmzMdGOtoxfR+Sez11Mobfc7tm+VkUckk9bW2UeffTGVUbOksxmSw0AA2gs8g71NCQ==}
    engines: {node: '>=12'}
    dependencies:
      ansi-styles: 6.2.1
      string-width: 5.1.2
      strip-ansi: 7.1.0
    dev: true

  /wrappy/1.0.2:
    resolution: {integrity: sha512-l4Sp/DRseor9wL6EvV2+TuQn63dMkPjZ/sp9XkghTEbV9KlPS1xUsZ3u7/IQO4wxtcFB4bgpQPRcR3QCvezPcQ==}
    dev: true

  /ws/8.11.0:
    resolution: {integrity: sha512-HPG3wQd9sNQoT9xHyNCXoDUa+Xw/VevmY9FoHyQ+g+rrMn4j6FB4np7Z0OhdTgjx6MgQLK7jwSy1YecU1+4Asg==}
    engines: {node: '>=10.0.0'}
    peerDependencies:
      bufferutil: ^4.0.1
      utf-8-validate: ^5.0.2
    peerDependenciesMeta:
      bufferutil:
        optional: true
      utf-8-validate:
        optional: true
    dev: true

  /ws/8.16.0:
    resolution: {integrity: sha512-HS0c//TP7Ina87TfiPUz1rQzMhHrl/SG2guqRcTOIUYD2q8uhUdNHZYJUaQ8aTGPzCh+c6oawMKW35nFl1dxyQ==}
    engines: {node: '>=10.0.0'}
    peerDependencies:
      bufferutil: ^4.0.1
      utf-8-validate: '>=5.0.2'
    peerDependenciesMeta:
      bufferutil:
        optional: true
      utf-8-validate:
        optional: true
    dev: true

  /xml2js/0.5.0:
    resolution: {integrity: sha512-drPFnkQJik/O+uPKpqSgr22mpuFHqKdbS835iAQrUC73L2F5WkboIRd63ai/2Yg6I1jzifPFKH2NTK+cfglkIA==}
    engines: {node: '>=4.0.0'}
    dependencies:
      sax: 1.2.4
      xmlbuilder: 11.0.1

  /xml2js/0.6.2:
    resolution: {integrity: sha512-T4rieHaC1EXcES0Kxxj4JWgaUQHDk+qwHcYOCFHfiwKz7tOVPLq7Hjq9dM1WCMhylqMEfP7hMcOIChvotiZegA==}
    engines: {node: '>=4.0.0'}
    dependencies:
      sax: 1.2.4
      xmlbuilder: 11.0.1
    dev: true

  /xmlbuilder/11.0.1:
    resolution: {integrity: sha512-fDlsI/kFEx7gLvbecc0/ohLG50fugQp8ryHzMTuW9vSa1GJ0XYWKnhsUx7oie3G98+r56aTQIUB4kht42R3JvA==}
    engines: {node: '>=4.0'}

  /xtend/4.0.2:
    resolution: {integrity: sha512-LKYU1iAXJXUgAXn9URjiu+MWhyUXHsvfp7mcuYm9dSUKK0/CjtrUwFAxD82/mCWbtLsGjFIad0wIsod4zrTAEQ==}
    engines: {node: '>=0.4'}
    dev: true

  /y18n/5.0.8:
    resolution: {integrity: sha512-0pfFzegeDWJHJIAmTLRP2DwHjdF5s7jo9tuztdQxAhINCdvS+3nGINqPd00AphqJR/0LhANUS6/+7SCb98YOfA==}
    engines: {node: '>=10'}

  /yallist/3.1.1:
    resolution: {integrity: sha512-a4UGQaWPH59mOXUYnAG2ewncQS4i4F43Tv3JoAM+s2VDAmS9NsK8GpDMLrCHPksFT7h3K6TOoUNn2pb7RoXx4g==}
    dev: true

  /yallist/4.0.0:
    resolution: {integrity: sha512-3wdGidZyq5PB084XLES5TpOSRA3wjXAlIWMhum2kRcv/41Sn2emQ0dycQW4uZXLejwKvg6EsvbdlVL+FYEct7A==}

  /yaml/2.5.1:
    resolution: {integrity: sha512-bLQOjaX/ADgQ20isPJRvF0iRUHIxVhYvr53Of7wGcWlO2jvtUlH5m87DsmulFVxRpNLOnI4tB6p/oh8D7kpn9Q==}
    engines: {node: '>= 14'}
    hasBin: true

  /yargs-parser/20.2.4:
    resolution: {integrity: sha512-WOkpgNhPTlE73h4VFAFsOnomJVaovO8VqLDzy5saChRBFQFBoMYirowyW+Q9HB4HFF4Z7VZTiG3iSzJJA29yRA==}
    engines: {node: '>=10'}
    dev: true

  /yargs-parser/20.2.9:
    resolution: {integrity: sha512-y11nGElTIV+CT3Zv9t7VKl+Q3hTQoT9a1Qzezhhl6Rp21gJ/IVTW7Z3y9EWXhuUBC2Shnf+DX0antecpAwSP8w==}
    engines: {node: '>=10'}
    dev: true

  /yargs-parser/21.1.1:
    resolution: {integrity: sha512-tVpsJW7DdjecAiFpbIB1e3qxIQsE6NoPc5/eTdrbbIC4h0LVsWhnoa3g+m2HclBIujHzsxZ4VJVA+GUuc2/LBw==}
    engines: {node: '>=12'}

  /yargs-unparser/2.0.0:
    resolution: {integrity: sha512-7pRTIA9Qc1caZ0bZ6RYRGbHJthJWuakf+WmHK0rVeLkNrrGhfoabBNdue6kdINI6r4if7ocq9aD/n7xwKOdzOA==}
    engines: {node: '>=10'}
    dependencies:
      camelcase: 6.3.0
      decamelize: 4.0.0
      flat: 5.0.2
      is-plain-obj: 2.1.0
    dev: true

  /yargs/16.2.0:
    resolution: {integrity: sha512-D1mvvtDG0L5ft/jGWkLpG1+m0eQxOfaBvTNELraWj22wSVUMWxZUvYgJYcKh6jGGIkJFhH4IZPQhR4TKpc8mBw==}
    engines: {node: '>=10'}
    dependencies:
      cliui: 7.0.4
      escalade: 3.1.2
      get-caller-file: 2.0.5
      require-directory: 2.1.1
      string-width: 4.2.3
      y18n: 5.0.8
      yargs-parser: 20.2.9
    dev: true

  /yargs/17.7.2:
    resolution: {integrity: sha512-7dSzzRQ++CKnNI/krKnYRV7JKKPUXMEh61soaHKg9mrWEhzFWhFnxPxGl+69cD1Ou63C13NUPCnmIcrvqCuM6w==}
    engines: {node: '>=12'}
    dependencies:
      cliui: 8.0.1
      escalade: 3.1.1
      get-caller-file: 2.0.5
      require-directory: 2.1.1
      string-width: 4.2.3
      y18n: 5.0.8
      yargs-parser: 21.1.1

  /yauzl/2.10.0:
    resolution: {integrity: sha512-p4a9I6X6nu6IhoGmBqAcbJy1mlC4j27vEPZX9F4L4/vZT3Lyq1VkFHw/V/PUcB9Buo+DG3iHkT0x3Qya58zc3g==}
    dependencies:
      buffer-crc32: 0.2.13
      fd-slicer: 1.1.0
    dev: true

  /yn/3.1.1:
    resolution: {integrity: sha512-Ux4ygGWsu2c7isFWe8Yu1YluJmqVhxqK2cLXNQA5AcC3QfbGNpM7fu0Y8b/z16pXLnFxZYvWhd3fhBY9DLmC6Q==}
    engines: {node: '>=6'}
    dev: true

  /yocto-queue/0.1.0:
    resolution: {integrity: sha512-rVksvsnNCdJ/ohGc6xgPwyN8eheCxsiLM8mxuE/t/mOVqJewPuO1miLpTHQiRgTKCLexL4MeAFVagts7HmNZ2Q==}
    engines: {node: '>=10'}
    dev: true

  /yocto-queue/1.0.0:
    resolution: {integrity: sha512-9bnSc/HEW2uRy67wc+T8UwauLuPJVn28jb+GtJY16iiKWyvmYJRXVT4UamsAEGQfPohgr2q4Tq0sQbQlxTfi1g==}
    engines: {node: '>=12.20'}
    dev: true<|MERGE_RESOLUTION|>--- conflicted
+++ resolved
@@ -259,13 +259,9 @@
       '@typespec/http-specs': 0.1.0-alpha.5
       '@typespec/openapi': '>=0.63.0, <1.0.0'
       '@typespec/rest': '>=0.63.0 <1.0.0'
-<<<<<<< HEAD
       '@typespec/spec-api': 0.1.0-alpha.0
       '@typespec/spector': 0.1.0-alpha.5
-      '@typespec/ts-http-runtime': 1.0.0-alpha.20240314.2
-=======
       '@typespec/ts-http-runtime': 0.1.0
->>>>>>> 90519cf7
       '@typespec/versioning': '>=0.63.0 <1.0.0'
       '@vitest/coverage-istanbul': ~1.6.0
       '@vitest/coverage-v8': ~1.6.0
@@ -321,13 +317,9 @@
       '@typespec/http-specs': 0.1.0-alpha.5_yw7pnhxbudkc7q4tltxs2pwzqi
       '@typespec/openapi': 0.63.0_qz2z3dajrrgsjonwob7haqlhte
       '@typespec/rest': 0.63.0_qz2z3dajrrgsjonwob7haqlhte
-<<<<<<< HEAD
       '@typespec/spec-api': 0.1.0-alpha.0
       '@typespec/spector': 0.1.0-alpha.5
-      '@typespec/ts-http-runtime': 1.0.0-alpha.20240314.2
-=======
       '@typespec/ts-http-runtime': 0.1.0
->>>>>>> 90519cf7
       '@typespec/versioning': 0.63.0_@typespec+compiler@0.63.0
       '@vitest/coverage-istanbul': 1.6.0_vitest@1.6.0
       '@vitest/coverage-v8': 1.6.0_vitest@1.6.0
@@ -2334,30 +2326,6 @@
       eslint-visitor-keys: 3.4.3
     dev: true
 
-<<<<<<< HEAD
-=======
-  /@typespec/compiler/0.62.0:
-    resolution: {integrity: sha512-RfKJ/rF2Wjxu7dl74oJE8yEfSkeL7NopFlyJ4dW1JQXpRN2IOJYPxas12qZA6H9ZEIB8rBjyrHNxJSQbvn/UDQ==}
-    engines: {node: '>=18.0.0'}
-    hasBin: true
-    dependencies:
-      '@babel/code-frame': 7.25.9
-      ajv: 8.17.1
-      change-case: 5.4.4
-      globby: 14.0.2
-      mustache: 4.2.0
-      picocolors: 1.1.0
-      prettier: 3.3.3
-      prompts: 2.4.2
-      semver: 7.6.3
-      temporal-polyfill: 0.2.5
-      vscode-languageserver: 9.0.1
-      vscode-languageserver-textdocument: 1.0.12
-      yaml: 2.5.1
-      yargs: 17.7.2
-    dev: true
-
->>>>>>> 90519cf7
   /@typespec/compiler/0.63.0:
     resolution: {integrity: sha512-cC3YniwbFghn1fASX3r1IgNjMrwaY4gmzznkHT4f/NxE+HK4XoXWn4EG7287QgVMCaHUykzJCIfW9k7kIleW5A==}
     engines: {node: '>=18.0.0'}
@@ -2467,7 +2435,6 @@
       '@typespec/compiler': 0.63.0
       '@typespec/http': 0.63.0_@typespec+compiler@0.63.0
 
-<<<<<<< HEAD
   /@typespec/spec-api/0.1.0-alpha.0:
     resolution: {integrity: sha512-SgWSt5mnl9bbc+C9toMzh4i8RESWcAfMg/Wyq+3oY+0EcKlmDYNWgDhQi/Eh8bA4zyMoymj48hcEzD97E1ERtQ==}
     engines: {node: '>=18.0.0'}
@@ -2536,12 +2503,8 @@
       - supports-color
     dev: true
 
-  /@typespec/ts-http-runtime/1.0.0-alpha.20240314.2:
-    resolution: {integrity: sha512-Rc/bFkKLbrEo9KKXiSdRYNSmosZ1W6ycQKEKScpXvK4jaXFNyCvmS0tLv7rEN4EzEEds2fPzEHNtX4e8gMu/lA==}
-=======
   /@typespec/ts-http-runtime/0.1.0:
     resolution: {integrity: sha512-0NspintCRrSIIZBUtVfWjJ5TpOjpP0mNsJXZOqzuxdY/q2yCr0amyUCEw+WLhRykP39XMNMG0f1F9LbC2+c+Rw==}
->>>>>>> 90519cf7
     engines: {node: '>=18.0.0'}
     dependencies:
       http-proxy-agent: 7.0.2
