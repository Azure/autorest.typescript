lockfileVersion: 5.3

overrides:
  '@typespec/compiler': 0.44.0-dev.21
  '@typespec/rest': 0.44.0-dev.6
  '@typespec/http': 0.44.0-dev.6
  '@typespec/versioning': 0.44.0-dev.7
  '@azure-tools/typespec-azure-core': 0.30.0-dev.27

specifiers:
  '@rush-temp/rlc-common': file:./projects/rlc-common.tgz
  '@rush-temp/typescript': file:./projects/typescript.tgz
  '@rush-temp/typespec-test': file:./projects/typespec-test.tgz
  '@rush-temp/typespec-ts': file:./projects/typespec-ts.tgz

dependencies:
  '@rush-temp/rlc-common': file:projects/rlc-common.tgz
  '@rush-temp/typescript': file:projects/typescript.tgz
  '@rush-temp/typespec-test': file:projects/typespec-test.tgz
  '@rush-temp/typespec-ts': file:projects/typespec-ts.tgz

packages:

  /@autorest/codemodel/4.19.3:
    resolution: {integrity: sha512-8RMPjq2BmLNn080EHGbSc0E9pk7EO6i+vi3vGrz8xrfnTBydOZPJUZqmOpEmNnV6LRbr23cthXQo0JbA/bStWg==}
    engines: {node: '>=12.0.0'}
    dependencies:
      '@azure-tools/codegen': 2.9.2
      js-yaml: 4.0.0
    dev: false

  /@autorest/extension-base/3.5.1:
    resolution: {integrity: sha512-xTfl2oZNEeZV13YMVeJpwObPJh7KFuJ28G2VvsYz1ljTkcCituf/kdPsom+BiSeDGoImaqgzEIDfetXcb3D0YQ==}
    engines: {node: '>=12.0.0'}
    dependencies:
      '@azure-tools/codegen': 2.9.2
      js-yaml: 4.0.0
      vscode-jsonrpc: 3.6.2
    dev: false

  /@autorest/testmodeler/2.5.1:
    resolution: {integrity: sha512-MCWfTUr7HA9wNi+Odv7/bKp/nydIL1ZjbVEZPNrqvpqzRa/NLoMtAWle0nIqG+iie6XofKGC0ji2zeEJMEVtKQ==}
    dev: false

  /@azure-rest/core-client/1.1.3:
    resolution: {integrity: sha512-qsnjofSRe0vif0SVmguRkuaQKa9KTvtUcfoxkrjeriQCVF23nD93fKSv0nMARAyhSZTr7iycuWAwz6dZuZwFvQ==}
    engines: {node: '>=14.0.0'}
    dependencies:
      '@azure/core-auth': 1.4.0
      '@azure/core-rest-pipeline': 1.10.3
      '@azure/core-util': 1.3.2
      tslib: 2.5.0
    transitivePeerDependencies:
      - supports-color
    dev: false

  /@azure-tools/async-io/3.0.254:
    resolution: {integrity: sha512-X1C7XdyCuo50ch9FzKtTvmK18FgDxxf1Bbt3cSoknQqeDaRegHSSCO+zByq2YA4NvUzKXeZ1engh29IDxZXgpQ==}
    engines: {node: '>=10.12.0'}
    dependencies:
      '@azure-tools/tasks': 3.0.255
      proper-lockfile: 2.0.1
    dev: false

  /@azure-tools/cadl-ranch-api/0.2.5:
    resolution: {integrity: sha512-CsKyegg2/aM7KR5b+AZ0UN065T3YnneZUtZbQSI6AxQCIjqyMc3DEHw2oWC1fFBAQ243GDS91vaFzmh+f6BbcQ==}
    engines: {node: '>=16.0.0'}
    dependencies:
      body-parser: 1.20.2
      deep-equal: 2.2.1
      express: 4.18.2
      express-promise-router: 4.1.1_express@4.18.2
      glob: 10.2.2
      morgan: 1.10.0
      picocolors: 1.0.0
      winston: 3.8.2
      yargs: 17.7.2
    transitivePeerDependencies:
      - '@types/express'
    dev: false

  /@azure-tools/cadl-ranch-coverage-sdk/0.2.3:
    resolution: {integrity: sha512-vc/Eqqkh9tQ5yVSB4aayUfyc5y3tNZs3ZXx6MzgnZf/joF7/t1tV804RK+2ZQYj2eK/2GWf2JUHkvLE/h8pwPg==}
    engines: {node: '>=16.0.0'}
    dependencies:
      '@azure/identity': 3.1.4
      '@azure/storage-blob': 12.14.0
      '@types/node': 18.16.5
    transitivePeerDependencies:
      - encoding
      - supports-color
    dev: false

  /@azure-tools/cadl-ranch-expect/0.2.5_89e44fee31152018c55c857855680979:
    resolution: {integrity: sha512-BKTXkYAZGqgwsnx/5zUyTWAS+agkDJUiibvzXs017bTAPj1Qk/tv0/AcC3PgRKY5V+Uzsc2sycSs2qr4vlmnoA==}
    engines: {node: '>=16.0.0'}
    peerDependencies:
      '@typespec/compiler': ~0.43.0
      '@typespec/http': ~0.43.1
      '@typespec/rest': ~0.43.0
    dependencies:
      '@typespec/compiler': 0.44.0-dev.21
      '@typespec/http': 0.44.0-dev.6_@typespec+compiler@0.44.0-dev.21
      '@typespec/rest': 0.44.0-dev.6_@typespec+compiler@0.44.0-dev.21
    dev: false

  /@azure-tools/cadl-ranch-expect/0.3.0_eb72834da16efb9c128c55fd63afd799:
    resolution: {integrity: sha512-+kqMvlAHChvz4+h9FYsZfPp5KigFYdwH+FzdUWlB5NN3WjK+X8A5CuXh2MLCVd53tiQr3qv2Ji5NlGMlhyH4Qw==}
    engines: {node: '>=16.0.0'}
    peerDependencies:
      '@typespec/compiler': ~0.43.0
      '@typespec/http': ~0.43.1
      '@typespec/rest': ~0.43.0
      '@typespec/versioning': ~0.43.0
    dependencies:
      '@typespec/compiler': 0.44.0-dev.21
      '@typespec/http': 0.44.0-dev.6_@typespec+compiler@0.44.0-dev.21
      '@typespec/rest': 0.44.0-dev.6_@typespec+compiler@0.44.0-dev.21
      '@typespec/versioning': 0.44.0-dev.7
    dev: false

  /@azure-tools/cadl-ranch-specs/0.14.8_d47b450dae1ba437bd5fb0d162a989ac:
    resolution: {integrity: sha512-u09ZQ7G30d++Ted4FsRI6WqhzyzeQVXGTQZZvvlXXv981hD77eMY1pGRxseE7tvFLCDFnZycEbXGIkhM0VlT1g==}
    engines: {node: '>=16.0.0'}
    peerDependencies:
      '@azure-tools/cadl-ranch-expect': ~0.3.0
      '@azure-tools/typespec-azure-core': ~0.29.0
      '@typespec/compiler': ~0.43.0
      '@typespec/http': ~0.43.1
      '@typespec/rest': ~0.43.0
      '@typespec/versioning': ~0.43.0
    dependencies:
      '@azure-tools/cadl-ranch': 0.4.11_f887650a9b7d9e8e67eb12700d7b199b
      '@azure-tools/cadl-ranch-api': 0.2.5
      '@azure-tools/cadl-ranch-expect': 0.2.5_89e44fee31152018c55c857855680979
      '@azure-tools/typespec-azure-core': 0.30.0-dev.27_89e44fee31152018c55c857855680979
      '@typespec/compiler': 0.44.0-dev.21
      '@typespec/http': 0.44.0-dev.6_@typespec+compiler@0.44.0-dev.21
      '@typespec/rest': 0.44.0-dev.6_@typespec+compiler@0.44.0-dev.21
      '@typespec/versioning': 0.44.0-dev.7
    transitivePeerDependencies:
      - '@types/express'
      - encoding
      - supports-color
    dev: false

  /@azure-tools/cadl-ranch/0.4.11_f887650a9b7d9e8e67eb12700d7b199b:
    resolution: {integrity: sha512-Wbw9MsfeqZLifB8eeADkDvW9lD5SxvcPQXiC6c6N8HH4POTi93bmTPiyx995EVB0Q3Py0tNDMq0KBmRdsOHjyQ==}
    engines: {node: '>=16.0.0'}
    hasBin: true
    dependencies:
      '@azure-tools/cadl-ranch-api': 0.2.5
      '@azure-tools/cadl-ranch-coverage-sdk': 0.2.3
      '@azure-tools/cadl-ranch-expect': 0.3.0_eb72834da16efb9c128c55fd63afd799
      '@azure/identity': 3.1.4
      '@types/js-yaml': 4.0.5
      '@typespec/compiler': 0.44.0-dev.21
      '@typespec/http': 0.44.0-dev.6_@typespec+compiler@0.44.0-dev.21
      '@typespec/rest': 0.44.0-dev.6_@typespec+compiler@0.44.0-dev.21
      ajv: 8.12.0
      body-parser: 1.20.2
      deep-equal: 2.2.1
      express: 4.18.2
      express-promise-router: 4.1.1_express@4.18.2
      glob: 10.2.2
      jackspeak: 2.1.1
      js-yaml: 4.1.0
      morgan: 1.10.0
      node-fetch: 3.3.1
      picocolors: 1.0.0
      prettier: 2.8.8
      source-map-support: 0.5.21
      winston: 3.8.2
      xml2js: 0.5.0
      yargs: 17.7.2
    transitivePeerDependencies:
      - '@types/express'
      - '@typespec/versioning'
      - encoding
      - supports-color
    dev: false

  /@azure-tools/codegen/2.9.2:
    resolution: {integrity: sha512-brVLyffOtPiEijYYBYgV+4q7IyAfqXIec7XbdEqvv7As6SeEdq5WtbtN9N0LdGVHDWtEfc+JArwIx9aYGFdMUg==}
    engines: {node: '>=12.0.0'}
    dependencies:
      '@azure-tools/async-io': 3.0.254
      js-yaml: 4.0.0
      semver: 7.5.0
    dev: false

  /@azure-tools/tasks/3.0.255:
    resolution: {integrity: sha512-GjALNLz7kWMEdRVbaN5g0cJHNAr3XVTbP0611Mv2UzMgGL6FOhNZJK+oPHJKLDR8EEDZNnkwPlyi7B+INXUSQA==}
    engines: {node: '>=10.12.0'}
    dev: false

  /@azure-tools/test-recorder/3.0.0:
    resolution: {integrity: sha512-1M1cjyqZa0TwKpaeaRaNON/c5yLWMEnMijc0V0Vu67pWrLkqoZE+6rmzrGLXapWUB1YmflvVaXQEWbbulGK3Ew==}
    engines: {node: '>=14.0.0'}
    dependencies:
      '@azure/core-auth': 1.4.0
      '@azure/core-rest-pipeline': 1.10.3
      '@azure/core-util': 1.3.2
      '@azure/logger': 1.0.4
    transitivePeerDependencies:
      - supports-color
    dev: false

  /@azure-tools/typespec-autorest/0.29.0_d7143a750bcdddc7e6374819f72e5be6:
    resolution: {integrity: sha512-am5qSHlW8/X0o9FaLGNDydgVnGpXlTI88fgN1JU08xP1PPO5jnLIhYPCoqyPsp3bxC7j9YILRgppfvTkTQtdUQ==}
    engines: {node: '>=16.0.0'}
    peerDependencies:
      '@azure-tools/typespec-azure-core': ~0.29.0
      '@typespec/compiler': ~0.43.0
      '@typespec/http': ~0.43.0
      '@typespec/openapi': ~0.43.0
      '@typespec/rest': ~0.43.0
      '@typespec/versioning': ~0.43.0
    dependencies:
      '@azure-tools/typespec-azure-core': 0.30.0-dev.27_89e44fee31152018c55c857855680979
      '@typespec/compiler': 0.44.0-dev.21
      '@typespec/http': 0.44.0-dev.6_@typespec+compiler@0.44.0-dev.21
      '@typespec/openapi': 0.43.0_89e44fee31152018c55c857855680979
      '@typespec/rest': 0.44.0-dev.6_@typespec+compiler@0.44.0-dev.21
      '@typespec/versioning': 0.44.0-dev.7
    dev: false

  /@azure-tools/typespec-azure-core/0.30.0-dev.27_89e44fee31152018c55c857855680979:
    resolution: {integrity: sha512-ui4vgcXomu2iUKDEuLs1fB0v+2RwOXWXRiuaICbephOYE7NpGYICOIFq82e6xFv+cJfgefPq4MMs3r2WlaJsig==}
    engines: {node: '>=16.0.0'}
    peerDependencies:
      '@typespec/compiler': '>=0.43.0'
      '@typespec/http': '>=0.43.1'
      '@typespec/rest': '>=0.43.0'
    dependencies:
      '@typespec/compiler': 0.44.0-dev.21
      '@typespec/http': 0.44.0-dev.6_@typespec+compiler@0.44.0-dev.21
      '@typespec/lint': 0.43.0_@typespec+compiler@0.44.0-dev.21
      '@typespec/rest': 0.44.0-dev.6_@typespec+compiler@0.44.0-dev.21
    dev: false

  /@azure-tools/typespec-client-generator-core/0.29.0_89e44fee31152018c55c857855680979:
    resolution: {integrity: sha512-dfUNeQWnhrrNErIjC1S6JhxXZW/0tPTK4jPB7eN6QiFlvbD2SMvE7uSRktjzET/bhhJUSfKdLY2kGkWYuRKQsw==}
    engines: {node: '>=16.0.0'}
    peerDependencies:
      '@typespec/compiler': ~0.43.0
      '@typespec/http': ~0.43.0
      '@typespec/rest': ~0.43.0
    dependencies:
      '@typespec/compiler': 0.44.0-dev.21
      '@typespec/http': 0.44.0-dev.6_@typespec+compiler@0.44.0-dev.21
      '@typespec/rest': 0.44.0-dev.6_@typespec+compiler@0.44.0-dev.21
    dev: false

  /@azure/abort-controller/1.1.0:
    resolution: {integrity: sha512-TrRLIoSQVzfAJX9H1JeFjzAoDGcoK1IYX1UImfceTZpsyYfWr09Ss1aHW1y5TrrR3iq6RZLBwJ3E24uwPhwahw==}
    engines: {node: '>=12.0.0'}
    dependencies:
      tslib: 2.5.0
    dev: false

  /@azure/core-asynciterator-polyfill/1.0.2:
    resolution: {integrity: sha512-3rkP4LnnlWawl0LZptJOdXNrT/fHp2eQMadoasa6afspXdpGrtPZuAQc2PD0cpgyuoXtUWyC3tv7xfntjGS5Dw==}
    engines: {node: '>=12.0.0'}
    dev: false

  /@azure/core-auth/1.4.0:
    resolution: {integrity: sha512-HFrcTgmuSuukRf/EdPmqBrc5l6Q5Uu+2TbuhaKbgaCpP2TfAeiNaQPAadxO+CYBRHGUzIDteMAjFspFLDLnKVQ==}
    engines: {node: '>=12.0.0'}
    dependencies:
      '@azure/abort-controller': 1.1.0
      tslib: 2.5.0
    dev: false

  /@azure/core-client/1.7.2:
    resolution: {integrity: sha512-ye5554gnVnXdfZ64hptUtETgacXoRWxYv1JF5MctoAzTSH5dXhDPZd9gOjDPyWMcLIk58pnP5+p5vGX6PYn1ag==}
    engines: {node: '>=14.0.0'}
    dependencies:
      '@azure/abort-controller': 1.1.0
      '@azure/core-auth': 1.4.0
      '@azure/core-rest-pipeline': 1.10.3
      '@azure/core-tracing': 1.0.1
      '@azure/core-util': 1.3.2
      '@azure/logger': 1.0.4
      tslib: 2.5.0
    transitivePeerDependencies:
      - supports-color
    dev: false

  /@azure/core-http-compat/1.3.0:
    resolution: {integrity: sha512-ZN9avruqbQ5TxopzG3ih3KRy52n8OAbitX3fnZT5go4hzu0J+KVPSzkL+Wt3hpJpdG8WIfg1sBD1tWkgUdEpBA==}
    engines: {node: '>=12.0.0'}
    dependencies:
      '@azure/abort-controller': 1.1.0
      '@azure/core-client': 1.7.2
      '@azure/core-rest-pipeline': 1.10.3
    transitivePeerDependencies:
      - supports-color
    dev: false

  /@azure/core-http/1.2.6:
    resolution: {integrity: sha512-odtH7UMKtekc5YQ86xg9GlVHNXR6pq2JgJ5FBo7/jbOjNGdBqcrIVrZx2bevXVJz/uUTSx6vUf62gzTXTfqYSQ==}
    engines: {node: '>=8.0.0'}
    dependencies:
      '@azure/abort-controller': 1.1.0
      '@azure/core-asynciterator-polyfill': 1.0.2
      '@azure/core-auth': 1.4.0
      '@azure/core-tracing': 1.0.0-preview.11
      '@azure/logger': 1.0.4
      '@types/node-fetch': 2.6.3
      '@types/tunnel': 0.0.1
      form-data: 3.0.1
      node-fetch: 2.6.9
      process: 0.11.10
      tough-cookie: 4.1.2
      tslib: 2.5.0
      tunnel: 0.0.6
      uuid: 8.3.2
      xml2js: 0.4.23
    transitivePeerDependencies:
      - encoding
    dev: false

  /@azure/core-http/3.0.1:
    resolution: {integrity: sha512-A3x+um3cAPgQe42Lu7Iv/x8/fNjhL/nIoEfqFxfn30EyxK6zC13n+OUxzZBRC0IzQqssqIbt4INf5YG7lYYFtw==}
    engines: {node: '>=14.0.0'}
    dependencies:
      '@azure/abort-controller': 1.1.0
      '@azure/core-auth': 1.4.0
      '@azure/core-tracing': 1.0.0-preview.13
      '@azure/core-util': 1.3.2
      '@azure/logger': 1.0.4
      '@types/node-fetch': 2.6.3
      '@types/tunnel': 0.0.3
      form-data: 4.0.0
      node-fetch: 2.6.9
      process: 0.11.10
      tslib: 2.5.0
      tunnel: 0.0.6
      uuid: 8.3.2
      xml2js: 0.5.0
    transitivePeerDependencies:
      - encoding
    dev: false

  /@azure/core-lro/2.5.3:
    resolution: {integrity: sha512-ubkOf2YCnVtq7KqEJQqAI8dDD5rH1M6OP5kW0KO/JQyTaxLA0N0pjFWvvaysCj9eHMNBcuuoZXhhl0ypjod2DA==}
    engines: {node: '>=14.0.0'}
    dependencies:
      '@azure/abort-controller': 1.1.0
      '@azure/core-util': 1.3.2
      '@azure/logger': 1.0.4
      tslib: 2.5.0
    dev: false

  /@azure/core-paging/1.5.0:
    resolution: {integrity: sha512-zqWdVIt+2Z+3wqxEOGzR5hXFZ8MGKK52x4vFLw8n58pR6ZfKRx3EXYTxTaYxYHc/PexPUTyimcTWFJbji9Z6Iw==}
    engines: {node: '>=14.0.0'}
    dependencies:
      tslib: 2.5.0
    dev: false

  /@azure/core-rest-pipeline/1.10.3:
    resolution: {integrity: sha512-AMQb0ttiGJ0MIV/r+4TVra6U4+90mPeOveehFnrqKlo7dknPJYdJ61wOzYJXJjDxF8LcCtSogfRelkq+fCGFTw==}
    engines: {node: '>=14.0.0'}
    dependencies:
      '@azure/abort-controller': 1.1.0
      '@azure/core-auth': 1.4.0
      '@azure/core-tracing': 1.0.1
      '@azure/core-util': 1.3.2
      '@azure/logger': 1.0.4
      form-data: 4.0.0
      http-proxy-agent: 5.0.0
      https-proxy-agent: 5.0.1
      tslib: 2.5.0
    transitivePeerDependencies:
      - supports-color
    dev: false

  /@azure/core-tracing/1.0.0-preview.11:
    resolution: {integrity: sha512-frF0pJc9HTmKncVokhBxCqipjbql02DThQ1ZJ9wLi7SDMLdPAFyDI5xZNzX5guLz+/DtPkY+SGK2li9FIXqshQ==}
    engines: {node: '>=8.0.0'}
    dependencies:
      '@opencensus/web-types': 0.0.7
      '@opentelemetry/api': 1.0.0-rc.0
      tslib: 2.5.0
    dev: false

  /@azure/core-tracing/1.0.0-preview.13:
    resolution: {integrity: sha512-KxDlhXyMlh2Jhj2ykX6vNEU0Vou4nHr025KoSEiz7cS3BNiHNaZcdECk/DmLkEB0as5T7b/TpRcehJ5yV6NeXQ==}
    engines: {node: '>=12.0.0'}
    dependencies:
      '@opentelemetry/api': 1.4.1
      tslib: 2.5.0
    dev: false

  /@azure/core-tracing/1.0.1:
    resolution: {integrity: sha512-I5CGMoLtX+pI17ZdiFJZgxMJApsK6jjfm85hpgp3oazCdq5Wxgh4wMr7ge/TTWW1B5WBuvIOI1fMU/FrOAMKrw==}
    engines: {node: '>=12.0.0'}
    dependencies:
      tslib: 2.5.0
    dev: false

  /@azure/core-util/1.3.2:
    resolution: {integrity: sha512-2bECOUh88RvL1pMZTcc6OzfobBeWDBf5oBbhjIhT1MV9otMVWCzpOJkkiKtrnO88y5GGBelgY8At73KGAdbkeQ==}
    engines: {node: '>=14.0.0'}
    dependencies:
      '@azure/abort-controller': 1.1.0
      tslib: 2.5.0
    dev: false

  /@azure/core-xml/1.3.3:
    resolution: {integrity: sha512-Go/xGz7nGqVINsD9O7gOfe8uiR1S+IFcw9WTUPJHSzoFT6F5ZWjXIIlSikLZm77TtmxzXGnQYjjiZIoIZ4x14A==}
    engines: {node: '>=14.0.0'}
    dependencies:
      fast-xml-parser: 4.2.2
      tslib: 2.5.0
    dev: false

  /@azure/identity/3.1.4:
    resolution: {integrity: sha512-USvxmO6p7dFEcz1e0Kq/WQY6YbvX8hOeIibxxLBQC4Pxl4QK+DL72agZ9e5RYZc55QjC7Ja6q1+mQaXfmbrLhA==}
    engines: {node: '>=14.0.0'}
    dependencies:
      '@azure/abort-controller': 1.1.0
      '@azure/core-auth': 1.4.0
      '@azure/core-client': 1.7.2
      '@azure/core-rest-pipeline': 1.10.3
      '@azure/core-tracing': 1.0.1
      '@azure/core-util': 1.3.2
      '@azure/logger': 1.0.4
      '@azure/msal-browser': 2.37.0
      '@azure/msal-common': 9.1.1
      '@azure/msal-node': 1.17.2
      events: 3.3.0
      jws: 4.0.0
      open: 8.4.2
      stoppable: 1.1.0
      tslib: 2.5.0
      uuid: 8.3.2
    transitivePeerDependencies:
      - supports-color
    dev: false

  /@azure/logger/1.0.4:
    resolution: {integrity: sha512-ustrPY8MryhloQj7OWGe+HrYx+aoiOxzbXTtgblbV3xwCqpzUK36phH3XNHQKj3EPonyFUuDTfR3qFhTEAuZEg==}
    engines: {node: '>=14.0.0'}
    dependencies:
      tslib: 2.5.0
    dev: false

  /@azure/msal-browser/2.37.0:
    resolution: {integrity: sha512-YNGD/W/tw/5wDWlXOfmrVILaxVsorVLxYU2ovmL1PDvxkdudbQRyGk/76l4emqgDAl/kPQeqyivxjOU6w1YfvQ==}
    engines: {node: '>=0.8.0'}
    dependencies:
      '@azure/msal-common': 13.0.0
    dev: false

  /@azure/msal-common/13.0.0:
    resolution: {integrity: sha512-GqCOg5H5bouvLij9NFXFkh+asRRxsPBRwnTDsfK7o0KcxYHJbuidKw8/VXpycahGXNxgtuhqtK/n5he+5NhyEA==}
    engines: {node: '>=0.8.0'}
    dev: false

  /@azure/msal-common/9.1.1:
    resolution: {integrity: sha512-we9xR8lvu47fF0h+J8KyXoRy9+G/fPzm3QEa2TrdR3jaVS3LKAyE2qyMuUkNdbVkvzl8Zr9f7l+IUSP22HeqXw==}
    engines: {node: '>=0.8.0'}
    dev: false

  /@azure/msal-node/1.17.2:
    resolution: {integrity: sha512-l8edYnA2LQj4ue3pjxVz1Qy4HuU5xbcoebfe2bGTRvBL9Q6n2Df47aGftkLIyimD1HxHuA4ZZOe23a/HshoYXw==}
    engines: {node: 10 || 12 || 14 || 16 || 18}
    dependencies:
      '@azure/msal-common': 13.0.0
      jsonwebtoken: 9.0.0
      uuid: 8.3.2
    dev: false

  /@azure/storage-blob/12.14.0:
    resolution: {integrity: sha512-g8GNUDpMisGXzBeD+sKphhH5yLwesB4JkHr1U6be/X3F+cAMcyGLPD1P89g2M7wbEtUJWoikry1rlr83nNRBzg==}
    engines: {node: '>=14.0.0'}
    dependencies:
      '@azure/abort-controller': 1.1.0
      '@azure/core-http': 3.0.1
      '@azure/core-lro': 2.5.3
      '@azure/core-paging': 1.5.0
      '@azure/core-tracing': 1.0.0-preview.13
      '@azure/logger': 1.0.4
      events: 3.3.0
      tslib: 2.5.0
    transitivePeerDependencies:
      - encoding
    dev: false

  /@babel/code-frame/7.21.4:
    resolution: {integrity: sha512-LYvhNKfwWSPpocw8GI7gpK2nq3HSDuEPC/uSYaALSJu9xjsalaaYFOq0Pwt5KmVqwEbZlDu81aLXwBOmD/Fv9g==}
    engines: {node: '>=6.9.0'}
    dependencies:
      '@babel/highlight': 7.18.6
    dev: false

  /@babel/helper-validator-identifier/7.19.1:
    resolution: {integrity: sha512-awrNfaMtnHUr653GgGEs++LlAvW6w+DcPrOliSMXWCKo597CwL5Acf/wWdNkf/tfEQE3mjkeD1YOVZOUV/od1w==}
    engines: {node: '>=6.9.0'}
    dev: false

  /@babel/highlight/7.18.6:
    resolution: {integrity: sha512-u7stbOuYjaPezCuLj29hNW1v64M2Md2qupEKP1fHc7WdOA3DgLh37suiSrZYY7haUB7iBeQZ9P1uiRF359do3g==}
    engines: {node: '>=6.9.0'}
    dependencies:
      '@babel/helper-validator-identifier': 7.19.1
      chalk: 2.4.2
      js-tokens: 4.0.0
    dev: false

  /@colors/colors/1.5.0:
    resolution: {integrity: sha512-ooWCrlZP11i8GImSjTHYHLkvFDP48nS4+204nGb1RiX/WXYHmJA2III9/e2DWVabCESdW7hBAEzHRqUn9OUVvQ==}
    engines: {node: '>=0.1.90'}
    dev: false

  /@cspotcode/source-map-support/0.8.1:
    resolution: {integrity: sha512-IchNf6dN4tHoMFIn/7OE8LWZ19Y6q/67Bmf6vnGREv8RSbBVb9LPJxEcnwrcwX6ixSvaiGoomAUvu4YSxXrVgw==}
    engines: {node: '>=12'}
    dependencies:
      '@jridgewell/trace-mapping': 0.3.9
    dev: false

  /@dabh/diagnostics/2.0.3:
    resolution: {integrity: sha512-hrlQOIi7hAfzsMqlGSFyVucrx38O+j6wiGOf//H2ecvIEqYN4ADBSS2iLMh5UFyDunCNniUIPk/q3riFv45xRA==}
    dependencies:
      colorspace: 1.1.4
      enabled: 2.0.0
      kuler: 2.0.0
    dev: false

  /@discoveryjs/json-ext/0.5.7:
    resolution: {integrity: sha512-dBVuXR082gk3jsFp7Rd/JI4kytwGHecnCoTtXFb7DB6CNHp4rg5k1bhg0nWdLGLnOV71lmDzGQaLMy8iPLY0pw==}
    engines: {node: '>=10.0.0'}
    dev: false

  /@eslint-community/eslint-utils/4.4.0_eslint@8.40.0:
    resolution: {integrity: sha512-1/sA4dwrzBAyeUoQ6oxahHKmrZvsnLCg4RfxW3ZFGGmQkSNQPFNLV9CUEFQP1x9EYXHTo5p6xdhZM1Ne9p/AfA==}
    engines: {node: ^12.22.0 || ^14.17.0 || >=16.0.0}
    peerDependencies:
      eslint: ^6.0.0 || ^7.0.0 || >=8.0.0
    dependencies:
      eslint: 8.40.0
      eslint-visitor-keys: 3.4.1
    dev: false

  /@eslint-community/regexpp/4.5.1:
    resolution: {integrity: sha512-Z5ba73P98O1KUYCCJTUeVpja9RcGoMdncZ6T49FCUl2lN38JtCJ+3WgIDBv0AuY4WChU5PmtJmOCTlN6FZTFKQ==}
    engines: {node: ^12.0.0 || ^14.0.0 || >=16.0.0}
    dev: false

  /@eslint/eslintrc/2.0.3:
    resolution: {integrity: sha512-+5gy6OQfk+xx3q0d6jGZZC3f3KzAkXc/IanVxd1is/VIIziRqqt3ongQz0FiTUXqTk0c7aDB3OaFuKnuSoJicQ==}
    engines: {node: ^12.22.0 || ^14.17.0 || >=16.0.0}
    dependencies:
      ajv: 6.12.6
      debug: 4.3.4
      espree: 9.5.2
      globals: 13.20.0
      ignore: 5.2.4
      import-fresh: 3.3.0
      js-yaml: 4.1.0
      minimatch: 3.1.2
      strip-json-comments: 3.1.1
    transitivePeerDependencies:
      - supports-color
    dev: false

  /@eslint/js/8.40.0:
    resolution: {integrity: sha512-ElyB54bJIhXQYVKjDSvCkPO1iU1tSAeVQJbllWJq1XQSmmA4dgFk8CbiBGpiOPxleE48vDogxCtmMYku4HSVLA==}
    engines: {node: ^12.22.0 || ^14.17.0 || >=16.0.0}
    dev: false

  /@humanwhocodes/config-array/0.11.8:
    resolution: {integrity: sha512-UybHIJzJnR5Qc/MsD9Kr+RpO2h+/P1GhOwdiLPXK5TWk5sgTdu88bTD9UP+CKbPPh5Rni1u0GjAdYQLemG8g+g==}
    engines: {node: '>=10.10.0'}
    dependencies:
      '@humanwhocodes/object-schema': 1.2.1
      debug: 4.3.4
      minimatch: 3.1.2
    transitivePeerDependencies:
      - supports-color
    dev: false

  /@humanwhocodes/module-importer/1.0.1:
    resolution: {integrity: sha512-bxveV4V8v5Yb4ncFTT3rPSgZBOpCkjfK0y4oVVVJwIuDVBRMDXrPyXRL988i5ap9m9bnyEEjWfm5WkBmtffLfA==}
    engines: {node: '>=12.22'}
    dev: false

  /@humanwhocodes/object-schema/1.2.1:
    resolution: {integrity: sha512-ZnQMnLV4e7hDlUvw8H+U8ASL02SS2Gn6+9Ac3wGGLIe7+je2AeAOxPY+izIPJDfFDb7eDjev0Us8MO1iFRN8hA==}
    dev: false

  /@jridgewell/gen-mapping/0.3.3:
    resolution: {integrity: sha512-HLhSWOLRi875zjjMG/r+Nv0oCW8umGb0BgEhyX3dDX3egwZtB8PqLnjz3yedt8R5StBrzcg4aBpnh8UA9D1BoQ==}
    engines: {node: '>=6.0.0'}
    dependencies:
      '@jridgewell/set-array': 1.1.2
      '@jridgewell/sourcemap-codec': 1.4.15
      '@jridgewell/trace-mapping': 0.3.18
    dev: false

  /@jridgewell/resolve-uri/3.1.0:
    resolution: {integrity: sha512-F2msla3tad+Mfht5cJq7LSXcdudKTWCVYUgw6pLFOOHSTtZlj6SWNYAp+AhuqLmWdBO2X5hPrLcu8cVP8fy28w==}
    engines: {node: '>=6.0.0'}
    dev: false

  /@jridgewell/resolve-uri/3.1.1:
    resolution: {integrity: sha512-dSYZh7HhCDtCKm4QakX0xFpsRDqjjtZf/kjI/v3T3Nwt5r8/qz/M19F9ySyOqU94SXBmeG9ttTul+YnR4LOxFA==}
    engines: {node: '>=6.0.0'}
    dev: false

  /@jridgewell/set-array/1.1.2:
    resolution: {integrity: sha512-xnkseuNADM0gt2bs+BvhO0p78Mk762YnZdsuzFV018NoG1Sj1SCQvpSqa7XUaTam5vAGasABV9qXASMKnFMwMw==}
    engines: {node: '>=6.0.0'}
    dev: false

  /@jridgewell/source-map/0.3.3:
    resolution: {integrity: sha512-b+fsZXeLYi9fEULmfBrhxn4IrPlINf8fiNarzTof004v3lFdntdwa9PF7vFJqm3mg7s+ScJMxXaE3Acp1irZcg==}
    dependencies:
      '@jridgewell/gen-mapping': 0.3.3
      '@jridgewell/trace-mapping': 0.3.18
    dev: false

  /@jridgewell/sourcemap-codec/1.4.14:
    resolution: {integrity: sha512-XPSJHWmi394fuUuzDnGz1wiKqWfo1yXecHQMRf2l6hztTO+nPru658AyDngaBe7isIxEkRsPR3FZh+s7iVa4Uw==}
    dev: false

  /@jridgewell/sourcemap-codec/1.4.15:
    resolution: {integrity: sha512-eF2rxCRulEKXHTRiDrDy6erMYWqNw4LPdQ8UQA4huuxaQsVeRPFl2oM8oDGxMFhJUWZf9McpLtJasDDZb/Bpeg==}
    dev: false

  /@jridgewell/trace-mapping/0.3.18:
    resolution: {integrity: sha512-w+niJYzMHdd7USdiH2U6869nqhD2nbfZXND5Yp93qIbEmnDNk7PD48o+YchRVpzMU7M6jVCbenTR7PA1FLQ9pA==}
    dependencies:
      '@jridgewell/resolve-uri': 3.1.0
      '@jridgewell/sourcemap-codec': 1.4.14
    dev: false

  /@jridgewell/trace-mapping/0.3.9:
    resolution: {integrity: sha512-3Belt6tdc8bPgAtbcmdtNJlirVoTmEb5e2gC94PnkwEW9jI6CAHUeoG85tjWP5WquqfavoMtMwiG4P926ZKKuQ==}
    dependencies:
      '@jridgewell/resolve-uri': 3.1.1
      '@jridgewell/sourcemap-codec': 1.4.15
    dev: false

  /@microsoft.azure/autorest.testserver/3.3.46:
    resolution: {integrity: sha512-ne6zSqSQWTSx1dVWoQ77jxSrRppNsoWVjAZAxHbxPAUy+N34cM0UocYfMoqLlghDoMqM8xVMWAdG/ReNuvdBAg==}
    engines: {node: '>=10'}
    hasBin: true
    dependencies:
      '@azure/storage-blob': 12.14.0
      axios: 0.21.4
      body-parser: 1.20.2
      busboy: 1.6.0
      commonmark: 0.30.0
      deep-equal: 2.2.1
      express: 4.18.2
      express-promise-router: 4.1.1_express@4.18.2
      glob: 8.1.0
      js-yaml: 4.1.0
      morgan: 1.10.0
      mustache: 4.2.0
      request: 2.88.2
      request-promise-native: 1.0.9_request@2.88.2
      source-map-support: 0.5.21
      underscore: 1.13.6
      winston: 3.8.2
      xml2js: 0.4.23
      yargs: 17.7.2
    transitivePeerDependencies:
      - '@types/express'
      - debug
      - encoding
    dev: false

  /@nodelib/fs.scandir/2.1.5:
    resolution: {integrity: sha512-vq24Bq3ym5HEQm2NKCr3yXDwjc7vTsEThRDnkp2DK9p1uqLR+DHurm/NOTo0KG7HYHU7eppKZj3MyqYuMBf62g==}
    engines: {node: '>= 8'}
    dependencies:
      '@nodelib/fs.stat': 2.0.5
      run-parallel: 1.2.0
    dev: false

  /@nodelib/fs.stat/2.0.5:
    resolution: {integrity: sha512-RkhPPp2zrqDAQA/2jNhnztcPAlv64XdhIp7a7454A5ovI7Bukxgt7MX7udwAu3zg1DcpPU0rz3VV1SeaqvY4+A==}
    engines: {node: '>= 8'}
    dev: false

  /@nodelib/fs.walk/1.2.8:
    resolution: {integrity: sha512-oGB+UxlgWcgQkgwo8GcEGwemoTFt3FIO9ababBmaGwXIoBKZ+GTy0pP185beGg7Llih/NSHSV2XAs1lnznocSg==}
    engines: {node: '>= 8'}
    dependencies:
      '@nodelib/fs.scandir': 2.1.5
      fastq: 1.15.0
    dev: false

  /@opencensus/web-types/0.0.7:
    resolution: {integrity: sha512-xB+w7ZDAu3YBzqH44rCmG9/RlrOmFuDPt/bpf17eJr8eZSrLt7nc7LnWdxM9Mmoj/YKMHpxRg28txu3TcpiL+g==}
    engines: {node: '>=6.0'}
    dev: false

  /@opentelemetry/api/1.0.0-rc.0:
    resolution: {integrity: sha512-iXKByCMfrlO5S6Oh97BuM56tM2cIBB0XsL/vWF/AtJrJEKx4MC/Xdu0xDsGXMGcNWpqF7ujMsjjnp0+UHBwnDQ==}
    engines: {node: '>=8.0.0'}
    dev: false

  /@opentelemetry/api/1.4.1:
    resolution: {integrity: sha512-O2yRJce1GOc6PAy3QxFM4NzFiWzvScDC1/5ihYBL6BUEVdq0XMWN01sppE+H6bBXbaFYipjwFLEWLg5PaSOThA==}
    engines: {node: '>=8.0.0'}
    dev: false

  /@pkgjs/parseargs/0.11.0:
    resolution: {integrity: sha512-+1VkjdD0QBLPodGrJUeqarH8VAIvQODIbwh9XpP5Syisf7YoQgsJKPNFoqqLQlu+VQ/tVSshMR6loPMn8U+dPg==}
    engines: {node: '>=14'}
    requiresBuild: true
    dev: false
    optional: true

  /@sinonjs/commons/1.8.6:
    resolution: {integrity: sha512-Ky+XkAkqPZSm3NLBeUng77EBQl3cmeJhITaGHdYH8kjVB+aun3S4XBRti2zt17mtt0mIUDiNxYeoJm6drVvBJQ==}
    dependencies:
      type-detect: 4.0.8
    dev: false

  /@sinonjs/fake-timers/6.0.1:
    resolution: {integrity: sha512-MZPUxrmFubI36XS1DI3qmI0YdN1gks62JtFZvxR67ljjSNCeK6U08Zx4msEWOXuofgqUt6zPHSi1H9fbjR/NRA==}
    dependencies:
      '@sinonjs/commons': 1.8.6
    dev: false

  /@sinonjs/samsam/5.3.1:
    resolution: {integrity: sha512-1Hc0b1TtyfBu8ixF/tpfSHTVWKwCBLY4QJbkgnE7HcwyvT2xArDxb4K7dMgqRm3szI+LJbzmW/s4xxEhv6hwDg==}
    dependencies:
      '@sinonjs/commons': 1.8.6
      lodash.get: 4.4.2
      type-detect: 4.0.8
    dev: false

  /@sinonjs/text-encoding/0.7.2:
    resolution: {integrity: sha512-sXXKG+uL9IrKqViTtao2Ws6dy0znu9sOaP1di/jKGW1M6VssO8vlpXCQcpZ+jisQ1tTFAC5Jo/EOzFbggBagFQ==}
    dev: false

  /@socket.io/component-emitter/3.1.0:
    resolution: {integrity: sha512-+9jVqKhRSpsc591z5vX+X5Yyw+he/HCB4iQ/RYxw35CEPaY1gnsNE43nf9n9AaYjAQrTiI/mOwKUKdUs9vf7Xg==}
    dev: false

  /@tootallnate/once/2.0.0:
    resolution: {integrity: sha512-XCuKFP5PS55gnMVu3dty8KPatLqUoy/ZYzDzAGCQ8JNFCkLXzmI7vNHCR+XpbZaMWQK/vQubr7PkYq8g470J/A==}
    engines: {node: '>= 10'}
    dev: false

  /@ts-morph/common/0.16.0:
    resolution: {integrity: sha512-SgJpzkTgZKLKqQniCjLaE3c2L2sdL7UShvmTmPBejAKd2OKV/yfMpQ2IWpAuA+VY5wy7PkSUaEObIqEK6afFuw==}
    dependencies:
      fast-glob: 3.2.12
      minimatch: 5.1.6
      mkdirp: 1.0.4
      path-browserify: 1.0.1
    dev: false

  /@tsconfig/node10/1.0.9:
    resolution: {integrity: sha512-jNsYVVxU8v5g43Erja32laIDHXeoNvFEpX33OK4d6hljo3jDhCBDhx5dhCCTMWUojscpAagGiRkBKxpdl9fxqA==}
    dev: false

  /@tsconfig/node12/1.0.11:
    resolution: {integrity: sha512-cqefuRsh12pWyGsIoBKJA9luFu3mRxCA+ORZvA4ktLSzIuCUtWVxGIuXigEwO5/ywWFMZ2QEGKWvkZG1zDMTag==}
    dev: false

  /@tsconfig/node14/1.0.3:
    resolution: {integrity: sha512-ysT8mhdixWK6Hw3i1V2AeRqZ5WfXg1G43mqoYlM2nc6388Fq5jcXyr5mRsqViLx/GJYdoL0bfXD8nmF+Zn/Iow==}
    dev: false

  /@tsconfig/node16/1.0.3:
    resolution: {integrity: sha512-yOlFc+7UtL/89t2ZhjPvvB/DeAr3r+Dq58IgzsFkOAvVC6NMJXmCGjbptdXdR9qsX7pKcTL+s87FtYREi2dEEQ==}
    dev: false

  /@types/chai-as-promised/7.1.5:
    resolution: {integrity: sha512-jStwss93SITGBwt/niYrkf2C+/1KTeZCZl1LaeezTlqppAKeoQC7jxyqYuP72sxBGKCIbw7oHgbYssIRzT5FCQ==}
    dependencies:
      '@types/chai': 4.3.5
    dev: false

  /@types/chai/4.3.5:
    resolution: {integrity: sha512-mEo1sAde+UCE6b2hxn332f1g1E8WfYRu6p5SvTKr2ZKC1f7gFJXk4h5PyGP9Dt6gCaG8y8XhwnXWC6Iy2cmBng==}
    dev: false

  /@types/cookie/0.4.1:
    resolution: {integrity: sha512-XW/Aa8APYr6jSVVA1y/DEIZX0/GMKLEVekNG727R8cs56ahETkRAy/3DR7+fJyh7oUgGwNQaRfXCun0+KbWY7Q==}
    dev: false

  /@types/cors/2.8.13:
    resolution: {integrity: sha512-RG8AStHlUiV5ysZQKq97copd2UmVYw3/pRMLefISZ3S1hK104Cwm7iLQ3fTKx+lsUH2CE8FlLaYeEA2LSeqYUA==}
    dependencies:
      '@types/node': 18.16.5
    dev: false

  /@types/eslint-scope/3.7.4:
    resolution: {integrity: sha512-9K4zoImiZc3HlIp6AVUDE4CWYx22a+lhSZMYNpbjW04+YF0KWj4pJXnEMjdnFTiQibFFmElcsasJXDbdI/EPhA==}
    dependencies:
      '@types/eslint': 8.37.0
      '@types/estree': 1.0.1
    dev: false

  /@types/eslint/8.37.0:
    resolution: {integrity: sha512-Piet7dG2JBuDIfohBngQ3rCt7MgO9xCO4xIMKxBThCq5PNRB91IjlJ10eJVwfoNtvTErmxLzwBZ7rHZtbOMmFQ==}
    dependencies:
      '@types/estree': 1.0.1
      '@types/json-schema': 7.0.11
    dev: false

  /@types/estree/1.0.1:
    resolution: {integrity: sha512-LG4opVs2ANWZ1TJoKc937iMmNstM/d0ae1vNbnBvBhqCSezgVUOzcLCqbI5elV8Vy6WKwKjaqR+zO9VKirBBCA==}
    dev: false

  /@types/fs-extra/8.1.2:
    resolution: {integrity: sha512-SvSrYXfWSc7R4eqnOzbQF4TZmfpNSM9FrSWLU3EUnWBuyZqNBOrv1B1JA3byUDPUl9z4Ab3jeZG2eDdySlgNMg==}
    dependencies:
      '@types/node': 18.16.5
    dev: false

  /@types/fs-extra/9.0.13:
    resolution: {integrity: sha512-nEnwB++1u5lVDM2UI4c1+5R+FYaKfaAzS4OococimjVm3nQw3TuzH5UNsocrcTBbhnerblyHj4A49qXbIiZdpA==}
    dependencies:
      '@types/node': 18.16.5
    dev: false

  /@types/js-yaml/3.12.1:
    resolution: {integrity: sha512-SGGAhXLHDx+PK4YLNcNGa6goPf9XRWQNAUUbffkwVGGXIxmDKWyGGL4inzq2sPmExu431Ekb9aEMn9BkPqEYFA==}
    dev: false

  /@types/js-yaml/4.0.5:
    resolution: {integrity: sha512-FhpRzf927MNQdRZP0J5DLIdTXhjLYzeUTmLAu69mnVksLH9CJY3IuSeEgbKUki7GQZm0WqDkGzyxju2EZGD2wA==}
    dev: false

  /@types/json-schema/7.0.11:
    resolution: {integrity: sha512-wOuvG1SN4Us4rez+tylwwwCV1psiNVOkJeM3AUWUNWg/jDQY2+HE/444y5gc+jBmRqASOm2Oeh5c1axHobwRKQ==}
    dev: false

  /@types/lodash/4.14.194:
    resolution: {integrity: sha512-r22s9tAS7imvBt2lyHC9B8AGwWnXaYb1tY09oyLkXDs4vArpYJzw09nj8MLx5VfciBPGIb+ZwG0ssYnEPJxn/g==}
    dev: false

  /@types/mocha/5.2.7:
    resolution: {integrity: sha512-NYrtPht0wGzhwe9+/idPaBB+TqkY9AhTvOLMkThm0IoEfLaiVQZwBwyJ5puCkO3AUCWrmcoePjp2mbFocKy4SQ==}
    dev: false

  /@types/mocha/9.1.1:
    resolution: {integrity: sha512-Z61JK7DKDtdKTWwLeElSEBcWGRLY8g95ic5FoQqI9CMx0ns/Ghep3B4DfcEimiKMvtamNVULVNKEsiwV3aQmXw==}
    dev: false

  /@types/node-fetch/2.6.3:
    resolution: {integrity: sha512-ETTL1mOEdq/sxUtgtOhKjyB2Irra4cjxksvcMUR5Zr4n+PxVhsCD9WS46oPbHL3et9Zde7CNRr+WUNlcHvsX+w==}
    dependencies:
      '@types/node': 18.16.5
      form-data: 3.0.1
    dev: false

  /@types/node/18.16.5:
    resolution: {integrity: sha512-seOA34WMo9KB+UA78qaJoCO20RJzZGVXQ5Sh6FWu0g/hfT44nKXnej3/tCQl7FL97idFpBhisLYCTB50S0EirA==}
    dev: false

  /@types/prettier/1.19.1:
    resolution: {integrity: sha512-5qOlnZscTn4xxM5MeGXAMOsIOIKIbh9e85zJWfBRVPlRMEVawzoPhINYbRGkBZCI8LxvBe7tJCdWiarA99OZfQ==}
    dev: false

  /@types/prettier/2.7.2:
    resolution: {integrity: sha512-KufADq8uQqo1pYKVIYzfKbJfBAc0sOeXqGbFaSpv8MRmC/zXgowNZmFcbngndGk922QDmOASEXUZCaY48gs4cg==}
    dev: false

  /@types/semver/7.3.13:
    resolution: {integrity: sha512-21cFJr9z3g5dW8B0CVI9g2O9beqaThGQ6ZFBqHfwhzLDKUxaqTIy3vnfah/UPkfOiF2pLq+tGz+W8RyCskuslw==}
    dev: false

  /@types/sinon/10.0.14:
    resolution: {integrity: sha512-mn72up6cjaMyMuaPaa/AwKf6WtsSRysQC7wxFkCm1XcOKXPM1z+5Y4H5wjIVBz4gdAkjvZxVVfjA6ba1nHr5WQ==}
    dependencies:
      '@types/sinonjs__fake-timers': 8.1.2
    dev: false

  /@types/sinonjs__fake-timers/8.1.2:
    resolution: {integrity: sha512-9GcLXF0/v3t80caGs5p2rRfkB+a8VBGLJZVih6CNFkx8IZ994wiKKLSRs9nuFwk1HevWs/1mnUmkApGrSGsShA==}
    dev: false

  /@types/triple-beam/1.3.2:
    resolution: {integrity: sha512-txGIh+0eDFzKGC25zORnswy+br1Ha7hj5cMVwKIU7+s0U2AxxJru/jZSMU6OC9MJWP6+pc/hc6ZjyZShpsyY2g==}
    dev: false

  /@types/tunnel/0.0.1:
    resolution: {integrity: sha512-AOqu6bQu5MSWwYvehMXLukFHnupHrpZ8nvgae5Ggie9UwzDR1CCwoXgSSWNZJuyOlCdfdsWMA5F2LlmvyoTv8A==}
    dependencies:
      '@types/node': 18.16.5
    dev: false

  /@types/tunnel/0.0.3:
    resolution: {integrity: sha512-sOUTGn6h1SfQ+gbgqC364jLFBw2lnFqkgF3q0WovEHRLMrVD1sd5aufqi/aJObLekJO+Aq5z646U4Oxy6shXMA==}
    dependencies:
      '@types/node': 18.16.5
    dev: false

  /@types/xmlbuilder/0.0.34:
    resolution: {integrity: sha512-yVsHfYqJblSEg3DvUhGndpCZBZz2GiGVmqMa04fbGro2xzxRj85Q7MQ4os+MaXmKcpCDD42MXuxUWfoUKTuVdQ==}
    dev: false

  /@types/yargs-parser/21.0.0:
    resolution: {integrity: sha512-iO9ZQHkZxHn4mSakYV0vFHAVDyEOIJQrV2uZ06HxEPcx+mt8swXoZHIbaaJ2crJYFfErySgktuTZ3BeLz+XmFA==}
    dev: false

  /@types/yargs/17.0.24:
    resolution: {integrity: sha512-6i0aC7jV6QzQB8ne1joVZ0eSFIstHsCrobmOtghM11yGlH0j43FKL2UhWdELkyps0zuf7qVTUVCCR+tgSlyLLw==}
    dependencies:
      '@types/yargs-parser': 21.0.0
    dev: false

  /@types/yauzl/2.10.0:
    resolution: {integrity: sha512-Cn6WYCm0tXv8p6k+A8PvbDG763EDpBoTzHdA+Q/MF6H3sapGjCm9NzoaJncJS9tUKSuCoDs9XHxYYsQDgxR6kw==}
    requiresBuild: true
    dependencies:
      '@types/node': 18.16.5
    dev: false
    optional: true

  /@typescript-eslint/eslint-plugin/5.59.2_bd146c8f07b05803d57de58a9f6edcff:
    resolution: {integrity: sha512-yVrXupeHjRxLDcPKL10sGQ/QlVrA8J5IYOEWVqk0lJaSZP7X5DfnP7Ns3cc74/blmbipQ1htFNVGsHX6wsYm0A==}
    engines: {node: ^12.22.0 || ^14.17.0 || >=16.0.0}
    peerDependencies:
      '@typescript-eslint/parser': ^5.0.0
      eslint: ^6.0.0 || ^7.0.0 || ^8.0.0
      typescript: '*'
    peerDependenciesMeta:
      typescript:
        optional: true
    dependencies:
      '@eslint-community/regexpp': 4.5.1
      '@typescript-eslint/parser': 5.59.2_eslint@8.40.0+typescript@5.0.4
      '@typescript-eslint/scope-manager': 5.59.2
      '@typescript-eslint/type-utils': 5.59.2_eslint@8.40.0+typescript@5.0.4
      '@typescript-eslint/utils': 5.59.2_eslint@8.40.0+typescript@5.0.4
      debug: 4.3.4
      eslint: 8.40.0
      grapheme-splitter: 1.0.4
      ignore: 5.2.4
      natural-compare-lite: 1.4.0
      semver: 7.5.0
      tsutils: 3.21.0_typescript@5.0.4
      typescript: 5.0.4
    transitivePeerDependencies:
      - supports-color
    dev: false

  /@typescript-eslint/parser/5.59.2_eslint@8.40.0+typescript@5.0.4:
    resolution: {integrity: sha512-uq0sKyw6ao1iFOZZGk9F8Nro/8+gfB5ezl1cA06SrqbgJAt0SRoFhb9pXaHvkrxUpZaoLxt8KlovHNk8Gp6/HQ==}
    engines: {node: ^12.22.0 || ^14.17.0 || >=16.0.0}
    peerDependencies:
      eslint: ^6.0.0 || ^7.0.0 || ^8.0.0
      typescript: '*'
    peerDependenciesMeta:
      typescript:
        optional: true
    dependencies:
      '@typescript-eslint/scope-manager': 5.59.2
      '@typescript-eslint/types': 5.59.2
      '@typescript-eslint/typescript-estree': 5.59.2_typescript@5.0.4
      debug: 4.3.4
      eslint: 8.40.0
      typescript: 5.0.4
    transitivePeerDependencies:
      - supports-color
    dev: false

  /@typescript-eslint/scope-manager/5.59.2:
    resolution: {integrity: sha512-dB1v7ROySwQWKqQ8rEWcdbTsFjh2G0vn8KUyvTXdPoyzSL6lLGkiXEV5CvpJsEe9xIdKV+8Zqb7wif2issoOFA==}
    engines: {node: ^12.22.0 || ^14.17.0 || >=16.0.0}
    dependencies:
      '@typescript-eslint/types': 5.59.2
      '@typescript-eslint/visitor-keys': 5.59.2
    dev: false

  /@typescript-eslint/type-utils/5.59.2_eslint@8.40.0+typescript@5.0.4:
    resolution: {integrity: sha512-b1LS2phBOsEy/T381bxkkywfQXkV1dWda/z0PhnIy3bC5+rQWQDS7fk9CSpcXBccPY27Z6vBEuaPBCKCgYezyQ==}
    engines: {node: ^12.22.0 || ^14.17.0 || >=16.0.0}
    peerDependencies:
      eslint: '*'
      typescript: '*'
    peerDependenciesMeta:
      typescript:
        optional: true
    dependencies:
      '@typescript-eslint/typescript-estree': 5.59.2_typescript@5.0.4
      '@typescript-eslint/utils': 5.59.2_eslint@8.40.0+typescript@5.0.4
      debug: 4.3.4
      eslint: 8.40.0
      tsutils: 3.21.0_typescript@5.0.4
      typescript: 5.0.4
    transitivePeerDependencies:
      - supports-color
    dev: false

  /@typescript-eslint/types/5.59.2:
    resolution: {integrity: sha512-LbJ/HqoVs2XTGq5shkiKaNTuVv5tTejdHgfdjqRUGdYhjW1crm/M7og2jhVskMt8/4wS3T1+PfFvL1K3wqYj4w==}
    engines: {node: ^12.22.0 || ^14.17.0 || >=16.0.0}
    dev: false

  /@typescript-eslint/typescript-estree/5.59.2_typescript@5.0.4:
    resolution: {integrity: sha512-+j4SmbwVmZsQ9jEyBMgpuBD0rKwi9RxRpjX71Brr73RsYnEr3Lt5QZ624Bxphp8HUkSKfqGnPJp1kA5nl0Sh7Q==}
    engines: {node: ^12.22.0 || ^14.17.0 || >=16.0.0}
    peerDependencies:
      typescript: '*'
    peerDependenciesMeta:
      typescript:
        optional: true
    dependencies:
      '@typescript-eslint/types': 5.59.2
      '@typescript-eslint/visitor-keys': 5.59.2
      debug: 4.3.4
      globby: 11.1.0
      is-glob: 4.0.3
      semver: 7.5.0
      tsutils: 3.21.0_typescript@5.0.4
      typescript: 5.0.4
    transitivePeerDependencies:
      - supports-color
    dev: false

  /@typescript-eslint/utils/5.59.2_eslint@8.40.0+typescript@5.0.4:
    resolution: {integrity: sha512-kSuF6/77TZzyGPhGO4uVp+f0SBoYxCDf+lW3GKhtKru/L8k/Hd7NFQxyWUeY7Z/KGB2C6Fe3yf2vVi4V9TsCSQ==}
    engines: {node: ^12.22.0 || ^14.17.0 || >=16.0.0}
    peerDependencies:
      eslint: ^6.0.0 || ^7.0.0 || ^8.0.0
    dependencies:
      '@eslint-community/eslint-utils': 4.4.0_eslint@8.40.0
      '@types/json-schema': 7.0.11
      '@types/semver': 7.3.13
      '@typescript-eslint/scope-manager': 5.59.2
      '@typescript-eslint/types': 5.59.2
      '@typescript-eslint/typescript-estree': 5.59.2_typescript@5.0.4
      eslint: 8.40.0
      eslint-scope: 5.1.1
      semver: 7.5.0
    transitivePeerDependencies:
      - supports-color
      - typescript
    dev: false

  /@typescript-eslint/visitor-keys/5.59.2:
    resolution: {integrity: sha512-EEpsO8m3RASrKAHI9jpavNv9NlEUebV4qmF1OWxSTtKSFBpC1NCmWazDQHFivRf0O1DV11BA645yrLEVQ0/Lig==}
    engines: {node: ^12.22.0 || ^14.17.0 || >=16.0.0}
    dependencies:
      '@typescript-eslint/types': 5.59.2
      eslint-visitor-keys: 3.4.1
    dev: false

  /@typespec/compiler/0.44.0-dev.21:
    resolution: {integrity: sha512-j5eadBDuebOmb9Q5j6214Vr7i1DQrsahN7xl+wZ9LDKH6THr5g8h9RPVPibRThHLAe+hFwKnvObB8EtHwY+CjQ==}
    engines: {node: '>=16.0.0'}
    hasBin: true
    dependencies:
      '@babel/code-frame': 7.21.4
      ajv: 8.12.0
      change-case: 4.1.2
      globby: 13.1.4
      js-yaml: 4.1.0
      mkdirp: 2.1.6
      mustache: 4.2.0
      node-fetch: 3.2.8
      node-watch: 0.7.3
      picocolors: 1.0.0
      prettier: 2.8.8
      prompts: 2.4.2
      vscode-languageserver: 8.1.0
      vscode-languageserver-textdocument: 1.0.8
      yargs: 17.7.2
    dev: false

  /@typespec/http/0.44.0-dev.6_@typespec+compiler@0.44.0-dev.21:
    resolution: {integrity: sha512-beAC6UCdZJIBLL2HkzfGB8aaV7V122/TFvLV+6rb1XNksiCEfjtIHNNxr815yTZFarNxf56rJFsgaUkjZ195vg==}
    engines: {node: '>=16.0.0'}
    peerDependencies:
      '@typespec/compiler': '>=0.43.0'
    dependencies:
      '@typespec/compiler': 0.44.0-dev.21
    dev: false

  /@typespec/lint/0.43.0_@typespec+compiler@0.44.0-dev.21:
    resolution: {integrity: sha512-Hs4zEws8+ZOu3wuN32dmAKOkvlmQzdpkd96Wyx8tT4j3aovf1APqlGjozgp9DZcKxpT+jAxpS+GLpjBTZEeUnQ==}
    engines: {node: '>=16.0.0'}
    peerDependencies:
      '@typespec/compiler': ~0.43.0
    dependencies:
      '@typespec/compiler': 0.44.0-dev.21
    dev: false

  /@typespec/openapi/0.43.0_89e44fee31152018c55c857855680979:
    resolution: {integrity: sha512-WDQopOJBGsUoztpNUtoYJ5gEJac0W5g8JGKqMaAmAjJ47Cq/BJh2NCrxJKZeFEhKI98zz13IQmRbcf1zmSLPJw==}
    engines: {node: '>=16.0.0'}
    peerDependencies:
      '@typespec/compiler': ~0.43.0
      '@typespec/http': ~0.43.0
      '@typespec/rest': ~0.43.0
    dependencies:
      '@typespec/compiler': 0.44.0-dev.21
      '@typespec/http': 0.44.0-dev.6_@typespec+compiler@0.44.0-dev.21
      '@typespec/rest': 0.44.0-dev.6_@typespec+compiler@0.44.0-dev.21
    dev: false

  /@typespec/openapi3/0.43.0_9631a837fbe64cdd0bafbe821aa3c073:
    resolution: {integrity: sha512-fzYg/voRLhN932xrZkCXlg8wGyvS0kLFmUVlxE3ROLkRVvKXLkC6o3QAkdevzm0V1O17tB9ekkvHJYaeFpXziQ==}
    engines: {node: '>=16.0.0'}
    peerDependencies:
      '@typespec/compiler': ~0.43.0
      '@typespec/http': ~0.43.0
      '@typespec/openapi': ~0.43.0
      '@typespec/rest': ~0.43.0
      '@typespec/versioning': ~0.43.0
    dependencies:
      '@typespec/compiler': 0.44.0-dev.21
      '@typespec/http': 0.44.0-dev.6_@typespec+compiler@0.44.0-dev.21
      '@typespec/openapi': 0.43.0_89e44fee31152018c55c857855680979
      '@typespec/rest': 0.44.0-dev.6_@typespec+compiler@0.44.0-dev.21
      '@typespec/versioning': 0.44.0-dev.7
      js-yaml: 4.1.0
    dev: false

  /@typespec/prettier-plugin-typespec/0.43.0:
    resolution: {integrity: sha512-00Cqq0oBpE5nngex8m2se+3MZNQaAP+YRLwFjy+sGN5WgLGQtjxyO9Mr4zIj1TyMSXhpNoIab8MpTjN+xLvtQg==}
    dependencies:
      prettier: 2.8.8
    dev: false

  /@typespec/rest/0.44.0-dev.6_@typespec+compiler@0.44.0-dev.21:
    resolution: {integrity: sha512-Ti5NIHGJAzHFbZPDTBpeQ/luO9rq9h8hETxc66F0hUTBVymblUoA8f3n2BZCpIh+QEGqSCvmTWMZHPaUXhtwoQ==}
    engines: {node: '>=16.0.0'}
    peerDependencies:
      '@typespec/compiler': '>=0.43.0'
    dependencies:
      '@typespec/compiler': 0.44.0-dev.21
    dev: false

  /@typespec/versioning/0.44.0-dev.7:
    resolution: {integrity: sha512-SvIXLiesoIH3BllS3+zWCMp4cwlbwqZw2B/rCqu+I+zQmMY9fTi3EDS8cInBNZf1mjARvjvoe/EFdZYt8ucGSA==}
    engines: {node: '>=16.0.0'}
    dependencies:
      '@typespec/compiler': 0.44.0-dev.21
    dev: false

  /@ungap/promise-all-settled/1.1.2:
    resolution: {integrity: sha512-sL/cEvJWAnClXw0wHk85/2L0G6Sj8UB0Ctc1TEMbKSsmpRosqhwj9gWgFRZSrBr2f9tiXISwNhCPmlfqUqyb9Q==}
    dev: false

  /@webassemblyjs/ast/1.11.5:
    resolution: {integrity: sha512-LHY/GSAZZRpsNQH+/oHqhRQ5FT7eoULcBqgfyTB5nQHogFnK3/7QoN7dLnwSE/JkUAF0SrRuclT7ODqMFtWxxQ==}
    dependencies:
      '@webassemblyjs/helper-numbers': 1.11.5
      '@webassemblyjs/helper-wasm-bytecode': 1.11.5
    dev: false

  /@webassemblyjs/floating-point-hex-parser/1.11.5:
    resolution: {integrity: sha512-1j1zTIC5EZOtCplMBG/IEwLtUojtwFVwdyVMbL/hwWqbzlQoJsWCOavrdnLkemwNoC/EOwtUFch3fuo+cbcXYQ==}
    dev: false

  /@webassemblyjs/helper-api-error/1.11.5:
    resolution: {integrity: sha512-L65bDPmfpY0+yFrsgz8b6LhXmbbs38OnwDCf6NpnMUYqa+ENfE5Dq9E42ny0qz/PdR0LJyq/T5YijPnU8AXEpA==}
    dev: false

  /@webassemblyjs/helper-buffer/1.11.5:
    resolution: {integrity: sha512-fDKo1gstwFFSfacIeH5KfwzjykIE6ldh1iH9Y/8YkAZrhmu4TctqYjSh7t0K2VyDSXOZJ1MLhht/k9IvYGcIxg==}
    dev: false

  /@webassemblyjs/helper-numbers/1.11.5:
    resolution: {integrity: sha512-DhykHXM0ZABqfIGYNv93A5KKDw/+ywBFnuWybZZWcuzWHfbp21wUfRkbtz7dMGwGgT4iXjWuhRMA2Mzod6W4WA==}
    dependencies:
      '@webassemblyjs/floating-point-hex-parser': 1.11.5
      '@webassemblyjs/helper-api-error': 1.11.5
      '@xtuc/long': 4.2.2
    dev: false

  /@webassemblyjs/helper-wasm-bytecode/1.11.5:
    resolution: {integrity: sha512-oC4Qa0bNcqnjAowFn7MPCETQgDYytpsfvz4ujZz63Zu/a/v71HeCAAmZsgZ3YVKec3zSPYytG3/PrRCqbtcAvA==}
    dev: false

  /@webassemblyjs/helper-wasm-section/1.11.5:
    resolution: {integrity: sha512-uEoThA1LN2NA+K3B9wDo3yKlBfVtC6rh0i4/6hvbz071E8gTNZD/pT0MsBf7MeD6KbApMSkaAK0XeKyOZC7CIA==}
    dependencies:
      '@webassemblyjs/ast': 1.11.5
      '@webassemblyjs/helper-buffer': 1.11.5
      '@webassemblyjs/helper-wasm-bytecode': 1.11.5
      '@webassemblyjs/wasm-gen': 1.11.5
    dev: false

  /@webassemblyjs/ieee754/1.11.5:
    resolution: {integrity: sha512-37aGq6qVL8A8oPbPrSGMBcp38YZFXcHfiROflJn9jxSdSMMM5dS5P/9e2/TpaJuhE+wFrbukN2WI6Hw9MH5acg==}
    dependencies:
      '@xtuc/ieee754': 1.2.0
    dev: false

  /@webassemblyjs/leb128/1.11.5:
    resolution: {integrity: sha512-ajqrRSXaTJoPW+xmkfYN6l8VIeNnR4vBOTQO9HzR7IygoCcKWkICbKFbVTNMjMgMREqXEr0+2M6zukzM47ZUfQ==}
    dependencies:
      '@xtuc/long': 4.2.2
    dev: false

  /@webassemblyjs/utf8/1.11.5:
    resolution: {integrity: sha512-WiOhulHKTZU5UPlRl53gHR8OxdGsSOxqfpqWeA2FmcwBMaoEdz6b2x2si3IwC9/fSPLfe8pBMRTHVMk5nlwnFQ==}
    dev: false

  /@webassemblyjs/wasm-edit/1.11.5:
    resolution: {integrity: sha512-C0p9D2fAu3Twwqvygvf42iGCQ4av8MFBLiTb+08SZ4cEdwzWx9QeAHDo1E2k+9s/0w1DM40oflJOpkZ8jW4HCQ==}
    dependencies:
      '@webassemblyjs/ast': 1.11.5
      '@webassemblyjs/helper-buffer': 1.11.5
      '@webassemblyjs/helper-wasm-bytecode': 1.11.5
      '@webassemblyjs/helper-wasm-section': 1.11.5
      '@webassemblyjs/wasm-gen': 1.11.5
      '@webassemblyjs/wasm-opt': 1.11.5
      '@webassemblyjs/wasm-parser': 1.11.5
      '@webassemblyjs/wast-printer': 1.11.5
    dev: false

  /@webassemblyjs/wasm-gen/1.11.5:
    resolution: {integrity: sha512-14vteRlRjxLK9eSyYFvw1K8Vv+iPdZU0Aebk3j6oB8TQiQYuO6hj9s4d7qf6f2HJr2khzvNldAFG13CgdkAIfA==}
    dependencies:
      '@webassemblyjs/ast': 1.11.5
      '@webassemblyjs/helper-wasm-bytecode': 1.11.5
      '@webassemblyjs/ieee754': 1.11.5
      '@webassemblyjs/leb128': 1.11.5
      '@webassemblyjs/utf8': 1.11.5
    dev: false

  /@webassemblyjs/wasm-opt/1.11.5:
    resolution: {integrity: sha512-tcKwlIXstBQgbKy1MlbDMlXaxpucn42eb17H29rawYLxm5+MsEmgPzeCP8B1Cl69hCice8LeKgZpRUAPtqYPgw==}
    dependencies:
      '@webassemblyjs/ast': 1.11.5
      '@webassemblyjs/helper-buffer': 1.11.5
      '@webassemblyjs/wasm-gen': 1.11.5
      '@webassemblyjs/wasm-parser': 1.11.5
    dev: false

  /@webassemblyjs/wasm-parser/1.11.5:
    resolution: {integrity: sha512-SVXUIwsLQlc8srSD7jejsfTU83g7pIGr2YYNb9oHdtldSxaOhvA5xwvIiWIfcX8PlSakgqMXsLpLfbbJ4cBYew==}
    dependencies:
      '@webassemblyjs/ast': 1.11.5
      '@webassemblyjs/helper-api-error': 1.11.5
      '@webassemblyjs/helper-wasm-bytecode': 1.11.5
      '@webassemblyjs/ieee754': 1.11.5
      '@webassemblyjs/leb128': 1.11.5
      '@webassemblyjs/utf8': 1.11.5
    dev: false

  /@webassemblyjs/wast-printer/1.11.5:
    resolution: {integrity: sha512-f7Pq3wvg3GSPUPzR0F6bmI89Hdb+u9WXrSKc4v+N0aV0q6r42WoF92Jp2jEorBEBRoRNXgjp53nBniDXcqZYPA==}
    dependencies:
      '@webassemblyjs/ast': 1.11.5
      '@xtuc/long': 4.2.2
    dev: false

  /@webpack-cli/configtest/1.2.0_ab3e3f9699f147a056afc453e760bcda:
    resolution: {integrity: sha512-4FB8Tj6xyVkyqjj1OaTqCjXYULB9FMkqQ8yGrZjRDrYh0nOE+7Lhs45WioWQQMV+ceFlE368Ukhe6xdvJM9Egg==}
    peerDependencies:
      webpack: 4.x.x || 5.x.x
      webpack-cli: 4.x.x
    dependencies:
      webpack: 5.82.0_webpack-cli@4.10.0
      webpack-cli: 4.10.0_webpack@5.82.0
    dev: false

  /@webpack-cli/info/1.5.0_webpack-cli@4.10.0:
    resolution: {integrity: sha512-e8tSXZpw2hPl2uMJY6fsMswaok5FdlGNRTktvFk2sD8RjH0hE2+XistawJx1vmKteh4NmGmNUrp+Tb2w+udPcQ==}
    peerDependencies:
      webpack-cli: 4.x.x
    dependencies:
      envinfo: 7.8.1
      webpack-cli: 4.10.0_webpack@5.82.0
    dev: false

  /@webpack-cli/serve/1.7.0_webpack-cli@4.10.0:
    resolution: {integrity: sha512-oxnCNGj88fL+xzV+dacXs44HcDwf1ovs3AuEzvP7mqXw7fQntqIhQ1BRmynh4qEKQSSSRSWVyXRjmTbZIX9V2Q==}
    peerDependencies:
      webpack-cli: 4.x.x
      webpack-dev-server: '*'
    peerDependenciesMeta:
      webpack-dev-server:
        optional: true
    dependencies:
      webpack-cli: 4.10.0_webpack@5.82.0
    dev: false

  /@xtuc/ieee754/1.2.0:
    resolution: {integrity: sha512-DX8nKgqcGwsc0eJSqYt5lwP4DH5FlHnmuWWBRy7X0NcaGR0ZtuyeESgMwTYVEtxmsNGY+qit4QYT/MIYTOTPeA==}
    dev: false

  /@xtuc/long/4.2.2:
    resolution: {integrity: sha512-NuHqBY1PB/D8xU6s/thBgOAiAP7HOYDQ32+BFZILJ8ivkUkAHQnWfn6WhL79Owj1qmUnoN/YPhktdIoucipkAQ==}
    dev: false

  /abab/2.0.6:
    resolution: {integrity: sha512-j2afSsaIENvHZN2B8GOpF566vZ5WVk5opAiMTvWgaQT8DkbOqsTfvNAvHoRGU2zzP8cPoqys+xHTRDWW8L+/BA==}
    dev: false

  /accepts/1.3.8:
    resolution: {integrity: sha512-PYAthTa2m2VKxuvSD3DPC/Gy+U+sOA1LAuT8mkmRuvw+NACSaeXEQ+NHcVF7rONl6qcaxV3Uuemwawk+7+SJLw==}
    engines: {node: '>= 0.6'}
    dependencies:
      mime-types: 2.1.35
      negotiator: 0.6.3
    dev: false

  /acorn-import-assertions/1.8.0_acorn@8.8.2:
    resolution: {integrity: sha512-m7VZ3jwz4eK6A4Vtt8Ew1/mNbP24u0FhdyfA7fSvnJR6LMdfOYnmuIrrJAgrYfYJ10F/otaHTtrtrtmHdMNzEw==}
    peerDependencies:
      acorn: ^8
    dependencies:
      acorn: 8.8.2
    dev: false

  /acorn-jsx/5.3.2_acorn@8.8.2:
    resolution: {integrity: sha512-rq9s+JNhf0IChjtDXxllJ7g41oZk5SlXtp0LHwyA5cejwn7vKmKp4pPri6YEePv2PU65sAsegbXtIinmDFDXgQ==}
    peerDependencies:
      acorn: ^6.0.0 || ^7.0.0 || ^8.0.0
    dependencies:
      acorn: 8.8.2
    dev: false

  /acorn-walk/8.2.0:
    resolution: {integrity: sha512-k+iyHEuPgSw6SbuDpGQM+06HQUa04DZ3o+F6CSzXMvvI5KMvnaEqXe+YVe555R9nn6GPt404fos4wcgpw12SDA==}
    engines: {node: '>=0.4.0'}
    dev: false

  /acorn/8.8.2:
    resolution: {integrity: sha512-xjIYgE8HBrkpd/sJqOGNspf8uHG+NOHGOw6a/Urj8taM2EXfdNAH2oFcPeIFfsv3+kz/mJrS5VuMqbNLjCa2vw==}
    engines: {node: '>=0.4.0'}
    hasBin: true
    dev: false

  /agent-base/5.1.1:
    resolution: {integrity: sha512-TMeqbNl2fMW0nMjTEPOwe3J/PRFP4vqeoNuQMG0HlMrtm5QxKqdvAkZ1pRBQ/ulIyDD5Yq0nJ7YbdD8ey0TO3g==}
    engines: {node: '>= 6.0.0'}
    dev: false

  /agent-base/6.0.2:
    resolution: {integrity: sha512-RZNwNclF7+MS/8bDg70amg32dyeZGZxiDuQmZxKLAlQjr3jGyLx+4Kkk58UO7D2QdgFIQCovuSuZESne6RG6XQ==}
    engines: {node: '>= 6.0.0'}
    dependencies:
      debug: 4.3.4
    transitivePeerDependencies:
      - supports-color
    dev: false

  /ajv-keywords/3.5.2_ajv@6.12.6:
    resolution: {integrity: sha512-5p6WTN0DdTGVQk6VjcEju19IgaHudalcfabD7yhDGeA6bcQnmL+CpveLJq/3hvfwd1aof6L386Ougkx6RfyMIQ==}
    peerDependencies:
      ajv: ^6.9.1
    dependencies:
      ajv: 6.12.6
    dev: false

  /ajv/6.12.6:
    resolution: {integrity: sha512-j3fVLgvTo527anyYyJOGTYJbG+vnnQYvE0m5mmkc1TK+nxAppkCLMIL0aZ4dblVCNoGShhm+kzE4ZUykBoMg4g==}
    dependencies:
      fast-deep-equal: 3.1.3
      fast-json-stable-stringify: 2.1.0
      json-schema-traverse: 0.4.1
      uri-js: 4.4.1
    dev: false

  /ajv/8.12.0:
    resolution: {integrity: sha512-sRu1kpcO9yLtYxBKvqfTeh9KzZEwO3STyX1HT+4CaDzC6HpTGYhIhPIzj9XuKU7KYDwnaeh5hcOwjy1QuJzBPA==}
    dependencies:
      fast-deep-equal: 3.1.3
      json-schema-traverse: 1.0.0
      require-from-string: 2.0.2
      uri-js: 4.4.1
    dev: false

  /ansi-colors/4.1.1:
    resolution: {integrity: sha512-JoX0apGbHaUJBNl6yF+p6JAFYZ666/hhCGKN5t9QFjbJQKUU/g8MNbFDbvfrgKXvI1QpZplPOnwIo99lX/AAmA==}
    engines: {node: '>=6'}
    dev: false

  /ansi-regex/5.0.1:
    resolution: {integrity: sha512-quJQXlTSUGL2LH9SUXo8VwsY4soanhgo6LNSm84E1LBcE8s3O0wpdiRzyR9z/ZZJMlMWv37qOOb9pdJlMUEKFQ==}
    engines: {node: '>=8'}
    dev: false

  /ansi-styles/3.2.1:
    resolution: {integrity: sha512-VT0ZI6kZRdTh8YyJw3SMbYm/u+NqfsAxEpWO0Pf9sq8/e94WxxOpPKx9FR1FlyCtOVDNOQ+8ntlqFxiRc+r5qA==}
    engines: {node: '>=4'}
    dependencies:
      color-convert: 1.9.3
    dev: false

  /ansi-styles/4.3.0:
    resolution: {integrity: sha512-zbB9rCJAT1rbjiVDb2hqKFHNYLxgtk8NURxZ3IZwD3F6NtxbXZQCnnSi1Lkx+IDohdPlFp222wVALIheZJQSEg==}
    engines: {node: '>=8'}
    dependencies:
      color-convert: 2.0.1
    dev: false

  /anymatch/3.1.3:
    resolution: {integrity: sha512-KMReFUr0B4t+D+OBkjR3KYqvocp2XaSzO55UcB6mgQMd3KbcE+mWTyvVV7D/zsdEbNnV6acZUutkiHQXvTr1Rw==}
    engines: {node: '>= 8'}
    dependencies:
      normalize-path: 3.0.0
      picomatch: 2.3.1
    dev: false

  /arg/4.1.3:
    resolution: {integrity: sha512-58S9QDqG0Xx27YwPSt9fJxivjYl432YCwfDMfZ+71RAqUrZef7LrKQZ3LHLOwCS4FLNBplP533Zx895SeOCHvA==}
    dev: false

  /argparse/2.0.1:
    resolution: {integrity: sha512-8+9WqebbFzpX9OR+Wa6O29asIogeRMzcGtAINdpMHHyAg10f05aSFVBbcEqGf/PXw1EjAZ+q2/bEBg3DvurK3Q==}
    dev: false

  /array-buffer-byte-length/1.0.0:
    resolution: {integrity: sha512-LPuwb2P+NrQw3XhxGc36+XSvuBPopovXYTR9Ew++Du9Yb/bx5AzBfrIsBoj0EZUifjQU+sHL21sseZ3jerWO/A==}
    dependencies:
      call-bind: 1.0.2
      is-array-buffer: 3.0.2
    dev: false

  /array-flatten/1.1.1:
    resolution: {integrity: sha512-PCVAQswWemu6UdxsDFFX/+gVeYqKAod3D3UVm91jHwynguOwAvYPhx8nNlM++NqRcK6CxxpUafjmhIdKiHibqg==}
    dev: false

  /array-union/2.1.0:
    resolution: {integrity: sha512-HGyxoOTYUyCM6stUe6EJgnd4EoewAI7zMdfqO+kGjnlZmBDz/cR5pf8r/cR4Wq60sL/p0IkcjUEEPwS3GFrIyw==}
    engines: {node: '>=8'}
    dev: false

  /asn1/0.2.6:
    resolution: {integrity: sha512-ix/FxPn0MDjeyJ7i/yoHGFt/EX6LyNbxSEhPPXODPL+KB0VPk86UYfL0lMdy+KCnv+fmvIzySwaK5COwqVbWTQ==}
    dependencies:
      safer-buffer: 2.1.2
    dev: false

  /assert-plus/1.0.0:
    resolution: {integrity: sha512-NfJ4UzBCcQGLDlQq7nHxH+tv3kyZ0hHQqF5BO6J7tNJeP5do1llPr8dZ8zHonfhAu0PHAdMkSo+8o0wxg9lZWw==}
    engines: {node: '>=0.8'}
    dev: false

  /assertion-error/1.1.0:
    resolution: {integrity: sha512-jgsaNduz+ndvGyFt3uSuWqvy4lCnIJiovtouQN5JZHOKCS2QuhEdbcQHFhVksz2N2U9hXJo8odG7ETyWlEeuDw==}
    dev: false

  /async/3.2.4:
    resolution: {integrity: sha512-iAB+JbDEGXhyIUavoDl9WP/Jj106Kz9DEn1DPgYw5ruDn0e3Wgi3sKFm55sASdGBNOQB8F59d9qQ7deqrHA8wQ==}
    dev: false

  /asynckit/0.4.0:
    resolution: {integrity: sha512-Oei9OH4tRh0YqU3GxhX79dM/mwVgvbZJaSNaRk+bshkj0S5cfHcgYakreBjrHwatXKbz+IoIdYLxrKim2MjW0Q==}
    dev: false

  /autorest/3.6.3:
    resolution: {integrity: sha512-j/Axwk9bniifTNtBLYVxfQZGQIGPKljFaCQCBWOiybVar2j3tkHP1btiC4a/t9pAJXY6IaFgWctoPM3G/Puhyg==}
    engines: {node: '>=12.0.0'}
    hasBin: true
    requiresBuild: true
    dev: false

  /available-typed-arrays/1.0.5:
    resolution: {integrity: sha512-DMD0KiN46eipeziST1LPP/STfDU0sufISXmjSgvVsoU2tqxctQeASejWcfNtxYKqETM1UxQ8sp2OrSBWpHY6sw==}
    engines: {node: '>= 0.4'}
    dev: false

  /aws-sign2/0.7.0:
    resolution: {integrity: sha512-08kcGqnYf/YmjoRhfxyu+CLxBjUtHLXLXX/vUfx9l2LYzG3c1m61nrpyFUZI6zeS+Li/wWMMidD9KgrqtGq3mA==}
    dev: false

  /aws4/1.12.0:
    resolution: {integrity: sha512-NmWvPnx0F1SfrQbYwOi7OeaNGokp9XhzNioJ/CSBs8Qa4vxug81mhJEAVZwxXuBmYB5KDRfMq/F3RR0BIU7sWg==}
    dev: false

  /axios/0.21.4:
    resolution: {integrity: sha512-ut5vewkiu8jjGBdqpM44XxjuCjq9LAKeHVmoVfHVzy8eHgxxq8SbAVQNovDA8mVi05kP0Ea/n/UzcSHcTJQfNg==}
    dependencies:
      follow-redirects: 1.15.2
    transitivePeerDependencies:
      - debug
    dev: false

  /balanced-match/1.0.2:
    resolution: {integrity: sha512-3oSeUO0TMV67hN1AmbXsK4yaqU7tjiHlbxRDZOpH0KW9+CeX4bRAaX0Anxt0tx2MrpRpWwQaPwIlISEJhYU5Pw==}
    dev: false

  /base64-js/1.5.1:
    resolution: {integrity: sha512-AKpaYlHn8t4SVbOHCy+b5+KKgvR4vrsD8vbvrbiQJps7fKDTkjkDry6ji0rUJjC0kzbNePLwzxq8iypo41qeWA==}
    dev: false

  /base64id/2.0.0:
    resolution: {integrity: sha512-lGe34o6EHj9y3Kts9R4ZYs/Gr+6N7MCaMlIFA3F1R2O5/m7K06AxfSeO5530PEERE6/WyEg3lsuyw4GHlPZHog==}
    engines: {node: ^4.5.0 || >= 5.9}
    dev: false

  /basic-auth/2.0.1:
    resolution: {integrity: sha512-NF+epuEdnUYVlGuhaxbbq+dvJttwLnGY+YixlXlME5KpQ5W3CnXA5cVTneY3SPbPDRkcjMbifrwmFYcClgOZeg==}
    engines: {node: '>= 0.8'}
    dependencies:
      safe-buffer: 5.1.2
    dev: false

  /bcrypt-pbkdf/1.0.2:
    resolution: {integrity: sha512-qeFIXtP4MSoi6NLqO12WfqARWWuCKi2Rn/9hJLEmtB5yTNr9DqFWkJRCf2qShWzPeAMRnOgCrq0sg/KLv5ES9w==}
    dependencies:
      tweetnacl: 0.14.5
    dev: false

  /big.js/5.2.2:
    resolution: {integrity: sha512-vyL2OymJxmarO8gxMr0mhChsO9QGwhynfuu4+MHTAW6czfq9humCB7rKpUjDd9YUiDPU4mzpyupFSvOClAwbmQ==}
    dev: false

  /binary-extensions/2.2.0:
    resolution: {integrity: sha512-jDctJ/IVQbZoJykoeHbhXpOlNBqGNcwXJKJog42E5HDPUwQTSdjCHdihjj0DlnheQ7blbT6dHOafNAiS8ooQKA==}
    engines: {node: '>=8'}
    dev: false

  /bl/4.1.0:
    resolution: {integrity: sha512-1W07cM9gS6DcLperZfFSj+bWLtaPGSOHWhPiGzXmvVJbRLdG82sH/Kn8EtW1VqWVA54AKf2h5k5BbnIbwF3h6w==}
    dependencies:
      buffer: 5.7.1
      inherits: 2.0.4
      readable-stream: 3.6.2
    dev: false

  /body-parser/1.20.1:
    resolution: {integrity: sha512-jWi7abTbYwajOytWCQc37VulmWiRae5RyTpaCyDcS5/lMdtwSz5lOpDE67srw/HYe35f1z3fDQw+3txg7gNtWw==}
    engines: {node: '>= 0.8', npm: 1.2.8000 || >= 1.4.16}
    dependencies:
      bytes: 3.1.2
      content-type: 1.0.5
      debug: 2.6.9
      depd: 2.0.0
      destroy: 1.2.0
      http-errors: 2.0.0
      iconv-lite: 0.4.24
      on-finished: 2.4.1
      qs: 6.11.0
      raw-body: 2.5.1
      type-is: 1.6.18
      unpipe: 1.0.0
    dev: false

  /body-parser/1.20.2:
    resolution: {integrity: sha512-ml9pReCu3M61kGlqoTm2umSXTlRTuGTx0bfYj+uIUKKYycG5NtSbeetV3faSU6R7ajOPw0g/J1PvK4qNy7s5bA==}
    engines: {node: '>= 0.8', npm: 1.2.8000 || >= 1.4.16}
    dependencies:
      bytes: 3.1.2
      content-type: 1.0.5
      debug: 2.6.9
      depd: 2.0.0
      destroy: 1.2.0
      http-errors: 2.0.0
      iconv-lite: 0.4.24
      on-finished: 2.4.1
      qs: 6.11.0
      raw-body: 2.5.2
      type-is: 1.6.18
      unpipe: 1.0.0
    dev: false

  /brace-expansion/1.1.11:
    resolution: {integrity: sha512-iCuPHDFgrHX7H2vEI/5xpz07zSHB00TpugqhmYtVmMO6518mCuRMoOYFldEBl0g187ufozdaHgWKcYFb61qGiA==}
    dependencies:
      balanced-match: 1.0.2
      concat-map: 0.0.1
    dev: false

  /brace-expansion/2.0.1:
    resolution: {integrity: sha512-XnAIvQ8eM+kC6aULx6wuQiwVsnzsi9d3WxzV3FpWTGA19F621kwdbsAcFKXgKUHZWsy+mY6iL1sHTxWEFCytDA==}
    dependencies:
      balanced-match: 1.0.2
    dev: false

  /braces/3.0.2:
    resolution: {integrity: sha512-b8um+L1RzM3WDSzvhm6gIz1yfTbBt6YTlcEKAvsmqCZZFw46z626lVj9j1yEPW33H5H+lBQpZMP1k8l+78Ha0A==}
    engines: {node: '>=8'}
    dependencies:
      fill-range: 7.0.1
    dev: false

  /browser-stdout/1.3.1:
    resolution: {integrity: sha512-qhAVI1+Av2X7qelOfAIYwXONood6XlZE/fXaBSmW/T5SzLAmCgzi+eiWE7fUvbHaeNBQH13UftjpXxsfLkMpgw==}
    dev: false

  /browserslist/4.21.5:
    resolution: {integrity: sha512-tUkiguQGW7S3IhB7N+c2MV/HZPSCPAAiYBZXLsBhFB/PCy6ZKKsZrmBayHV9fdGV/ARIfJ14NkxKzRDjvp7L6w==}
    engines: {node: ^6 || ^7 || ^8 || ^9 || ^10 || ^11 || ^12 || >=13.7}
    hasBin: true
    dependencies:
      caniuse-lite: 1.0.30001486
      electron-to-chromium: 1.4.385
      node-releases: 2.0.10
      update-browserslist-db: 1.0.11_browserslist@4.21.5
    dev: false

  /buffer-crc32/0.2.13:
    resolution: {integrity: sha512-VO9Ht/+p3SN7SKWqcrgEzjGbRSJYTx+Q1pTQC0wrWqHx0vpJraQ6GtHx8tvcg1rlK1byhU5gccxgOgj7B0TDkQ==}
    dev: false

  /buffer-equal-constant-time/1.0.1:
    resolution: {integrity: sha512-zRpUiDwd/xk6ADqPMATG8vc9VPrkck7T07OIx0gnjmJAnHnTVXNQG3vfvWNuiZIkwu9KrKdA1iJKfsfTVxE6NA==}
    dev: false

  /buffer-from/1.1.2:
    resolution: {integrity: sha512-E+XQCRwSbaaiChtv6k6Dwgc+bx+Bs6vuKJHHl5kox/BaKbhiXzqQOwK4cO22yElGp2OCmjwVhT3HmxgyPGnJfQ==}
    dev: false

  /buffer/5.7.1:
    resolution: {integrity: sha512-EHcyIPBQ4BSGlvjB16k5KgAJ27CIsHY/2JBmCRReo48y9rQ3MaUzWX3KVlBa4U7MyX02HdVj0K7C3WaB3ju7FQ==}
    dependencies:
      base64-js: 1.5.1
      ieee754: 1.2.1
    dev: false

  /buffer/6.0.3:
    resolution: {integrity: sha512-FTiCpNxtwiZZHEZbcbTIcZjERVICn9yq/pDFkTl95/AxzD1naBctN7YO68riM/gLSDY7sdrMby8hofADYuuqOA==}
    dependencies:
      base64-js: 1.5.1
      ieee754: 1.2.1
    dev: false

  /busboy/1.6.0:
    resolution: {integrity: sha512-8SFQbg/0hQ9xy3UNTB0YEnsNBbWfhf7RtnzpL7TkBiTBRfrQ9Fxcnz7VJsleJpyp6rVLvXiuORqjlHi5q+PYuA==}
    engines: {node: '>=10.16.0'}
    dependencies:
      streamsearch: 1.1.0
    dev: false

  /bytes/3.1.2:
    resolution: {integrity: sha512-/Nf7TyzTx6S3yRJObOAV7956r8cr2+Oj8AC5dt8wSP3BQAoeX58NoHyCU8P8zGkNXStjTSi6fzO6F0pBdcYbEg==}
    engines: {node: '>= 0.8'}
    dev: false

  /call-bind/1.0.2:
    resolution: {integrity: sha512-7O+FbCihrB5WGbFYesctwmTKae6rOiIzmz1icreWJ+0aA7LJfuqhEso2T9ncpcFtzMQtzXf2QGGueWJGTYsqrA==}
    dependencies:
      function-bind: 1.1.1
      get-intrinsic: 1.2.0
    dev: false

  /callsites/3.1.0:
    resolution: {integrity: sha512-P8BjAsXvZS+VIDUI11hHCQEv74YT67YUi5JJFNWIqL235sBmjX4+qx9Muvls5ivyNENctx46xQLQ3aTuE7ssaQ==}
    engines: {node: '>=6'}
    dev: false

  /camel-case/4.1.2:
    resolution: {integrity: sha512-gxGWBrTT1JuMx6R+o5PTXMmUnhnVzLQ9SNutD4YqKtI6ap897t3tKECYla6gCWEkplXnlNybEkZg9GEGxKFCgw==}
    dependencies:
      pascal-case: 3.1.2
      tslib: 2.5.0
    dev: false

  /camelcase/6.3.0:
    resolution: {integrity: sha512-Gmy6FhYlCY7uOElZUSbxo2UCDH8owEk996gkbrpsgGtrJLM3J7jGxl9Ic7Qwwj4ivOE5AWZWRMecDdF7hqGjFA==}
    engines: {node: '>=10'}
    dev: false

  /caniuse-lite/1.0.30001486:
    resolution: {integrity: sha512-uv7/gXuHi10Whlj0pp5q/tsK/32J2QSqVRKQhs2j8VsDCjgyruAh/eEXHF822VqO9yT6iZKw3nRwZRSPBE9OQg==}
    dev: false

  /capital-case/1.0.4:
    resolution: {integrity: sha512-ds37W8CytHgwnhGGTi88pcPyR15qoNkOpYwmMMfnWqqWgESapLqvDx6huFjQ5vqWSn2Z06173XNA7LtMOeUh1A==}
    dependencies:
      no-case: 3.0.4
      tslib: 2.5.0
      upper-case-first: 2.0.2
    dev: false

  /caseless/0.12.0:
    resolution: {integrity: sha512-4tYFyifaFfGacoiObjJegolkwSU4xQNGbVgUiNYVUxbQ2x2lUsFvY4hVgVzGiIe6WLOPqycWXA40l+PWsxthUw==}
    dev: false

  /chai-as-promised/7.1.1_chai@4.3.7:
    resolution: {integrity: sha512-azL6xMoi+uxu6z4rhWQ1jbdUhOMhis2PvscD/xjLqNMkv3BPPp2JyyuTHOrf9BOosGpNQ11v6BKv/g57RXbiaA==}
    peerDependencies:
      chai: '>= 2.1.2 < 5'
    dependencies:
      chai: 4.3.7
      check-error: 1.0.2
    dev: false

  /chai/4.3.7:
    resolution: {integrity: sha512-HLnAzZ2iupm25PlN0xFreAlBA5zaBSv3og0DdeGA4Ar6h6rJ3A0rolRUKJhSF2V10GZKDgWF/VmAEsNWjCRB+A==}
    engines: {node: '>=4'}
    dependencies:
      assertion-error: 1.1.0
      check-error: 1.0.2
      deep-eql: 4.1.3
      get-func-name: 2.0.0
      loupe: 2.3.6
      pathval: 1.1.1
      type-detect: 4.0.8
    dev: false

  /chalk/2.4.2:
    resolution: {integrity: sha512-Mti+f9lpJNcwF4tWV8/OrTTtF1gZi+f8FqlyAdouralcFWFQWF2+NgCHShjkCb+IFBLq9buZwE1xckQU4peSuQ==}
    engines: {node: '>=4'}
    dependencies:
      ansi-styles: 3.2.1
      escape-string-regexp: 1.0.5
      supports-color: 5.5.0
    dev: false

  /chalk/4.1.2:
    resolution: {integrity: sha512-oKnbhFyRIXpUuez8iBMmyEa4nbj4IOQyuhc/wy9kY7/WVPcwIO9VA668Pu8RkO7+0G76SLROeyw9CpQ061i4mA==}
    engines: {node: '>=10'}
    dependencies:
      ansi-styles: 4.3.0
      supports-color: 7.2.0
    dev: false

  /change-case/4.1.2:
    resolution: {integrity: sha512-bSxY2ws9OtviILG1EiY5K7NNxkqg/JnRnFxLtKQ96JaviiIxi7djMrSd0ECT9AC+lttClmYwKw53BWpOMblo7A==}
    dependencies:
      camel-case: 4.1.2
      capital-case: 1.0.4
      constant-case: 3.0.4
      dot-case: 3.0.4
      header-case: 2.0.4
      no-case: 3.0.4
      param-case: 3.0.4
      pascal-case: 3.1.2
      path-case: 3.0.4
      sentence-case: 3.0.4
      snake-case: 3.0.4
      tslib: 2.5.0
    dev: false

  /check-error/1.0.2:
    resolution: {integrity: sha512-BrgHpW9NURQgzoNyjfq0Wu6VFO6D7IZEmJNdtgNqpzGG8RuNFHt2jQxWlAs4HMe119chBnv+34syEZtc6IhLtA==}
    dev: false

  /chokidar/3.5.3:
    resolution: {integrity: sha512-Dr3sfKRP6oTcjf2JmUmFJfeVMvXBdegxB0iVQ5eb2V10uFJUCAS8OByZdVAyVb8xXNz3GjjTgj9kLWsZTqE6kw==}
    engines: {node: '>= 8.10.0'}
    dependencies:
      anymatch: 3.1.3
      braces: 3.0.2
      glob-parent: 5.1.2
      is-binary-path: 2.1.0
      is-glob: 4.0.3
      normalize-path: 3.0.0
      readdirp: 3.6.0
    optionalDependencies:
      fsevents: 2.3.2
    dev: false

  /chownr/1.1.4:
    resolution: {integrity: sha512-jJ0bqzaylmJtVnNgzTeSOs8DPavpbYgEr/b0YL8/2GO3xJEhInFmhKMUnEJQjZumK7KXGFhUy89PrsJWlakBVg==}
    dev: false

  /chrome-trace-event/1.0.3:
    resolution: {integrity: sha512-p3KULyQg4S7NIHixdwbGX+nFHkoBiA4YQmyWtjb8XngSKV124nJmRysgAeujbUVb15vh+RvFUfCPqU7rXk+hZg==}
    engines: {node: '>=6.0'}
    dev: false

  /cliui/7.0.4:
    resolution: {integrity: sha512-OcRE68cOsVMXp1Yvonl/fzkQOyjLSu/8bhPDfQt0e0/Eb283TKP20Fs2MqoPsr9SwA595rRCA+QMzYc9nBP+JQ==}
    dependencies:
      string-width: 4.2.3
      strip-ansi: 6.0.1
      wrap-ansi: 7.0.0
    dev: false

  /cliui/8.0.1:
    resolution: {integrity: sha512-BSeNnyus75C4//NQ9gQt1/csTXyo/8Sb+afLAkzAptFuMsod9HFokGNudZpi/oQV73hnVK+sR+5PVRMd+Dr7YQ==}
    engines: {node: '>=12'}
    dependencies:
      string-width: 4.2.3
      strip-ansi: 6.0.1
      wrap-ansi: 7.0.0
    dev: false

  /clone-deep/4.0.1:
    resolution: {integrity: sha512-neHB9xuzh/wk0dIHweyAXv2aPGZIVk3pLMe+/RNzINf17fe0OG96QroktYAUm7SM1PBnzTabaLboqqxDyMU+SQ==}
    engines: {node: '>=6'}
    dependencies:
      is-plain-object: 2.0.4
      kind-of: 6.0.3
      shallow-clone: 3.0.1
    dev: false

  /code-block-writer/11.0.3:
    resolution: {integrity: sha512-NiujjUFB4SwScJq2bwbYUtXbZhBSlY6vYzm++3Q6oC+U+injTqfPYFK8wS9COOmb2lueqp0ZRB4nK1VYeHgNyw==}
    dev: false

  /color-convert/1.9.3:
    resolution: {integrity: sha512-QfAUtd+vFdAtFQcC8CCyYt1fYWxSqAiK2cSD6zDB8N3cpsEBAvRxp9zOGg6G/SHHJYAT88/az/IuDGALsNVbGg==}
    dependencies:
      color-name: 1.1.3
    dev: false

  /color-convert/2.0.1:
    resolution: {integrity: sha512-RRECPsj7iu/xb5oKYcsFHSppFNnsj/52OVTRKb4zP5onXwVF3zVmmToNcOfGC+CRDpfK/U584fMg38ZHCaElKQ==}
    engines: {node: '>=7.0.0'}
    dependencies:
      color-name: 1.1.4
    dev: false

  /color-name/1.1.3:
    resolution: {integrity: sha512-72fSenhMw2HZMTVHeCA9KCmpEIbzWiQsjN+BHcBbS9vr1mtt+vJjPdksIBNUmKAW8TFUDPJK5SUU3QhE9NEXDw==}
    dev: false

  /color-name/1.1.4:
    resolution: {integrity: sha512-dOy+3AuW3a2wNbZHIuMZpTcgjGuLU/uBL/ubcZF9OXbDo8ff4O8yVp5Bf0efS8uEoYo5q4Fx7dY9OgQGXgAsQA==}
    dev: false

  /color-string/1.9.1:
    resolution: {integrity: sha512-shrVawQFojnZv6xM40anx4CkoDP+fZsw/ZerEMsW/pyzsRbElpsL/DBVW7q3ExxwusdNXI3lXpuhEZkzs8p5Eg==}
    dependencies:
      color-name: 1.1.4
      simple-swizzle: 0.2.2
    dev: false

  /color/3.2.1:
    resolution: {integrity: sha512-aBl7dZI9ENN6fUGC7mWpMTPNHmWUSNan9tuWN6ahh5ZLNk9baLJOnSMlrQkHcrfFgz2/RigjUVAjdx36VcemKA==}
    dependencies:
      color-convert: 1.9.3
      color-string: 1.9.1
    dev: false

  /colorette/2.0.20:
    resolution: {integrity: sha512-IfEDxwoWIjkeXL1eXcDiow4UbKjhLdq6/EuSVR9GMN7KVH3r9gQ83e73hsz1Nd1T3ijd5xv1wcWRYO+D6kCI2w==}
    dev: false

  /colorspace/1.1.4:
    resolution: {integrity: sha512-BgvKJiuVu1igBUF2kEjRCZXol6wiiGbY5ipL/oVPwm0BL9sIpMIzM8IK7vwuxIIzOXMV3Ey5w+vxhm0rR/TN8w==}
    dependencies:
      color: 3.2.1
      text-hex: 1.0.0
    dev: false

  /combined-stream/1.0.8:
    resolution: {integrity: sha512-FQN4MRfuJeHf7cBbBMJFXhKSDq+2kAArBlmRBvcvFE5BB1HZKXtSFASDhdlz9zOYwxh8lDdnvmMOe/+5cdoEdg==}
    engines: {node: '>= 0.8'}
    dependencies:
      delayed-stream: 1.0.0
    dev: false

  /commander/2.20.3:
    resolution: {integrity: sha512-GpVkmM8vF2vQUkj2LvZmD35JxeJOLCwJ9cUkugyk2nuhbv3+mJvpLYYt+0+USMxE+oj+ey/lJEnhZw75x/OMcQ==}
    dev: false

  /commander/3.0.2:
    resolution: {integrity: sha512-Gar0ASD4BDyKC4hl4DwHqDrmvjoxWKZigVnAbn5H1owvm4CxCPdb0HQDehwNYMJpla5+M2tPmPARzhtYuwpHow==}
    dev: false

  /commander/7.2.0:
    resolution: {integrity: sha512-QrWXB+ZQSVPmIWIhtEO9H+gwHaMGYiF5ChvoJ+K9ZGHG/sVsa6yiesAD1GC/x46sET00Xlwo1u49RVVVzvcSkw==}
    engines: {node: '>= 10'}
    dev: false

  /commonmark/0.30.0:
    resolution: {integrity: sha512-j1yoUo4gxPND1JWV9xj5ELih0yMv1iCWDG6eEQIPLSWLxzCXiFoyS7kvB+WwU+tZMf4snwJMMtaubV0laFpiBA==}
    hasBin: true
    dependencies:
      entities: 2.0.3
      mdurl: 1.0.1
      minimist: 1.2.8
      string.prototype.repeat: 0.2.0
    dev: false

  /concat-map/0.0.1:
    resolution: {integrity: sha512-/Srv4dswyQNBfohGpz9o6Yb3Gz3SrUDqBH5rTuhGR7ahtlbYKnVxw2bCFMRljaA7EXHaXZ8wsHdodFvbkhKmqg==}
    dev: false

  /connect/3.7.0:
    resolution: {integrity: sha512-ZqRXc+tZukToSNmh5C2iWMSoV3X1YUcPbqEM4DkEG5tNQXrQUZCNVGGv3IuicnkMtPfGf3Xtp8WCXs295iQ1pQ==}
    engines: {node: '>= 0.10.0'}
    dependencies:
      debug: 2.6.9
      finalhandler: 1.1.2
      parseurl: 1.3.3
      utils-merge: 1.0.1
    dev: false

  /constant-case/3.0.4:
    resolution: {integrity: sha512-I2hSBi7Vvs7BEuJDr5dDHfzb/Ruj3FyvFyh7KLilAjNQw3Be+xgqUBA2W6scVEcL0hL1dwPRtIqEPVUCKkSsyQ==}
    dependencies:
      no-case: 3.0.4
      tslib: 2.5.0
      upper-case: 2.0.2
    dev: false

  /content-disposition/0.5.4:
    resolution: {integrity: sha512-FveZTNuGw04cxlAiWbzi6zTAL/lhehaWbTtgluJh4/E95DqMwTmha3KZN1aAWA8cFIhHzMZUvLevkw5Rqk+tSQ==}
    engines: {node: '>= 0.6'}
    dependencies:
      safe-buffer: 5.2.1
    dev: false

  /content-type/1.0.5:
    resolution: {integrity: sha512-nTjqfcBFEipKdXCv4YDQWCfmcLZKm81ldF0pAopTvyrFGVbcR6P/VAAd5G7N+0tTr8QqiU0tFadD6FK4NtJwOA==}
    engines: {node: '>= 0.6'}
    dev: false

  /cookie-signature/1.0.6:
    resolution: {integrity: sha512-QADzlaHc8icV8I7vbaJXJwod9HWYp8uCqf1xa4OfNu1T7JVxQIrUgOWtHdNDtPiywmFbiS12VjotIXLrKM3orQ==}
    dev: false

  /cookie/0.4.2:
    resolution: {integrity: sha512-aSWTXFzaKWkvHO1Ny/s+ePFpvKsPnjc551iI41v3ny/ow6tBG5Vd+FuqGNhh1LxOmVzOlGUriIlOaokOvhaStA==}
    engines: {node: '>= 0.6'}
    dev: false

  /cookie/0.5.0:
    resolution: {integrity: sha512-YZ3GUyn/o8gfKJlnlX7g7xq4gyO6OSuhGPKaaGssGB2qgDUS0gPgtTvoyZLTt9Ab6dC4hfc9dV5arkvc/OCmrw==}
    engines: {node: '>= 0.6'}
    dev: false

  /core-util-is/1.0.2:
    resolution: {integrity: sha512-3lqz5YjWTYnW6dlDa5TLaTCcShfar1e40rmcJVwCBJC6mWlFuj0eCHIElmG1g5kyuJ/GD+8Wn4FFCcz4gJPfaQ==}
    dev: false

  /cors/2.8.5:
    resolution: {integrity: sha512-KIHbLJqu73RGr/hnbrO9uBeixNGuvSQjul/jdFvS/KFSIH1hWVd1ng7zOHx+YrEfInLG7q4n6GHQ9cDtxv/P6g==}
    engines: {node: '>= 0.10'}
    dependencies:
      object-assign: 4.1.1
      vary: 1.1.2
    dev: false

  /create-require/1.1.1:
    resolution: {integrity: sha512-dcKFX3jn0MpIaXjisoRvexIJVEKzaq7z2rZKxf+MSr9TkdmHmsU4m2lcLojrj/FHl8mk5VxMmYA+ftRkP/3oKQ==}
    dev: false

  /cross-env/7.0.3:
    resolution: {integrity: sha512-+/HKd6EgcQCJGh2PSjZuUitQBQynKor4wrFbRg4DtAgS1aWO+gU52xpH7M9ScGgXSYmAVS9bIJ8EzuaGw0oNAw==}
    engines: {node: '>=10.14', npm: '>=6', yarn: '>=1'}
    hasBin: true
    dependencies:
      cross-spawn: 7.0.3
    dev: false

  /cross-spawn/6.0.5:
    resolution: {integrity: sha512-eTVLrBSt7fjbDygz805pMnstIs2VTBNkRm0qxZd+M7A5XDdxVRWO5MxGBXZhjY4cqLYLdtrGqRf8mBPmzwSpWQ==}
    engines: {node: '>=4.8'}
    dependencies:
      nice-try: 1.0.5
      path-key: 2.0.1
      semver: 5.7.1
      shebang-command: 1.2.0
      which: 1.3.1
    dev: false

  /cross-spawn/7.0.3:
    resolution: {integrity: sha512-iRDPJKUPVEND7dHPO8rkbOnPpyDygcDFtWjpeWNCgy8WP2rXcxXL8TskReQl6OrB2G7+UJrags1q15Fudc7G6w==}
    engines: {node: '>= 8'}
    dependencies:
      path-key: 3.1.1
      shebang-command: 2.0.0
      which: 2.0.2
    dev: false

  /custom-event/1.0.1:
    resolution: {integrity: sha512-GAj5FOq0Hd+RsCGVJxZuKaIDXDf3h6GQoNEjFgbLLI/trgtavwUbSnZ5pVfg27DVCaWjIohryS0JFwIJyT2cMg==}
    dev: false

  /dashdash/1.14.1:
    resolution: {integrity: sha512-jRFi8UDGo6j+odZiEpjazZaWqEal3w/basFjQHQEwVtZJGDpxbH1MeYluwCS8Xq5wmLJooDlMgvVarmWfGM44g==}
    engines: {node: '>=0.10'}
    dependencies:
      assert-plus: 1.0.0
    dev: false

  /data-uri-to-buffer/4.0.1:
    resolution: {integrity: sha512-0R9ikRb668HB7QDxT1vkpuUBtqc53YyAwMwGeUFKRojY/NWKvdZ+9UYtRfGmhqNbRkTSVpMbmyhXipFFv2cb/A==}
    engines: {node: '>= 12'}
    dev: false

  /date-format/4.0.14:
    resolution: {integrity: sha512-39BOQLs9ZjKh0/patS9nrT8wc3ioX3/eA/zgbKNopnF2wCqJEoxywwwElATYvRsXdnOxA/OQeQoFZ3rFjVajhg==}
    engines: {node: '>=4.0'}
    dev: false

  /debug/2.6.9:
    resolution: {integrity: sha512-bC7ElrdJaJnPbAP+1EotYvqZsb3ecl5wi6Bfi6BJTUcNowp6cvspg0jXznRTKDjm/E7AdgFBVeAPVMNcKGsHMA==}
    dependencies:
      ms: 2.0.0
    dev: false

  /debug/4.3.3_supports-color@8.1.1:
    resolution: {integrity: sha512-/zxw5+vh1Tfv+4Qn7a5nsbcJKPaSvCDhojn6FEl9vupwK2VCSDtEiEtqr8DFtzYFOdz63LBkxec7DYuc2jon6Q==}
    engines: {node: '>=6.0'}
    peerDependencies:
      supports-color: '*'
    peerDependenciesMeta:
      supports-color:
        optional: true
    dependencies:
      ms: 2.1.2
      supports-color: 8.1.1
    dev: false

  /debug/4.3.4:
    resolution: {integrity: sha512-PRWFHuSU3eDtQJPvnNY7Jcket1j0t5OuOsFzPPzsekD52Zl8qUfFIPEiswXqIvHWGVHOgX+7G/vCNNhehwxfkQ==}
    engines: {node: '>=6.0'}
    peerDependencies:
      supports-color: '*'
    peerDependenciesMeta:
      supports-color:
        optional: true
    dependencies:
      ms: 2.1.2
    dev: false

  /decamelize/4.0.0:
    resolution: {integrity: sha512-9iE1PgSik9HeIIw2JO94IidnE3eBoQrFJ3w7sFuzSX4DpmZ3v5sZpUiV5Swcf6mQEF+Y0ru8Neo+p+nyh2J+hQ==}
    engines: {node: '>=10'}
    dev: false

  /deep-eql/4.1.3:
    resolution: {integrity: sha512-WaEtAOpRA1MQ0eohqZjpGD8zdI0Ovsm8mmFhaDN8dvDZzyoUMcYDnf5Y6iu7HTXxf8JDS23qWa4a+hKCDyOPzw==}
    engines: {node: '>=6'}
    dependencies:
      type-detect: 4.0.8
    dev: false

  /deep-equal/2.2.1:
    resolution: {integrity: sha512-lKdkdV6EOGoVn65XaOsPdH4rMxTZOnmFyuIkMjM1i5HHCbfjC97dawgTAy0deYNfuqUqW+Q5VrVaQYtUpSd6yQ==}
    dependencies:
      array-buffer-byte-length: 1.0.0
      call-bind: 1.0.2
      es-get-iterator: 1.1.3
      get-intrinsic: 1.2.0
      is-arguments: 1.1.1
      is-array-buffer: 3.0.2
      is-date-object: 1.0.5
      is-regex: 1.1.4
      is-shared-array-buffer: 1.0.2
      isarray: 2.0.5
      object-is: 1.1.5
      object-keys: 1.1.1
      object.assign: 4.1.4
      regexp.prototype.flags: 1.5.0
      side-channel: 1.0.4
      which-boxed-primitive: 1.0.2
      which-collection: 1.0.1
      which-typed-array: 1.1.9
    dev: false

  /deep-is/0.1.4:
    resolution: {integrity: sha512-oIPzksmTg4/MriiaYGO+okXDT7ztn/w3Eptv/+gSIdMdKsJo0u4CfYNFJPy+4SKMuCqGw2wxnA+URMg3t8a/bQ==}
    dev: false

  /define-lazy-prop/2.0.0:
    resolution: {integrity: sha512-Ds09qNh8yw3khSjiJjiUInaGX9xlqZDY7JVryGxdxV7NPeuqQfplOpQ66yJFZut3jLa5zOwkXw1g9EI2uKh4Og==}
    engines: {node: '>=8'}
    dev: false

  /define-properties/1.2.0:
    resolution: {integrity: sha512-xvqAVKGfT1+UAvPwKTVw/njhdQ8ZhXK4lI0bCIuCMrp2up9nPnaDftrLtmpTazqd1o+UY4zgzU+avtMbDP+ldA==}
    engines: {node: '>= 0.4'}
    dependencies:
      has-property-descriptors: 1.0.0
      object-keys: 1.1.1
    dev: false

  /delayed-stream/1.0.0:
    resolution: {integrity: sha512-ZySD7Nf91aLB0RxL4KGrKHBXl7Eds1DAmEdcoVawXnLD7SDhpNgtuII2aAkg7a7QS41jxPSZ17p4VdGnMHk3MQ==}
    engines: {node: '>=0.4.0'}
    dev: false

  /depd/2.0.0:
    resolution: {integrity: sha512-g7nH6P6dyDioJogAAGprGpCtVImJhpPk/roCzdb3fIh61/s/nPsfR6onyMwkCAR/OlC3yBC0lESvUoQEAssIrw==}
    engines: {node: '>= 0.8'}
    dev: false

  /destroy/1.2.0:
    resolution: {integrity: sha512-2sJGJTaXIIaR1w4iJSNoN0hnMY7Gpc/n8D4qSCJw8QqFWXf7cuAgnEHxBpweaVcPevC2l3KpjYCx3NypQQgaJg==}
    engines: {node: '>= 0.8', npm: 1.2.8000 || >= 1.4.16}
    dev: false

  /di/0.0.1:
    resolution: {integrity: sha512-uJaamHkagcZtHPqCIHZxnFrXlunQXgBOsZSUOWwFw31QJCAbyTBoHMW75YOTur5ZNx8pIeAKgf6GWIgaqqiLhA==}
    dev: false

  /diff/4.0.2:
    resolution: {integrity: sha512-58lmxKSA4BNyLz+HHMUzlOEpg09FV+ev6ZMe3vJihgdxzgcwZ8VoEEPmALCZG9LmqfVoNMMKpttIYTVG6uDY7A==}
    engines: {node: '>=0.3.1'}
    dev: false

  /diff/5.0.0:
    resolution: {integrity: sha512-/VTCrvm5Z0JGty/BWHljh+BAiw3IK+2j87NGMu8Nwc/f48WoDAC395uomO9ZD117ZOBaHmkX1oyLvkVM/aIT3w==}
    engines: {node: '>=0.3.1'}
    dev: false

  /dir-glob/3.0.1:
    resolution: {integrity: sha512-WkrWp9GR4KXfKGYzOLmTuGVi1UWFfws377n9cc55/tb6DuqyF6pcQ5AbiHEshaDpY9v6oaSr2XCDidGmMwdzIA==}
    engines: {node: '>=8'}
    dependencies:
      path-type: 4.0.0
    dev: false

  /directory-tree/2.3.1:
    resolution: {integrity: sha512-hxolIHCtQ/a56CUywaLzGD/V78zPwFihI+UK/4ZjOp7GoV4Mptmtv95yavOn/RlnTi7cCMjszvfcNrwCoWLH+Q==}
    engines: {node: '>=10.0'}
    dev: false

  /doctrine/3.0.0:
    resolution: {integrity: sha512-yS+Q5i3hBf7GBkd4KG8a7eBNNWNGLTaEwwYWUijIYM7zrlYDM0BFXHjjPWlWZ1Rg7UaddZeIDmi9jF3HmqiQ2w==}
    engines: {node: '>=6.0.0'}
    dependencies:
      esutils: 2.0.3
    dev: false

  /dom-serialize/2.2.1:
    resolution: {integrity: sha512-Yra4DbvoW7/Z6LBN560ZwXMjoNOSAN2wRsKFGc4iBeso+mpIA6qj1vfdf9HpMaKAqG6wXTy+1SYEzmNpKXOSsQ==}
    dependencies:
      custom-event: 1.0.1
      ent: 2.2.0
      extend: 3.0.2
      void-elements: 2.0.1
    dev: false

  /dot-case/3.0.4:
    resolution: {integrity: sha512-Kv5nKlh6yRrdrGvxeJ2e5y2eRUpkUosIW4A2AS38zwSz27zu7ufDwQPi5Jhs3XAlGNetl3bmnGhQsMtkKJnj3w==}
    dependencies:
      no-case: 3.0.4
      tslib: 2.5.0
    dev: false

  /dotenv/16.0.3:
    resolution: {integrity: sha512-7GO6HghkA5fYG9TYnNxi14/7K9f5occMlp3zXAuSxn7CKCxt9xbNWG7yF8hTCSUchlfWSe3uLmlPfigevRItzQ==}
    engines: {node: '>=12'}
    dev: false

  /ecc-jsbn/0.1.2:
    resolution: {integrity: sha512-eh9O+hwRHNbG4BLTjEl3nw044CkGm5X6LoaCf7LPp7UU8Qrt47JYNi6nPX8xjW97TKGKm1ouctg0QSpZe9qrnw==}
    dependencies:
      jsbn: 0.1.1
      safer-buffer: 2.1.2
    dev: false

  /ecdsa-sig-formatter/1.0.11:
    resolution: {integrity: sha512-nagl3RYrbNv6kQkeJIpt6NJZy8twLB/2vtz6yN9Z4vRKHN4/QZJIEbqohALSgwKdnksuY3k5Addp5lg8sVoVcQ==}
    dependencies:
      safe-buffer: 5.2.1
    dev: false

  /ee-first/1.1.1:
    resolution: {integrity: sha512-WMwm9LhRUo+WUaRN+vRuETqG89IgZphVSNkdFgeb6sS/E4OrDIN7t48CAewSHXc6C8lefD8KKfr5vY61brQlow==}
    dev: false

  /electron-to-chromium/1.4.385:
    resolution: {integrity: sha512-L9zlje9bIw0h+CwPQumiuVlfMcV4boxRjFIWDcLfFqTZNbkwOExBzfmswytHawObQX4OUhtNv8gIiB21kOurIg==}
    dev: false

  /emoji-regex/8.0.0:
    resolution: {integrity: sha512-MSjYzcWNOA0ewAHpz0MxpYFvwg6yjy1NG3xteoqz644VCo/RPgnr1/GGt+ic3iJTzQ8Eu3TdM14SawnVUmGE6A==}
    dev: false

  /emojis-list/3.0.0:
    resolution: {integrity: sha512-/kyM18EfinwXZbno9FyUGeFh87KC8HRQBQGildHZbEuRyWFOmv1U10o9BBp8XVZDVNNuQKyIGIu5ZYAAXJ0V2Q==}
    engines: {node: '>= 4'}
    dev: false

  /enabled/2.0.0:
    resolution: {integrity: sha512-AKrN98kuwOzMIdAizXGI86UFBoo26CL21UM763y1h/GMSJ4/OHU9k2YlsmBpyScFo/wbLzWQJBMCW4+IO3/+OQ==}
    dev: false

  /encodeurl/1.0.2:
    resolution: {integrity: sha512-TPJXq8JqFaVYm2CWmPvnP2Iyo4ZSM7/QKcSmuMLDObfpH5fi7RUGmd/rTDf+rut/saiDiQEeVTNgAmJEdAOx0w==}
    engines: {node: '>= 0.8'}
    dev: false

  /end-of-stream/1.4.4:
    resolution: {integrity: sha512-+uw1inIHVPQoaVuHzRyXd21icM+cnt4CzD5rW+NC1wjOUSTOs+Te7FOv7AhN7vS9x/oIyhLP5PR1H+phQAHu5Q==}
    dependencies:
      once: 1.4.0
    dev: false

  /engine.io-parser/5.0.6:
    resolution: {integrity: sha512-tjuoZDMAdEhVnSFleYPCtdL2GXwVTGtNjoeJd9IhIG3C1xs9uwxqRNEu5WpnDZCaozwVlK/nuQhpodhXSIMaxw==}
    engines: {node: '>=10.0.0'}
    dev: false

  /engine.io/6.4.2:
    resolution: {integrity: sha512-FKn/3oMiJjrOEOeUub2WCox6JhxBXq/Zn3fZOMCBxKnNYtsdKjxhl7yR3fZhM9PV+rdE75SU5SYMc+2PGzo+Tg==}
    engines: {node: '>=10.0.0'}
    dependencies:
      '@types/cookie': 0.4.1
      '@types/cors': 2.8.13
      '@types/node': 18.16.5
      accepts: 1.3.8
      base64id: 2.0.0
      cookie: 0.4.2
      cors: 2.8.5
      debug: 4.3.4
      engine.io-parser: 5.0.6
      ws: 8.11.0
    transitivePeerDependencies:
      - bufferutil
      - supports-color
      - utf-8-validate
    dev: false

  /enhanced-resolve/5.13.0:
    resolution: {integrity: sha512-eyV8f0y1+bzyfh8xAwW/WTSZpLbjhqc4ne9eGSH4Zo2ejdyiNG9pU6mf9DG8a7+Auk6MFTlNOT4Y2y/9k8GKVg==}
    engines: {node: '>=10.13.0'}
    dependencies:
      graceful-fs: 4.2.11
      tapable: 2.2.1
    dev: false

  /ent/2.2.0:
    resolution: {integrity: sha512-GHrMyVZQWvTIdDtpiEXdHZnFQKzeO09apj8Cbl4pKWy4i0Oprcq17usfDt5aO63swf0JOeMWjWQE/LzgSRuWpA==}
    dev: false

  /entities/2.0.3:
    resolution: {integrity: sha512-MyoZ0jgnLvB2X3Lg5HqpFmn1kybDiIfEQmKzTb5apr51Rb+T3KdmMiqa70T+bhGnyv7bQ6WMj2QMHpGMmlrUYQ==}
    dev: false

  /envinfo/7.8.1:
    resolution: {integrity: sha512-/o+BXHmB7ocbHEAs6F2EnG0ogybVVUdkRunTT2glZU9XAaGmhqskrvKwqXuDfNjEO0LZKWdejEEpnq8aM0tOaw==}
    engines: {node: '>=4'}
    hasBin: true
    dev: false

  /error-ex/1.3.2:
    resolution: {integrity: sha512-7dFHNmqeFSEt2ZBsCriorKnn3Z2pj+fd9kmI6QoWw4//DL+icEBfc0U7qJCisqrTsKTjw4fNFy2pW9OqStD84g==}
    dependencies:
      is-arrayish: 0.2.1
    dev: false

  /es-abstract/1.21.2:
    resolution: {integrity: sha512-y/B5POM2iBnIxCiernH1G7rC9qQoM77lLIMQLuob0zhp8C56Po81+2Nj0WFKnd0pNReDTnkYryc+zhOzpEIROg==}
    engines: {node: '>= 0.4'}
    dependencies:
      array-buffer-byte-length: 1.0.0
      available-typed-arrays: 1.0.5
      call-bind: 1.0.2
      es-set-tostringtag: 2.0.1
      es-to-primitive: 1.2.1
      function.prototype.name: 1.1.5
      get-intrinsic: 1.2.0
      get-symbol-description: 1.0.0
      globalthis: 1.0.3
      gopd: 1.0.1
      has: 1.0.3
      has-property-descriptors: 1.0.0
      has-proto: 1.0.1
      has-symbols: 1.0.3
      internal-slot: 1.0.5
      is-array-buffer: 3.0.2
      is-callable: 1.2.7
      is-negative-zero: 2.0.2
      is-regex: 1.1.4
      is-shared-array-buffer: 1.0.2
      is-string: 1.0.7
      is-typed-array: 1.1.10
      is-weakref: 1.0.2
      object-inspect: 1.12.3
      object-keys: 1.1.1
      object.assign: 4.1.4
      regexp.prototype.flags: 1.5.0
      safe-regex-test: 1.0.0
      string.prototype.trim: 1.2.7
      string.prototype.trimend: 1.0.6
      string.prototype.trimstart: 1.0.6
      typed-array-length: 1.0.4
      unbox-primitive: 1.0.2
      which-typed-array: 1.1.9
    dev: false

  /es-get-iterator/1.1.3:
    resolution: {integrity: sha512-sPZmqHBe6JIiTfN5q2pEi//TwxmAFHwj/XEuYjTuse78i8KxaqMTTzxPoFKuzRpDpTJ+0NAbpfenkmH2rePtuw==}
    dependencies:
      call-bind: 1.0.2
      get-intrinsic: 1.2.0
      has-symbols: 1.0.3
      is-arguments: 1.1.1
      is-map: 2.0.2
      is-set: 2.0.2
      is-string: 1.0.7
      isarray: 2.0.5
      stop-iteration-iterator: 1.0.0
    dev: false

  /es-module-lexer/1.2.1:
    resolution: {integrity: sha512-9978wrXM50Y4rTMmW5kXIC09ZdXQZqkE4mxhwkd8VbzsGkXGPgV4zWuqQJgCEzYngdo2dYDa0l8xhX4fkSwJSg==}
    dev: false

  /es-set-tostringtag/2.0.1:
    resolution: {integrity: sha512-g3OMbtlwY3QewlqAiMLI47KywjWZoEytKr8pf6iTC8uJq5bIAH52Z9pnQ8pVL6whrCto53JZDuUIsifGeLorTg==}
    engines: {node: '>= 0.4'}
    dependencies:
      get-intrinsic: 1.2.0
      has: 1.0.3
      has-tostringtag: 1.0.0
    dev: false

  /es-to-primitive/1.2.1:
    resolution: {integrity: sha512-QCOllgZJtaUo9miYBcLChTUaHNjJF3PYs1VidD7AwiEj1kYxKeQTctLAezAOH5ZKRH0g2IgPn6KwB4IT8iRpvA==}
    engines: {node: '>= 0.4'}
    dependencies:
      is-callable: 1.2.7
      is-date-object: 1.0.5
      is-symbol: 1.0.4
    dev: false

  /escalade/3.1.1:
    resolution: {integrity: sha512-k0er2gUkLf8O0zKJiAhmkTnJlTvINGv7ygDNPbeIsX/TJjGJZHuh9B2UxbsaEkmlEo9MfhrSzmhIlhRlI2GXnw==}
    engines: {node: '>=6'}
    dev: false

  /escape-html/1.0.3:
    resolution: {integrity: sha512-NiSupZ4OeuGwr68lGIeym/ksIZMJodUGOSCZ/FSnTxcrekbvqrgdUxlJOMpijaKZVjAJrWrGs/6Jy8OMuyj9ow==}
    dev: false

  /escape-string-regexp/1.0.5:
    resolution: {integrity: sha512-vbRorB5FUQWvla16U8R/qgaFIya2qGzwDrNmCZuYKrbdSUMG6I1ZCGQRefkRVhuOkIGVne7BQ35DSfo1qvJqFg==}
    engines: {node: '>=0.8.0'}
    dev: false

  /escape-string-regexp/4.0.0:
    resolution: {integrity: sha512-TtpcNJ3XAzx3Gq8sWRzJaVajRs0uVxA2YAkdb1jm2YkPz4G6egUFAyA3n5vtEIZefPk5Wa4UXbKuS5fKkJWdgA==}
    engines: {node: '>=10'}
    dev: false

  /eslint-scope/5.1.1:
    resolution: {integrity: sha512-2NxwbF/hZ0KpepYN0cNbo+FN6XoK7GaHlQhgx/hIZl6Va0bF45RQOOwhLIy8lQDbuCiadSLCBnH2CFYquit5bw==}
    engines: {node: '>=8.0.0'}
    dependencies:
      esrecurse: 4.3.0
      estraverse: 4.3.0
    dev: false

  /eslint-scope/7.2.0:
    resolution: {integrity: sha512-DYj5deGlHBfMt15J7rdtyKNq/Nqlv5KfU4iodrQ019XESsRnwXH9KAE0y3cwtUHDo2ob7CypAnCqefh6vioWRw==}
    engines: {node: ^12.22.0 || ^14.17.0 || >=16.0.0}
    dependencies:
      esrecurse: 4.3.0
      estraverse: 5.3.0
    dev: false

  /eslint-visitor-keys/3.4.1:
    resolution: {integrity: sha512-pZnmmLwYzf+kWaM/Qgrvpen51upAktaaiI01nsJD/Yr3lMOdNtq0cxkrrg16w64VtisN6okbs7Q8AfGqj4c9fA==}
    engines: {node: ^12.22.0 || ^14.17.0 || >=16.0.0}
    dev: false

  /eslint/8.40.0:
    resolution: {integrity: sha512-bvR+TsP9EHL3TqNtj9sCNJVAFK3fBN8Q7g5waghxyRsPLIMwL73XSKnZFK0hk/O2ANC+iAoq6PWMQ+IfBAJIiQ==}
    engines: {node: ^12.22.0 || ^14.17.0 || >=16.0.0}
    hasBin: true
    dependencies:
      '@eslint-community/eslint-utils': 4.4.0_eslint@8.40.0
      '@eslint-community/regexpp': 4.5.1
      '@eslint/eslintrc': 2.0.3
      '@eslint/js': 8.40.0
      '@humanwhocodes/config-array': 0.11.8
      '@humanwhocodes/module-importer': 1.0.1
      '@nodelib/fs.walk': 1.2.8
      ajv: 6.12.6
      chalk: 4.1.2
      cross-spawn: 7.0.3
      debug: 4.3.4
      doctrine: 3.0.0
      escape-string-regexp: 4.0.0
      eslint-scope: 7.2.0
      eslint-visitor-keys: 3.4.1
      espree: 9.5.2
      esquery: 1.5.0
      esutils: 2.0.3
      fast-deep-equal: 3.1.3
      file-entry-cache: 6.0.1
      find-up: 5.0.0
      glob-parent: 6.0.2
      globals: 13.20.0
      grapheme-splitter: 1.0.4
      ignore: 5.2.4
      import-fresh: 3.3.0
      imurmurhash: 0.1.4
      is-glob: 4.0.3
      is-path-inside: 3.0.3
      js-sdsl: 4.4.0
      js-yaml: 4.1.0
      json-stable-stringify-without-jsonify: 1.0.1
      levn: 0.4.1
      lodash.merge: 4.6.2
      minimatch: 3.1.2
      natural-compare: 1.4.0
      optionator: 0.9.1
      strip-ansi: 6.0.1
      strip-json-comments: 3.1.1
      text-table: 0.2.0
    transitivePeerDependencies:
      - supports-color
    dev: false

  /espree/9.5.2:
    resolution: {integrity: sha512-7OASN1Wma5fum5SrNhFMAMJxOUAbhyfQ8dQ//PJaJbNw0URTPWqIghHWt1MmAANKhHZIYOHruW4Kw4ruUWOdGw==}
    engines: {node: ^12.22.0 || ^14.17.0 || >=16.0.0}
    dependencies:
      acorn: 8.8.2
      acorn-jsx: 5.3.2_acorn@8.8.2
      eslint-visitor-keys: 3.4.1
    dev: false

  /esquery/1.5.0:
    resolution: {integrity: sha512-YQLXUplAwJgCydQ78IMJywZCceoqk1oH01OERdSAJc/7U2AylwjhSCLDEtqwg811idIS/9fIU5GjG73IgjKMVg==}
    engines: {node: '>=0.10'}
    dependencies:
      estraverse: 5.3.0
    dev: false

  /esrecurse/4.3.0:
    resolution: {integrity: sha512-KmfKL3b6G+RXvP8N1vr3Tq1kL/oCFgn2NYXEtqP8/L3pKapUA4G8cFVaoF3SU323CD4XypR/ffioHmkti6/Tag==}
    engines: {node: '>=4.0'}
    dependencies:
      estraverse: 5.3.0
    dev: false

  /estraverse/4.3.0:
    resolution: {integrity: sha512-39nnKffWz8xN1BU/2c79n9nB9HDzo0niYUqx6xyqUnyoAnQyyWpOTdZEeiCch8BBu515t4wp9ZmgVfVhn9EBpw==}
    engines: {node: '>=4.0'}
    dev: false

  /estraverse/5.3.0:
    resolution: {integrity: sha512-MMdARuVEQziNTeJD8DgMqmhwR11BRQ/cBP+pLtYdSTnf3MIO8fFeiINEbX36ZdNlfU/7A9f3gUw49B3oQsvwBA==}
    engines: {node: '>=4.0'}
    dev: false

  /esutils/2.0.3:
    resolution: {integrity: sha512-kVscqXk4OCp68SZ0dkgEKVi6/8ij300KBWTJq32P/dYeWTSwK41WyTxalN1eRmA5Z9UU/LX9D7FWSmV9SAYx6g==}
    engines: {node: '>=0.10.0'}
    dev: false

  /etag/1.8.1:
    resolution: {integrity: sha512-aIL5Fx7mawVa300al2BnEE4iNvo1qETxLrPI/o05L7z6go7fCw1J6EQmbK4FmJ2AS7kgVF/KEZWufBfdClMcPg==}
    engines: {node: '>= 0.6'}
    dev: false

  /eventemitter3/4.0.7:
    resolution: {integrity: sha512-8guHBZCwKnFhYdHr2ysuRWErTwhoN2X8XELRlrRwpmfeY2jjuUN4taQMsULKUVo1K4DvZl+0pgfyoysHxvmvEw==}
    dev: false

  /events/3.3.0:
    resolution: {integrity: sha512-mQw+2fkQbALzQ7V0MY0IqdnXNOeTtP4r0lN9z7AAawCXgqea7bDii20AYrIBrFd/Hx0M2Ocz6S111CaFkUcb0Q==}
    engines: {node: '>=0.8.x'}
    dev: false

  /express-promise-router/4.1.1_express@4.18.2:
    resolution: {integrity: sha512-Lkvcy/ZGrBhzkl3y7uYBHLMtLI4D6XQ2kiFg9dq7fbktBch5gjqJ0+KovX0cvCAvTJw92raWunRLM/OM+5l4fA==}
    engines: {node: '>=10'}
    peerDependencies:
      '@types/express': ^4.0.0
      express: ^4.0.0
    peerDependenciesMeta:
      '@types/express':
        optional: true
    dependencies:
      express: 4.18.2
      is-promise: 4.0.0
      lodash.flattendeep: 4.4.0
      methods: 1.1.2
    dev: false

  /express/4.18.2:
    resolution: {integrity: sha512-5/PsL6iGPdfQ/lKM1UuielYgv3BUoJfz1aUwU9vHZ+J7gyvwdQXFEBIEIaxeGf0GIcreATNyBExtalisDbuMqQ==}
    engines: {node: '>= 0.10.0'}
    dependencies:
      accepts: 1.3.8
      array-flatten: 1.1.1
      body-parser: 1.20.1
      content-disposition: 0.5.4
      content-type: 1.0.5
      cookie: 0.5.0
      cookie-signature: 1.0.6
      debug: 2.6.9
      depd: 2.0.0
      encodeurl: 1.0.2
      escape-html: 1.0.3
      etag: 1.8.1
      finalhandler: 1.2.0
      fresh: 0.5.2
      http-errors: 2.0.0
      merge-descriptors: 1.0.1
      methods: 1.1.2
      on-finished: 2.4.1
      parseurl: 1.3.3
      path-to-regexp: 0.1.7
      proxy-addr: 2.0.7
      qs: 6.11.0
      range-parser: 1.2.1
      safe-buffer: 5.2.1
      send: 0.18.0
      serve-static: 1.15.0
      setprototypeof: 1.2.0
      statuses: 2.0.1
      type-is: 1.6.18
      utils-merge: 1.0.1
      vary: 1.1.2
    dev: false

  /extend/3.0.2:
    resolution: {integrity: sha512-fjquC59cD7CyW6urNXK0FBufkZcoiGG80wTuPujX590cB5Ttln20E2UB4S/WARVqhXffZl2LNgS+gQdPIIim/g==}
    dev: false

  /extract-zip/2.0.1:
    resolution: {integrity: sha512-GDhU9ntwuKyGXdZBUgTIe+vXnWj0fppUEtMDL0+idd5Sta8TGpHssn/eusA9mrPr9qNDym6SxAYZjNvCn/9RBg==}
    engines: {node: '>= 10.17.0'}
    hasBin: true
    dependencies:
      debug: 4.3.4
      get-stream: 5.2.0
      yauzl: 2.10.0
    optionalDependencies:
      '@types/yauzl': 2.10.0
    transitivePeerDependencies:
      - supports-color
    dev: false

  /extsprintf/1.3.0:
    resolution: {integrity: sha512-11Ndz7Nv+mvAC1j0ktTa7fAb0vLyGGX+rMHNBYQviQDGU0Hw7lhctJANqbPhu9nV9/izT/IntTgZ7Im/9LJs9g==}
    engines: {'0': node >=0.6.0}
    dev: false

  /fast-deep-equal/3.1.3:
    resolution: {integrity: sha512-f3qQ9oQy9j2AhBe/H9VC91wLmKBCCU/gDOnKNAYG5hswO7BLKj09Hc5HYNz9cGI++xlpDCIgDaitVs03ATR84Q==}
    dev: false

  /fast-glob/3.2.12:
    resolution: {integrity: sha512-DVj4CQIYYow0BlaelwK1pHl5n5cRSJfM60UA0zK891sVInoPri2Ekj7+e1CT3/3qxXenpI+nBBmQAcJPJgaj4w==}
    engines: {node: '>=8.6.0'}
    dependencies:
      '@nodelib/fs.stat': 2.0.5
      '@nodelib/fs.walk': 1.2.8
      glob-parent: 5.1.2
      merge2: 1.4.1
      micromatch: 4.0.5
    dev: false

  /fast-json-stable-stringify/2.1.0:
    resolution: {integrity: sha512-lhd/wF+Lk98HZoTCtlVraHtfh5XYijIjalXck7saUtuanSDyLMxnHhSXEDJqHxD7msR8D0uCmqlkwjCV8xvwHw==}
    dev: false

  /fast-levenshtein/2.0.6:
    resolution: {integrity: sha512-DCXu6Ifhqcks7TZKY3Hxp3y6qphY5SJZmrWMDrKcERSOXWQdMhU9Ig/PYrzyw/ul9jOIyh0N4M0tbC5hodg8dw==}
    dev: false

  /fast-xml-parser/4.2.2:
    resolution: {integrity: sha512-DLzIPtQqmvmdq3VUKR7T6omPK/VCRNqgFlGtbESfyhcH2R4I8EzK1/K6E8PkRCK2EabWrUHK32NjYRbEFnnz0Q==}
    hasBin: true
    dependencies:
      strnum: 1.0.5
    dev: false

  /fastest-levenshtein/1.0.16:
    resolution: {integrity: sha512-eRnCtTTtGZFpQCwhJiUOuxPQWRXVKYDn0b2PeHfXL6/Zi53SLAzAHfVhVWK2AryC/WH05kGfxhFIPvTF0SXQzg==}
    engines: {node: '>= 4.9.1'}
    dev: false

  /fastq/1.15.0:
    resolution: {integrity: sha512-wBrocU2LCXXa+lWBt8RoIRD89Fi8OdABODa/kEnyeyjS5aZO5/GNvI5sEINADqP/h8M29UHTHUb53sUu5Ihqdw==}
    dependencies:
      reusify: 1.0.4
    dev: false

  /fd-slicer/1.1.0:
    resolution: {integrity: sha512-cE1qsB/VwyQozZ+q1dGxR8LBYNZeofhEdUNGSMbQD3Gw2lAzX9Zb3uIU6Ebc/Fmyjo9AWWfnn0AUCHqtevs/8g==}
    dependencies:
      pend: 1.2.0
    dev: false

  /fecha/4.2.3:
    resolution: {integrity: sha512-OP2IUU6HeYKJi3i0z4A19kHMQoLVs4Hc+DPqqxI2h/DPZHTm/vjsfC6P0b4jCMy14XizLBqvndQ+UilD7707Jw==}
    dev: false

  /fetch-blob/3.2.0:
    resolution: {integrity: sha512-7yAQpD2UMJzLi1Dqv7qFYnPbaPx7ZfFK6PiIxQ4PfkGPyNyl2Ugx+a/umUonmKqjhM4DnfbMvdX6otXq83soQQ==}
    engines: {node: ^12.20 || >= 14.13}
    dependencies:
      node-domexception: 1.0.0
      web-streams-polyfill: 3.2.1
    dev: false

  /file-entry-cache/6.0.1:
    resolution: {integrity: sha512-7Gps/XWymbLk2QLYK4NzpMOrYjMhdIxXuIvy2QBsLE6ljuodKvdkWs/cpyJJ3CVIVpH0Oi1Hvg1ovbMzLdFBBg==}
    engines: {node: ^10.12.0 || >=12.0.0}
    dependencies:
      flat-cache: 3.0.4
    dev: false

  /fill-range/7.0.1:
    resolution: {integrity: sha512-qOo9F+dMUmC2Lcb4BbVvnKJxTPjCm+RRpe4gDuGrzkL7mEVl/djYSu2OdQ2Pa302N4oqkSg9ir6jaLWJ2USVpQ==}
    engines: {node: '>=8'}
    dependencies:
      to-regex-range: 5.0.1
    dev: false

  /finalhandler/1.1.2:
    resolution: {integrity: sha512-aAWcW57uxVNrQZqFXjITpW3sIUQmHGG3qSb9mUah9MgMC4NeWhNOlNjXEYq3HjRAvL6arUviZGGJsBg6z0zsWA==}
    engines: {node: '>= 0.8'}
    dependencies:
      debug: 2.6.9
      encodeurl: 1.0.2
      escape-html: 1.0.3
      on-finished: 2.3.0
      parseurl: 1.3.3
      statuses: 1.5.0
      unpipe: 1.0.0
    dev: false

  /finalhandler/1.2.0:
    resolution: {integrity: sha512-5uXcUVftlQMFnWC9qu/svkWv3GTd2PfUhK/3PLkYNAe7FbqJMt3515HaxE6eRL74GdsriiwujiawdaB1BpEISg==}
    engines: {node: '>= 0.8'}
    dependencies:
      debug: 2.6.9
      encodeurl: 1.0.2
      escape-html: 1.0.3
      on-finished: 2.4.1
      parseurl: 1.3.3
      statuses: 2.0.1
      unpipe: 1.0.0
    dev: false

  /find-up/4.1.0:
    resolution: {integrity: sha512-PpOwAdQ/YlXQ2vj8a3h8IipDuYRi3wceVQQGYWxNINccq40Anw7BlsEXCMbt1Zt+OLA6Fq9suIpIWD0OsnISlw==}
    engines: {node: '>=8'}
    dependencies:
      locate-path: 5.0.0
      path-exists: 4.0.0
    dev: false

  /find-up/5.0.0:
    resolution: {integrity: sha512-78/PXT1wlLLDgTzDs7sjq9hzz0vXD+zn+7wypEe4fXQxCmdmqfGsEPQxmiCSQI3ajFV91bVSsvNtrJRiW6nGng==}
    engines: {node: '>=10'}
    dependencies:
      locate-path: 6.0.0
      path-exists: 4.0.0
    dev: false

  /flat-cache/3.0.4:
    resolution: {integrity: sha512-dm9s5Pw7Jc0GvMYbshN6zchCA9RgQlzzEZX3vylR9IqFfS8XciblUXOKfW6SiuJ0e13eDYZoZV5wdrev7P3Nwg==}
    engines: {node: ^10.12.0 || >=12.0.0}
    dependencies:
      flatted: 3.2.7
      rimraf: 3.0.2
    dev: false

  /flat/5.0.2:
    resolution: {integrity: sha512-b6suED+5/3rTpUBdG1gupIl8MPFCAMA0QXwmljLhvCUKcUvdE4gWky9zpuGCcXHOsz4J9wPGNWq6OKpmIzz3hQ==}
    hasBin: true
    dev: false

  /flatted/3.2.7:
    resolution: {integrity: sha512-5nqDSxl8nn5BSNxyR3n4I6eDmbolI6WT+QqR547RwxQapgjQBmtktdP+HTBb/a/zLsbzERTONyUB5pefh5TtjQ==}
    dev: false

  /fn.name/1.1.0:
    resolution: {integrity: sha512-GRnmB5gPyJpAhTQdSZTSp9uaPSvl09KoYcMQtsB9rQoOmzs9dH6ffeccH+Z+cv6P68Hu5bC6JjRh4Ah/mHSNRw==}
    dev: false

  /follow-redirects/1.15.2:
    resolution: {integrity: sha512-VQLG33o04KaQ8uYi2tVNbdrWp1QWxNNea+nmIB4EVM28v0hmP17z7aG1+wAkNzVq4KeXTq3221ye5qTJP91JwA==}
    engines: {node: '>=4.0'}
    peerDependencies:
      debug: '*'
    peerDependenciesMeta:
      debug:
        optional: true
    dev: false

  /for-each/0.3.3:
    resolution: {integrity: sha512-jqYfLp7mo9vIyQf8ykW2v7A+2N4QjeCeI5+Dz9XraiO1ign81wjiH7Fb9vSOWvQfNtmSa4H2RoQTrrXivdUZmw==}
    dependencies:
      is-callable: 1.2.7
    dev: false

  /foreground-child/3.1.1:
    resolution: {integrity: sha512-TMKDUnIte6bfb5nWv7V/caI169OHgvwjb7V4WkeUvbQQdjr5rWKqHFiKWb/fcOwB+CzBT+qbWjvj+DVwRskpIg==}
    engines: {node: '>=14'}
    dependencies:
      cross-spawn: 7.0.3
      signal-exit: 4.0.1
    dev: false

  /forever-agent/0.6.1:
    resolution: {integrity: sha512-j0KLYPhm6zeac4lz3oJ3o65qvgQCcPubiyotZrXqEaG4hNagNYO8qdlUrX5vwqv9ohqeT/Z3j6+yW067yWWdUw==}
    dev: false

  /form-data/2.3.3:
    resolution: {integrity: sha512-1lLKB2Mu3aGP1Q/2eCOx0fNbRMe7XdwktwOruhfqqd0rIJWwN4Dh+E3hrPSlDCXnSR7UtZ1N38rVXm+6+MEhJQ==}
    engines: {node: '>= 0.12'}
    dependencies:
      asynckit: 0.4.0
      combined-stream: 1.0.8
      mime-types: 2.1.35
    dev: false

  /form-data/3.0.1:
    resolution: {integrity: sha512-RHkBKtLWUVwd7SqRIvCZMEvAMoGUp0XU+seQiZejj0COz3RI3hWP4sCv3gZWWLjJTd7rGwcsF5eKZGii0r/hbg==}
    engines: {node: '>= 6'}
    dependencies:
      asynckit: 0.4.0
      combined-stream: 1.0.8
      mime-types: 2.1.35
    dev: false

  /form-data/4.0.0:
    resolution: {integrity: sha512-ETEklSGi5t0QMZuiXoA/Q6vcnxcLQP5vdugSpuAyi6SVGi2clPPp+xgEhuMaHC+zGgn31Kd235W35f7Hykkaww==}
    engines: {node: '>= 6'}
    dependencies:
      asynckit: 0.4.0
      combined-stream: 1.0.8
      mime-types: 2.1.35
    dev: false

  /formdata-polyfill/4.0.10:
    resolution: {integrity: sha512-buewHzMvYL29jdeQTVILecSaZKnt/RJWjoZCF5OW60Z67/GmSLBkOFM7qh1PI3zFNtJbaZL5eQu1vLfazOwj4g==}
    engines: {node: '>=12.20.0'}
    dependencies:
      fetch-blob: 3.2.0
    dev: false

  /forwarded/0.2.0:
    resolution: {integrity: sha512-buRG0fpBtRHSTCOASe6hD258tEubFoRLb4ZNA6NxMVHNw2gOcwHo9wyablzMzOA5z9xA9L1KNjk/Nt6MT9aYow==}
    engines: {node: '>= 0.6'}
    dev: false

  /fresh/0.5.2:
    resolution: {integrity: sha512-zJ2mQYM18rEFOudeV4GShTGIQ7RbzA7ozbU9I/XBpm7kqgMywgmylMwXHxZJmkVoYkna9d2pVXVXPdYTP9ej8Q==}
    engines: {node: '>= 0.6'}
    dev: false

  /fs-constants/1.0.0:
    resolution: {integrity: sha512-y6OAwoSIf7FyjMIv94u+b5rdheZEjzR63GTyZJm5qh4Bi+2YgwLCcI/fPFZkL5PSixOt6ZNKm+w+Hfp/Bciwow==}
    dev: false

  /fs-extra/10.1.0:
    resolution: {integrity: sha512-oRXApq54ETRj4eMiFzGnHWGy+zo5raudjuxN0b8H7s/RU2oW0Wvsx9O0ACRN/kRq9E8Vu/ReskGB5o3ji+FzHQ==}
    engines: {node: '>=12'}
    dependencies:
      graceful-fs: 4.2.11
      jsonfile: 6.1.0
      universalify: 2.0.0
    dev: false

  /fs-extra/11.1.1:
    resolution: {integrity: sha512-MGIE4HOvQCeUCzmlHs0vXpih4ysz4wg9qiSAu6cd42lVwPbTM1TjV7RusoyQqMmk/95gdQZX72u+YW+c3eEpFQ==}
    engines: {node: '>=14.14'}
    dependencies:
      graceful-fs: 4.2.11
      jsonfile: 6.1.0
      universalify: 2.0.0
    dev: false

  /fs-extra/8.1.0:
    resolution: {integrity: sha512-yhlQgA6mnOJUKOsRUFsgJdQCvkKhcz8tlZG5HBQfReYZy46OwLcY+Zia0mtdHsOo9y/hP+CxMN0TU9QxoOtG4g==}
    engines: {node: '>=6 <7 || >=8'}
    dependencies:
      graceful-fs: 4.2.11
      jsonfile: 4.0.0
      universalify: 0.1.2
    dev: false

  /fs.realpath/1.0.0:
    resolution: {integrity: sha512-OO0pH2lK6a0hZnAdau5ItzHPI6pUlvI7jMVnxUQRtw4owF2wk8lOSabtGDCTP4Ggrg2MbGnWO9X8K1t4+fGMDw==}
    dev: false

  /fsevents/2.3.2:
    resolution: {integrity: sha512-xiqMQR4xAeHTuB9uWm+fFRcIOgKBMiOBP+eXiyT7jsgVCq1bkVygt00oASowB7EdtpOHaaPgKt812P9ab+DDKA==}
    engines: {node: ^8.16.0 || ^10.6.0 || >=11.0.0}
    os: [darwin]
    requiresBuild: true
    dev: false
    optional: true

  /function-bind/1.1.1:
    resolution: {integrity: sha512-yIovAzMX49sF8Yl58fSCWJ5svSLuaibPxXQJFLmBObTuCr0Mf1KiPopGM9NiFjiYBCbfaa2Fh6breQ6ANVTI0A==}
    dev: false

  /function.prototype.name/1.1.5:
    resolution: {integrity: sha512-uN7m/BzVKQnCUF/iW8jYea67v++2u7m5UgENbHRtdDVclOUP+FMPlCNdmk0h/ysGyo2tavMJEDqJAkJdRa1vMA==}
    engines: {node: '>= 0.4'}
    dependencies:
      call-bind: 1.0.2
      define-properties: 1.2.0
      es-abstract: 1.21.2
      functions-have-names: 1.2.3
    dev: false

  /functions-have-names/1.2.3:
    resolution: {integrity: sha512-xckBUXyTIqT97tq2x2AMb+g163b5JFysYk0x4qxNFwbfQkmNZoiRHb6sPzI9/QV33WeuvVYBUIiD4NzNIyqaRQ==}
    dev: false

  /get-caller-file/2.0.5:
    resolution: {integrity: sha512-DyFP3BM/3YHTQOCUL/w0OZHR0lpKeGrxotcHWcqNEdnltqFwXVfhEBQ94eIo34AfQpo0rGki4cyIiftY06h2Fg==}
    engines: {node: 6.* || 8.* || >= 10.*}
    dev: false

  /get-func-name/2.0.0:
    resolution: {integrity: sha512-Hm0ixYtaSZ/V7C8FJrtZIuBBI+iSgL+1Aq82zSu8VQNB4S3Gk8e7Qs3VwBDJAhmRZcFqkl3tQu36g/Foh5I5ig==}
    dev: false

  /get-intrinsic/1.2.0:
    resolution: {integrity: sha512-L049y6nFOuom5wGyRc3/gdTLO94dySVKRACj1RmJZBQXlbTMhtNIgkWkUHq+jYmZvKf14EW1EoJnnjbmoHij0Q==}
    dependencies:
      function-bind: 1.1.1
      has: 1.0.3
      has-symbols: 1.0.3
    dev: false

  /get-stream/5.2.0:
    resolution: {integrity: sha512-nBF+F1rAZVCu/p7rjzgA+Yb4lfYXrpl7a6VmJrU8wF9I1CKvP/QwPNZHnOlwbTkY6dvtFIzFMSyQXbLoTQPRpA==}
    engines: {node: '>=8'}
    dependencies:
      pump: 3.0.0
    dev: false

  /get-symbol-description/1.0.0:
    resolution: {integrity: sha512-2EmdH1YvIQiZpltCNgkuiUnyukzxM/R6NDJX31Ke3BG1Nq5b0S2PhX59UKi9vZpPDQVdqn+1IcaAwnzTT5vCjw==}
    engines: {node: '>= 0.4'}
    dependencies:
      call-bind: 1.0.2
      get-intrinsic: 1.2.0
    dev: false

  /getpass/0.1.7:
    resolution: {integrity: sha512-0fzj9JxOLfJ+XGLhR8ze3unN0KZCgZwiSSDz168VERjK8Wl8kVSdcu2kspd4s4wtAa1y/qrVRiAA0WclVsu0ng==}
    dependencies:
      assert-plus: 1.0.0
    dev: false

  /glob-parent/5.1.2:
    resolution: {integrity: sha512-AOIgSQCepiJYwP3ARnGx+5VnTu2HBYdzbGP45eLw1vr3zB3vZLeyed1sC9hnbcOc9/SrMyM5RPQrkGz4aS9Zow==}
    engines: {node: '>= 6'}
    dependencies:
      is-glob: 4.0.3
    dev: false

  /glob-parent/6.0.2:
    resolution: {integrity: sha512-XxwI8EOhVQgWp6iDL+3b0r86f4d6AX6zSU55HfB4ydCEuXLXc5FcYeOu+nnGftS4TEju/11rt4KJPTMgbfmv4A==}
    engines: {node: '>=10.13.0'}
    dependencies:
      is-glob: 4.0.3
    dev: false

  /glob-to-regexp/0.4.1:
    resolution: {integrity: sha512-lkX1HJXwyMcprw/5YUZc2s7DrpAiHB21/V+E1rHUrVNokkvB6bqMzT0VfV6/86ZNabt1k14YOIaT7nDvOX3Iiw==}
    dev: false

  /glob/10.2.2:
    resolution: {integrity: sha512-Xsa0BcxIC6th9UwNjZkhrMtNo/MnyRL8jGCP+uEwhA5oFOCY1f2s1/oNKY47xQ0Bg5nkjsfAEIej1VeH62bDDQ==}
    engines: {node: '>=16 || 14 >=14.17'}
    hasBin: true
    dependencies:
      foreground-child: 3.1.1
      jackspeak: 2.1.1
      minimatch: 9.0.0
      minipass: 5.0.0
      path-scurry: 1.7.0
    dev: false

  /glob/7.2.0:
    resolution: {integrity: sha512-lmLf6gtyrPq8tTjSmrO94wBeQbFR3HbLHbuyD69wuyQkImp2hWqMGB47OX65FBkPffO641IP9jWa1z4ivqG26Q==}
    dependencies:
      fs.realpath: 1.0.0
      inflight: 1.0.6
      inherits: 2.0.4
      minimatch: 3.1.2
      once: 1.4.0
      path-is-absolute: 1.0.1
    dev: false

  /glob/7.2.3:
    resolution: {integrity: sha512-nFR0zLpU2YCaRxwoCJvL6UvCH2JFyFVIvwTLsIf21AuHlMskA1hhTdk+LlYJtOlYt9v6dvszD2BGRqBL+iQK9Q==}
    dependencies:
      fs.realpath: 1.0.0
      inflight: 1.0.6
      inherits: 2.0.4
      minimatch: 3.1.2
      once: 1.4.0
      path-is-absolute: 1.0.1
    dev: false

  /glob/8.1.0:
    resolution: {integrity: sha512-r8hpEjiQEYlF2QU0df3dS+nxxSIreXQS1qRhMJM0Q5NDdR386C7jb7Hwwod8Fgiuex+k0GFjgft18yvxm5XoCQ==}
    engines: {node: '>=12'}
    dependencies:
      fs.realpath: 1.0.0
      inflight: 1.0.6
      inherits: 2.0.4
      minimatch: 5.1.6
      once: 1.4.0
    dev: false

  /globals/13.20.0:
    resolution: {integrity: sha512-Qg5QtVkCy/kv3FUSlu4ukeZDVf9ee0iXLAUYX13gbR17bnejFTzr4iS9bY7kwCf1NztRNm1t91fjOiyx4CSwPQ==}
    engines: {node: '>=8'}
    dependencies:
      type-fest: 0.20.2
    dev: false

  /globalthis/1.0.3:
    resolution: {integrity: sha512-sFdI5LyBiNTHjRd7cGPWapiHWMOXKyuBNX/cWJ3NfzrZQVa8GI/8cofCl74AOVqq9W5kNmguTIzJ/1s2gyI9wA==}
    engines: {node: '>= 0.4'}
    dependencies:
      define-properties: 1.2.0
    dev: false

  /globby/11.1.0:
    resolution: {integrity: sha512-jhIXaOzy1sb8IyocaruWSn1TjmnBVs8Ayhcy83rmxNJ8q2uWKCAj3CnJY+KpGSXCueAPc0i05kVvVKtP1t9S3g==}
    engines: {node: '>=10'}
    dependencies:
      array-union: 2.1.0
      dir-glob: 3.0.1
      fast-glob: 3.2.12
      ignore: 5.2.4
      merge2: 1.4.1
      slash: 3.0.0
    dev: false

  /globby/13.1.4:
    resolution: {integrity: sha512-iui/IiiW+QrJ1X1hKH5qwlMQyv34wJAYwH1vrf8b9kBA4sNiif3gKsMHa+BrdnOpEudWjpotfa7LrTzB1ERS/g==}
    engines: {node: ^12.20.0 || ^14.13.1 || >=16.0.0}
    dependencies:
      dir-glob: 3.0.1
      fast-glob: 3.2.12
      ignore: 5.2.4
      merge2: 1.4.1
      slash: 4.0.0
    dev: false

  /gopd/1.0.1:
    resolution: {integrity: sha512-d65bNlIadxvpb/A2abVdlqKqV563juRnZ1Wtk6s1sIR8uNsXR70xqIzVqxVf1eTqDunwT2MkczEeaezCKTZhwA==}
    dependencies:
      get-intrinsic: 1.2.0
    dev: false

  /graceful-fs/4.2.11:
    resolution: {integrity: sha512-RbJ5/jmFcNNCcDV5o9eTnBLJ/HszWV0P73bc+Ff4nS/rJj+YaS6IGyiOL0VoBYX+l1Wrl3k63h/KrH+nhJ0XvQ==}
    dev: false

  /grapheme-splitter/1.0.4:
    resolution: {integrity: sha512-bzh50DW9kTPM00T8y4o8vQg89Di9oLJVLW/KaOGIXJWP/iqCN6WKYkbNOF04vFLJhwcpYUh9ydh/+5vpOqV4YQ==}
    dev: false

  /growl/1.10.5:
    resolution: {integrity: sha512-qBr4OuELkhPenW6goKVXiv47US3clb3/IbuWF9KNKEijAy9oeHxU9IgzjvJhHkUzhaj7rOUD7+YGWqUjLp5oSA==}
    engines: {node: '>=4.x'}
    dev: false

  /handlebars/4.7.7:
    resolution: {integrity: sha512-aAcXm5OAfE/8IXkcZvCepKU3VzW1/39Fb5ZuqMtgI/hT8X2YgoMvBY5dLhq/cpOvw7Lk1nK/UF71aLG/ZnVYRA==}
    engines: {node: '>=0.4.7'}
    hasBin: true
    dependencies:
      minimist: 1.2.8
      neo-async: 2.6.2
      source-map: 0.6.1
      wordwrap: 1.0.0
    optionalDependencies:
      uglify-js: 3.17.4
    dev: false

  /har-schema/2.0.0:
    resolution: {integrity: sha512-Oqluz6zhGX8cyRaTQlFMPw80bSJVG2x/cFb8ZPhUILGgHka9SsokCCOQgpveePerqidZOrT14ipqfJb7ILcW5Q==}
    engines: {node: '>=4'}
    dev: false

  /har-validator/5.1.5:
    resolution: {integrity: sha512-nmT2T0lljbxdQZfspsno9hgrG3Uir6Ks5afism62poxqBM6sDnMEuPmzTq8XN0OEwqKLLdh1jQI3qyE66Nzb3w==}
    engines: {node: '>=6'}
    deprecated: this library is no longer supported
    dependencies:
      ajv: 6.12.6
      har-schema: 2.0.0
    dev: false

  /has-bigints/1.0.2:
    resolution: {integrity: sha512-tSvCKtBr9lkF0Ex0aQiP9N+OpV4zi2r/Nee5VkRDbaqv35RLYMzbwQfFSZZH0kR+Rd6302UJZ2p/bJCEoR3VoQ==}
    dev: false

  /has-flag/3.0.0:
    resolution: {integrity: sha512-sKJf1+ceQBr4SMkvQnBDNDtf4TXpVhVGateu0t918bl30FnbE2m4vNLX+VWe/dpjlb+HugGYzW7uQXH98HPEYw==}
    engines: {node: '>=4'}
    dev: false

  /has-flag/4.0.0:
    resolution: {integrity: sha512-EykJT/Q1KjTWctppgIAgfSO0tKVuZUjhgMr17kqTumMl6Afv3EISleU7qZUzoXDFTAHTDC4NOoG/ZxU3EvlMPQ==}
    engines: {node: '>=8'}
    dev: false

  /has-property-descriptors/1.0.0:
    resolution: {integrity: sha512-62DVLZGoiEBDHQyqG4w9xCuZ7eJEwNmJRWw2VY84Oedb7WFcA27fiEVe8oUQx9hAUJ4ekurquucTGwsyO1XGdQ==}
    dependencies:
      get-intrinsic: 1.2.0
    dev: false

  /has-proto/1.0.1:
    resolution: {integrity: sha512-7qE+iP+O+bgF9clE5+UoBFzE65mlBiVj3tKCrlNQ0Ogwm0BjpT/gK4SlLYDMybDh5I3TCTKnPPa0oMG7JDYrhg==}
    engines: {node: '>= 0.4'}
    dev: false

  /has-symbols/1.0.3:
    resolution: {integrity: sha512-l3LCuF6MgDNwTDKkdYGEihYjt5pRPbEg46rtlmnSPlUbgmB8LOIrKJbYYFBSbnPaJexMKtiPO8hmeRjRz2Td+A==}
    engines: {node: '>= 0.4'}
    dev: false

  /has-tostringtag/1.0.0:
    resolution: {integrity: sha512-kFjcSNhnlGV1kyoGk7OXKSawH5JOb/LzUc5w9B02hOTO0dfFRjbHQKvg1d6cf3HbeUmtU9VbbV3qzZ2Teh97WQ==}
    engines: {node: '>= 0.4'}
    dependencies:
      has-symbols: 1.0.3
    dev: false

  /has/1.0.3:
    resolution: {integrity: sha512-f2dvO0VU6Oej7RkWJGrehjbzMAjFp5/VKPp5tTpWIV4JHHZK1/BxbFRtf/siA2SWTe09caDmVtYYzWEIbBS4zw==}
    engines: {node: '>= 0.4.0'}
    dependencies:
      function-bind: 1.1.1
    dev: false

  /he/1.2.0:
    resolution: {integrity: sha512-F/1DnUGPopORZi0ni+CvrCgHQ5FyEAHRLSApuYWMmrbSwoN2Mn/7k+Gl38gJnR7yyDZk6WLXwiGod1JOWNDKGw==}
    hasBin: true
    dev: false

  /header-case/2.0.4:
    resolution: {integrity: sha512-H/vuk5TEEVZwrR0lp2zed9OCo1uAILMlx0JEMgC26rzyJJ3N1v6XkwHHXJQdR2doSjcGPM6OKPYoJgf0plJ11Q==}
    dependencies:
      capital-case: 1.0.4
      tslib: 2.5.0
    dev: false

  /hosted-git-info/2.8.9:
    resolution: {integrity: sha512-mxIDAb9Lsm6DoOJ7xH+5+X4y1LU/4Hi50L9C5sIswK3JzULS4bwk1FvjdBgvYR4bzT4tuUQiC15FE2f5HbLvYw==}
    dev: false

  /http-errors/2.0.0:
    resolution: {integrity: sha512-FtwrG/euBzaEjYeRqOgly7G0qviiXoJWnvEH2Z1plBdXgbyjv34pHTSb9zoeHMyDy33+DWy5Wt9Wo+TURtOYSQ==}
    engines: {node: '>= 0.8'}
    dependencies:
      depd: 2.0.0
      inherits: 2.0.4
      setprototypeof: 1.2.0
      statuses: 2.0.1
      toidentifier: 1.0.1
    dev: false

  /http-proxy-agent/5.0.0:
    resolution: {integrity: sha512-n2hY8YdoRE1i7r6M0w9DIw5GgZN0G25P8zLCRQ8rjXtTU3vsNFBI/vWK/UIeE6g5MUUz6avwAPXmL6Fy9D/90w==}
    engines: {node: '>= 6'}
    dependencies:
      '@tootallnate/once': 2.0.0
      agent-base: 6.0.2
      debug: 4.3.4
    transitivePeerDependencies:
      - supports-color
    dev: false

  /http-proxy/1.18.1:
    resolution: {integrity: sha512-7mz/721AbnJwIVbnaSv1Cz3Am0ZLT/UBwkC92VlxhXv/k/BBQfM2fXElQNC27BVGr0uwUpplYPQM9LnaBMR5NQ==}
    engines: {node: '>=8.0.0'}
    dependencies:
      eventemitter3: 4.0.7
      follow-redirects: 1.15.2
      requires-port: 1.0.0
    transitivePeerDependencies:
      - debug
    dev: false

  /http-signature/1.2.0:
    resolution: {integrity: sha512-CAbnr6Rz4CYQkLYUtSNXxQPUH2gK8f3iWexVlsnMeD+GjlsQ0Xsy1cOX+mN3dtxYomRy21CiOzU8Uhw6OwncEQ==}
    engines: {node: '>=0.8', npm: '>=1.3.7'}
    dependencies:
      assert-plus: 1.0.0
      jsprim: 1.4.2
      sshpk: 1.17.0
    dev: false

  /https-proxy-agent/4.0.0:
    resolution: {integrity: sha512-zoDhWrkR3of1l9QAL8/scJZyLu8j/gBkcwcaQOZh7Gyh/+uJQzGVETdgT30akuwkpL8HTRfssqI3BZuV18teDg==}
    engines: {node: '>= 6.0.0'}
    dependencies:
      agent-base: 5.1.1
      debug: 4.3.4
    transitivePeerDependencies:
      - supports-color
    dev: false

  /https-proxy-agent/5.0.1:
    resolution: {integrity: sha512-dFcAjpTQFgoLMzC2VwU+C/CbS7uRL0lWmxDITmqm7C+7F0Odmj6s9l6alZc6AELXhrnggM2CeWSXHGOdX2YtwA==}
    engines: {node: '>= 6'}
    dependencies:
      agent-base: 6.0.2
      debug: 4.3.4
    transitivePeerDependencies:
      - supports-color
    dev: false

  /iconv-lite/0.4.24:
    resolution: {integrity: sha512-v3MXnZAcvnywkTUEZomIActle7RXXeedOR31wwl7VlyoXO4Qi9arvSenNQWne1TcRwhCL1HwLI21bEqdpj8/rA==}
    engines: {node: '>=0.10.0'}
    dependencies:
      safer-buffer: 2.1.2
    dev: false

  /iconv-lite/0.6.3:
    resolution: {integrity: sha512-4fCk79wshMdzMp2rH06qWrJE4iolqLhCUH+OiuIgU++RB0+94NlDL81atO7GX55uUKueo0txHNtvEyI6D7WdMw==}
    engines: {node: '>=0.10.0'}
    dependencies:
      safer-buffer: 2.1.2
    dev: false

  /ieee754/1.2.1:
    resolution: {integrity: sha512-dcyqhDvX1C46lXZcVqCpK+FtMRQVdIMN6/Df5js2zouUsqG7I6sFxitIC+7KYK29KdXOLHdu9zL4sFnoVQnqaA==}
    dev: false

  /ignore/5.2.4:
    resolution: {integrity: sha512-MAb38BcSbH0eHNBxn7ql2NH/kX33OkB3lZ1BNdh7ENeRChHTYsTvWrMubiIAMNS2llXEEgZ1MUOBtXChP3kaFQ==}
    engines: {node: '>= 4'}
    dev: false

  /import-fresh/3.3.0:
    resolution: {integrity: sha512-veYYhQa+D1QBKznvhUHxb8faxlrwUnxseDAbAp457E0wLNio2bOSKnjYDhMj+YiAq61xrMGhQk9iXVk5FzgQMw==}
    engines: {node: '>=6'}
    dependencies:
      parent-module: 1.0.1
      resolve-from: 4.0.0
    dev: false

  /import-local/3.1.0:
    resolution: {integrity: sha512-ASB07uLtnDs1o6EHjKpX34BKYDSqnFerfTOJL2HvMqF70LnxpjkzDB8J44oT9pu4AMPkQwf8jl6szgvNd2tRIg==}
    engines: {node: '>=8'}
    hasBin: true
    dependencies:
      pkg-dir: 4.2.0
      resolve-cwd: 3.0.0
    dev: false

  /imurmurhash/0.1.4:
    resolution: {integrity: sha512-JmXMZ6wuvDmLiHEml9ykzqO6lwFbof0GG4IkcGaENdCRDDmMVnny7s5HsIgHCbaq0w2MyPhDqkhTUgS2LU2PHA==}
    engines: {node: '>=0.8.19'}
    dev: false

  /inflight/1.0.6:
    resolution: {integrity: sha512-k92I/b08q4wvFscXCLvqfsHCrjrF7yiXsQuIVvVE7N82W3+aqpzuUdBbfhWcy/FZR3/4IgflMgKLOsvPDrGCJA==}
    dependencies:
      once: 1.4.0
      wrappy: 1.0.2
    dev: false

  /inherits/2.0.4:
    resolution: {integrity: sha512-k/vGaX4/Yla3WzyMCvTQOXYeIHvqOKtnqBduzTHpzpQZzAskKMhZ2K+EnBiSM9zGSoIFeMpXKxa4dYeZIQqewQ==}
    dev: false

  /internal-slot/1.0.5:
    resolution: {integrity: sha512-Y+R5hJrzs52QCG2laLn4udYVnxsfny9CpOhNhUvk/SSSVyF6T27FzRbF0sroPidSu3X8oEAkOn2K804mjpt6UQ==}
    engines: {node: '>= 0.4'}
    dependencies:
      get-intrinsic: 1.2.0
      has: 1.0.3
      side-channel: 1.0.4
    dev: false

  /interpret/2.2.0:
    resolution: {integrity: sha512-Ju0Bz/cEia55xDwUWEa8+olFpCiQoypjnQySseKtmjNrnps3P+xfpUmGr90T7yjlVJmOtybRvPXhKMbHr+fWnw==}
    engines: {node: '>= 0.10'}
    dev: false

  /ipaddr.js/1.9.1:
    resolution: {integrity: sha512-0KI/607xoxSToH7GjN1FfSbLoU0+btTicjsQSWQlh/hZykN8KpmMf7uYwPW3R+akZ6R/w18ZlXSHBYXiYUPO3g==}
    engines: {node: '>= 0.10'}
    dev: false

  /is-arguments/1.1.1:
    resolution: {integrity: sha512-8Q7EARjzEnKpt/PCD7e1cgUS0a6X8u5tdSiMqXhojOdoV9TsMsiO+9VLC5vAmO8N7/GmXn7yjR8qnA6bVAEzfA==}
    engines: {node: '>= 0.4'}
    dependencies:
      call-bind: 1.0.2
      has-tostringtag: 1.0.0
    dev: false

  /is-array-buffer/3.0.2:
    resolution: {integrity: sha512-y+FyyR/w8vfIRq4eQcM1EYgSTnmHXPqaF+IgzgraytCFq5Xh8lllDVmAZolPJiZttZLeFSINPYMaEJ7/vWUa1w==}
    dependencies:
      call-bind: 1.0.2
      get-intrinsic: 1.2.0
      is-typed-array: 1.1.10
    dev: false

  /is-arrayish/0.2.1:
    resolution: {integrity: sha512-zz06S8t0ozoDXMG+ube26zeCTNXcKIPJZJi8hBrF4idCLms4CG9QtK7qBl1boi5ODzFpjswb5JPmHCbMpjaYzg==}
    dev: false

  /is-arrayish/0.3.2:
    resolution: {integrity: sha512-eVRqCvVlZbuw3GrM63ovNSNAeA1K16kaR/LRY/92w0zxQ5/1YzwblUX652i4Xs9RwAGjW9d9y6X88t8OaAJfWQ==}
    dev: false

  /is-bigint/1.0.4:
    resolution: {integrity: sha512-zB9CruMamjym81i2JZ3UMn54PKGsQzsJeo6xvN3HJJ4CAsQNB6iRutp2To77OfCNuoxspsIhzaPoO1zyCEhFOg==}
    dependencies:
      has-bigints: 1.0.2
    dev: false

  /is-binary-path/2.1.0:
    resolution: {integrity: sha512-ZMERYes6pDydyuGidse7OsHxtbI7WVeUEozgR/g7rd0xUimYNlvZRE/K2MgZTjWy725IfelLeVcEM97mmtRGXw==}
    engines: {node: '>=8'}
    dependencies:
      binary-extensions: 2.2.0
    dev: false

  /is-boolean-object/1.1.2:
    resolution: {integrity: sha512-gDYaKHJmnj4aWxyj6YHyXVpdQawtVLHU5cb+eztPGczf6cjuTdwve5ZIEfgXqH4e57An1D1AKf8CZ3kYrQRqYA==}
    engines: {node: '>= 0.4'}
    dependencies:
      call-bind: 1.0.2
      has-tostringtag: 1.0.0
    dev: false

  /is-callable/1.2.7:
    resolution: {integrity: sha512-1BC0BVFhS/p0qtw6enp8e+8OD0UrK0oFLztSjNzhcKA3WDuJxxAPXzPuPtKkjEY9UUoEWlX/8fgKeu2S8i9JTA==}
    engines: {node: '>= 0.4'}
    dev: false

  /is-core-module/2.12.0:
    resolution: {integrity: sha512-RECHCBCd/viahWmwj6enj19sKbHfJrddi/6cBDsNTKbNq0f7VeaUkBo60BqzvPqo/W54ChS62Z5qyun7cfOMqQ==}
    dependencies:
      has: 1.0.3
    dev: false

  /is-date-object/1.0.5:
    resolution: {integrity: sha512-9YQaSxsAiSwcvS33MBk3wTCVnWK+HhF8VZR2jRxehM16QcVOdHqPn4VPHmRK4lSr38n9JriurInLcP90xsYNfQ==}
    engines: {node: '>= 0.4'}
    dependencies:
      has-tostringtag: 1.0.0
    dev: false

  /is-docker/2.2.1:
    resolution: {integrity: sha512-F+i2BKsFrH66iaUFc0woD8sLy8getkwTwtOBjvs56Cx4CgJDeKQeqfz8wAYiSb8JOprWhHH5p77PbmYCvvUuXQ==}
    engines: {node: '>=8'}
    hasBin: true
    dev: false

  /is-extglob/2.1.1:
    resolution: {integrity: sha512-SbKbANkN603Vi4jEZv49LeVJMn4yGwsbzZworEoyEiutsN3nJYdbO36zfhGJ6QEDpOZIFkDtnq5JRxmvl3jsoQ==}
    engines: {node: '>=0.10.0'}
    dev: false

  /is-fullwidth-code-point/3.0.0:
    resolution: {integrity: sha512-zymm5+u+sCsSWyD9qNaejV3DFvhCKclKdizYaJUuHA83RLjb7nSuGnddCHGv0hk+KY7BMAlsWeK4Ueg6EV6XQg==}
    engines: {node: '>=8'}
    dev: false

  /is-glob/4.0.3:
    resolution: {integrity: sha512-xelSayHH36ZgE7ZWhli7pW34hNbNl8Ojv5KVmkJD4hBdD3th8Tfk9vYasLM+mXWOZhFkgZfxhLSnrwRr4elSSg==}
    engines: {node: '>=0.10.0'}
    dependencies:
      is-extglob: 2.1.1
    dev: false

  /is-map/2.0.2:
    resolution: {integrity: sha512-cOZFQQozTha1f4MxLFzlgKYPTyj26picdZTx82hbc/Xf4K/tZOOXSCkMvU4pKioRXGDLJRn0GM7Upe7kR721yg==}
    dev: false

  /is-negative-zero/2.0.2:
    resolution: {integrity: sha512-dqJvarLawXsFbNDeJW7zAz8ItJ9cd28YufuuFzh0G8pNHjJMnY08Dv7sYX2uF5UpQOwieAeOExEYAWWfu7ZZUA==}
    engines: {node: '>= 0.4'}
    dev: false

  /is-number-object/1.0.7:
    resolution: {integrity: sha512-k1U0IRzLMo7ZlYIfzRu23Oh6MiIFasgpb9X76eqfFZAqwH44UI4KTBvBYIZ1dSL9ZzChTB9ShHfLkR4pdW5krQ==}
    engines: {node: '>= 0.4'}
    dependencies:
      has-tostringtag: 1.0.0
    dev: false

  /is-number/7.0.0:
    resolution: {integrity: sha512-41Cifkg6e8TylSpdtTpeLVMqvSBEVzTttHvERD741+pnZ8ANv0004MRL43QKPDlK9cGvNp6NZWZUBlbGXYxxng==}
    engines: {node: '>=0.12.0'}
    dev: false

  /is-path-inside/3.0.3:
    resolution: {integrity: sha512-Fd4gABb+ycGAmKou8eMftCupSir5lRxqf4aD/vd0cD2qc4HL07OjCeuHMr8Ro4CoMaeCKDB0/ECBOVWjTwUvPQ==}
    engines: {node: '>=8'}
    dev: false

  /is-plain-obj/2.1.0:
    resolution: {integrity: sha512-YWnfyRwxL/+SsrWYfOpUtz5b3YD+nyfkHvjbcanzk8zgyO4ASD67uVMRt8k5bM4lLMDnXfriRhOpemw+NfT1eA==}
    engines: {node: '>=8'}
    dev: false

  /is-plain-object/2.0.4:
    resolution: {integrity: sha512-h5PpgXkWitc38BBMYawTYMWJHFZJVnBquFE57xFpjB8pJFiF6gZ+bU+WyI/yqXiFR5mdLsgYNaPe8uao6Uv9Og==}
    engines: {node: '>=0.10.0'}
    dependencies:
      isobject: 3.0.1
    dev: false

  /is-promise/4.0.0:
    resolution: {integrity: sha512-hvpoI6korhJMnej285dSg6nu1+e6uxs7zG3BYAm5byqDsgJNWwxzM6z6iZiAgQR4TJ30JmBTOwqZUw3WlyH3AQ==}
    dev: false

  /is-regex/1.1.4:
    resolution: {integrity: sha512-kvRdxDsxZjhzUX07ZnLydzS1TU/TJlTUHHY4YLL87e37oUA49DfkLqgy+VjFocowy29cKvcSiu+kIv728jTTVg==}
    engines: {node: '>= 0.4'}
    dependencies:
      call-bind: 1.0.2
      has-tostringtag: 1.0.0
    dev: false

  /is-set/2.0.2:
    resolution: {integrity: sha512-+2cnTEZeY5z/iXGbLhPrOAaK/Mau5k5eXq9j14CpRTftq0pAJu2MwVRSZhyZWBzx3o6X795Lz6Bpb6R0GKf37g==}
    dev: false

  /is-shared-array-buffer/1.0.2:
    resolution: {integrity: sha512-sqN2UDu1/0y6uvXyStCOzyhAjCSlHceFoMKJW8W9EU9cvic/QdsZ0kEU93HEy3IUEFZIiH/3w+AH/UQbPHNdhA==}
    dependencies:
      call-bind: 1.0.2
    dev: false

  /is-stream/2.0.1:
    resolution: {integrity: sha512-hFoiJiTl63nn+kstHGBtewWSKnQLpyb155KHheA1l39uvtO9nWIop1p3udqPcUd/xbF1VLMO4n7OI6p7RbngDg==}
    engines: {node: '>=8'}
    dev: false

  /is-string/1.0.7:
    resolution: {integrity: sha512-tE2UXzivje6ofPW7l23cjDOMa09gb7xlAqG6jG5ej6uPV32TlWP3NKPigtaGeHNu9fohccRYvIiZMfOOnOYUtg==}
    engines: {node: '>= 0.4'}
    dependencies:
      has-tostringtag: 1.0.0
    dev: false

  /is-symbol/1.0.4:
    resolution: {integrity: sha512-C/CPBqKWnvdcxqIARxyOh4v1UUEOCHpgDa0WYgpKDFMszcrPcffg5uhwSgPCLD2WWxmq6isisz87tzT01tuGhg==}
    engines: {node: '>= 0.4'}
    dependencies:
      has-symbols: 1.0.3
    dev: false

  /is-typed-array/1.1.10:
    resolution: {integrity: sha512-PJqgEHiWZvMpaFZ3uTc8kHPM4+4ADTlDniuQL7cU/UDA0Ql7F70yGfHph3cLNe+c9toaigv+DFzTJKhc2CtO6A==}
    engines: {node: '>= 0.4'}
    dependencies:
      available-typed-arrays: 1.0.5
      call-bind: 1.0.2
      for-each: 0.3.3
      gopd: 1.0.1
      has-tostringtag: 1.0.0
    dev: false

  /is-typedarray/1.0.0:
    resolution: {integrity: sha512-cyA56iCMHAh5CdzjJIa4aohJyeO1YbwLi3Jc35MmRU6poroFjIGZzUzupGiRPOjgHg9TLu43xbpwXk523fMxKA==}
    dev: false

  /is-unicode-supported/0.1.0:
    resolution: {integrity: sha512-knxG2q4UC3u8stRGyAVJCOdxFmv5DZiRcdlIaAQXAbSfJya+OhopNotLQrstBhququ4ZpuKbDc/8S6mgXgPFPw==}
    engines: {node: '>=10'}
    dev: false

  /is-weakmap/2.0.1:
    resolution: {integrity: sha512-NSBR4kH5oVj1Uwvv970ruUkCV7O1mzgVFO4/rev2cLRda9Tm9HrL70ZPut4rOHgY0FNrUu9BCbXA2sdQ+x0chA==}
    dev: false

  /is-weakref/1.0.2:
    resolution: {integrity: sha512-qctsuLZmIQ0+vSSMfoVvyFe2+GSEvnmZ2ezTup1SBse9+twCCeial6EEi3Nc2KFcf6+qz2FBPnjXsk8xhKSaPQ==}
    dependencies:
      call-bind: 1.0.2
    dev: false

  /is-weakset/2.0.2:
    resolution: {integrity: sha512-t2yVvttHkQktwnNNmBQ98AhENLdPUTDTE21uPqAQ0ARwQfGeQKRVS0NNurH7bTf7RrvcVn1OOge45CnBeHCSmg==}
    dependencies:
      call-bind: 1.0.2
      get-intrinsic: 1.2.0
    dev: false

  /is-wsl/2.2.0:
    resolution: {integrity: sha512-fKzAra0rGJUUBwGBgNkHZuToZcn+TtXHpeCgmkMJMMYx1sQDYaCSyjJBSCa2nH1DGm7s3n1oBnohoVTBaN7Lww==}
    engines: {node: '>=8'}
    dependencies:
      is-docker: 2.2.1
    dev: false

  /isarray/0.0.1:
    resolution: {integrity: sha512-D2S+3GLxWH+uhrNEcoh/fnmYeP8E8/zHl644d/jdA0g2uyXvy3sb0qxotE+ne0LtccHknQzWwZEzhak7oJ0COQ==}
    dev: false

  /isarray/2.0.5:
    resolution: {integrity: sha512-xHjhDr3cNBK0BzdUJSPXZntQUx/mwMS5Rw4A7lPJ90XGAO6ISP/ePDNuo0vhqOZU+UD5JoodwCAAoZQd3FeAKw==}
    dev: false

  /isbinaryfile/4.0.10:
    resolution: {integrity: sha512-iHrqe5shvBUcFbmZq9zOQHBoeOhZJu6RQGrDpBgenUm/Am+F3JM2MgQj+rK3Z601fzrL5gLZWtAPH2OBaSVcyw==}
    engines: {node: '>= 8.0.0'}
    dev: false

  /isexe/2.0.0:
    resolution: {integrity: sha512-RHxMLp9lnKHGHRng9QFhRCMbYAcVpn69smSGcq3f36xjgVVWThj4qqLbTLlq7Ssj8B+fIQ1EuCEGI2lKsyQeIw==}
    dev: false

  /isobject/3.0.1:
    resolution: {integrity: sha512-WhB9zCku7EGTj/HQQRz5aUQEUeoQZH2bWcltRErOpymJ4boYE6wL9Tbr23krRPSZ+C5zqNSrSw+Cc7sZZ4b7vg==}
    engines: {node: '>=0.10.0'}
    dev: false

  /isstream/0.1.2:
    resolution: {integrity: sha512-Yljz7ffyPbrLpLngrMtZ7NduUgVvi6wG9RJ9IUcyCd59YQ911PBJphODUcbOVbqYfxe1wuYf/LJ8PauMRwsM/g==}
    dev: false

  /jackspeak/2.1.1:
    resolution: {integrity: sha512-juf9stUEwUaILepraGOWIJTLwg48bUnBmRqd2ln2Os1sW987zeoj/hzhbvRB95oMuS2ZTpjULmdwHNX4rzZIZw==}
    engines: {node: '>=14'}
    dependencies:
      cliui: 8.0.1
    optionalDependencies:
      '@pkgjs/parseargs': 0.11.0
    dev: false

  /jest-worker/27.5.1:
    resolution: {integrity: sha512-7vuh85V5cdDofPyxn58nrPjBktZo0u9x1g8WtjQol+jZDaE+fhN+cIvTj11GndBnMnyfrUOG1sZQxCdjKh+DKg==}
    engines: {node: '>= 10.13.0'}
    dependencies:
      '@types/node': 18.16.5
      merge-stream: 2.0.0
      supports-color: 8.1.1
    dev: false

  /js-sdsl/4.4.0:
    resolution: {integrity: sha512-FfVSdx6pJ41Oa+CF7RDaFmTnCaFhua+SNYQX74riGOpl96x+2jQCqEfQ2bnXu/5DPCqlRuiqyvTJM0Qjz26IVg==}
    dev: false

  /js-tokens/4.0.0:
    resolution: {integrity: sha512-RdJUflcE3cUzKiMqQgsCu06FPu9UdIJO0beYbPhHN4k6apgJtifcoCtT9bcxOpYBtpD2kCM6Sbzg4CausW/PKQ==}
    dev: false

  /js-yaml/4.0.0:
    resolution: {integrity: sha512-pqon0s+4ScYUvX30wxQi3PogGFAlUyH0awepWvwkj4jD4v+ova3RiYw8bmA6x2rDrEaj8i/oWKoRxpVNW+Re8Q==}
    hasBin: true
    dependencies:
      argparse: 2.0.1
    dev: false

  /js-yaml/4.1.0:
    resolution: {integrity: sha512-wpxZs9NoxZaJESJGIZTyDEaYpl0FKSA+FB9aJiyemKhMwkxQg63h4T1KJgUGHpTqPDNRcmmYLugrRjJlBtWvRA==}
    hasBin: true
    dependencies:
      argparse: 2.0.1
    dev: false

  /jsbn/0.1.1:
    resolution: {integrity: sha512-UVU9dibq2JcFWxQPA6KCqj5O42VOmAY3zQUfEKxU0KpTGXwNoCjkX1e13eHNvw/xPynt6pU0rZ1htjWTNTSXsg==}
    dev: false

  /json-parse-better-errors/1.0.2:
    resolution: {integrity: sha512-mrqyZKfX5EhL7hvqcV6WG1yYjnjeuYDzDhhcAAUrq8Po85NBQBJP+ZDUT75qZQ98IkUoBqdkExkukOU7Ts2wrw==}
    dev: false

  /json-parse-even-better-errors/2.3.1:
    resolution: {integrity: sha512-xyFwyhro/JEof6Ghe2iz2NcXoj2sloNsWr/XsERDK/oiPCfaNhl5ONfp+jQdAZRQQ0IJWNzH9zIZF7li91kh2w==}
    dev: false

  /json-schema-traverse/0.4.1:
    resolution: {integrity: sha512-xbbCH5dCYU5T8LcEhhuh7HJ88HXuW3qsI3Y0zOZFKfZEHcpWiHU/Jxzk629Brsab/mMiHQti9wMP+845RPe3Vg==}
    dev: false

  /json-schema-traverse/1.0.0:
    resolution: {integrity: sha512-NM8/P9n3XjXhIZn1lLhkFaACTOURQXjWhV4BA/RnOv8xvgqtqpAX9IO4mRQxSx1Rlo4tqzeqb0sOlruaOy3dug==}
    dev: false

  /json-schema/0.4.0:
    resolution: {integrity: sha512-es94M3nTIfsEPisRafak+HDLfHXnKBhV3vU5eqPcS3flIWqcxJWgXHXiey3YrpaNsanY5ei1VoYEbOzijuq9BA==}
    dev: false

  /json-stable-stringify-without-jsonify/1.0.1:
    resolution: {integrity: sha512-Bdboy+l7tA3OGW6FjyFHWkP5LuByj1Tk33Ljyq0axyzdk9//JSi2u3fP1QSmd1KNwq6VOKYGlAu87CisVir6Pw==}
    dev: false

  /json-stringify-safe/5.0.1:
    resolution: {integrity: sha512-ZClg6AaYvamvYEE82d3Iyd3vSSIjQ+odgjaTzRuO3s7toCdFKczob2i0zCh7JE8kWn17yvAWhUVxvqGwUalsRA==}
    dev: false

  /json5/2.2.3:
    resolution: {integrity: sha512-XmOWe7eyHYH14cLdVPoyg+GOH3rYX++KpzrylJwSW98t3Nk+U8XOl8FWKOgwtzdb8lXGf6zYwDUzeHMWfxasyg==}
    engines: {node: '>=6'}
    hasBin: true
    dev: false

  /jsonfile/4.0.0:
    resolution: {integrity: sha512-m6F1R3z8jjlf2imQHS2Qez5sjKWQzbuuhuJ/FKYFRZvPE3PuHcSMVZzfsLhGVOkfd20obL5SWEBew5ShlquNxg==}
    optionalDependencies:
      graceful-fs: 4.2.11
    dev: false

  /jsonfile/6.1.0:
    resolution: {integrity: sha512-5dgndWOriYSm5cnYaJNhalLNDKOqFwyDB/rr1E9ZsGciGvKPs8R2xYGCacuf3z6K1YKDz182fd+fY3cn3pMqXQ==}
    dependencies:
      universalify: 2.0.0
    optionalDependencies:
      graceful-fs: 4.2.11
    dev: false

  /jsonwebtoken/9.0.0:
    resolution: {integrity: sha512-tuGfYXxkQGDPnLJ7SibiQgVgeDgfbPq2k2ICcbgqW8WxWLBAxKQM/ZCu/IT8SOSwmaYl4dpTFCW5xZv7YbbWUw==}
    engines: {node: '>=12', npm: '>=6'}
    dependencies:
      jws: 3.2.2
      lodash: 4.17.21
      ms: 2.1.3
      semver: 7.5.0
    dev: false

  /jsprim/1.4.2:
    resolution: {integrity: sha512-P2bSOMAc/ciLz6DzgjVlGJP9+BrJWu5UDGK70C2iweC5QBIeFf0ZXRvGjEj2uYgrY2MkAAhsSWHDWlFtEroZWw==}
    engines: {node: '>=0.6.0'}
    dependencies:
      assert-plus: 1.0.0
      extsprintf: 1.3.0
      json-schema: 0.4.0
      verror: 1.10.0
    dev: false

  /just-extend/4.2.1:
    resolution: {integrity: sha512-g3UB796vUFIY90VIv/WX3L2c8CS2MdWUww3CNrYmqza1Fg0DURc2K/O4YrnklBdQarSJ/y8JnJYDGc+1iumQjg==}
    dev: false

  /jwa/1.4.1:
    resolution: {integrity: sha512-qiLX/xhEEFKUAJ6FiBMbes3w9ATzyk5W7Hvzpa/SLYdxNtng+gcurvrI7TbACjIXlsJyr05/S1oUhZrc63evQA==}
    dependencies:
      buffer-equal-constant-time: 1.0.1
      ecdsa-sig-formatter: 1.0.11
      safe-buffer: 5.2.1
    dev: false

  /jwa/2.0.0:
    resolution: {integrity: sha512-jrZ2Qx916EA+fq9cEAeCROWPTfCwi1IVHqT2tapuqLEVVDKFDENFw1oL+MwrTvH6msKxsd1YTDVw6uKEcsrLEA==}
    dependencies:
      buffer-equal-constant-time: 1.0.1
      ecdsa-sig-formatter: 1.0.11
      safe-buffer: 5.2.1
    dev: false

  /jws/3.2.2:
    resolution: {integrity: sha512-YHlZCB6lMTllWDtSPHz/ZXTsi8S00usEV6v1tjq8tOUZzw7DpSDWVXjXDre6ed1w/pd495ODpHZYSdkRTsa0HA==}
    dependencies:
      jwa: 1.4.1
      safe-buffer: 5.2.1
    dev: false

  /jws/4.0.0:
    resolution: {integrity: sha512-KDncfTmOZoOMTFG4mBlG0qUIOlc03fmzH+ru6RgYVZhPkyiy/92Owlt/8UEN+a4TXR1FQetfIpJE8ApdvdVxTg==}
    dependencies:
      jwa: 2.0.0
      safe-buffer: 5.2.1
    dev: false

  /karma-chrome-launcher/3.2.0:
    resolution: {integrity: sha512-rE9RkUPI7I9mAxByQWkGJFXfFD6lE4gC5nPuZdobf/QdTEJI6EU4yIay/cfU/xV4ZxlM5JiTv7zWYgA64NpS5Q==}
    dependencies:
      which: 1.3.1
    dev: false

  /karma-mocha/2.0.1:
    resolution: {integrity: sha512-Tzd5HBjm8his2OA4bouAsATYEpZrp9vC7z5E5j4C5Of5Rrs1jY67RAwXNcVmd/Bnk1wgvQRou0zGVLey44G4tQ==}
    dependencies:
      minimist: 1.2.8
    dev: false

  /karma-source-map-support/1.4.0:
    resolution: {integrity: sha512-RsBECncGO17KAoJCYXjv+ckIz+Ii9NCi+9enk+rq6XC81ezYkb4/RHE6CTXdA7IOJqoF3wcaLfVG0CPmE5ca6A==}
    dependencies:
      source-map-support: 0.5.21
    dev: false

  /karma/6.4.2:
    resolution: {integrity: sha512-C6SU/53LB31BEgRg+omznBEMY4SjHU3ricV6zBcAe1EeILKkeScr+fZXtaI5WyDbkVowJxxAI6h73NcFPmXolQ==}
    engines: {node: '>= 10'}
    hasBin: true
    dependencies:
      '@colors/colors': 1.5.0
      body-parser: 1.20.2
      braces: 3.0.2
      chokidar: 3.5.3
      connect: 3.7.0
      di: 0.0.1
      dom-serialize: 2.2.1
      glob: 7.2.3
      graceful-fs: 4.2.11
      http-proxy: 1.18.1
      isbinaryfile: 4.0.10
      lodash: 4.17.21
      log4js: 6.9.1
      mime: 2.6.0
      minimatch: 3.1.2
      mkdirp: 0.5.6
      qjobs: 1.2.0
      range-parser: 1.2.1
      rimraf: 3.0.2
      socket.io: 4.6.1
      source-map: 0.6.1
      tmp: 0.2.1
      ua-parser-js: 0.7.35
      yargs: 16.2.0
    transitivePeerDependencies:
      - bufferutil
      - debug
      - supports-color
      - utf-8-validate
    dev: false

  /kind-of/6.0.3:
    resolution: {integrity: sha512-dcS1ul+9tmeD95T+x28/ehLgd9mENa3LsvDTtzm3vyBEO7RPptvAD+t44WVXaUjTBRcrpFeFlC8WCruUR456hw==}
    engines: {node: '>=0.10.0'}
    dev: false

  /kleur/3.0.3:
    resolution: {integrity: sha512-eTIzlVOSUR+JxdDFepEYcBMtZ9Qqdef+rnzWdRZuMbOywu5tO2w2N7rqjoANZ5k9vywhL6Br1VRjUIgTQx4E8w==}
    engines: {node: '>=6'}
    dev: false

  /kuler/2.0.0:
    resolution: {integrity: sha512-Xq9nH7KlWZmXAtodXDDRE7vs6DU1gTU8zYDHDiWLSip45Egwq3plLHzPn27NgvzL2r1LMPC1vdqh98sQxtqj4A==}
    dev: false

  /levn/0.4.1:
    resolution: {integrity: sha512-+bT2uH4E5LGE7h/n3evcS/sQlJXCpIp6ym8OWJ5eV6+67Dsql/LaaT7qJBAt2rzfoa/5QBGBhxDix1dMt2kQKQ==}
    engines: {node: '>= 0.8.0'}
    dependencies:
      prelude-ls: 1.2.1
      type-check: 0.4.0
    dev: false

  /load-json-file/4.0.0:
    resolution: {integrity: sha512-Kx8hMakjX03tiGTLAIdJ+lL0htKnXjEZN6hk/tozf/WOuYGdZBJrZ+rCJRbVCugsjB3jMLn9746NsQIf5VjBMw==}
    engines: {node: '>=4'}
    dependencies:
      graceful-fs: 4.2.11
      parse-json: 4.0.0
      pify: 3.0.0
      strip-bom: 3.0.0
    dev: false

  /loader-runner/4.3.0:
    resolution: {integrity: sha512-3R/1M+yS3j5ou80Me59j7F9IMs4PXs3VqRrm0TU3AbKPxlmpoY1TNscJV/oGJXo8qCatFGTfDbY6W6ipGOYXfg==}
    engines: {node: '>=6.11.5'}
    dev: false

  /loader-utils/2.0.4:
    resolution: {integrity: sha512-xXqpXoINfFhgua9xiqD8fPFHgkoq1mmmpE92WlDbm9rNRd/EbRb+Gqf908T2DMfuHjjJlksiK2RbHVOdD/MqSw==}
    engines: {node: '>=8.9.0'}
    dependencies:
      big.js: 5.2.2
      emojis-list: 3.0.0
      json5: 2.2.3
    dev: false

  /locate-path/5.0.0:
    resolution: {integrity: sha512-t7hw9pI+WvuwNJXwk5zVHpyhIqzg2qTlklJOf0mVxGSbe3Fp2VieZcduNYjaLDoy6p9uGpQEGWG87WpMKlNq8g==}
    engines: {node: '>=8'}
    dependencies:
      p-locate: 4.1.0
    dev: false

  /locate-path/6.0.0:
    resolution: {integrity: sha512-iPZK6eYjbxRu3uB4/WZ3EsEIMJFMqAoopl3R+zuq0UjcAm/MO6KCweDgPfP3elTztoKP3KtnVHxTn2NHBSDVUw==}
    engines: {node: '>=10'}
    dependencies:
      p-locate: 5.0.0
    dev: false

  /lodash.flattendeep/4.4.0:
    resolution: {integrity: sha512-uHaJFihxmJcEX3kT4I23ABqKKalJ/zDrDg0lsFtc1h+3uw49SIJ5beyhx5ExVRti3AvKoOJngIj7xz3oylPdWQ==}
    dev: false

  /lodash.get/4.4.2:
    resolution: {integrity: sha512-z+Uw/vLuy6gQe8cfaFWD7p0wVv8fJl3mbzXh33RS+0oW2wvUqiRXiQ69gLWSLpgB5/6sU+r6BlQR0MBILadqTQ==}
    dev: false

  /lodash.merge/4.6.2:
    resolution: {integrity: sha512-0KpjqXRVvrYyCsX1swR/XTK0va6VQkQM6MNo7PqW77ByjAhoARA8EfrP1N4+KlKj8YS0ZUCtRT/YUuhyYDujIQ==}
    dev: false

  /lodash/4.17.21:
    resolution: {integrity: sha512-v2kDEe57lecTulaDIuNTPy3Ry4gLGJ6Z1O3vE1krgXZNrsQ+LFTGHVxVjcXPs17LhbZVGedAJv8XZ1tvj5FvSg==}
    dev: false

  /log-symbols/4.1.0:
    resolution: {integrity: sha512-8XPvpAA8uyhfteu8pIvQxpJZ7SYYdpUivZpGy6sFsBuKRY/7rQGavedeB8aK+Zkyq6upMFVL/9AW6vOYzfRyLg==}
    engines: {node: '>=10'}
    dependencies:
      chalk: 4.1.2
      is-unicode-supported: 0.1.0
    dev: false

  /log4js/6.9.1:
    resolution: {integrity: sha512-1somDdy9sChrr9/f4UlzhdaGfDR2c/SaD2a4T7qEkG4jTS57/B3qmnjLYePwQ8cqWnUHZI0iAKxMBpCZICiZ2g==}
    engines: {node: '>=8.0'}
    dependencies:
      date-format: 4.0.14
      debug: 4.3.4
      flatted: 3.2.7
      rfdc: 1.3.0
      streamroller: 3.1.5
    transitivePeerDependencies:
      - supports-color
    dev: false

  /logform/2.5.1:
    resolution: {integrity: sha512-9FyqAm9o9NKKfiAKfZoYo9bGXXuwMkxQiQttkT4YjjVtQVIQtK6LmVtlxmCaFswo6N4AfEkHqZTV0taDtPotNg==}
    dependencies:
      '@colors/colors': 1.5.0
      '@types/triple-beam': 1.3.2
      fecha: 4.2.3
      ms: 2.1.3
      safe-stable-stringify: 2.4.3
      triple-beam: 1.3.0
    dev: false

  /loupe/2.3.6:
    resolution: {integrity: sha512-RaPMZKiMy8/JruncMU5Bt6na1eftNoo++R4Y+N2FrxkDVTrGvcyzFTsaGif4QTeKESheMGegbhw6iUAq+5A8zA==}
    dependencies:
      get-func-name: 2.0.0
    dev: false

  /lower-case/2.0.2:
    resolution: {integrity: sha512-7fm3l3NAF9WfN6W3JOmf5drwpVqX78JtoGJ3A6W0a6ZnldM41w2fV5D490psKFTpMds8TJse/eHLFFsNHHjHgg==}
    dependencies:
      tslib: 2.5.0
    dev: false

  /lru-cache/6.0.0:
    resolution: {integrity: sha512-Jo6dJ04CmSjuznwJSS3pUeWmd/H0ffTlkXXgwZi+eq1UCmqQwCh+eLsYOYCwY991i2Fah4h1BEMCx4qThGbsiA==}
    engines: {node: '>=10'}
    dependencies:
      yallist: 4.0.0
    dev: false

  /lru-cache/9.1.1:
    resolution: {integrity: sha512-65/Jky17UwSb0BuB9V+MyDpsOtXKmYwzhyl+cOa9XUiI4uV2Ouy/2voFP3+al0BjZbJgMBD8FojMpAf+Z+qn4A==}
    engines: {node: 14 || >=16.14}
    dev: false

  /make-error/1.3.6:
    resolution: {integrity: sha512-s8UhlNe7vPKomQhC1qFelMokr/Sc3AgNbso3n74mVPA5LTZwkB9NlXf4XPamLxJE8h0gh73rM94xvwRT2CVInw==}
    dev: false

  /mdurl/1.0.1:
    resolution: {integrity: sha512-/sKlQJCBYVY9Ers9hqzKou4H6V5UWc/M59TH2dvkt+84itfnq7uFOMLpOiOS4ujvHP4etln18fmIxA5R5fll0g==}
    dev: false

  /media-typer/0.3.0:
    resolution: {integrity: sha512-dq+qelQ9akHpcOl/gUVRTxVIOkAJ1wR3QAvb4RsVjS8oVoFjDGTc679wJYmUmknUF5HwMLOgb5O+a3KxfWapPQ==}
    engines: {node: '>= 0.6'}
    dev: false

  /memorystream/0.3.1:
    resolution: {integrity: sha512-S3UwM3yj5mtUSEfP41UZmt/0SCoVYUcU1rkXv+BQ5Ig8ndL4sPoJNBUJERafdPb5jjHJGuMgytgKvKIf58XNBw==}
    engines: {node: '>= 0.10.0'}
    dev: false

  /merge-descriptors/1.0.1:
    resolution: {integrity: sha512-cCi6g3/Zr1iqQi6ySbseM1Xvooa98N0w31jzUYrXPX2xqObmFGHJ0tQ5u74H3mVh7wLouTseZyYIq39g8cNp1w==}
    dev: false

  /merge-stream/2.0.0:
    resolution: {integrity: sha512-abv/qOcuPfk3URPfDzmZU1LKmuw8kT+0nIHvKrKgFrwifol/doWcdA4ZqsWQ8ENrFKkd67Mfpo/LovbIUsbt3w==}
    dev: false

  /merge2/1.4.1:
    resolution: {integrity: sha512-8q7VEgMJW4J8tcfVPy8g09NcQwZdbwFEqhe/WZkoIzjn/3TGDwtOCYtXGxA3O8tPzpczCCDgv+P2P5y00ZJOOg==}
    engines: {node: '>= 8'}
    dev: false

  /methods/1.1.2:
    resolution: {integrity: sha512-iclAHeNqNm68zFtnZ0e+1L2yUIdvzNoauKU4WBA3VvH/vPFieF7qfRlwUZU+DA9P9bPXIS90ulxoUoCH23sV2w==}
    engines: {node: '>= 0.6'}
    dev: false

  /micromatch/4.0.5:
    resolution: {integrity: sha512-DMy+ERcEW2q8Z2Po+WNXuw3c5YaUSFjAO5GsJqfEl7UjvtIuFKO6ZrKvcItdy98dwFI2N1tg3zNIdKaQT+aNdA==}
    engines: {node: '>=8.6'}
    dependencies:
      braces: 3.0.2
      picomatch: 2.3.1
    dev: false

  /mime-db/1.52.0:
    resolution: {integrity: sha512-sPU4uV7dYlvtWJxwwxHD0PuihVNiE7TyAbQ5SWxDCB9mUYvOgroQOwYQQOKPJ8CIbE+1ETVlOoK1UC2nU3gYvg==}
    engines: {node: '>= 0.6'}
    dev: false

  /mime-types/2.1.35:
    resolution: {integrity: sha512-ZDY+bPm5zTTF+YpCrAU9nK0UgICYPT0QtT1NZWFv4s++TNkcgVaT0g6+4R2uI4MjQjzysHB1zxuWL50hzaeXiw==}
    engines: {node: '>= 0.6'}
    dependencies:
      mime-db: 1.52.0
    dev: false

  /mime/1.6.0:
    resolution: {integrity: sha512-x0Vn8spI+wuJ1O6S7gnbaQg8Pxh4NNHb7KSINmEWKiPE4RKOplvijn+NkmYmmRgP68mc70j2EbeTFRsrswaQeg==}
    engines: {node: '>=4'}
    hasBin: true
    dev: false

  /mime/2.6.0:
    resolution: {integrity: sha512-USPkMeET31rOMiarsBNIHZKLGgvKc/LrjofAnBlOttf5ajRvqiRA8QsenbcooctK6d6Ts6aqZXBA+XbkKthiQg==}
    engines: {node: '>=4.0.0'}
    hasBin: true
    dev: false

  /minimatch/3.1.2:
    resolution: {integrity: sha512-J7p63hRiAjw1NDEww1W7i37+ByIrOWO5XQQAzZ3VOcL0PNybwpfmV/N05zFAzwQ9USyEcX6t3UO+K5aqBQOIHw==}
    dependencies:
      brace-expansion: 1.1.11
    dev: false

  /minimatch/4.2.1:
    resolution: {integrity: sha512-9Uq1ChtSZO+Mxa/CL1eGizn2vRn3MlLgzhT0Iz8zaY8NdvxvB0d5QdPFmCKf7JKA9Lerx5vRrnwO03jsSfGG9g==}
    engines: {node: '>=10'}
    dependencies:
      brace-expansion: 1.1.11
    dev: false

  /minimatch/5.1.6:
    resolution: {integrity: sha512-lKwV/1brpG6mBUFHtb7NUmtABCb2WZZmm2wNiOA5hAb8VdCS4B3dtMWyvcoViccwAW/COERjXLt0zP1zXUN26g==}
    engines: {node: '>=10'}
    dependencies:
      brace-expansion: 2.0.1
    dev: false

  /minimatch/9.0.0:
    resolution: {integrity: sha512-0jJj8AvgKqWN05mrwuqi8QYKx1WmYSUoKSxu5Qhs9prezTz10sxAHGNZe9J9cqIJzta8DWsleh2KaVaLl6Ru2w==}
    engines: {node: '>=16 || 14 >=14.17'}
    dependencies:
      brace-expansion: 2.0.1
    dev: false

  /minimist/1.2.8:
    resolution: {integrity: sha512-2yyAR8qBkN3YuheJanUpWC5U3bb5osDywNB8RzDVlDwDHbocAJveqqj1u8+SVD7jkWT4yvsHCpWqqWqAxb0zCA==}
    dev: false

  /minipass/5.0.0:
    resolution: {integrity: sha512-3FnjYuehv9k6ovOEbyOswadCDPX1piCfhV8ncmYtHOjuPwylVWsghTLo7rabjC3Rx5xD4HDx8Wm1xnMF7S5qFQ==}
    engines: {node: '>=8'}
    dev: false

  /mkdirp-classic/0.5.3:
    resolution: {integrity: sha512-gKLcREMhtuZRwRAfqP3RFW+TK4JqApVBtOIftVgjuABpAtpxhPGaDcfvbhNvD0B8iD1oUr/txX35NjcaY6Ns/A==}
    dev: false

  /mkdirp/0.5.6:
    resolution: {integrity: sha512-FP+p8RB8OWpF3YZBCrP5gtADmtXApB5AMLn+vdyA+PyxCjrCs00mjyUozssO33cwDeT3wNGdLxJ5M//YqtHAJw==}
    hasBin: true
    dependencies:
      minimist: 1.2.8
    dev: false

  /mkdirp/1.0.4:
    resolution: {integrity: sha512-vVqVZQyf3WLx2Shd0qJ9xuvqgAyKPLAiqITEtqW0oIUjzo3PePDd6fW9iFz30ef7Ysp/oiWqbhszeGWW2T6Gzw==}
    engines: {node: '>=10'}
    hasBin: true
    dev: false

  /mkdirp/2.1.6:
    resolution: {integrity: sha512-+hEnITedc8LAtIP9u3HJDFIdcLV2vXP33sqLLIzkv1Db1zO/1OxbvYf0Y1OC/S/Qo5dxHXepofhmxL02PsKe+A==}
    engines: {node: '>=10'}
    hasBin: true
    dev: false

  /mocha/9.2.2:
    resolution: {integrity: sha512-L6XC3EdwT6YrIk0yXpavvLkn8h+EU+Y5UcCHKECyMbdUIxyMuZj4bX4U9e1nvnvUUvQVsV2VHQr5zLdcUkhW/g==}
    engines: {node: '>= 12.0.0'}
    hasBin: true
    dependencies:
      '@ungap/promise-all-settled': 1.1.2
      ansi-colors: 4.1.1
      browser-stdout: 1.3.1
      chokidar: 3.5.3
      debug: 4.3.3_supports-color@8.1.1
      diff: 5.0.0
      escape-string-regexp: 4.0.0
      find-up: 5.0.0
      glob: 7.2.0
      growl: 1.10.5
      he: 1.2.0
      js-yaml: 4.1.0
      log-symbols: 4.1.0
      minimatch: 4.2.1
      ms: 2.1.3
      nanoid: 3.3.1
      serialize-javascript: 6.0.0
      strip-json-comments: 3.1.1
      supports-color: 8.1.1
      which: 2.0.2
      workerpool: 6.2.0
      yargs: 16.2.0
      yargs-parser: 20.2.4
      yargs-unparser: 2.0.0
    dev: false

  /moment/2.29.4:
    resolution: {integrity: sha512-5LC9SOxjSc2HF6vO2CyuTDNivEdoz2IvyJJGj6X8DJ0eFyfszE0QiEd+iXmBvUP3WHxSjFH/vIsA0EN00cgr8w==}
    dev: false

  /morgan/1.10.0:
    resolution: {integrity: sha512-AbegBVI4sh6El+1gNwvD5YIck7nSA36weD7xvIxG4in80j/UoK8AEGaWnnz8v1GxonMCltmlNs5ZKbGvl9b1XQ==}
    engines: {node: '>= 0.8.0'}
    dependencies:
      basic-auth: 2.0.1
      debug: 2.6.9
      depd: 2.0.0
      on-finished: 2.3.0
      on-headers: 1.0.2
    dev: false

  /ms/2.0.0:
    resolution: {integrity: sha512-Tpp60P6IUJDTuOq/5Z8cdskzJujfwqfOTkrwIwj7IRISpnkJnT6SyJ4PCPnGMoFjC9ddhal5KVIYtAt97ix05A==}
    dev: false

  /ms/2.1.2:
    resolution: {integrity: sha512-sGkPx+VjMtmA6MX27oA4FBFELFCZZ4S4XqeGOXCv68tT+jb3vk/RyaKWP0PTKyWtmLSM0b+adUTEvbs1PEaH2w==}
    dev: false

  /ms/2.1.3:
    resolution: {integrity: sha512-6FlzubTLZG3J2a/NVCAleEhjzq5oxgHyaCU9yYXvcLsvoVaHJq/s5xXI6/XXP6tz7R9xAOtHnSO/tXtF3WRTlA==}
    dev: false

  /mustache/4.2.0:
    resolution: {integrity: sha512-71ippSywq5Yb7/tVYyGbkBggbU8H3u5Rz56fH60jGFgr8uHwxs+aSKeqmluIVzM0m0kB7xQjKS6qPfd0b2ZoqQ==}
    hasBin: true
    dev: false

  /nanoid/3.3.1:
    resolution: {integrity: sha512-n6Vs/3KGyxPQd6uO0eH4Bv0ojGSUvuLlIHtC3Y0kEO23YRge8H9x1GCzLn28YX0H66pMkxuaeESFq4tKISKwdw==}
    engines: {node: ^10 || ^12 || ^13.7 || ^14 || >=15.0.1}
    hasBin: true
    dev: false

  /natural-compare-lite/1.4.0:
    resolution: {integrity: sha512-Tj+HTDSJJKaZnfiuw+iaF9skdPpTo2GtEly5JHnWV/hfv2Qj/9RKsGISQtLh2ox3l5EAGw487hnBee0sIJ6v2g==}
    dev: false

  /natural-compare/1.4.0:
    resolution: {integrity: sha512-OWND8ei3VtNC9h7V60qff3SVobHr996CTwgxubgyQYEpg290h9J0buyECNNJexkFm5sOajh5G116RYA1c8ZMSw==}
    dev: false

  /negotiator/0.6.3:
    resolution: {integrity: sha512-+EUsqGPLsM+j/zdChZjsnX51g4XrHFOIXwfnCVPGlQk/k5giakcKsuxCObBRu6DSm9opw/O6slWbJdghQM4bBg==}
    engines: {node: '>= 0.6'}
    dev: false

  /neo-async/2.6.2:
    resolution: {integrity: sha512-Yd3UES5mWCSqR+qNT93S3UoYUkqAZ9lLg8a7g9rimsWmYGK8cVToA4/sF3RrshdyV3sAGMXVUmpMYOw+dLpOuw==}
    dev: false

  /nice-try/1.0.5:
    resolution: {integrity: sha512-1nh45deeb5olNY7eX82BkPO7SSxR5SSYJiPTrTdFUVYwAl8CKMA5N9PjTYkHiRjisVcxcQ1HXdLhx2qxxJzLNQ==}
    dev: false

  /nise/4.1.0:
    resolution: {integrity: sha512-eQMEmGN/8arp0xsvGoQ+B1qvSkR73B1nWSCh7nOt5neMCtwcQVYQGdzQMhcNscktTsWB54xnlSQFzOAPJD8nXA==}
    dependencies:
      '@sinonjs/commons': 1.8.6
      '@sinonjs/fake-timers': 6.0.1
      '@sinonjs/text-encoding': 0.7.2
      just-extend: 4.2.1
      path-to-regexp: 1.8.0
    dev: false

  /no-case/3.0.4:
    resolution: {integrity: sha512-fgAN3jGAh+RoxUGZHTSOLJIqUc2wmoBwGR4tbpNAKmmovFoWq0OdRkb0VkldReO2a2iBT/OEulG9XSUc10r3zg==}
    dependencies:
      lower-case: 2.0.2
      tslib: 2.5.0
    dev: false

  /node-cmd/3.0.0:
    resolution: {integrity: sha512-SBvtm39iEkhEEDbUowR0O2YVaqpbD2nRvQ3fxXP/Tn1FgRpZAaUb8yKeEtFulBIv+xTHDodOKkj4EXIBANj+AQ==}
    dev: false

  /node-domexception/1.0.0:
    resolution: {integrity: sha512-/jKZoMpw0F8GRwl4/eLROPA3cfcXtLApP0QzLmUT/HuPCZWyB7IY9ZrMeKw2O/nFIqPQB3PVM9aYm0F312AXDQ==}
    engines: {node: '>=10.5.0'}
    dev: false

  /node-fetch/2.6.9:
    resolution: {integrity: sha512-DJm/CJkZkRjKKj4Zi4BsKVZh3ValV5IR5s7LVZnW+6YMh0W1BfNA8XSs6DLMGYlId5F3KnA70uu2qepcR08Qqg==}
    engines: {node: 4.x || >=6.0.0}
    peerDependencies:
      encoding: ^0.1.0
    peerDependenciesMeta:
      encoding:
        optional: true
    dependencies:
      whatwg-url: 5.0.0
    dev: false

  /node-fetch/3.2.8:
    resolution: {integrity: sha512-KtpD1YhGszhntMpBDyp5lyagk8KIMopC1LEb7cQUAh7zcosaX5uK8HnbNb2i3NTQK3sIawCItS0uFC3QzcLHdg==}
    engines: {node: ^12.20.0 || ^14.13.1 || >=16.0.0}
    dependencies:
      data-uri-to-buffer: 4.0.1
      fetch-blob: 3.2.0
      formdata-polyfill: 4.0.10
    dev: false

  /node-fetch/3.3.1:
    resolution: {integrity: sha512-cRVc/kyto/7E5shrWca1Wsea4y6tL9iYJE5FBCius3JQfb/4P4I295PfhgbJQBLTx6lATE4z+wK0rPM4VS2uow==}
    engines: {node: ^12.20.0 || ^14.13.1 || >=16.0.0}
    dependencies:
      data-uri-to-buffer: 4.0.1
      fetch-blob: 3.2.0
      formdata-polyfill: 4.0.10
    dev: false

  /node-releases/2.0.10:
    resolution: {integrity: sha512-5GFldHPXVG/YZmFzJvKK2zDSzPKhEp0+ZR5SVaoSag9fsL5YgHbUHDfnG5494ISANDcK4KwPXAx2xqVEydmd7w==}
    dev: false

  /node-watch/0.7.3:
    resolution: {integrity: sha512-3l4E8uMPY1HdMMryPRUAl+oIHtXtyiTlIiESNSVSNxcPfzAFzeTbXFQkZfAwBbo0B1qMSG8nUABx+Gd+YrbKrQ==}
    engines: {node: '>=6'}
    dev: false

  /normalize-package-data/2.5.0:
    resolution: {integrity: sha512-/5CMN3T0R4XTj4DcGaexo+roZSdSFW/0AOOTROrjxzCG1wrWXEsGbRKevjlIL+ZDE4sZlJr5ED4YW0yqmkK+eA==}
    dependencies:
      hosted-git-info: 2.8.9
      resolve: 1.22.2
      semver: 5.7.1
      validate-npm-package-license: 3.0.4
    dev: false

  /normalize-path/3.0.0:
    resolution: {integrity: sha512-6eZs5Ls3WtCisHWp9S2GUy8dqkpGi4BVSz3GaqiE6ezub0512ESztXUwUB6C6IKbQkY2Pnb/mD4WYojCRwcwLA==}
    engines: {node: '>=0.10.0'}
    dev: false

  /npm-run-all/4.1.5:
    resolution: {integrity: sha512-Oo82gJDAVcaMdi3nuoKFavkIHBRVqQ1qvMb+9LHk/cF4P6B2m8aP04hGf7oL6wZ9BuGwX1onlLhpuoofSyoQDQ==}
    engines: {node: '>= 4'}
    hasBin: true
    dependencies:
      ansi-styles: 3.2.1
      chalk: 2.4.2
      cross-spawn: 6.0.5
      memorystream: 0.3.1
      minimatch: 3.1.2
      pidtree: 0.3.1
      read-pkg: 3.0.0
      shell-quote: 1.8.1
      string.prototype.padend: 3.1.4
    dev: false

  /oauth-sign/0.9.0:
    resolution: {integrity: sha512-fexhUFFPTGV8ybAtSIGbV6gOkSv8UtRbDBnAyLQw4QPKkgNlsH2ByPGtMUqdWkos6YCRmAqViwgZrJc/mRDzZQ==}
    dev: false

  /object-assign/4.1.1:
    resolution: {integrity: sha512-rJgTQnkUnH1sFw8yT6VSU3zD3sWmu6sZhIseY8VX+GRu3P6F7Fu+JNDoXfklElbLJSnc3FUQHVe4cU5hj+BcUg==}
    engines: {node: '>=0.10.0'}
    dev: false

  /object-inspect/1.12.3:
    resolution: {integrity: sha512-geUvdk7c+eizMNUDkRpW1wJwgfOiOeHbxBR/hLXK1aT6zmVSO0jsQcs7fj6MGw89jC/cjGfLcNOrtMYtGqm81g==}
    dev: false

  /object-is/1.1.5:
    resolution: {integrity: sha512-3cyDsyHgtmi7I7DfSSI2LDp6SK2lwvtbg0p0R1e0RvTqF5ceGx+K2dfSjm1bKDMVCFEDAQvy+o8c6a7VujOddw==}
    engines: {node: '>= 0.4'}
    dependencies:
      call-bind: 1.0.2
      define-properties: 1.2.0
    dev: false

  /object-keys/1.1.1:
    resolution: {integrity: sha512-NuAESUOUMrlIXOfHKzD6bpPu3tYt3xvjNdRIQ+FeT0lNb4K8WR70CaDxhuNguS2XG+GjkyMwOzsN5ZktImfhLA==}
    engines: {node: '>= 0.4'}
    dev: false

  /object.assign/4.1.4:
    resolution: {integrity: sha512-1mxKf0e58bvyjSCtKYY4sRe9itRk3PJpquJOjeIkz885CczcI4IvJJDLPS72oowuSh+pBxUFROpX+TU++hxhZQ==}
    engines: {node: '>= 0.4'}
    dependencies:
      call-bind: 1.0.2
      define-properties: 1.2.0
      has-symbols: 1.0.3
      object-keys: 1.1.1
    dev: false

  /on-finished/2.3.0:
    resolution: {integrity: sha512-ikqdkGAAyf/X/gPhXGvfgAytDZtDbr+bkNUJ0N9h5MI/dmdgCs3l6hoHrcUv41sRKew3jIwrp4qQDXiK99Utww==}
    engines: {node: '>= 0.8'}
    dependencies:
      ee-first: 1.1.1
    dev: false

  /on-finished/2.4.1:
    resolution: {integrity: sha512-oVlzkg3ENAhCk2zdv7IJwd/QUD4z2RxRwpkcGY8psCVcCYZNq4wYnVWALHM+brtuJjePWiYF/ClmuDr8Ch5+kg==}
    engines: {node: '>= 0.8'}
    dependencies:
      ee-first: 1.1.1
    dev: false

  /on-headers/1.0.2:
    resolution: {integrity: sha512-pZAE+FJLoyITytdqK0U5s+FIpjN0JP3OzFi/u8Rx+EV5/W+JTWGXG8xFzevE7AjBfDqHv/8vL8qQsIhHnqRkrA==}
    engines: {node: '>= 0.8'}
    dev: false

  /once/1.4.0:
    resolution: {integrity: sha512-lNaJgI+2Q5URQBkccEKHTQOPaXdUxnZZElQTZY0MFUAuaEqe1E+Nyvgdz/aIyNi6Z9MzO5dv1H8n58/GELp3+w==}
    dependencies:
      wrappy: 1.0.2
    dev: false

  /one-time/1.0.0:
    resolution: {integrity: sha512-5DXOiRKwuSEcQ/l0kGCF6Q3jcADFv5tSmRaJck/OqkVFcOzutB134KRSfF0xDrL39MNnqxbHBbUUcjZIhTgb2g==}
    dependencies:
      fn.name: 1.1.0
    dev: false

  /open/8.4.2:
    resolution: {integrity: sha512-7x81NCL719oNbsq/3mh+hVrAWmFuEYUqrq/Iw3kUzH8ReypT9QQ0BLoJS7/G9k6N81XjW4qHWtjWwe/9eLy1EQ==}
    engines: {node: '>=12'}
    dependencies:
      define-lazy-prop: 2.0.0
      is-docker: 2.2.1
      is-wsl: 2.2.0
    dev: false

  /openapi-types/7.2.3:
    resolution: {integrity: sha512-olbaNxz12R27+mTyJ/ZAFEfUruauHH27AkeQHDHRq5AF0LdNkK1SSV7EourXQDK+4aX7dv2HtyirAGK06WMAsA==}
    dev: false

  /optionator/0.9.1:
    resolution: {integrity: sha512-74RlY5FCnhq4jRxVUPKDaRwrVNXMqsGsiW6AJw4XK8hmtm10wC0ypZBLw5IIp85NZMr91+qd1RvvENwg7jjRFw==}
    engines: {node: '>= 0.8.0'}
    dependencies:
      deep-is: 0.1.4
      fast-levenshtein: 2.0.6
      levn: 0.4.1
      prelude-ls: 1.2.1
      type-check: 0.4.0
      word-wrap: 1.2.3
    dev: false

  /p-limit/2.3.0:
    resolution: {integrity: sha512-//88mFWSJx8lxCzwdAABTJL2MyWB12+eIY7MDL2SqLmAkeKU9qxRvWuSyTjm3FUmpBEMuFfckAIqEaVGUDxb6w==}
    engines: {node: '>=6'}
    dependencies:
      p-try: 2.2.0
    dev: false

  /p-limit/3.1.0:
    resolution: {integrity: sha512-TYOanM3wGwNGsZN2cVTYPArw454xnXj5qmWF1bEoAc4+cU/ol7GVh7odevjp1FNHduHc3KZMcFduxU5Xc6uJRQ==}
    engines: {node: '>=10'}
    dependencies:
      yocto-queue: 0.1.0
    dev: false

  /p-locate/4.1.0:
    resolution: {integrity: sha512-R79ZZ/0wAxKGu3oYMlz8jy/kbhsNrS7SKZ7PxEHBgJ5+F2mtFW2fK2cOtBh1cHYkQsbzFV7I+EoRKe6Yt0oK7A==}
    engines: {node: '>=8'}
    dependencies:
      p-limit: 2.3.0
    dev: false

  /p-locate/5.0.0:
    resolution: {integrity: sha512-LaNjtRWUBY++zB5nE/NwcaoMylSPk+S+ZHNB1TzdbMJMny6dynpAGt7X/tl/QYq3TIeE6nxHppbo2LGymrG5Pw==}
    engines: {node: '>=10'}
    dependencies:
      p-limit: 3.1.0
    dev: false

  /p-try/2.2.0:
    resolution: {integrity: sha512-R4nPAVTAU0B9D35/Gk3uJf/7XYbQcyohSKdvAxIRSNghFl4e71hVoGnBNQz9cWaXxO2I10KTC+3jMdvvoKw6dQ==}
    engines: {node: '>=6'}
    dev: false

  /param-case/3.0.4:
    resolution: {integrity: sha512-RXlj7zCYokReqWpOPH9oYivUzLYZ5vAPIfEmCTNViosC78F8F0H9y7T7gG2M39ymgutxF5gcFEsyZQSph9Bp3A==}
    dependencies:
      dot-case: 3.0.4
      tslib: 2.5.0
    dev: false

  /parent-module/1.0.1:
    resolution: {integrity: sha512-GQ2EWRpQV8/o+Aw8YqtfZZPfNRWZYkbidE9k5rpl/hC3vtHHBfGm2Ifi6qWV+coDGkrUKZAxE3Lot5kcsRlh+g==}
    engines: {node: '>=6'}
    dependencies:
      callsites: 3.1.0
    dev: false

  /parse-json/4.0.0:
    resolution: {integrity: sha512-aOIos8bujGN93/8Ox/jPLh7RwVnPEysynVFE+fQZyg6jKELEHwzgKdLRFHUgXJL6kylijVSBC4BvN9OmsB48Rw==}
    engines: {node: '>=4'}
    dependencies:
      error-ex: 1.3.2
      json-parse-better-errors: 1.0.2
    dev: false

  /parseurl/1.3.3:
    resolution: {integrity: sha512-CiyeOxFT/JZyN5m0z9PfXw4SCBJ6Sygz1Dpl0wqjlhDEGGBP1GnsUVEL0p63hoG1fcj3fHynXi9NYO4nWOL+qQ==}
    engines: {node: '>= 0.8'}
    dev: false

  /pascal-case/3.1.2:
    resolution: {integrity: sha512-uWlGT3YSnK9x3BQJaOdcZwrnV6hPpd8jFH1/ucpiLRPh/2zCVJKS19E4GvYHvaCcACn3foXZ0cLB9Wrx1KGe5g==}
    dependencies:
      no-case: 3.0.4
      tslib: 2.5.0
    dev: false

  /path-browserify/1.0.1:
    resolution: {integrity: sha512-b7uo2UCUOYZcnF/3ID0lulOJi/bafxa1xPe7ZPsammBSpjSWQkjNxlt635YGS2MiR9GjvuXCtz2emr3jbsz98g==}
    dev: false

  /path-case/3.0.4:
    resolution: {integrity: sha512-qO4qCFjXqVTrcbPt/hQfhTQ+VhFsqNKOPtytgNKkKxSoEp3XPUQ8ObFuePylOIok5gjn69ry8XiULxCwot3Wfg==}
    dependencies:
      dot-case: 3.0.4
      tslib: 2.5.0
    dev: false

  /path-exists/4.0.0:
    resolution: {integrity: sha512-ak9Qy5Q7jYb2Wwcey5Fpvg2KoAc/ZIhLSLOSBmRmygPsGwkVVt0fZa0qrtMz+m6tJTAHfZQ8FnmB4MG4LWy7/w==}
    engines: {node: '>=8'}
    dev: false

  /path-is-absolute/1.0.1:
    resolution: {integrity: sha512-AVbw3UJ2e9bq64vSaS9Am0fje1Pa8pbGqTTsmXfaIiMpnr5DlDhfJOuLj9Sf95ZPVDAUerDfEk88MPmPe7UCQg==}
    engines: {node: '>=0.10.0'}
    dev: false

  /path-key/2.0.1:
    resolution: {integrity: sha512-fEHGKCSmUSDPv4uoj8AlD+joPlq3peND+HRYyxFz4KPw4z926S/b8rIuFs2FYJg3BwsxJf6A9/3eIdLaYC+9Dw==}
    engines: {node: '>=4'}
    dev: false

  /path-key/3.1.1:
    resolution: {integrity: sha512-ojmeN0qd+y0jszEtoY48r0Peq5dwMEkIlCOu6Q5f41lfkswXuKtYrhgoTpLnyIcHm24Uhqx+5Tqm2InSwLhE6Q==}
    engines: {node: '>=8'}
    dev: false

  /path-parse/1.0.7:
    resolution: {integrity: sha512-LDJzPVEEEPR+y48z93A0Ed0yXb8pAByGWo/k5YYdYgpY2/2EsOsksJrq7lOHxryrVOn1ejG6oAp8ahvOIQD8sw==}
    dev: false

  /path-scurry/1.7.0:
    resolution: {integrity: sha512-UkZUeDjczjYRE495+9thsgcVgsaCPkaw80slmfVFgllxY+IO8ubTsOpFVjDPROBqJdHfVPUFRHPBV/WciOVfWg==}
    engines: {node: '>=16 || 14 >=14.17'}
    dependencies:
      lru-cache: 9.1.1
      minipass: 5.0.0
    dev: false

  /path-to-regexp/0.1.7:
    resolution: {integrity: sha512-5DFkuoqlv1uYQKxy8omFBeJPQcdoE07Kv2sferDCrAq1ohOU+MSDswDIbnx3YAM60qIOnYa53wBhXW0EbMonrQ==}
    dev: false

  /path-to-regexp/1.8.0:
    resolution: {integrity: sha512-n43JRhlUKUAlibEJhPeir1ncUID16QnEjNpwzNdO3Lm4ywrBpBZ5oLD0I6br9evr1Y9JTqwRtAh7JLoOzAQdVA==}
    dependencies:
      isarray: 0.0.1
    dev: false

  /path-type/3.0.0:
    resolution: {integrity: sha512-T2ZUsdZFHgA3u4e5PfPbjd7HDDpxPnQb5jN0SrDsjNSuVXHJqtwTnWqG0B1jZrgmJ/7lj1EmVIByWt1gxGkWvg==}
    engines: {node: '>=4'}
    dependencies:
      pify: 3.0.0
    dev: false

  /path-type/4.0.0:
    resolution: {integrity: sha512-gDKb8aZMDeD/tZWs9P6+q0J9Mwkdl6xMV8TjnGP3qJVJ06bdMgkbBlLU8IdfOsIsFz2BW1rNVT3XuNEl8zPAvw==}
    engines: {node: '>=8'}
    dev: false

  /pathval/1.1.1:
    resolution: {integrity: sha512-Dp6zGqpTdETdR63lehJYPeIOqpiNBNtc7BpWSLrOje7UaIsE5aY92r/AunQA7rsXvet3lrJ3JnZX29UPTKXyKQ==}
    dev: false

  /pend/1.2.0:
    resolution: {integrity: sha512-F3asv42UuXchdzt+xXqfW1OGlVBe+mxa2mqI0pg5yAHZPvFmY3Y6drSf/GQ1A86WgWEN9Kzh/WrgKa6iGcHXLg==}
    dev: false

  /performance-now/2.1.0:
    resolution: {integrity: sha512-7EAHlyLHI56VEIdK57uwHdHKIaAGbnXPiw0yWbarQZOKaKpvUIgW0jWRVLiatnM+XXlSwsanIBH/hzGMJulMow==}
    dev: false

  /picocolors/1.0.0:
    resolution: {integrity: sha512-1fygroTLlHu66zi26VoTDv8yRgm0Fccecssto+MhsZ0D/DGW2sm8E8AjW7NU5VVTRt5GxbeZ5qBuJr+HyLYkjQ==}
    dev: false

  /picomatch/2.3.1:
    resolution: {integrity: sha512-JU3teHTNjmE2VCGFzuY8EXzCDVwEqB2a8fsIvwaStHhAWJEeVd1o1QD80CU6+ZdEXXSLbSsuLwJjkCBWqRQUVA==}
    engines: {node: '>=8.6'}
    dev: false

  /pidtree/0.3.1:
    resolution: {integrity: sha512-qQbW94hLHEqCg7nhby4yRC7G2+jYHY4Rguc2bjw7Uug4GIJuu1tvf2uHaZv5Q8zdt+WKJ6qK1FOI6amaWUo5FA==}
    engines: {node: '>=0.10'}
    hasBin: true
    dev: false

  /pify/3.0.0:
    resolution: {integrity: sha512-C3FsVNH1udSEX48gGX1xfvwTWfsYWj5U+8/uK15BGzIGrKoUpghX8hWZwa/OFnakBiiVNmBvemTJR5mcy7iPcg==}
    engines: {node: '>=4'}
    dev: false

  /pkg-dir/4.2.0:
    resolution: {integrity: sha512-HRDzbaKjC+AOWVXxAU/x54COGeIv9eb+6CkDSQoNTt4XyWoIJvuPsXizxu/Fr23EiekbtZwmh1IcIG/l/a10GQ==}
    engines: {node: '>=8'}
    dependencies:
      find-up: 4.1.0
    dev: false

  /prelude-ls/1.2.1:
    resolution: {integrity: sha512-vkcDPrRZo1QZLbn5RLGPpg/WmIQ65qoWWhcGKf/b5eplkkarX0m9z8ppCat4mlOqUsWpyNuYgO3VRyrYHSzX5g==}
    engines: {node: '>= 0.8.0'}
    dev: false

  /prettier/1.19.1:
    resolution: {integrity: sha512-s7PoyDv/II1ObgQunCbB9PdLmUcBZcnWOcxDh7O0N/UwDEsHyqkW+Qh28jW+mVuCdx7gLB0BotYI1Y6uI9iyew==}
    engines: {node: '>=4'}
    hasBin: true
    dev: false

  /prettier/2.7.1:
    resolution: {integrity: sha512-ujppO+MkdPqoVINuDFDRLClm7D78qbDt0/NR+wp5FqEZOoTNAjPHWj17QRhu7geIHJfcNhRk1XVQmF8Bp3ye+g==}
    engines: {node: '>=10.13.0'}
    hasBin: true
    dev: false

  /prettier/2.8.8:
    resolution: {integrity: sha512-tdN8qQGvNjw4CHbY+XXk0JgCXn9QiF21a55rBe5LJAU+kDyC4WQn4+awm2Xfk2lQMk5fKup9XgzTZtGkjBdP9Q==}
    engines: {node: '>=10.13.0'}
    hasBin: true
    dev: false

  /process/0.11.10:
    resolution: {integrity: sha512-cdGef/drWFoydD1JsMzuFf8100nZl+GT+yacc2bEced5f9Rjk4z+WtFUTBu9PhOi9j/jfmBPu0mMEY4wIdAF8A==}
    engines: {node: '>= 0.6.0'}
    dev: false

  /progress/2.0.3:
    resolution: {integrity: sha512-7PiHtLll5LdnKIMw100I+8xJXR5gW2QwWYkT6iJva0bXitZKa/XMrSbdmg3r2Xnaidz9Qumd0VPaMrZlF9V9sA==}
    engines: {node: '>=0.4.0'}
    dev: false

  /prompts/2.4.2:
    resolution: {integrity: sha512-NxNv/kLguCA7p3jE8oL2aEBsrJWgAakBpgmgK6lpPWV+WuOmY6r2/zbAVnP+T8bQlA0nzHXSJSJW0Hq7ylaD2Q==}
    engines: {node: '>= 6'}
    dependencies:
      kleur: 3.0.3
      sisteransi: 1.0.5
    dev: false

  /proper-lockfile/2.0.1:
    resolution: {integrity: sha512-rjaeGbsmhNDcDInmwi4MuI6mRwJu6zq8GjYCLuSuE7GF+4UjgzkL69sVKKJ2T2xH61kK7rXvGYpvaTu909oXaQ==}
    engines: {node: '>=4.0.0'}
    dependencies:
      graceful-fs: 4.2.11
      retry: 0.10.1
    dev: false

  /proxy-addr/2.0.7:
    resolution: {integrity: sha512-llQsMLSUDUPT44jdrU/O37qlnifitDP+ZwrmmZcoSKyLKvtZxpyV0n2/bD/N4tBAAZ/gJEdZU7KMraoK1+XYAg==}
    engines: {node: '>= 0.10'}
    dependencies:
      forwarded: 0.2.0
      ipaddr.js: 1.9.1
    dev: false

  /proxy-from-env/1.1.0:
    resolution: {integrity: sha512-D+zkORCbA9f1tdWRK0RaCR3GPv50cMxcrz4X8k5LTSUD1Dkw47mKJEZQNunItRTkWwgtaUSo1RVFRIG9ZXiFYg==}
    dev: false

  /psl/1.9.0:
    resolution: {integrity: sha512-E/ZsdU4HLs/68gYzgGTkMicWTLPdAftJLfJFlLUAAKZGkStNU72sZjT66SnMDVOfOWY/YAoiD7Jxa9iHvngcag==}
    dev: false

  /pump/3.0.0:
    resolution: {integrity: sha512-LwZy+p3SFs1Pytd/jYct4wpv49HiYCqd9Rlc5ZVdk0V+8Yzv6jR5Blk3TRmPL1ft69TxP0IMZGJ+WPFU2BFhww==}
    dependencies:
      end-of-stream: 1.4.4
      once: 1.4.0
    dev: false

  /punycode/2.3.0:
    resolution: {integrity: sha512-rRV+zQD8tVFys26lAGR9WUuS4iUAngJScM+ZRSKtvl5tKeZ2t5bvdNFdNHBW9FWR4guGHlgmsZ1G7BSm2wTbuA==}
    engines: {node: '>=6'}
    dev: false

  /puppeteer/3.3.0:
    resolution: {integrity: sha512-23zNqRltZ1PPoK28uRefWJ/zKb5Jhnzbbwbpcna2o5+QMn17F0khq5s1bdH3vPlyj+J36pubccR8wiNA/VE0Vw==}
    engines: {node: '>=10.18.1'}
    deprecated: < 19.4.0 is no longer supported
    requiresBuild: true
    dependencies:
      debug: 4.3.4
      extract-zip: 2.0.1
      https-proxy-agent: 4.0.0
      mime: 2.6.0
      progress: 2.0.3
      proxy-from-env: 1.1.0
      rimraf: 3.0.2
      tar-fs: 2.1.1
      unbzip2-stream: 1.4.3
      ws: 7.5.9
    transitivePeerDependencies:
      - bufferutil
      - supports-color
      - utf-8-validate
    dev: false

  /qjobs/1.2.0:
    resolution: {integrity: sha512-8YOJEHtxpySA3fFDyCRxA+UUV+fA+rTWnuWvylOK/NCjhY+b4ocCtmu8TtsWb+mYeU+GCHf/S66KZF/AsteKHg==}
    engines: {node: '>=0.9'}
    dev: false

  /qs/6.11.0:
    resolution: {integrity: sha512-MvjoMCJwEarSbUYk5O+nmoSzSutSsTwF85zcHPQ9OrlFoZOYIjaqBAJIqIXjptyD5vThxGq52Xu/MaJzRkIk4Q==}
    engines: {node: '>=0.6'}
    dependencies:
      side-channel: 1.0.4
    dev: false

  /qs/6.5.3:
    resolution: {integrity: sha512-qxXIEh4pCGfHICj1mAJQ2/2XVZkjCDTcEgfoSQxc/fYivUZxTkk7L3bDBJSoNrEzXI17oUO5Dp07ktqE5KzczA==}
    engines: {node: '>=0.6'}
    dev: false

  /querystringify/2.2.0:
    resolution: {integrity: sha512-FIqgj2EUvTa7R50u0rGsyTftzjYmv/a3hO345bZNrqabNqjtgiDMgmo4mkUjd+nzU5oF3dClKqFIPUKybUyqoQ==}
    dev: false

  /queue-microtask/1.2.3:
    resolution: {integrity: sha512-NuaNSa6flKT5JaSYQzJok04JzTL1CA6aGhv5rfLW3PgqA+M2ChpZQnAC8h8i4ZFkBS8X5RqkDBHA7r4hej3K9A==}
    dev: false

  /randombytes/2.1.0:
    resolution: {integrity: sha512-vYl3iOX+4CKUWuxGi9Ukhie6fsqXqS9FE2Zaic4tNFD2N2QQaXOMFbuKK4QmDHC0JO6B1Zp41J0LpT0oR68amQ==}
    dependencies:
      safe-buffer: 5.2.1
    dev: false

  /range-parser/1.2.1:
    resolution: {integrity: sha512-Hrgsx+orqoygnmhFbKaHE6c296J+HTAQXoxEF6gNupROmmGJRoyzfG3ccAveqCBrwr/2yxQ5BVd/GTl5agOwSg==}
    engines: {node: '>= 0.6'}
    dev: false

  /raw-body/2.5.1:
    resolution: {integrity: sha512-qqJBtEyVgS0ZmPGdCFPWJ3FreoqvG4MVQln/kCgF7Olq95IbOp0/BWyMwbdtn4VTvkM8Y7khCQ2Xgk/tcrCXig==}
    engines: {node: '>= 0.8'}
    dependencies:
      bytes: 3.1.2
      http-errors: 2.0.0
      iconv-lite: 0.4.24
      unpipe: 1.0.0
    dev: false

  /raw-body/2.5.2:
    resolution: {integrity: sha512-8zGqypfENjCIqGhgXToC8aB2r7YrBX+AQAfIPs/Mlk+BtPTztOvTS01NRW/3Eh60J+a48lt8qsCzirQ6loCVfA==}
    engines: {node: '>= 0.8'}
    dependencies:
      bytes: 3.1.2
      http-errors: 2.0.0
      iconv-lite: 0.4.24
      unpipe: 1.0.0
    dev: false

  /read-pkg/3.0.0:
    resolution: {integrity: sha512-BLq/cCO9two+lBgiTYNqD6GdtK8s4NpaWrl6/rCO9w0TUS8oJl7cmToOZfRYllKTISY6nt1U7jQ53brmKqY6BA==}
    engines: {node: '>=4'}
    dependencies:
      load-json-file: 4.0.0
      normalize-package-data: 2.5.0
      path-type: 3.0.0
    dev: false

  /readable-stream/3.6.2:
    resolution: {integrity: sha512-9u/sniCrY3D5WdsERHzHE4G2YCXqoG5FTHUiCC4SIbr6XcLZBY05ya9EKjYek9O5xOAwjGq+1JdGBAS7Q9ScoA==}
    engines: {node: '>= 6'}
    dependencies:
      inherits: 2.0.4
      string_decoder: 1.3.0
      util-deprecate: 1.0.2
    dev: false

  /readdirp/3.6.0:
    resolution: {integrity: sha512-hOS089on8RduqdbhvQ5Z37A0ESjsqz6qnRcffsMU3495FuTdqSm+7bhJ29JvIOsBDEEnan5DPu9t3To9VRlMzA==}
    engines: {node: '>=8.10.0'}
    dependencies:
      picomatch: 2.3.1
    dev: false

  /rechoir/0.7.1:
    resolution: {integrity: sha512-/njmZ8s1wVeR6pjTZ+0nCnv8SpZNRMT2D1RLOJQESlYFDBvwpTA4KWJpZ+sBJ4+vhjILRcK7JIFdGCdxEAAitg==}
    engines: {node: '>= 0.10'}
    dependencies:
      resolve: 1.22.2
    dev: false

  /regexp.prototype.flags/1.5.0:
    resolution: {integrity: sha512-0SutC3pNudRKgquxGoRGIz946MZVHqbNfPjBdxeOhBrdgDKlRoXmYLQN9xRbrR09ZXWeGAdPuif7egofn6v5LA==}
    engines: {node: '>= 0.4'}
    dependencies:
      call-bind: 1.0.2
      define-properties: 1.2.0
      functions-have-names: 1.2.3
    dev: false

  /request-promise-core/1.1.4_request@2.88.2:
    resolution: {integrity: sha512-TTbAfBBRdWD7aNNOoVOBH4pN/KigV6LyapYNNlAPA8JwbovRti1E88m3sYAwsLi5ryhPKsE9APwnjFTgdUjTpw==}
    engines: {node: '>=0.10.0'}
    peerDependencies:
      request: ^2.34
    dependencies:
      lodash: 4.17.21
      request: 2.88.2
    dev: false

  /request-promise-native/1.0.9_request@2.88.2:
    resolution: {integrity: sha512-wcW+sIUiWnKgNY0dqCpOZkUbF/I+YPi+f09JZIDa39Ec+q82CpSYniDp+ISgTTbKmnpJWASeJBPZmoxH84wt3g==}
    engines: {node: '>=0.12.0'}
    deprecated: request-promise-native has been deprecated because it extends the now deprecated request package, see https://github.com/request/request/issues/3142
    peerDependencies:
      request: ^2.34
    dependencies:
      request: 2.88.2
      request-promise-core: 1.1.4_request@2.88.2
      stealthy-require: 1.1.1
      tough-cookie: 2.5.0
    dev: false

  /request/2.88.2:
    resolution: {integrity: sha512-MsvtOrfG9ZcrOwAW+Qi+F6HbD0CWXEh9ou77uOb7FM2WPhwT7smM833PzanhJLsgXjN89Ir6V2PczXNnMpwKhw==}
    engines: {node: '>= 6'}
    deprecated: request has been deprecated, see https://github.com/request/request/issues/3142
    dependencies:
      aws-sign2: 0.7.0
      aws4: 1.12.0
      caseless: 0.12.0
      combined-stream: 1.0.8
      extend: 3.0.2
      forever-agent: 0.6.1
      form-data: 2.3.3
      har-validator: 5.1.5
      http-signature: 1.2.0
      is-typedarray: 1.0.0
      isstream: 0.1.2
      json-stringify-safe: 5.0.1
      mime-types: 2.1.35
      oauth-sign: 0.9.0
      performance-now: 2.1.0
      qs: 6.5.3
      safe-buffer: 5.2.1
      tough-cookie: 2.5.0
      tunnel-agent: 0.6.0
      uuid: 3.4.0
    dev: false

  /require-directory/2.1.1:
    resolution: {integrity: sha512-fGxEI7+wsG9xrvdjsrlmL22OMTTiHRwAMroiEeMgq8gzoLC/PQr7RsRDSTLUg/bZAZtF+TVIkHc6/4RIKrui+Q==}
    engines: {node: '>=0.10.0'}
    dev: false

  /require-from-string/2.0.2:
    resolution: {integrity: sha512-Xf0nWe6RseziFMu+Ap9biiUbmplq6S9/p+7w7YXP/JBHhrUDDUhwa+vANyubuqfZWTveU//DYVGsDG7RKL/vEw==}
    engines: {node: '>=0.10.0'}
    dev: false

  /requires-port/1.0.0:
    resolution: {integrity: sha512-KigOCHcocU3XODJxsu8i/j8T9tzT4adHiecwORRQ0ZZFcp7ahwXuRU1m+yuO90C5ZUyGeGfocHDI14M3L3yDAQ==}
    dev: false

  /resolve-cwd/3.0.0:
    resolution: {integrity: sha512-OrZaX2Mb+rJCpH/6CpSqt9xFVpN++x01XnN2ie9g6P5/3xelLAkXWVADpdz1IHD/KFfEXyE6V0U01OQ3UO2rEg==}
    engines: {node: '>=8'}
    dependencies:
      resolve-from: 5.0.0
    dev: false

  /resolve-from/4.0.0:
    resolution: {integrity: sha512-pb/MYmXstAkysRFx8piNI1tGFNQIFA3vkE3Gq4EuA1dF6gHp/+vgZqsCGJapvy8N3Q+4o7FwvquPJcnZ7RYy4g==}
    engines: {node: '>=4'}
    dev: false

  /resolve-from/5.0.0:
    resolution: {integrity: sha512-qYg9KP24dD5qka9J47d0aVky0N+b4fTU89LN9iDnjB5waksiC49rvMB0PrUJQGoTmH50XPiqOvAjDfaijGxYZw==}
    engines: {node: '>=8'}
    dev: false

  /resolve/1.22.2:
    resolution: {integrity: sha512-Sb+mjNHOULsBv818T40qSPeRiuWLyaGMa5ewydRLFimneixmVy2zdivRl+AF6jaYPC8ERxGDmFSiqui6SfPd+g==}
    hasBin: true
    dependencies:
      is-core-module: 2.12.0
      path-parse: 1.0.7
      supports-preserve-symlinks-flag: 1.0.0
    dev: false

  /retry/0.10.1:
    resolution: {integrity: sha512-ZXUSQYTHdl3uS7IuCehYfMzKyIDBNoAuUblvy5oGO5UJSUTmStUUVPXbA9Qxd173Bgre53yCQczQuHgRWAdvJQ==}
    dev: false

  /reusify/1.0.4:
    resolution: {integrity: sha512-U9nH88a3fc/ekCF1l0/UP1IosiuIjyTh7hBvXVMHYgVcfGvt897Xguj2UOLDeI5BG2m7/uwyaLVT6fbtCwTyzw==}
    engines: {iojs: '>=1.0.0', node: '>=0.10.0'}
    dev: false

  /rfdc/1.3.0:
    resolution: {integrity: sha512-V2hovdzFbOi77/WajaSMXk2OLm+xNIeQdMMuB7icj7bk6zi2F8GGAxigcnDFpJHbNyNcgyJDiP+8nOrY5cZGrA==}
    dev: false

  /rimraf/3.0.2:
    resolution: {integrity: sha512-JZkJMZkAGFFPP2YqXZXPbMlMBgsxzE8ILs4lMIX/2o0L9UBw9O/Y3o6wFw/i9YLapcUJWwqbi3kdxIPdC62TIA==}
    hasBin: true
    dependencies:
      glob: 7.2.3
    dev: false

  /run-parallel/1.2.0:
    resolution: {integrity: sha512-5l4VyZR86LZ/lDxZTR6jqL8AFE2S0IFLMP26AbjsLVADxHdhB/c0GUsH+y39UfCi3dzz8OlQuPmnaJOMoDHQBA==}
    dependencies:
      queue-microtask: 1.2.3
    dev: false

  /safe-buffer/5.1.2:
    resolution: {integrity: sha512-Gd2UZBJDkXlY7GbJxfsE8/nvKkUEU1G38c1siN6QP6a9PT9MmHB8GnpscSmMJSoF8LOIrt8ud/wPtojys4G6+g==}
    dev: false

  /safe-buffer/5.2.1:
    resolution: {integrity: sha512-rp3So07KcdmmKbGvgaNxQSJr7bGVSVk5S9Eq1F+ppbRo70+YeaDxkw5Dd8NPN+GD6bjnYm2VuPuCXmpuYvmCXQ==}
    dev: false

  /safe-regex-test/1.0.0:
    resolution: {integrity: sha512-JBUUzyOgEwXQY1NuPtvcj/qcBDbDmEvWufhlnXZIm75DEHp+afM1r1ujJpJsV/gSM4t59tpDyPi1sd6ZaPFfsA==}
    dependencies:
      call-bind: 1.0.2
      get-intrinsic: 1.2.0
      is-regex: 1.1.4
    dev: false

  /safe-stable-stringify/2.4.3:
    resolution: {integrity: sha512-e2bDA2WJT0wxseVd4lsDP4+3ONX6HpMXQa1ZhFQ7SU+GjvORCmShbCMltrtIDfkYhVHrOcPtj+KhmDBdPdZD1g==}
    engines: {node: '>=10'}
    dev: false

  /safer-buffer/2.1.2:
    resolution: {integrity: sha512-YZo3K82SD7Riyi0E1EQPojLz7kpepnSQI9IyPbHHg1XXXevb5dJI7tpyN2ADxGcQbHG7vcyRHk0cbwqcQriUtg==}
    dev: false

  /sax/1.2.4:
    resolution: {integrity: sha512-NqVDv9TpANUjFm0N8uM5GxL36UgKi9/atZw+x7YFnQ8ckwFGKrl4xX4yWtrey3UJm5nP1kUbnYgLopqWNSRhWw==}
    dev: false

  /schema-utils/3.1.2:
    resolution: {integrity: sha512-pvjEHOgWc9OWA/f/DE3ohBWTD6EleVLf7iFUkoSwAxttdBhB9QUebQgxER2kWueOvRJXPHNnyrvvh9eZINB8Eg==}
    engines: {node: '>= 10.13.0'}
    dependencies:
      '@types/json-schema': 7.0.11
      ajv: 6.12.6
      ajv-keywords: 3.5.2_ajv@6.12.6
    dev: false

  /semver/5.7.1:
    resolution: {integrity: sha512-sauaDf/PZdVgrLTNYHRtpXa1iRiKcaebiKQ1BJdpQlWH2lCvexQdX55snPFyK7QzpudqbCI0qXFfOasHdyNDGQ==}
    hasBin: true
    dev: false

  /semver/7.5.0:
    resolution: {integrity: sha512-+XC0AD/R7Q2mPSRuy2Id0+CGTZ98+8f+KvwirxOKIEyid+XSx6HbC63p+O4IndTHuX5Z+JxQ0TghCkO5Cg/2HA==}
    engines: {node: '>=10'}
    hasBin: true
    dependencies:
      lru-cache: 6.0.0
    dev: false

  /send/0.18.0:
    resolution: {integrity: sha512-qqWzuOjSFOuqPjFe4NOsMLafToQQwBSOEpS+FwEt3A2V3vKubTquT3vmLTQpFgMXp8AlFWFuP1qKaJZOtPpVXg==}
    engines: {node: '>= 0.8.0'}
    dependencies:
      debug: 2.6.9
      depd: 2.0.0
      destroy: 1.2.0
      encodeurl: 1.0.2
      escape-html: 1.0.3
      etag: 1.8.1
      fresh: 0.5.2
      http-errors: 2.0.0
      mime: 1.6.0
      ms: 2.1.3
      on-finished: 2.4.1
      range-parser: 1.2.1
      statuses: 2.0.1
    dev: false

  /sentence-case/3.0.4:
    resolution: {integrity: sha512-8LS0JInaQMCRoQ7YUytAo/xUu5W2XnQxV2HI/6uM6U7CITS1RqPElr30V6uIqyMKM9lJGRVFy5/4CuzcixNYSg==}
    dependencies:
      no-case: 3.0.4
      tslib: 2.5.0
      upper-case-first: 2.0.2
    dev: false

  /serialize-javascript/6.0.0:
    resolution: {integrity: sha512-Qr3TosvguFt8ePWqsvRfrKyQXIiW+nGbYpy8XK24NQHE83caxWt+mIymTT19DGFbNWNLfEwsrkSmN64lVWB9ag==}
    dependencies:
      randombytes: 2.1.0
    dev: false

  /serialize-javascript/6.0.1:
    resolution: {integrity: sha512-owoXEFjWRllis8/M1Q+Cw5k8ZH40e3zhp/ovX+Xr/vi1qj6QesbyXXViFbpNvWvPNAD62SutwEXavefrLJWj7w==}
    dependencies:
      randombytes: 2.1.0
    dev: false

  /serve-static/1.15.0:
    resolution: {integrity: sha512-XGuRDNjXUijsUL0vl6nSD7cwURuzEgglbOaFuZM9g3kwDXOWVTck0jLzjPzGD+TazWbboZYu52/9/XPdUgne9g==}
    engines: {node: '>= 0.8.0'}
    dependencies:
      encodeurl: 1.0.2
      escape-html: 1.0.3
      parseurl: 1.3.3
      send: 0.18.0
    dev: false

  /setprototypeof/1.2.0:
    resolution: {integrity: sha512-E5LDX7Wrp85Kil5bhZv46j8jOeboKq5JMmYM3gVGdGH8xFpPWXUMsNrlODCrkoxMEeNi/XZIwuRvY4XNwYMJpw==}
    dev: false

  /shallow-clone/3.0.1:
    resolution: {integrity: sha512-/6KqX+GVUdqPuPPd2LxDDxzX6CAbjJehAAOKlNpqqUpAqPM6HeL8f+o3a+JsyGjn2lv0WY8UsTgUJjU9Ok55NA==}
    engines: {node: '>=8'}
    dependencies:
      kind-of: 6.0.3
    dev: false

  /shebang-command/1.2.0:
    resolution: {integrity: sha512-EV3L1+UQWGor21OmnvojK36mhg+TyIKDh3iFBKBohr5xeXIhNBcx8oWdgkTEEQ+BEFFYdLRuqMfd5L84N1V5Vg==}
    engines: {node: '>=0.10.0'}
    dependencies:
      shebang-regex: 1.0.0
    dev: false

  /shebang-command/2.0.0:
    resolution: {integrity: sha512-kHxr2zZpYtdmrN1qDjrrX/Z1rR1kG8Dx+gkpK1G4eXmvXswmcE1hTWBWYUzlraYw1/yZp6YuDY77YtvbN0dmDA==}
    engines: {node: '>=8'}
    dependencies:
      shebang-regex: 3.0.0
    dev: false

  /shebang-regex/1.0.0:
    resolution: {integrity: sha512-wpoSFAxys6b2a2wHZ1XpDSgD7N9iVjg29Ph9uV/uaP9Ex/KXlkTZTeddxDPSYQpgvzKLGJke2UU0AzoGCjNIvQ==}
    engines: {node: '>=0.10.0'}
    dev: false

  /shebang-regex/3.0.0:
    resolution: {integrity: sha512-7++dFhtcx3353uBaq8DDR4NuxBetBzC7ZQOhmTQInHEd6bSrXdiEyzCvG07Z44UYdLShWUyXt5M/yhz8ekcb1A==}
    engines: {node: '>=8'}
    dev: false

  /shell-quote/1.8.1:
    resolution: {integrity: sha512-6j1W9l1iAs/4xYBI1SYOVZyFcCis9b4KCLQ8fgAGG07QvzaRLVVRQvAy85yNmmZSjYjg4MWh4gNvlPujU/5LpA==}
    dev: false

  /side-channel/1.0.4:
    resolution: {integrity: sha512-q5XPytqFEIKHkGdiMIrY10mvLRvnQh42/+GoBlFW3b2LXLE2xxJpZFdm94we0BaoV3RwJyGqg5wS7epxTv0Zvw==}
    dependencies:
      call-bind: 1.0.2
      get-intrinsic: 1.2.0
      object-inspect: 1.12.3
    dev: false

  /signal-exit/4.0.1:
    resolution: {integrity: sha512-uUWsN4aOxJAS8KOuf3QMyFtgm1pkb6I+KRZbRF/ghdf5T7sM+B1lLLzPDxswUjkmHyxQAVzEgG35E3NzDM9GVw==}
    engines: {node: '>=14'}
    dev: false

  /simple-swizzle/0.2.2:
    resolution: {integrity: sha512-JA//kQgZtbuY83m+xT+tXJkmJncGMTFT+C+g2h2R9uxkYIrE2yy9sgmcLhCnw57/WSD+Eh3J97FPEDFnbXnDUg==}
    dependencies:
      is-arrayish: 0.3.2
    dev: false

  /sinon/10.0.0:
    resolution: {integrity: sha512-XAn5DxtGVJBlBWYrcYKEhWCz7FLwZGdyvANRyK06419hyEpdT0dMc5A8Vcxg5SCGHc40CsqoKsc1bt1CbJPfNw==}
    dependencies:
      '@sinonjs/commons': 1.8.6
      '@sinonjs/fake-timers': 6.0.1
      '@sinonjs/samsam': 5.3.1
      diff: 4.0.2
      nise: 4.1.0
      supports-color: 7.2.0
    dev: false

  /sisteransi/1.0.5:
    resolution: {integrity: sha512-bLGGlR1QxBcynn2d5YmDX4MGjlZvy2MRBDRNHLJ8VI6l6+9FUiyTFNJ0IveOSP0bcXgVDPRcfGqA0pjaqUpfVg==}
    dev: false

  /slash/3.0.0:
    resolution: {integrity: sha512-g9Q1haeby36OSStwb4ntCGGGaKsaVSjQ68fBxoQcutl5fS1vuY18H3wSt3jFyFtrkx+Kz0V1G85A4MyAdDMi2Q==}
    engines: {node: '>=8'}
    dev: false

  /slash/4.0.0:
    resolution: {integrity: sha512-3dOsAHXXUkQTpOYcoAxLIorMTp4gIQr5IW3iVb7A7lFIp0VHhnynm9izx6TssdrIcVIESAlVjtnO2K8bg+Coew==}
    engines: {node: '>=12'}
    dev: false

  /snake-case/3.0.4:
    resolution: {integrity: sha512-LAOh4z89bGQvl9pFfNF8V146i7o7/CqFPbqzYgP+yYzDIDeS9HaNFtXABamRW+AQzEVODcvE79ljJ+8a9YSdMg==}
    dependencies:
      dot-case: 3.0.4
      tslib: 2.5.0
    dev: false

  /socket.io-adapter/2.5.2:
    resolution: {integrity: sha512-87C3LO/NOMc+eMcpcxUBebGjkpMDkNBS9tf7KJqcDsmL936EChtVva71Dw2q4tQcuVC+hAUy4an2NO/sYXmwRA==}
    dependencies:
      ws: 8.11.0
    transitivePeerDependencies:
      - bufferutil
      - utf-8-validate
    dev: false

  /socket.io-parser/4.2.2:
    resolution: {integrity: sha512-DJtziuKypFkMMHCm2uIshOYC7QaylbtzQwiMYDuCKy3OPkjLzu4B2vAhTlqipRHHzrI0NJeBAizTK7X+6m1jVw==}
    engines: {node: '>=10.0.0'}
    dependencies:
      '@socket.io/component-emitter': 3.1.0
      debug: 4.3.4
    transitivePeerDependencies:
      - supports-color
    dev: false

  /socket.io/4.6.1:
    resolution: {integrity: sha512-KMcaAi4l/8+xEjkRICl6ak8ySoxsYG+gG6/XfRCPJPQ/haCRIJBTL4wIl8YCsmtaBovcAXGLOShyVWQ/FG8GZA==}
    engines: {node: '>=10.0.0'}
    dependencies:
      accepts: 1.3.8
      base64id: 2.0.0
      debug: 4.3.4
      engine.io: 6.4.2
      socket.io-adapter: 2.5.2
      socket.io-parser: 4.2.2
    transitivePeerDependencies:
      - bufferutil
      - supports-color
      - utf-8-validate
    dev: false

  /source-map-loader/1.1.3_webpack@5.82.0:
    resolution: {integrity: sha512-6YHeF+XzDOrT/ycFJNI53cgEsp/tHTMl37hi7uVyqFAlTXW109JazaQCkbc+jjoL2637qkH1amLi+JzrIpt5lA==}
    engines: {node: '>= 10.13.0'}
    peerDependencies:
      webpack: ^4.0.0 || ^5.0.0
    dependencies:
      abab: 2.0.6
      iconv-lite: 0.6.3
      loader-utils: 2.0.4
      schema-utils: 3.1.2
      source-map: 0.6.1
      webpack: 5.82.0_webpack-cli@4.10.0
      whatwg-mimetype: 2.3.0
    dev: false

  /source-map-support/0.5.21:
    resolution: {integrity: sha512-uBHU3L3czsIyYXKX88fdrGovxdSCoTGDRZ6SYXtSRxLZUzHg5P/66Ht6uoUlHu9EZod+inXhKo3qQgwXUT/y1w==}
    dependencies:
      buffer-from: 1.1.2
      source-map: 0.6.1
    dev: false

  /source-map/0.6.1:
    resolution: {integrity: sha512-UjgapumWlbMhkBgzT7Ykc5YXUT46F0iKu8SGXq0bcwP5dz/h0Plj6enJqjz1Zbq2l5WaqYnrVbwWOWMyF3F47g==}
    engines: {node: '>=0.10.0'}
    dev: false

  /spdx-correct/3.2.0:
    resolution: {integrity: sha512-kN9dJbvnySHULIluDHy32WHRUu3Og7B9sbY7tsFLctQkIqnMh3hErYgdMjTYuqmcXX+lK5T1lnUt3G7zNswmZA==}
    dependencies:
      spdx-expression-parse: 3.0.1
      spdx-license-ids: 3.0.13
    dev: false

  /spdx-exceptions/2.3.0:
    resolution: {integrity: sha512-/tTrYOC7PPI1nUAgx34hUpqXuyJG+DTHJTnIULG4rDygi4xu/tfgmq1e1cIRwRzwZgo4NLySi+ricLkZkw4i5A==}
    dev: false

  /spdx-expression-parse/3.0.1:
    resolution: {integrity: sha512-cbqHunsQWnJNE6KhVSMsMeH5H/L9EpymbzqTQ3uLwNCLZ1Q481oWaofqH7nO6V07xlXwY6PhQdQ2IedWx/ZK4Q==}
    dependencies:
      spdx-exceptions: 2.3.0
      spdx-license-ids: 3.0.13
    dev: false

  /spdx-license-ids/3.0.13:
    resolution: {integrity: sha512-XkD+zwiqXHikFZm4AX/7JSCXA98U5Db4AFd5XUg/+9UNtnH75+Z9KxtpYiJZx36mUDVOwH83pl7yvCer6ewM3w==}
    dev: false

  /sshpk/1.17.0:
    resolution: {integrity: sha512-/9HIEs1ZXGhSPE8X6Ccm7Nam1z8KcoCqPdI7ecm1N33EzAetWahvQWVqLZtaZQ+IDKX4IyA2o0gBzqIMkAagHQ==}
    engines: {node: '>=0.10.0'}
    hasBin: true
    dependencies:
      asn1: 0.2.6
      assert-plus: 1.0.0
      bcrypt-pbkdf: 1.0.2
      dashdash: 1.14.1
      ecc-jsbn: 0.1.2
      getpass: 0.1.7
      jsbn: 0.1.1
      safer-buffer: 2.1.2
      tweetnacl: 0.14.5
    dev: false

  /stack-trace/0.0.10:
    resolution: {integrity: sha512-KGzahc7puUKkzyMt+IqAep+TVNbKP+k2Lmwhub39m1AsTSkaDutx56aDCo+HLDzf/D26BIHTJWNiTG1KAJiQCg==}
    dev: false

  /statuses/1.5.0:
    resolution: {integrity: sha512-OpZ3zP+jT1PI7I8nemJX4AKmAX070ZkYPVWV/AaKTJl+tXCTGyVdC1a4SL8RUQYEwk/f34ZX8UTykN68FwrqAA==}
    engines: {node: '>= 0.6'}
    dev: false

  /statuses/2.0.1:
    resolution: {integrity: sha512-RwNA9Z/7PrK06rYLIzFMlaF+l73iwpzsqRIFgbMLbTcLD6cOao82TaWefPXQvB2fOC4AjuYSEndS7N/mTCbkdQ==}
    engines: {node: '>= 0.8'}
    dev: false

  /stealthy-require/1.1.1:
    resolution: {integrity: sha512-ZnWpYnYugiOVEY5GkcuJK1io5V8QmNYChG62gSit9pQVGErXtrKuPC55ITaVSukmMta5qpMU7vqLt2Lnni4f/g==}
    engines: {node: '>=0.10.0'}
    dev: false

  /stop-iteration-iterator/1.0.0:
    resolution: {integrity: sha512-iCGQj+0l0HOdZ2AEeBADlsRC+vsnDsZsbdSiH1yNSjcfKM7fdpCMfqAL/dwF5BLiw/XhRft/Wax6zQbhq2BcjQ==}
    engines: {node: '>= 0.4'}
    dependencies:
      internal-slot: 1.0.5
    dev: false

  /stoppable/1.1.0:
    resolution: {integrity: sha512-KXDYZ9dszj6bzvnEMRYvxgeTHU74QBFL54XKtP3nyMuJ81CFYtABZ3bAzL2EdFUaEwJOBOgENyFj3R7oTzDyyw==}
    engines: {node: '>=4', npm: '>=6'}
    dev: false

  /streamroller/3.1.5:
    resolution: {integrity: sha512-KFxaM7XT+irxvdqSP1LGLgNWbYN7ay5owZ3r/8t77p+EtSUAfUgtl7be3xtqtOmGUl9K9YPO2ca8133RlTjvKw==}
    engines: {node: '>=8.0'}
    dependencies:
      date-format: 4.0.14
      debug: 4.3.4
      fs-extra: 8.1.0
    transitivePeerDependencies:
      - supports-color
    dev: false

  /streamsearch/1.1.0:
    resolution: {integrity: sha512-Mcc5wHehp9aXz1ax6bZUyY5afg9u2rv5cqQI3mRrYkGC8rW2hM02jWuwjtL++LS5qinSyhj2QfLyNsuc+VsExg==}
    engines: {node: '>=10.0.0'}
    dev: false

  /string-width/4.2.3:
    resolution: {integrity: sha512-wKyQRQpjJ0sIp62ErSZdGsjMJWsap5oRNihHhu6G7JVO/9jIB6UyevL+tXuOqrng8j/cxKTWyWUwvSTriiZz/g==}
    engines: {node: '>=8'}
    dependencies:
      emoji-regex: 8.0.0
      is-fullwidth-code-point: 3.0.0
      strip-ansi: 6.0.1
    dev: false

  /string.prototype.padend/3.1.4:
    resolution: {integrity: sha512-67otBXoksdjsnXXRUq+KMVTdlVRZ2af422Y0aTyTjVaoQkGr3mxl2Bc5emi7dOQ3OGVVQQskmLEWwFXwommpNw==}
    engines: {node: '>= 0.4'}
    dependencies:
      call-bind: 1.0.2
      define-properties: 1.2.0
      es-abstract: 1.21.2
    dev: false

  /string.prototype.repeat/0.2.0:
    resolution: {integrity: sha512-1BH+X+1hSthZFW+X+JaUkjkkUPwIlLEMJBLANN3hOob3RhEk5snLWNECDnYbgn/m5c5JV7Ersu1Yubaf+05cIA==}
    dev: false

  /string.prototype.trim/1.2.7:
    resolution: {integrity: sha512-p6TmeT1T3411M8Cgg9wBTMRtY2q9+PNy9EV1i2lIXUN/btt763oIfxwN3RR8VU6wHX8j/1CFy0L+YuThm6bgOg==}
    engines: {node: '>= 0.4'}
    dependencies:
      call-bind: 1.0.2
      define-properties: 1.2.0
      es-abstract: 1.21.2
    dev: false

  /string.prototype.trimend/1.0.6:
    resolution: {integrity: sha512-JySq+4mrPf9EsDBEDYMOb/lM7XQLulwg5R/m1r0PXEFqrV0qHvl58sdTilSXtKOflCsK2E8jxf+GKC0T07RWwQ==}
    dependencies:
      call-bind: 1.0.2
      define-properties: 1.2.0
      es-abstract: 1.21.2
    dev: false

  /string.prototype.trimstart/1.0.6:
    resolution: {integrity: sha512-omqjMDaY92pbn5HOX7f9IccLA+U1tA9GvtU4JrodiXFfYB7jPzzHpRzpglLAjtUV6bB557zwClJezTqnAiYnQA==}
    dependencies:
      call-bind: 1.0.2
      define-properties: 1.2.0
      es-abstract: 1.21.2
    dev: false

  /string_decoder/1.3.0:
    resolution: {integrity: sha512-hkRX8U1WjJFd8LsDJ2yQ/wWWxaopEsABU1XfkM8A+j0+85JAGppt16cr1Whg6KIbb4okU6Mql6BOj+uup/wKeA==}
    dependencies:
      safe-buffer: 5.2.1
    dev: false

  /strip-ansi/6.0.1:
    resolution: {integrity: sha512-Y38VPSHcqkFrCpFnQ9vuSXmquuv5oXOKpGeT6aGrr3o3Gc9AlVa6JBfUSOCnbxGGZF+/0ooI7KrPuUSztUdU5A==}
    engines: {node: '>=8'}
    dependencies:
      ansi-regex: 5.0.1
    dev: false

  /strip-bom/3.0.0:
    resolution: {integrity: sha512-vavAMRXOgBVNF6nyEEmL3DBK19iRpDcoIwW+swQ+CbGiu7lju6t+JklA1MHweoWtadgt4ISVUsXLyDq34ddcwA==}
    engines: {node: '>=4'}
    dev: false

  /strip-json-comments/3.1.1:
    resolution: {integrity: sha512-6fPc+R4ihwqP6N/aIv2f1gMH8lOVtWQHoqC4yK6oSDVVocumAsfCqjkXnqiYMhmMwS/mEHLp7Vehlt3ql6lEig==}
    engines: {node: '>=8'}
    dev: false

  /strnum/1.0.5:
    resolution: {integrity: sha512-J8bbNyKKXl5qYcR36TIO8W3mVGVHrmmxsd5PAItGkmyzwJvybiw2IVq5nqd0i4LSNSkB/sx9VHllbfFdr9k1JA==}
    dev: false

  /supports-color/5.5.0:
    resolution: {integrity: sha512-QjVjwdXIt408MIiAqCX4oUKsgU2EqAGzs2Ppkm4aQYbjm+ZEWEcW4SfFNTr4uMNZma0ey4f5lgLrkB0aX0QMow==}
    engines: {node: '>=4'}
    dependencies:
      has-flag: 3.0.0
    dev: false

  /supports-color/7.2.0:
    resolution: {integrity: sha512-qpCAvRl9stuOHveKsn7HncJRvv501qIacKzQlO/+Lwxc9+0q2wLyv4Dfvt80/DPn2pqOBsJdDiogXGR9+OvwRw==}
    engines: {node: '>=8'}
    dependencies:
      has-flag: 4.0.0
    dev: false

  /supports-color/8.1.1:
    resolution: {integrity: sha512-MpUEN2OodtUzxvKQl72cUF7RQ5EiHsGvSsVG0ia9c5RbWGL2CI4C7EpPS8UTBIplnlzZiNuV56w+FuNxy3ty2Q==}
    engines: {node: '>=10'}
    dependencies:
      has-flag: 4.0.0
    dev: false

  /supports-preserve-symlinks-flag/1.0.0:
    resolution: {integrity: sha512-ot0WnXS9fgdkgIcePe6RHNk1WA8+muPa6cSjeR3V8K27q9BB1rTE3R1p7Hv0z1ZyAc8s6Vvv8DIyWf681MAt0w==}
    engines: {node: '>= 0.4'}
    dev: false

  /tapable/2.2.1:
    resolution: {integrity: sha512-GNzQvQTOIP6RyTfE2Qxb8ZVlNmw0n88vp1szwWRimP02mnTsx3Wtn5qRdqY9w2XduFNUgvOwhNnQsjwCp+kqaQ==}
    engines: {node: '>=6'}
    dev: false

  /tar-fs/2.1.1:
    resolution: {integrity: sha512-V0r2Y9scmbDRLCNex/+hYzvp/zyYjvFbHPNgVTKfQvVrb6guiE/fxP+XblDNR011utopbkex2nM4dHNV6GDsng==}
    dependencies:
      chownr: 1.1.4
      mkdirp-classic: 0.5.3
      pump: 3.0.0
      tar-stream: 2.2.0
    dev: false

  /tar-stream/2.2.0:
    resolution: {integrity: sha512-ujeqbceABgwMZxEJnk2HDY2DlnUZ+9oEcb1KzTVfYHio0UE6dG71n60d8D2I4qNvleWrrXpmjpt7vZeF1LnMZQ==}
    engines: {node: '>=6'}
    dependencies:
      bl: 4.1.0
      end-of-stream: 1.4.4
      fs-constants: 1.0.0
      inherits: 2.0.4
      readable-stream: 3.6.2
    dev: false

  /terser-webpack-plugin/5.3.8_webpack@5.82.0:
    resolution: {integrity: sha512-WiHL3ElchZMsK27P8uIUh4604IgJyAW47LVXGbEoB21DbQcZ+OuMpGjVYnEUaqcWM6dO8uS2qUbA7LSCWqvsbg==}
    engines: {node: '>= 10.13.0'}
    peerDependencies:
      '@swc/core': '*'
      esbuild: '*'
      uglify-js: '*'
      webpack: ^5.1.0
    peerDependenciesMeta:
      '@swc/core':
        optional: true
      esbuild:
        optional: true
      uglify-js:
        optional: true
    dependencies:
      '@jridgewell/trace-mapping': 0.3.18
      jest-worker: 27.5.1
      schema-utils: 3.1.2
      serialize-javascript: 6.0.1
      terser: 5.17.1
      webpack: 5.82.0_webpack-cli@4.10.0
    dev: false

  /terser/5.17.1:
    resolution: {integrity: sha512-hVl35zClmpisy6oaoKALOpS0rDYLxRFLHhRuDlEGTKey9qHjS1w9GMORjuwIMt70Wan4lwsLYyWDVnWgF+KUEw==}
    engines: {node: '>=10'}
    hasBin: true
    dependencies:
      '@jridgewell/source-map': 0.3.3
      acorn: 8.8.2
      commander: 2.20.3
      source-map-support: 0.5.21
    dev: false

  /text-hex/1.0.0:
    resolution: {integrity: sha512-uuVGNWzgJ4yhRaNSiubPY7OjISw4sw4E5Uv0wbjp+OzcbmVU/rsT8ujgcXJhn9ypzsgr5vlzpPqP+MBBKcGvbg==}
    dev: false

  /text-table/0.2.0:
    resolution: {integrity: sha512-N+8UisAXDGk8PFXP4HAzVR9nbfmVJ3zYLAWiTIoqC5v5isinhr+r5uaO8+7r3BMfuNIufIsA7RdpVgacC2cSpw==}
    dev: false

  /through/2.3.8:
    resolution: {integrity: sha512-w89qg7PI8wAdvX60bMDP+bFoD5Dvhm9oLheFp5O4a2QF0cSBGsBX4qZmadPMvVqlLJBBci+WqGGOAPvcDeNSVg==}
    dev: false

  /tmp/0.2.1:
    resolution: {integrity: sha512-76SUhtfqR2Ijn+xllcI5P1oyannHNHByD80W1q447gU3mp9G9PSpGdWmjUOHRDPiHYacIk66W7ubDTuPF3BEtQ==}
    engines: {node: '>=8.17.0'}
    dependencies:
      rimraf: 3.0.2
    dev: false

  /to-regex-range/5.0.1:
    resolution: {integrity: sha512-65P7iz6X5yEr1cwcgvQxbbIw7Uk3gOy5dIdtZ4rDveLqhrdJP+Li/Hx6tyK0NEb+2GCyneCMJiGqrADCSNk8sQ==}
    engines: {node: '>=8.0'}
    dependencies:
      is-number: 7.0.0
    dev: false

  /toidentifier/1.0.1:
    resolution: {integrity: sha512-o5sSPKEkg/DIQNmH43V0/uerLrpzVedkUh8tGNvaeXpfpuwjKenlSox/2O/BTlZUtEe+JG7s5YhEz608PlAHRA==}
    engines: {node: '>=0.6'}
    dev: false

  /tough-cookie/2.5.0:
    resolution: {integrity: sha512-nlLsUzgm1kfLXSXfRZMc1KLAugd4hqJHDTvc2hDIwS3mZAfMEuMbc03SujMF+GEcpaX/qboeycw6iO8JwVv2+g==}
    engines: {node: '>=0.8'}
    dependencies:
      psl: 1.9.0
      punycode: 2.3.0
    dev: false

  /tough-cookie/4.1.2:
    resolution: {integrity: sha512-G9fqXWoYFZgTc2z8Q5zaHy/vJMjm+WV0AkAeHxVCQiEB1b+dGvWzFW6QV07cY5jQ5gRkeid2qIkzkxUnmoQZUQ==}
    engines: {node: '>=6'}
    dependencies:
      psl: 1.9.0
      punycode: 2.3.0
      universalify: 0.2.0
      url-parse: 1.5.10
    dev: false

  /tr46/0.0.3:
    resolution: {integrity: sha512-N3WMsuqV66lT30CrXNbEjx4GEwlow3v6rr4mCcv6prnfwhS01rkgyFdjPNBYd9br7LpXV1+Emh01fHnq2Gdgrw==}
    dev: false

  /triple-beam/1.3.0:
    resolution: {integrity: sha512-XrHUvV5HpdLmIj4uVMxHggLbFSZYIn7HEWsqePZcI50pco+MPqJ50wMGY794X7AOOhxOBAjbkqfAbEe/QMp2Lw==}
    dev: false

  /ts-morph/15.1.0:
    resolution: {integrity: sha512-RBsGE2sDzUXFTnv8Ba22QfeuKbgvAGJFuTN7HfmIRUkgT/NaVLfDM/8OFm2NlFkGlWEXdpW5OaFIp1jvqdDuOg==}
    dependencies:
      '@ts-morph/common': 0.16.0
      code-block-writer: 11.0.3
    dev: false

  /ts-node/10.9.1_bf7bb2a4ab07bfc9387594c5b721df1e:
    resolution: {integrity: sha512-NtVysVPkxxrwFGUUxGYhfux8k78pQB3JqYBXlLRZgdGUqTO5wU/UyHop5p70iEbGhB7q5KmiZiU0Y3KlJrScEw==}
    hasBin: true
    peerDependencies:
      '@swc/core': '>=1.2.50'
      '@swc/wasm': '>=1.2.50'
      '@types/node': '*'
      typescript: '>=2.7'
    peerDependenciesMeta:
      '@swc/core':
        optional: true
      '@swc/wasm':
        optional: true
    dependencies:
      '@cspotcode/source-map-support': 0.8.1
      '@tsconfig/node10': 1.0.9
      '@tsconfig/node12': 1.0.11
      '@tsconfig/node14': 1.0.3
      '@tsconfig/node16': 1.0.3
      '@types/node': 18.16.5
      acorn: 8.8.2
      acorn-walk: 8.2.0
      arg: 4.1.3
      create-require: 1.1.1
      diff: 4.0.2
      make-error: 1.3.6
      typescript: 5.0.4
      v8-compile-cache-lib: 3.0.1
      yn: 3.1.1
    dev: false

  /ts-node/8.10.2_typescript@5.0.4:
    resolution: {integrity: sha512-ISJJGgkIpDdBhWVu3jufsWpK3Rzo7bdiIXJjQc0ynKxVOVcg2oIrf2H2cejminGrptVc6q6/uynAHNCuWGbpVA==}
    engines: {node: '>=6.0.0'}
    hasBin: true
    peerDependencies:
      typescript: '>=2.7'
    dependencies:
      arg: 4.1.3
      diff: 4.0.2
      make-error: 1.3.6
      source-map-support: 0.5.21
      typescript: 5.0.4
      yn: 3.1.1
    dev: false

  /tslib/1.14.1:
    resolution: {integrity: sha512-Xni35NKzjgMrwevysHTCArtLDpPvye8zV/0E4EyYn43P7/7qvQwPh9BGkHewbMulVntbigmcT7rdX3BNo9wRJg==}
    dev: false

  /tslib/2.5.0:
    resolution: {integrity: sha512-336iVw3rtn2BUK7ORdIAHTyxHGRIHVReokCR3XjbckJMK7ms8FysBfhLR8IXnAgy7T0PTPNBWKiH514FOW/WSg==}
    dev: false

  /tsutils/3.21.0_typescript@5.0.4:
    resolution: {integrity: sha512-mHKK3iUXL+3UF6xL5k0PEhKRUBKPBCv/+RkEOpjRWxxx27KKRBmmA60A9pgOUvMi8GKhRMPEmjBRPzs2W7O1OA==}
    engines: {node: '>= 6'}
    peerDependencies:
      typescript: '>=2.8.0 || >= 3.2.0-dev || >= 3.3.0-dev || >= 3.4.0-dev || >= 3.5.0-dev || >= 3.6.0-dev || >= 3.6.0-beta || >= 3.7.0-dev || >= 3.7.0-beta'
    dependencies:
      tslib: 1.14.1
      typescript: 5.0.4
    dev: false

  /tunnel-agent/0.6.0:
    resolution: {integrity: sha512-McnNiV1l8RYeY8tBgEpuodCC1mLUdbSN+CYBL7kJsJNInOP8UjDDEwdk6Mw60vdLLrr5NHKZhMAOSrR2NZuQ+w==}
    dependencies:
      safe-buffer: 5.2.1
    dev: false

  /tunnel/0.0.6:
    resolution: {integrity: sha512-1h/Lnq9yajKY2PEbBadPXj3VxsDDu844OnaAo52UVmIzIvwwtBPIuNvkjuzBlTWpfJyUbG3ez0KSBibQkj4ojg==}
    engines: {node: '>=0.6.11 <=0.7.0 || >=0.7.3'}
    dev: false

  /tweetnacl/0.14.5:
    resolution: {integrity: sha512-KXXFFdAbFXY4geFIwoyNK+f5Z1b7swfXABfL7HXCmoIWMKU3dmS26672A4EeQtDzLKy7SXmfBu51JolvEKwtGA==}
    dev: false

  /type-check/0.4.0:
    resolution: {integrity: sha512-XleUoc9uwGXqjWwXaUTZAmzMcFZ5858QA2vvx1Ur5xIcixXIP+8LnFDgRplU30us6teqdlskFfu+ae4K79Ooew==}
    engines: {node: '>= 0.8.0'}
    dependencies:
      prelude-ls: 1.2.1
    dev: false

  /type-detect/4.0.8:
    resolution: {integrity: sha512-0fr/mIH1dlO+x7TlcMy+bIDqKPsw/70tVyeHW787goQjhmqaZe10uwLujubK9q9Lg6Fiho1KUKDYz0Z7k7g5/g==}
    engines: {node: '>=4'}
    dev: false

  /type-fest/0.20.2:
    resolution: {integrity: sha512-Ne+eE4r0/iWnpAxD852z3A+N0Bt5RN//NjJwRd2VFHEmrywxf5vsZlh4R6lixl6B+wz/8d+maTSAkN1FIkI3LQ==}
    engines: {node: '>=10'}
    dev: false

  /type-is/1.6.18:
    resolution: {integrity: sha512-TkRKr9sUTxEH8MdfuCSP7VizJyzRNMjj2J2do2Jr3Kym598JVdEksuzPQCnlFPW4ky9Q+iA+ma9BGm06XQBy8g==}
    engines: {node: '>= 0.6'}
    dependencies:
      media-typer: 0.3.0
      mime-types: 2.1.35
    dev: false

  /typed-array-length/1.0.4:
    resolution: {integrity: sha512-KjZypGq+I/H7HI5HlOoGHkWUUGq+Q0TPhQurLbyrVrvnKTBgzLhIJ7j6J/XTQOi0d1RjyZ0wdas8bKs2p0x3Ng==}
    dependencies:
      call-bind: 1.0.2
      for-each: 0.3.3
      is-typed-array: 1.1.10
    dev: false

  /typescript/5.0.4:
    resolution: {integrity: sha512-cW9T5W9xY37cc+jfEnaUvX91foxtHkza3Nw3wkoF4sSlKn0MONdkdEndig/qPBWXNkmplh3NzayQzCiHM4/hqw==}
    engines: {node: '>=12.20'}
    hasBin: true
    dev: false

  /ua-parser-js/0.7.35:
    resolution: {integrity: sha512-veRf7dawaj9xaWEu9HoTVn5Pggtc/qj+kqTOFvNiN1l0YdxwC1kvel57UCjThjGa3BHBihE8/UJAHI+uQHmd/g==}
    dev: false

  /uglify-js/3.17.4:
    resolution: {integrity: sha512-T9q82TJI9e/C1TAxYvfb16xO120tMVFZrGA3f9/P4424DNu6ypK103y0GPFVa17yotwSyZW5iYXgjYHkGrJW/g==}
    engines: {node: '>=0.8.0'}
    hasBin: true
    requiresBuild: true
    dev: false
    optional: true

  /unbox-primitive/1.0.2:
    resolution: {integrity: sha512-61pPlCD9h51VoreyJ0BReideM3MDKMKnh6+V9L08331ipq6Q8OFXZYiqP6n/tbHx4s5I9uRhcye6BrbkizkBDw==}
    dependencies:
      call-bind: 1.0.2
      has-bigints: 1.0.2
      has-symbols: 1.0.3
      which-boxed-primitive: 1.0.2
    dev: false

  /unbzip2-stream/1.4.3:
    resolution: {integrity: sha512-mlExGW4w71ebDJviH16lQLtZS32VKqsSfk80GCfUlwT/4/hNRFsoscrF/c++9xinkMzECL1uL9DDwXqFWkruPg==}
    dependencies:
      buffer: 5.7.1
      through: 2.3.8
    dev: false

  /underscore/1.13.6:
    resolution: {integrity: sha512-+A5Sja4HP1M08MaXya7p5LvjuM7K6q/2EaC0+iovj/wOcMsTzMvDFbasi/oSapiwOlt252IqsKqPjCl7huKS0A==}
    dev: false

  /universalify/0.1.2:
    resolution: {integrity: sha512-rBJeI5CXAlmy1pV+617WB9J63U6XcazHHF2f2dbJix4XzpUF0RS3Zbj0FGIOCAva5P/d/GBOYaACQ1w+0azUkg==}
    engines: {node: '>= 4.0.0'}
    dev: false

  /universalify/0.2.0:
    resolution: {integrity: sha512-CJ1QgKmNg3CwvAv/kOFmtnEN05f0D/cn9QntgNOQlQF9dgvVTHj3t+8JPdjqawCHk7V/KA+fbUqzZ9XWhcqPUg==}
    engines: {node: '>= 4.0.0'}
    dev: false

  /universalify/2.0.0:
    resolution: {integrity: sha512-hAZsKq7Yy11Zu1DE0OzWjw7nnLZmJZYTDZZyEFHZdUhV8FkH5MCfoU1XMaxXovpyW5nq5scPqq0ZDP9Zyl04oQ==}
    engines: {node: '>= 10.0.0'}
    dev: false

  /unpipe/1.0.0:
    resolution: {integrity: sha512-pjy2bYhSsufwWlKwPc+l3cN7+wuJlK6uz0YdJEOlQDbl6jo/YlPi4mb8agUkVC8BF7V8NuzeyPNqRksA3hztKQ==}
    engines: {node: '>= 0.8'}
    dev: false

  /update-browserslist-db/1.0.11_browserslist@4.21.5:
    resolution: {integrity: sha512-dCwEFf0/oT85M1fHBg4F0jtLwJrutGoHSQXCh7u4o2t1drG+c0a9Flnqww6XUKSfQMPpJBRjU8d4RXB09qtvaA==}
    hasBin: true
    peerDependencies:
      browserslist: '>= 4.21.0'
    dependencies:
      browserslist: 4.21.5
      escalade: 3.1.1
      picocolors: 1.0.0
    dev: false

  /upper-case-first/2.0.2:
    resolution: {integrity: sha512-514ppYHBaKwfJRK/pNC6c/OxfGa0obSnAl106u97Ed0I625Nin96KAjttZF6ZL3e1XLtphxnqrOi9iWgm+u+bg==}
    dependencies:
      tslib: 2.5.0
    dev: false

  /upper-case/2.0.2:
    resolution: {integrity: sha512-KgdgDGJt2TpuwBUIjgG6lzw2GWFRCW9Qkfkiv0DxqHHLYJHmtmdUIKcZd8rHgFSjopVTlw6ggzCm1b8MFQwikg==}
    dependencies:
      tslib: 2.5.0
    dev: false

  /uri-js/4.4.1:
    resolution: {integrity: sha512-7rKUyy33Q1yc98pQ1DAmLtwX109F7TIfWlW1Ydo8Wl1ii1SeHieeh0HHfPeL2fMXK6z0s8ecKs9frCuLJvndBg==}
    dependencies:
      punycode: 2.3.0
    dev: false

  /url-parse/1.5.10:
    resolution: {integrity: sha512-WypcfiRhfeUP9vvF0j6rw0J3hrWrw6iZv3+22h6iRMJ/8z1Tj6XfLP4DsUix5MhMPnXpiHDoKyoZ/bdCkwBCiQ==}
    dependencies:
      querystringify: 2.2.0
      requires-port: 1.0.0
    dev: false

  /util-deprecate/1.0.2:
    resolution: {integrity: sha512-EPD5q1uXyFxJpCrLnCc1nHnq3gOa6DZBocAIiI2TaSCA7VCJ1UJDMagCzIkXNsUYfD1daK//LTEQ8xiIbrHtcw==}
    dev: false

  /utils-merge/1.0.1:
    resolution: {integrity: sha512-pMZTvIkT1d+TFGvDOqodOclx0QWkkgi6Tdoa8gC8ffGAAqz9pzPTZWAybbsHHoED/ztMtkv/VoYTYyShUn81hA==}
    engines: {node: '>= 0.4.0'}
    dev: false

  /uuid/3.4.0:
    resolution: {integrity: sha512-HjSDRw6gZE5JMggctHBcjVak08+KEVhSIiDzFnT9S9aegmp85S/bReBVTb4QTFaRNptJ9kuYaNhnbNEOkbKb/A==}
    deprecated: Please upgrade  to version 7 or higher.  Older versions may use Math.random() in certain circumstances, which is known to be problematic.  See https://v8.dev/blog/math-random for details.
    hasBin: true
    dev: false

  /uuid/8.3.2:
    resolution: {integrity: sha512-+NYs2QeMWy+GWFOEm9xnn6HCDp0l7QBD7ml8zLUmJ+93Q5NF0NocErnwkTkXVFNiX3/fpC6afS8Dhb/gz7R7eg==}
    hasBin: true
    dev: false

  /v8-compile-cache-lib/3.0.1:
    resolution: {integrity: sha512-wa7YjyUGfNZngI/vtK0UHAN+lgDCxBPCylVXGp0zu59Fz5aiGtNXaq3DhIov063MorB+VfufLh3JlF2KdTK3xg==}
    dev: false

  /validate-npm-package-license/3.0.4:
    resolution: {integrity: sha512-DpKm2Ui/xN7/HQKCtpZxoRWBhZ9Z0kqtygG8XCgNQ8ZlDnxuQmWhj566j8fN4Cu3/JmbhsDo7fcAJq4s9h27Ew==}
    dependencies:
      spdx-correct: 3.2.0
      spdx-expression-parse: 3.0.1
    dev: false

  /vary/1.1.2:
    resolution: {integrity: sha512-BNGbWLfd0eUPabhkXUVm0j8uuvREyTh5ovRa/dyow/BqAbZJyC+5fU+IzQOzmAKzYqYRAISoRhdQr3eIZ/PXqg==}
    engines: {node: '>= 0.8'}
    dev: false

  /verror/1.10.0:
    resolution: {integrity: sha512-ZZKSmDAEFOijERBLkmYfJ+vmk3w+7hOLYDNkRCuRuMJGEmqYNCNLyBBFwWKVMhfwaEF3WOd0Zlw86U/WC/+nYw==}
    engines: {'0': node >=0.6.0}
    dependencies:
      assert-plus: 1.0.0
      core-util-is: 1.0.2
      extsprintf: 1.3.0
    dev: false

  /void-elements/2.0.1:
    resolution: {integrity: sha512-qZKX4RnBzH2ugr8Lxa7x+0V6XD9Sb/ouARtiasEQCHB1EVU4NXtmHsDDrx1dO4ne5fc3J6EW05BP1Dl0z0iung==}
    engines: {node: '>=0.10.0'}
    dev: false

  /vscode-jsonrpc/3.6.2:
    resolution: {integrity: sha512-T24Jb5V48e4VgYliUXMnZ379ItbrXgOimweKaJshD84z+8q7ZOZjJan0MeDe+Ugb+uqERDVV8SBmemaGMSMugA==}
    engines: {node: '>=4.0.0 || >=6.0.0'}
    dev: false

  /vscode-jsonrpc/8.1.0:
    resolution: {integrity: sha512-6TDy/abTQk+zDGYazgbIPc+4JoXdwC8NHU9Pbn4UJP1fehUyZmM4RHp5IthX7A6L5KS30PRui+j+tbbMMMafdw==}
    engines: {node: '>=14.0.0'}
    dev: false

  /vscode-languageserver-protocol/3.17.3:
    resolution: {integrity: sha512-924/h0AqsMtA5yK22GgMtCYiMdCOtWTSGgUOkgEDX+wk2b0x4sAfLiO4NxBxqbiVtz7K7/1/RgVrVI0NClZwqA==}
    dependencies:
      vscode-jsonrpc: 8.1.0
      vscode-languageserver-types: 3.17.3
    dev: false

  /vscode-languageserver-textdocument/1.0.8:
    resolution: {integrity: sha512-1bonkGqQs5/fxGT5UchTgjGVnfysL0O8v1AYMBjqTbWQTFn721zaPGDYFkOKtfDgFiSgXM3KwaG3FMGfW4Ed9Q==}
    dev: false

  /vscode-languageserver-types/3.17.3:
    resolution: {integrity: sha512-SYU4z1dL0PyIMd4Vj8YOqFvHu7Hz/enbWtpfnVbJHU4Nd1YNYx8u0ennumc6h48GQNeOLxmwySmnADouT/AuZA==}
    dev: false

  /vscode-languageserver/8.1.0:
    resolution: {integrity: sha512-eUt8f1z2N2IEUDBsKaNapkz7jl5QpskN2Y0G01T/ItMxBxw1fJwvtySGB9QMecatne8jFIWJGWI61dWjyTLQsw==}
    hasBin: true
    dependencies:
      vscode-languageserver-protocol: 3.17.3
    dev: false

  /wait-port/0.2.14:
    resolution: {integrity: sha512-kIzjWcr6ykl7WFbZd0TMae8xovwqcqbx6FM9l+7agOgUByhzdjfzZBPK2CPufldTOMxbUivss//Sh9MFawmPRQ==}
    engines: {node: '>=8'}
    hasBin: true
    dependencies:
      chalk: 2.4.2
      commander: 3.0.2
      debug: 4.3.4
    transitivePeerDependencies:
      - supports-color
    dev: false

  /watchpack/2.4.0:
    resolution: {integrity: sha512-Lcvm7MGST/4fup+ifyKi2hjyIAwcdI4HRgtvTpIUxBRhB+RFtUh8XtDOxUfctVCnhVi+QQj49i91OyvzkJl6cg==}
    engines: {node: '>=10.13.0'}
    dependencies:
      glob-to-regexp: 0.4.1
      graceful-fs: 4.2.11
    dev: false

  /web-streams-polyfill/3.2.1:
    resolution: {integrity: sha512-e0MO3wdXWKrLbL0DgGnUV7WHVuw9OUvL4hjgnPkIeEvESk74gAITi5G606JtZPp39cd8HA9VQzCIvA49LpPN5Q==}
    engines: {node: '>= 8'}
    dev: false

  /webidl-conversions/3.0.1:
    resolution: {integrity: sha512-2JAn3z8AR6rjK8Sm8orRC0h/bcl/DqL7tRPdGZ4I1CjdF+EaMLmYxBHyXuKL849eucPFhvBoxMsflfOb8kxaeQ==}
    dev: false

  /webpack-cli/4.10.0_webpack@5.82.0:
    resolution: {integrity: sha512-NLhDfH/h4O6UOy+0LSso42xvYypClINuMNBVVzX4vX98TmTaTUxwRbXdhucbFMd2qLaCTcLq/PdYrvi8onw90w==}
    engines: {node: '>=10.13.0'}
    hasBin: true
    peerDependencies:
      '@webpack-cli/generators': '*'
      '@webpack-cli/migrate': '*'
      webpack: 4.x.x || 5.x.x
      webpack-bundle-analyzer: '*'
      webpack-dev-server: '*'
    peerDependenciesMeta:
      '@webpack-cli/generators':
        optional: true
      '@webpack-cli/migrate':
        optional: true
      webpack-bundle-analyzer:
        optional: true
      webpack-dev-server:
        optional: true
    dependencies:
      '@discoveryjs/json-ext': 0.5.7
      '@webpack-cli/configtest': 1.2.0_ab3e3f9699f147a056afc453e760bcda
      '@webpack-cli/info': 1.5.0_webpack-cli@4.10.0
      '@webpack-cli/serve': 1.7.0_webpack-cli@4.10.0
      colorette: 2.0.20
      commander: 7.2.0
      cross-spawn: 7.0.3
      fastest-levenshtein: 1.0.16
      import-local: 3.1.0
      interpret: 2.2.0
      rechoir: 0.7.1
      webpack: 5.82.0_webpack-cli@4.10.0
      webpack-merge: 5.8.0
    dev: false

  /webpack-merge/5.8.0:
    resolution: {integrity: sha512-/SaI7xY0831XwP6kzuwhKWVKDP9t1QY1h65lAFLbZqMPIuYcD9QAW4u9STIbU9kaJbPBB/geU/gLr1wDjOhQ+Q==}
    engines: {node: '>=10.0.0'}
    dependencies:
      clone-deep: 4.0.1
      wildcard: 2.0.1
    dev: false

  /webpack-sources/3.2.3:
    resolution: {integrity: sha512-/DyMEOrDgLKKIG0fmvtz+4dUX/3Ghozwgm6iPp8KRhvn+eQf9+Q7GWxVNMk3+uCPWfdXYC4ExGBckIXdFEfH1w==}
    engines: {node: '>=10.13.0'}
    dev: false

  /webpack/5.82.0_webpack-cli@4.10.0:
    resolution: {integrity: sha512-iGNA2fHhnDcV1bONdUu554eZx+XeldsaeQ8T67H6KKHl2nUSwX8Zm7cmzOA46ox/X1ARxf7Bjv8wQ/HsB5fxBg==}
    engines: {node: '>=10.13.0'}
    hasBin: true
    peerDependencies:
      webpack-cli: '*'
    peerDependenciesMeta:
      webpack-cli:
        optional: true
    dependencies:
      '@types/eslint-scope': 3.7.4
      '@types/estree': 1.0.1
      '@webassemblyjs/ast': 1.11.5
      '@webassemblyjs/wasm-edit': 1.11.5
      '@webassemblyjs/wasm-parser': 1.11.5
      acorn: 8.8.2
      acorn-import-assertions: 1.8.0_acorn@8.8.2
      browserslist: 4.21.5
      chrome-trace-event: 1.0.3
      enhanced-resolve: 5.13.0
      es-module-lexer: 1.2.1
      eslint-scope: 5.1.1
      events: 3.3.0
      glob-to-regexp: 0.4.1
      graceful-fs: 4.2.11
      json-parse-even-better-errors: 2.3.1
      loader-runner: 4.3.0
      mime-types: 2.1.35
      neo-async: 2.6.2
      schema-utils: 3.1.2
      tapable: 2.2.1
      terser-webpack-plugin: 5.3.8_webpack@5.82.0
      watchpack: 2.4.0
      webpack-cli: 4.10.0_webpack@5.82.0
      webpack-sources: 3.2.3
    transitivePeerDependencies:
      - '@swc/core'
      - esbuild
      - uglify-js
    dev: false

  /whatwg-mimetype/2.3.0:
    resolution: {integrity: sha512-M4yMwr6mAnQz76TbJm914+gPpB/nCwvZbJU28cUD6dR004SAxDLOOSUaB1JDRqLtaOV/vi0IC5lEAGFgrjGv/g==}
    dev: false

  /whatwg-url/5.0.0:
    resolution: {integrity: sha512-saE57nupxk6v3HY35+jzBwYa0rKSy0XR8JSxZPwgLr7ys0IBzhGviA1/TUGJLmSVqs8pb9AnvICXEuOHLprYTw==}
    dependencies:
      tr46: 0.0.3
      webidl-conversions: 3.0.1
    dev: false

  /which-boxed-primitive/1.0.2:
    resolution: {integrity: sha512-bwZdv0AKLpplFY2KZRX6TvyuN7ojjr7lwkg6ml0roIy9YeuSr7JS372qlNW18UQYzgYK9ziGcerWqZOmEn9VNg==}
    dependencies:
      is-bigint: 1.0.4
      is-boolean-object: 1.1.2
      is-number-object: 1.0.7
      is-string: 1.0.7
      is-symbol: 1.0.4
    dev: false

  /which-collection/1.0.1:
    resolution: {integrity: sha512-W8xeTUwaln8i3K/cY1nGXzdnVZlidBcagyNFtBdD5kxnb4TvGKR7FfSIS3mYpwWS1QUCutfKz8IY8RjftB0+1A==}
    dependencies:
      is-map: 2.0.2
      is-set: 2.0.2
      is-weakmap: 2.0.1
      is-weakset: 2.0.2
    dev: false

  /which-typed-array/1.1.9:
    resolution: {integrity: sha512-w9c4xkx6mPidwp7180ckYWfMmvxpjlZuIudNtDf4N/tTAUB8VJbX25qZoAsrtGuYNnGw3pa0AXgbGKRB8/EceA==}
    engines: {node: '>= 0.4'}
    dependencies:
      available-typed-arrays: 1.0.5
      call-bind: 1.0.2
      for-each: 0.3.3
      gopd: 1.0.1
      has-tostringtag: 1.0.0
      is-typed-array: 1.1.10
    dev: false

  /which/1.3.1:
    resolution: {integrity: sha512-HxJdYWq1MTIQbJ3nw0cqssHoTNU267KlrDuGZ1WYlxDStUtKUhOaJmh112/TZmHxxUfuJqPXSOm7tDyas0OSIQ==}
    hasBin: true
    dependencies:
      isexe: 2.0.0
    dev: false

  /which/2.0.2:
    resolution: {integrity: sha512-BLI3Tl1TW3Pvl70l3yq3Y64i+awpwXqsGBYWkkqMtnbXgrMD+yj7rhW0kuEDxzJaYXGjEW5ogapKNMEKNMjibA==}
    engines: {node: '>= 8'}
    hasBin: true
    dependencies:
      isexe: 2.0.0
    dev: false

  /wildcard/2.0.1:
    resolution: {integrity: sha512-CC1bOL87PIWSBhDcTrdeLo6eGT7mCFtrg0uIJtqJUFyK+eJnzl8A1niH56uu7KMa5XFrtiV+AQuHO3n7DsHnLQ==}
    dev: false

  /winston-transport/4.5.0:
    resolution: {integrity: sha512-YpZzcUzBedhlTAfJg6vJDlyEai/IFMIVcaEZZyl3UXIl4gmqRpU7AE89AHLkbzLUsv0NVmw7ts+iztqKxxPW1Q==}
    engines: {node: '>= 6.4.0'}
    dependencies:
      logform: 2.5.1
      readable-stream: 3.6.2
      triple-beam: 1.3.0
    dev: false

  /winston/3.8.2:
    resolution: {integrity: sha512-MsE1gRx1m5jdTTO9Ld/vND4krP2To+lgDoMEHGGa4HIlAUyXJtfc7CxQcGXVyz2IBpw5hbFkj2b/AtUdQwyRew==}
    engines: {node: '>= 12.0.0'}
    dependencies:
      '@colors/colors': 1.5.0
      '@dabh/diagnostics': 2.0.3
      async: 3.2.4
      is-stream: 2.0.1
      logform: 2.5.1
      one-time: 1.0.0
      readable-stream: 3.6.2
      safe-stable-stringify: 2.4.3
      stack-trace: 0.0.10
      triple-beam: 1.3.0
      winston-transport: 4.5.0
    dev: false

  /word-wrap/1.2.3:
    resolution: {integrity: sha512-Hz/mrNwitNRh/HUAtM/VT/5VH+ygD6DV7mYKZAtHOrbs8U7lvPS6xf7EJKMF0uW1KJCl0H701g3ZGus+muE5vQ==}
    engines: {node: '>=0.10.0'}
    dev: false

  /wordwrap/1.0.0:
    resolution: {integrity: sha512-gvVzJFlPycKc5dZN4yPkP8w7Dc37BtP1yczEneOb4uq34pXZcvrtRTmWV8W+Ume+XCxKgbjM+nevkyFPMybd4Q==}
    dev: false

  /workerpool/6.2.0:
    resolution: {integrity: sha512-Rsk5qQHJ9eowMH28Jwhe8HEbmdYDX4lwoMWshiCXugjtHqMD9ZbiqSDLxcsfdqsETPzVUtX5s1Z5kStiIM6l4A==}
    dev: false

  /wrap-ansi/7.0.0:
    resolution: {integrity: sha512-YVGIj2kamLSTxw6NsZjoBxfSwsn0ycdesmc4p+Q21c5zPuZ1pl+NfxVdxPtdHvmNVOQ6XSYG4AUtyt/Fi7D16Q==}
    engines: {node: '>=10'}
    dependencies:
      ansi-styles: 4.3.0
      string-width: 4.2.3
      strip-ansi: 6.0.1
    dev: false

  /wrappy/1.0.2:
    resolution: {integrity: sha512-l4Sp/DRseor9wL6EvV2+TuQn63dMkPjZ/sp9XkghTEbV9KlPS1xUsZ3u7/IQO4wxtcFB4bgpQPRcR3QCvezPcQ==}
    dev: false

  /ws/7.5.9:
    resolution: {integrity: sha512-F+P9Jil7UiSKSkppIiD94dN07AwvFixvLIj1Og1Rl9GGMuNipJnV9JzjD6XuqmAeiswGvUmNLjr5cFuXwNS77Q==}
    engines: {node: '>=8.3.0'}
    peerDependencies:
      bufferutil: ^4.0.1
      utf-8-validate: ^5.0.2
    peerDependenciesMeta:
      bufferutil:
        optional: true
      utf-8-validate:
        optional: true
    dev: false

  /ws/8.11.0:
    resolution: {integrity: sha512-HPG3wQd9sNQoT9xHyNCXoDUa+Xw/VevmY9FoHyQ+g+rrMn4j6FB4np7Z0OhdTgjx6MgQLK7jwSy1YecU1+4Asg==}
    engines: {node: '>=10.0.0'}
    peerDependencies:
      bufferutil: ^4.0.1
      utf-8-validate: ^5.0.2
    peerDependenciesMeta:
      bufferutil:
        optional: true
      utf-8-validate:
        optional: true
    dev: false

  /xml2js/0.4.23:
    resolution: {integrity: sha512-ySPiMjM0+pLDftHgXY4By0uswI3SPKLDw/i3UXbnO8M/p28zqexCUoPmQFrYD+/1BzhGJSs2i1ERWKJAtiLrug==}
    engines: {node: '>=4.0.0'}
    dependencies:
      sax: 1.2.4
      xmlbuilder: 11.0.1
    dev: false

  /xml2js/0.5.0:
    resolution: {integrity: sha512-drPFnkQJik/O+uPKpqSgr22mpuFHqKdbS835iAQrUC73L2F5WkboIRd63ai/2Yg6I1jzifPFKH2NTK+cfglkIA==}
    engines: {node: '>=4.0.0'}
    dependencies:
      sax: 1.2.4
      xmlbuilder: 11.0.1
    dev: false

  /xmlbuilder/11.0.1:
    resolution: {integrity: sha512-fDlsI/kFEx7gLvbecc0/ohLG50fugQp8ryHzMTuW9vSa1GJ0XYWKnhsUx7oie3G98+r56aTQIUB4kht42R3JvA==}
    engines: {node: '>=4.0'}
    dev: false

  /y18n/5.0.8:
    resolution: {integrity: sha512-0pfFzegeDWJHJIAmTLRP2DwHjdF5s7jo9tuztdQxAhINCdvS+3nGINqPd00AphqJR/0LhANUS6/+7SCb98YOfA==}
    engines: {node: '>=10'}
    dev: false

  /yallist/4.0.0:
    resolution: {integrity: sha512-3wdGidZyq5PB084XLES5TpOSRA3wjXAlIWMhum2kRcv/41Sn2emQ0dycQW4uZXLejwKvg6EsvbdlVL+FYEct7A==}
    dev: false

  /yargs-parser/20.2.4:
    resolution: {integrity: sha512-WOkpgNhPTlE73h4VFAFsOnomJVaovO8VqLDzy5saChRBFQFBoMYirowyW+Q9HB4HFF4Z7VZTiG3iSzJJA29yRA==}
    engines: {node: '>=10'}
    dev: false

  /yargs-parser/21.1.1:
    resolution: {integrity: sha512-tVpsJW7DdjecAiFpbIB1e3qxIQsE6NoPc5/eTdrbbIC4h0LVsWhnoa3g+m2HclBIujHzsxZ4VJVA+GUuc2/LBw==}
    engines: {node: '>=12'}
    dev: false

  /yargs-unparser/2.0.0:
    resolution: {integrity: sha512-7pRTIA9Qc1caZ0bZ6RYRGbHJthJWuakf+WmHK0rVeLkNrrGhfoabBNdue6kdINI6r4if7ocq9aD/n7xwKOdzOA==}
    engines: {node: '>=10'}
    dependencies:
      camelcase: 6.3.0
      decamelize: 4.0.0
      flat: 5.0.2
      is-plain-obj: 2.1.0
    dev: false

  /yargs/16.2.0:
    resolution: {integrity: sha512-D1mvvtDG0L5ft/jGWkLpG1+m0eQxOfaBvTNELraWj22wSVUMWxZUvYgJYcKh6jGGIkJFhH4IZPQhR4TKpc8mBw==}
    engines: {node: '>=10'}
    dependencies:
      cliui: 7.0.4
      escalade: 3.1.1
      get-caller-file: 2.0.5
      require-directory: 2.1.1
      string-width: 4.2.3
      y18n: 5.0.8
      yargs-parser: 20.2.4
    dev: false

  /yargs/17.7.2:
    resolution: {integrity: sha512-7dSzzRQ++CKnNI/krKnYRV7JKKPUXMEh61soaHKg9mrWEhzFWhFnxPxGl+69cD1Ou63C13NUPCnmIcrvqCuM6w==}
    engines: {node: '>=12'}
    dependencies:
      cliui: 8.0.1
      escalade: 3.1.1
      get-caller-file: 2.0.5
      require-directory: 2.1.1
      string-width: 4.2.3
      y18n: 5.0.8
      yargs-parser: 21.1.1
    dev: false

  /yauzl/2.10.0:
    resolution: {integrity: sha512-p4a9I6X6nu6IhoGmBqAcbJy1mlC4j27vEPZX9F4L4/vZT3Lyq1VkFHw/V/PUcB9Buo+DG3iHkT0x3Qya58zc3g==}
    dependencies:
      buffer-crc32: 0.2.13
      fd-slicer: 1.1.0
    dev: false

  /yn/3.1.1:
    resolution: {integrity: sha512-Ux4ygGWsu2c7isFWe8Yu1YluJmqVhxqK2cLXNQA5AcC3QfbGNpM7fu0Y8b/z16pXLnFxZYvWhd3fhBY9DLmC6Q==}
    engines: {node: '>=6'}
    dev: false

  /yocto-queue/0.1.0:
    resolution: {integrity: sha512-rVksvsnNCdJ/ohGc6xgPwyN8eheCxsiLM8mxuE/t/mOVqJewPuO1miLpTHQiRgTKCLexL4MeAFVagts7HmNZ2Q==}
    engines: {node: '>=10'}
    dev: false

  file:projects/rlc-common.tgz:
    resolution: {integrity: sha512-Sgc4hpgef8eOlzwcv/YA3YGssE3YeDg3XFNtDlweVk8QE+0cdYWluDk3GDt3rwpgAC23qbGKFcQRk2iZaEfm0Q==, tarball: file:projects/rlc-common.tgz}
    name: '@rush-temp/rlc-common'
    version: 0.0.0
    dependencies:
      '@types/fs-extra': 8.1.2
      '@types/lodash': 4.14.194
      '@types/node': 18.16.5
      eslint: 8.40.0
      fs-extra: 10.1.0
      handlebars: 4.7.7
      lodash: 4.17.21
      prettier: 2.7.1
      rimraf: 3.0.2
      ts-morph: 15.1.0
      ts-node: 10.9.1_bf7bb2a4ab07bfc9387594c5b721df1e
      typescript: 5.0.4
    transitivePeerDependencies:
      - '@swc/core'
      - '@swc/wasm'
      - supports-color
    dev: false

  file:projects/typescript.tgz:
    resolution: {integrity: sha512-ean+lCerSAVWiqJIeGL1IaBgphBVCbBv0N4YcAU6orDMfIGhjxjqVQGrHIqQd8gcyDaWNIL+GEclZErMTGOuQA==, tarball: file:projects/typescript.tgz}
    name: '@rush-temp/typescript'
    version: 0.0.0
    dependencies:
      '@autorest/codemodel': 4.19.3
      '@autorest/extension-base': 3.5.1
      '@autorest/testmodeler': 2.5.1
      '@azure-rest/core-client': 1.1.3
      '@azure-tools/codegen': 2.9.2
      '@azure-tools/test-recorder': 3.0.0
      '@azure/abort-controller': 1.1.0
      '@azure/core-auth': 1.4.0
      '@azure/core-client': 1.7.2
      '@azure/core-http': 1.2.6
      '@azure/core-http-compat': 1.3.0
      '@azure/core-lro': 2.5.3
      '@azure/core-paging': 1.5.0
      '@azure/core-rest-pipeline': 1.10.3
      '@azure/core-tracing': 1.0.1
      '@azure/core-util': 1.3.2
      '@azure/core-xml': 1.3.3
      '@azure/logger': 1.0.4
      '@microsoft.azure/autorest.testserver': 3.3.46
      '@types/chai': 4.3.5
      '@types/chai-as-promised': 7.1.5
      '@types/fs-extra': 9.0.13
      '@types/js-yaml': 3.12.1
      '@types/lodash': 4.14.194
      '@types/mocha': 5.2.7
      '@types/node': 18.16.5
      '@types/prettier': 1.19.1
      '@types/sinon': 10.0.14
      '@types/xmlbuilder': 0.0.34
      '@types/yargs': 17.0.24
      '@typescript-eslint/eslint-plugin': 5.59.2_bd146c8f07b05803d57de58a9f6edcff
      '@typescript-eslint/parser': 5.59.2_eslint@8.40.0+typescript@5.0.4
      autorest: 3.6.3
      buffer: 6.0.3
      chai: 4.3.7
      chai-as-promised: 7.1.1_chai@4.3.7
      chalk: 4.1.2
      directory-tree: 2.3.1
      dotenv: 16.0.3
      eslint: 8.40.0
      fs-extra: 11.1.1
      handlebars: 4.7.7
      karma: 6.4.2
      karma-chrome-launcher: 3.2.0
      karma-mocha: 2.0.1
      karma-source-map-support: 1.4.0
      lodash: 4.17.21
      mocha: 9.2.2
      moment: 2.29.4
      node-cmd: 3.0.0
      npm-run-all: 4.1.5
      openapi-types: 7.2.3
      path-browserify: 1.0.1
      prettier: 1.19.1
      puppeteer: 3.3.0
      rimraf: 3.0.2
      sinon: 10.0.0
      source-map-loader: 1.1.3_webpack@5.82.0
      source-map-support: 0.5.21
      ts-morph: 15.1.0
      ts-node: 8.10.2_typescript@5.0.4
      tslib: 2.5.0
      typescript: 5.0.4
      wait-port: 0.2.14
      webpack: 5.82.0_webpack-cli@4.10.0
      webpack-cli: 4.10.0_webpack@5.82.0
      yargs: 17.7.2
    transitivePeerDependencies:
      - '@swc/core'
      - '@types/express'
      - '@webpack-cli/generators'
      - '@webpack-cli/migrate'
      - bufferutil
      - debug
      - encoding
      - esbuild
      - supports-color
      - uglify-js
      - utf-8-validate
      - webpack-bundle-analyzer
      - webpack-dev-server
    dev: false

  file:projects/typespec-test.tgz:
    resolution: {integrity: sha512-bryN/KYeV4R+BHBtzo2iRqreEJl6eVFc9d73DOZVdzOC8os5PW4JGGwpW0ZsCWqrrh7VFTeaqtxX9ROmrH/b/w==, tarball: file:projects/typespec-test.tgz}
    name: '@rush-temp/typespec-test'
    version: 0.0.0
    dependencies:
      '@azure-tools/typespec-autorest': 0.29.0_d7143a750bcdddc7e6374819f72e5be6
      '@azure-tools/typespec-azure-core': 0.30.0-dev.27_89e44fee31152018c55c857855680979
      '@azure-tools/typespec-client-generator-core': 0.29.0_89e44fee31152018c55c857855680979
      '@types/mocha': 5.2.7
      '@types/node': 18.16.5
      '@typespec/compiler': 0.44.0-dev.21
      '@typespec/http': 0.44.0-dev.6_@typespec+compiler@0.44.0-dev.21
      '@typespec/openapi': 0.43.0_89e44fee31152018c55c857855680979
      '@typespec/openapi3': 0.43.0_9631a837fbe64cdd0bafbe821aa3c073
      '@typespec/prettier-plugin-typespec': 0.43.0
      '@typespec/rest': 0.44.0-dev.6_@typespec+compiler@0.44.0-dev.21
      '@typespec/versioning': 0.44.0-dev.7
      prettier: 2.7.1
      ts-node: 8.10.2_typescript@5.0.4
      typescript: 5.0.4
    dev: false

  file:projects/typespec-ts.tgz:
    resolution: {integrity: sha512-ISNDKaWYL3xjYhJGFezAK+3ASn/gtoJqMmak5QkHuV/AZu6jSnH/CpvheV9O53/Dq9XU4FwS2L0OyWnoFjuOMQ==, tarball: file:projects/typespec-ts.tgz}
    name: '@rush-temp/typespec-ts'
    version: 0.0.0
    dependencies:
      '@azure-rest/core-client': 1.1.3
<<<<<<< HEAD
      '@azure-tools/cadl-ranch': 0.4.11_f887650a9b7d9e8e67eb12700d7b199b
      '@azure-tools/cadl-ranch-expect': 0.2.5_89e44fee31152018c55c857855680979
      '@azure-tools/cadl-ranch-specs': 0.14.8_d47b450dae1ba437bd5fb0d162a989ac
      '@azure-tools/typespec-autorest': 0.29.0_d7143a750bcdddc7e6374819f72e5be6
      '@azure-tools/typespec-azure-core': 0.30.0-dev.27_89e44fee31152018c55c857855680979
      '@azure-tools/typespec-client-generator-core': 0.29.0_89e44fee31152018c55c857855680979
=======
      '@azure-tools/cadl-ranch': 0.4.6
      '@azure-tools/cadl-ranch-expect': 0.2.3_402126a56c0aec99e52d5c3ab81bd82d
      '@azure-tools/cadl-ranch-specs': 0.14.2_bd61dc72c94e80567c8cb3296aa23ca2
      '@azure-tools/typespec-autorest': 0.29.0_dc07eaa457c0d0f9d1f8446f800dd756
      '@azure-tools/typespec-azure-core': 0.29.0_402126a56c0aec99e52d5c3ab81bd82d
      '@azure-tools/typespec-client-generator-core': 0.29.0_402126a56c0aec99e52d5c3ab81bd82d
>>>>>>> 22e87e8d
      '@azure/core-auth': 1.4.0
      '@azure/core-lro': 2.5.3
      '@azure/core-paging': 1.5.0
      '@azure/core-rest-pipeline': 1.10.3
<<<<<<< HEAD
      '@types/chai': 4.3.5
=======
      '@azure/logger': 1.0.4
      '@types/chai': 4.3.4
>>>>>>> 22e87e8d
      '@types/fs-extra': 9.0.13
      '@types/mocha': 9.1.1
      '@types/node': 18.16.5
      '@types/prettier': 2.7.2
      '@typescript-eslint/eslint-plugin': 5.59.2_bd146c8f07b05803d57de58a9f6edcff
      '@typescript-eslint/parser': 5.59.2_eslint@8.40.0+typescript@5.0.4
      '@typespec/compiler': 0.44.0-dev.21
      '@typespec/http': 0.44.0-dev.6_@typespec+compiler@0.44.0-dev.21
      '@typespec/openapi': 0.43.0_89e44fee31152018c55c857855680979
      '@typespec/openapi3': 0.43.0_9631a837fbe64cdd0bafbe821aa3c073
      '@typespec/rest': 0.44.0-dev.6_@typespec+compiler@0.44.0-dev.21
      '@typespec/versioning': 0.44.0-dev.7
      chai: 4.3.7
      chalk: 4.1.2
      cross-env: 7.0.3
      eslint: 8.40.0
      fs-extra: 11.1.1
      mkdirp: 2.1.6
      mocha: 9.2.2
      prettier: 2.7.1
      rimraf: 3.0.2
      ts-morph: 15.1.0
      ts-node: 10.9.1_bf7bb2a4ab07bfc9387594c5b721df1e
      tslib: 2.5.0
      typescript: 5.0.4
    transitivePeerDependencies:
      - '@swc/core'
      - '@swc/wasm'
      - '@types/express'
      - encoding
      - supports-color
    dev: false<|MERGE_RESOLUTION|>--- conflicted
+++ resolved
@@ -5960,31 +5960,17 @@
     version: 0.0.0
     dependencies:
       '@azure-rest/core-client': 1.1.3
-<<<<<<< HEAD
       '@azure-tools/cadl-ranch': 0.4.11_f887650a9b7d9e8e67eb12700d7b199b
       '@azure-tools/cadl-ranch-expect': 0.2.5_89e44fee31152018c55c857855680979
       '@azure-tools/cadl-ranch-specs': 0.14.8_d47b450dae1ba437bd5fb0d162a989ac
       '@azure-tools/typespec-autorest': 0.29.0_d7143a750bcdddc7e6374819f72e5be6
       '@azure-tools/typespec-azure-core': 0.30.0-dev.27_89e44fee31152018c55c857855680979
       '@azure-tools/typespec-client-generator-core': 0.29.0_89e44fee31152018c55c857855680979
-=======
-      '@azure-tools/cadl-ranch': 0.4.6
-      '@azure-tools/cadl-ranch-expect': 0.2.3_402126a56c0aec99e52d5c3ab81bd82d
-      '@azure-tools/cadl-ranch-specs': 0.14.2_bd61dc72c94e80567c8cb3296aa23ca2
-      '@azure-tools/typespec-autorest': 0.29.0_dc07eaa457c0d0f9d1f8446f800dd756
-      '@azure-tools/typespec-azure-core': 0.29.0_402126a56c0aec99e52d5c3ab81bd82d
-      '@azure-tools/typespec-client-generator-core': 0.29.0_402126a56c0aec99e52d5c3ab81bd82d
->>>>>>> 22e87e8d
       '@azure/core-auth': 1.4.0
       '@azure/core-lro': 2.5.3
       '@azure/core-paging': 1.5.0
       '@azure/core-rest-pipeline': 1.10.3
-<<<<<<< HEAD
       '@types/chai': 4.3.5
-=======
-      '@azure/logger': 1.0.4
-      '@types/chai': 4.3.4
->>>>>>> 22e87e8d
       '@types/fs-extra': 9.0.13
       '@types/mocha': 9.1.1
       '@types/node': 18.16.5
