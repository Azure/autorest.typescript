lockfileVersion: 5.4

importers:

  .:
    specifiers: {}

  ../../packages/autorest.typescript:
    specifiers:
      '@autorest/codemodel': ~4.19.2
      '@autorest/extension-base': ^3.5.0
      '@autorest/testmodeler': ^2.4.0
      '@azure-rest/core-client': ^1.1.6
      '@azure-tools/codegen': ^2.9.1
      '@azure-tools/rlc-common': workspace:^0.20.0
      '@azure-tools/test-recorder': ^3.0.0
      '@azure/abort-controller': ^1.0.1
      '@azure/core-auth': ^1.3.2
      '@azure/core-client': ^1.6.1
      '@azure/core-http': ^3.0.0
      '@azure/core-http-compat': ^1.2.0
      '@azure/core-lro': ^2.5.4
      '@azure/core-paging': ^1.5.0
      '@azure/core-rest-pipeline': ^1.12.0
      '@azure/core-tracing': ^1.0.0
      '@azure/core-util': ^1.4.0
      '@azure/core-xml': ^1.0.0-beta.1
      '@azure/logger': ^1.0.0
      '@microsoft.azure/autorest.testserver': ^3.3.34
      '@types/chai': ^4.2.8
      '@types/chai-as-promised': ^7.1.4
      '@types/fs-extra': ^9.0.13
      '@types/js-yaml': 3.12.1
      '@types/lodash': ^4.14.149
      '@types/mocha': ^5.2.7
      '@types/node': ^18.0.0
      '@types/sinon': ^10.0.0
      '@types/xmlbuilder': 0.0.34
      '@types/yargs': ^17.0.10
      '@typescript-eslint/eslint-plugin': ^6.8.0
      '@typescript-eslint/parser': ^6.8.0
      autorest: ^3.4.2
      buffer: ^6.0.3
      chai: ^4.2.0
      chai-as-promised: ^7.1.1
      chalk: ^4.0.0
      directory-tree: ^2.2.7
      dotenv: ^16.0.0
      eslint: ^8.18.0
      fs-extra: ^11.1.0
      handlebars: ^4.7.7
      karma: ^6.3.18
      karma-chrome-launcher: ^3.1.0
      karma-mocha: ^2.0.1
      karma-source-map-support: ^1.4.0
      lodash: ^4.17.21
      mocha: ^9.2.2
      moment: ^2.29.4
      node-cmd: ^3.0.0
      npm-run-all: ^4.1.5
      openapi-types: ^7.0.0
      path-browserify: ^1.0.1
      prettier: ^3.1.0
      puppeteer: ^21.0.0
      rimraf: ^5.0.0
      sinon: ^10.0.0
      source-map-loader: ^1.0.0
      source-map-support: ^0.5.16
      ts-morph: ^15.1.0
      ts-node: ^8.5.2
      tslib: ^2.3.1
      typescript: ~5.2.0
      wait-port: ^0.2.6
      webpack: ^5.72.0
      webpack-cli: ^4.9.2
      yargs: ^17.4.1
    dependencies:
      '@autorest/codemodel': 4.19.3
      '@autorest/extension-base': 3.5.2
      '@autorest/testmodeler': 2.6.1
      '@azure-rest/core-client': 1.1.6
      '@azure-tools/codegen': 2.9.2
      '@azure-tools/rlc-common': link:../rlc-common
      '@azure/core-auth': 1.5.0
      '@azure/core-client': 1.7.3
      '@azure/core-http': 3.0.3
      '@azure/core-http-compat': 1.3.0
      '@azure/core-lro': 2.5.4
      '@azure/core-paging': 1.5.0
      '@azure/core-rest-pipeline': 1.12.1
      '@azure/core-tracing': 1.0.1
      '@azure/logger': 1.0.4
      '@types/lodash': 4.14.199
      dotenv: 16.3.1
      fs-extra: 11.1.1
      handlebars: 4.7.8
      lodash: 4.17.21
      prettier: 3.1.1
      source-map-support: 0.5.21
      ts-morph: 15.1.0
    devDependencies:
      '@azure-tools/test-recorder': 3.0.0
      '@azure/abort-controller': 1.1.0
      '@azure/core-util': 1.5.0
      '@azure/core-xml': 1.3.4
      '@microsoft.azure/autorest.testserver': 3.3.48
      '@types/chai': 4.3.6
      '@types/chai-as-promised': 7.1.6
      '@types/fs-extra': 9.0.13
      '@types/js-yaml': 3.12.1
      '@types/mocha': 5.2.7
      '@types/node': 18.18.0
      '@types/sinon': 10.0.17
      '@types/xmlbuilder': 0.0.34
      '@types/yargs': 17.0.25
      '@typescript-eslint/eslint-plugin': 6.8.0_qc27boxdfajyxyoyktucppwpla
      '@typescript-eslint/parser': 6.8.0_jk7qbkaijtltyu4ajmze3dfiwa
      autorest: 3.6.3
      buffer: 6.0.3
      chai: 4.3.8
      chai-as-promised: 7.1.1_chai@4.3.8
      chalk: 4.1.2
      directory-tree: 2.4.0
      eslint: 8.50.0
      karma: 6.4.2
      karma-chrome-launcher: 3.2.0
      karma-mocha: 2.0.1
      karma-source-map-support: 1.4.0
      mocha: 9.2.2
      moment: 2.29.4
      node-cmd: 3.0.0
      npm-run-all: 4.1.5
      openapi-types: 7.2.3
      path-browserify: 1.0.1
      puppeteer: 21.7.0_typescript@5.2.2
      rimraf: 5.0.4
      sinon: 10.0.1
      source-map-loader: 1.1.3_webpack@5.88.2
      ts-node: 8.10.2_typescript@5.2.2
      tslib: 2.6.2
      typescript: 5.2.2
      wait-port: 0.2.14
      webpack: 5.88.2_webpack-cli@4.10.0
      webpack-cli: 4.10.0_webpack@5.88.2
      yargs: 17.7.2

  ../../packages/rlc-common:
    specifiers:
      '@types/chai': ^4.3.4
      '@types/fs-extra': ^8.1.0
      '@types/lodash': ^4.14.182
      '@types/mocha': ^10.0.1
      '@types/node': ^18.0.0
      '@typescript-eslint/eslint-plugin': ^6.8.0
      '@typescript-eslint/parser': ^6.8.0
      chai: ^4.3.7
      cross-env: 7.0.3
      eslint: ^8.9.0
      eslint-plugin-require-extensions: 0.1.3
      fs-extra: ^10.0.0
      handlebars: ^4.7.7
      lodash: ^4.17.21
      mocha: ^10.2.0
      prettier: ^3.1.0
      rimraf: ^5.0.0
      ts-morph: ^15.1.0
      ts-node: ^10.7.0
      typescript: ~5.2.0
    dependencies:
      handlebars: 4.7.8
      lodash: 4.17.21
      ts-morph: 15.1.0
    devDependencies:
      '@types/chai': 4.3.6
      '@types/fs-extra': 8.1.3
      '@types/lodash': 4.14.199
      '@types/mocha': 10.0.1
      '@types/node': 18.18.0
      '@typescript-eslint/eslint-plugin': 6.8.0_qc27boxdfajyxyoyktucppwpla
      '@typescript-eslint/parser': 6.8.0_jk7qbkaijtltyu4ajmze3dfiwa
      chai: 4.3.8
      cross-env: 7.0.3
      eslint: 8.50.0
      eslint-plugin-require-extensions: 0.1.3_eslint@8.50.0
      fs-extra: 10.1.0
      mocha: 10.2.0
      prettier: 3.1.1
      rimraf: 5.0.4
      ts-node: 10.9.1_5a6lqx2r5gtzmizq73fzykbege
      typescript: 5.2.2

  ../../packages/typespec-test:
    specifiers:
      '@azure-tools/typespec-autorest': '>=0.37.2 <1.0.0'
      '@azure-tools/typespec-azure-core': '>=0.37.2 <1.0.0'
      '@azure-tools/typespec-client-generator-core': '>=0.37.0 <1.0.0'
      '@azure-tools/typespec-ts': workspace:^0.20.0
      '@types/mocha': ^5.2.7
      '@types/node': ^18.0.0
      '@typespec/compiler': '>=0.51.0 <1.0.0'
      '@typespec/http': '>=0.51.0 <1.0.0'
      '@typespec/openapi': '>=0.51.0 <1.0.0'
      '@typespec/openapi3': '>=0.51.1 <1.0.0'
      '@typespec/rest': '>=0.51.0 <1.0.0'
      '@typespec/versioning': '>=0.51.0 <1.0.0'
      prettier: ^3.1.0
      ts-node: ^8.5.2
      typescript: ~5.2.0
    dependencies:
      '@azure-tools/typespec-autorest': 0.37.2_5kmgmb7zg7fbvjypl7nux4vhay
      '@azure-tools/typespec-azure-core': 0.37.2_go2aawq7a7w4termvhoebskuti
      '@azure-tools/typespec-client-generator-core': 0.37.0_ejqqrhxs4enfjwgbuhtcygsti4
      '@azure-tools/typespec-ts': link:../typespec-ts
      '@typespec/compiler': 0.51.0
      '@typespec/http': 0.51.0_@typespec+compiler@0.51.0
      '@typespec/openapi': 0.51.0_xnewuom45z4pw3jt3dzaukcfn4
      '@typespec/openapi3': 0.51.1_jt3ymhmg2m4fvil3jq422lyvli
      '@typespec/rest': 0.51.0_xnewuom45z4pw3jt3dzaukcfn4
      '@typespec/versioning': 0.51.0_@typespec+compiler@0.51.0
      prettier: 3.1.1
    devDependencies:
      '@types/mocha': 5.2.7
      '@types/node': 18.18.0
      ts-node: 8.10.2_typescript@5.2.2
      typescript: 5.2.2

  ../../packages/typespec-ts:
    specifiers:
      '@azure-rest/core-client': ^1.1.6
      '@azure-tools/cadl-ranch': ^0.11.2
      '@azure-tools/cadl-ranch-expect': ^0.11.0
      '@azure-tools/cadl-ranch-specs': ^0.28.7
      '@azure-tools/rlc-common': workspace:^0.20.0
      '@azure-tools/typespec-azure-core': '>=0.37.2 <1.0.0'
      '@azure-tools/typespec-client-generator-core': '>=0.37.0 <1.0.0'
      '@azure/abort-controller': ^1.1.0
      '@azure/core-auth': ^1.3.2
      '@azure/core-lro': ^2.5.4
      '@azure/core-paging': ^1.5.0
      '@azure/core-rest-pipeline': ^1.12.0
      '@azure/core-util': ^1.4.0
      '@azure/logger': ^1.0.4
      '@marygao/core-lro': ^2.9.1
      '@types/chai': ^4.3.1
      '@types/fs-extra': ^9.0.13
      '@types/mocha': ^9.1.1
      '@types/node': ^18.0.0
      '@typescript-eslint/eslint-plugin': ^6.8.0
      '@typescript-eslint/parser': ^6.8.0
      '@typespec/compiler': '>=0.51.0 <1.0.0'
      '@typespec/http': '>=0.51.0 <1.0.0'
      '@typespec/rest': '>=0.51.0 <1.0.0'
      '@typespec/ts-http-runtime': 1.0.0-alpha.20231129.4
      '@typespec/versioning': '>=0.51.0 <1.0.0'
      chai: ^4.3.6
      chalk: ^4.0.0
      cross-env: ^7.0.3
      eslint: ^8.9.0
      eslint-plugin-require-extensions: 0.1.3
      fs-extra: ^11.1.0
      mkdirp: ^2.1.2
      mocha: ^9.2.2
      prettier: ^3.1.0
      rimraf: ^5.0.0
      ts-morph: ^15.1.0
      ts-node: ~10.9.1
      tslib: ^2.3.1
      typescript: ~5.2.0
    dependencies:
      '@azure-tools/rlc-common': link:../rlc-common
      '@azure-tools/typespec-azure-core': 0.37.2_go2aawq7a7w4termvhoebskuti
      '@azure-tools/typespec-client-generator-core': 0.37.0_ejqqrhxs4enfjwgbuhtcygsti4
      '@typespec/compiler': 0.51.0
      '@typespec/http': 0.51.0_@typespec+compiler@0.51.0
      '@typespec/rest': 0.51.0_xnewuom45z4pw3jt3dzaukcfn4
      '@typespec/versioning': 0.51.0_@typespec+compiler@0.51.0
      fs-extra: 11.1.1
      prettier: 3.1.1
      ts-morph: 15.1.0
      tslib: 2.6.2
    devDependencies:
      '@azure-rest/core-client': 1.1.6
<<<<<<< HEAD
      '@azure-tools/cadl-ranch': 0.10.0_jomoca4gmv4qvfhpxu6msmnyuy
      '@azure-tools/cadl-ranch-expect': 0.9.0_ejqqrhxs4enfjwgbuhtcygsti4
      '@azure-tools/cadl-ranch-specs': 0.26.2_7c67xkvq6tze6rgrnuoqtreaay
      '@azure/abort-controller': 1.1.0
=======
      '@azure-tools/cadl-ranch': 0.11.2_jomoca4gmv4qvfhpxu6msmnyuy
      '@azure-tools/cadl-ranch-expect': 0.11.0_ejqqrhxs4enfjwgbuhtcygsti4
      '@azure-tools/cadl-ranch-specs': 0.28.7_ktlnye6tq344n3leprf7kev6zm
>>>>>>> a16c692d
      '@azure/core-auth': 1.5.0
      '@azure/core-lro': 2.5.4
      '@azure/core-paging': 1.5.0
      '@azure/core-rest-pipeline': 1.12.1
      '@azure/core-util': 1.5.0
      '@azure/logger': 1.0.4
      '@marygao/core-lro': 2.9.1
      '@types/chai': 4.3.6
      '@types/fs-extra': 9.0.13
      '@types/mocha': 9.1.1
      '@types/node': 18.18.0
      '@typescript-eslint/eslint-plugin': 6.8.0_qc27boxdfajyxyoyktucppwpla
      '@typescript-eslint/parser': 6.8.0_jk7qbkaijtltyu4ajmze3dfiwa
      '@typespec/ts-http-runtime': 1.0.0-alpha.20231129.4
      chai: 4.3.8
      chalk: 4.1.2
      cross-env: 7.0.3
      eslint: 8.50.0
      eslint-plugin-require-extensions: 0.1.3_eslint@8.50.0
      mkdirp: 2.1.6
      mocha: 9.2.2
      rimraf: 5.0.4
      ts-node: 10.9.1_5a6lqx2r5gtzmizq73fzykbege
      typescript: 5.2.2

packages:

  /@aashutoshrathi/word-wrap/1.2.6:
    resolution: {integrity: sha512-1Yjs2SvM8TflER/OD3cOjhWWOZb58A2t7wpE2S9XfBYTiIl+XFhQG2bjy4Pu1I+EAlCNUzRDYDdFwFYUKvXcIA==}
    engines: {node: '>=0.10.0'}
    dev: true

  /@autorest/codemodel/4.19.3:
    resolution: {integrity: sha512-8RMPjq2BmLNn080EHGbSc0E9pk7EO6i+vi3vGrz8xrfnTBydOZPJUZqmOpEmNnV6LRbr23cthXQo0JbA/bStWg==}
    engines: {node: '>=12.0.0'}
    dependencies:
      '@azure-tools/codegen': 2.9.2
      js-yaml: 4.0.0
    dev: false

  /@autorest/extension-base/3.5.2:
    resolution: {integrity: sha512-brpRtQ34mo/SZPTWrOUYvDHOKbvDa9eX5N15qd0OGLX8q3y29nXjhokMVoink4w1jW+8p2KXy2emMIZL14s+HQ==}
    engines: {node: '>=12.0.0'}
    dependencies:
      '@azure-tools/codegen': 2.9.2
      js-yaml: 4.0.0
      vscode-jsonrpc: 3.6.2
    dev: false

  /@autorest/testmodeler/2.6.1:
    resolution: {integrity: sha512-7OXzYet3S/Hiow9LzHUY5qdNRnceSQd41wKEGzfcGVleyWRobYJgYxGmUEyFZP4ZSerAb+QqygSvo9yWIC3nrQ==}
    dev: false

  /@azure-rest/core-client/1.1.6:
    resolution: {integrity: sha512-f/eM9o7BHVvjz2HciCwM7LhRcUO4o+okj6NStQK/BNqeTTg5hGWC+ja2vDPfh5ldkXAcBRFC7zyiGUNQYtPyAg==}
    engines: {node: '>=18.0.0'}
    dependencies:
      '@azure/abort-controller': 1.1.0
      '@azure/core-auth': 1.5.0
      '@azure/core-rest-pipeline': 1.12.1
      '@azure/core-tracing': 1.0.1
      '@azure/core-util': 1.5.0
      tslib: 2.6.2
    transitivePeerDependencies:
      - supports-color

  /@azure-tools/async-io/3.0.254:
    resolution: {integrity: sha512-X1C7XdyCuo50ch9FzKtTvmK18FgDxxf1Bbt3cSoknQqeDaRegHSSCO+zByq2YA4NvUzKXeZ1engh29IDxZXgpQ==}
    engines: {node: '>=10.12.0'}
    dependencies:
      '@azure-tools/tasks': 3.0.255
      proper-lockfile: 2.0.1
    dev: false

  /@azure-tools/cadl-ranch-api/0.4.3:
    resolution: {integrity: sha512-1vmurkIORdQ/2j33uoKjxHFAOuRWQFaRLn7uS88hbofVj5C5DKTiMQAgawQFqGiJkaPTdZwGK3YF2qcJWebIzw==}
    engines: {node: '>=16.0.0'}
    dependencies:
      body-parser: 1.20.2
      deep-equal: 2.2.2
      express: 4.18.2
      express-promise-router: 4.1.1_express@4.18.2
      glob: 10.3.9
      morgan: 1.10.0
      multer: 1.4.5-lts.1
      picocolors: 1.0.0
      winston: 3.10.0
      yargs: 17.7.2
    transitivePeerDependencies:
      - '@types/express'
    dev: true

  /@azure-tools/cadl-ranch-coverage-sdk/0.6.1:
    resolution: {integrity: sha512-eQuzWblWdNLXZOVO+QMwFt3n+Y/DCekfmYK6XxNcASbh5KlL4hFkwg1Jjtm7bt/Eb+0uqmwAFnPDx7C+rCRCFQ==}
    engines: {node: '>=16.0.0'}
    dependencies:
      '@azure/identity': 3.3.0
      '@azure/storage-blob': 12.16.0
      '@types/node': 18.18.0
    transitivePeerDependencies:
      - encoding
      - supports-color
    dev: true

  /@azure-tools/cadl-ranch-expect/0.11.0_ejqqrhxs4enfjwgbuhtcygsti4:
    resolution: {integrity: sha512-0iTdWr8X+Su+3HIfg1glIzlMzXdsIHKIAAZ8ks480wCVwkcCJQtFn4AtSYXLY2FWf0b6jzb+51BvDpAi0SSwqQ==}
    engines: {node: '>=16.0.0'}
    peerDependencies:
      '@typespec/compiler': ~0.51.0
      '@typespec/http': ~0.51.0
      '@typespec/rest': ~0.51.0
      '@typespec/versioning': ~0.51.0
    dependencies:
      '@typespec/compiler': 0.51.0
      '@typespec/http': 0.51.0_@typespec+compiler@0.51.0
      '@typespec/rest': 0.51.0_xnewuom45z4pw3jt3dzaukcfn4
      '@typespec/versioning': 0.51.0_@typespec+compiler@0.51.0
    dev: true

  /@azure-tools/cadl-ranch-specs/0.28.7_ktlnye6tq344n3leprf7kev6zm:
    resolution: {integrity: sha512-UDYR64oL0QZQ4FxKI7SEKPoLhewlYZRUrOD0fTnfUCTPuaQ/P5h+F5NZfEBHer+2WRhuvY5Xc7Glba33NPyTWg==}
    engines: {node: '>=16.0.0'}
    peerDependencies:
      '@azure-tools/cadl-ranch-expect': ~0.11.0
      '@azure-tools/typespec-azure-core': ~0.37.0
      '@typespec/compiler': ~0.51.0
      '@typespec/http': ~0.51.0
      '@typespec/rest': ~0.51.0
      '@typespec/versioning': ~0.51.0
    dependencies:
      '@azure-tools/cadl-ranch': 0.11.2_jomoca4gmv4qvfhpxu6msmnyuy
      '@azure-tools/cadl-ranch-api': 0.4.3
      '@azure-tools/cadl-ranch-expect': 0.11.0_ejqqrhxs4enfjwgbuhtcygsti4
      '@azure-tools/typespec-azure-core': 0.37.2_go2aawq7a7w4termvhoebskuti
      '@typespec/compiler': 0.51.0
      '@typespec/http': 0.51.0_@typespec+compiler@0.51.0
      '@typespec/rest': 0.51.0_xnewuom45z4pw3jt3dzaukcfn4
      '@typespec/versioning': 0.51.0_@typespec+compiler@0.51.0
    transitivePeerDependencies:
      - '@types/express'
      - encoding
      - supports-color
    dev: true

  /@azure-tools/cadl-ranch/0.11.2_jomoca4gmv4qvfhpxu6msmnyuy:
    resolution: {integrity: sha512-7y8k2fvlo3+UolO93u7itmfkRzLW4ToknJaNA3nK2X7Nvkm80efFvdchgfl/wAdr+rt7Ms5o5DvDzlKj2vOu8g==}
    engines: {node: '>=16.0.0'}
    hasBin: true
    dependencies:
      '@azure-tools/cadl-ranch-api': 0.4.3
      '@azure-tools/cadl-ranch-coverage-sdk': 0.6.1
      '@azure-tools/cadl-ranch-expect': 0.11.0_ejqqrhxs4enfjwgbuhtcygsti4
      '@azure/identity': 3.3.0
      '@types/js-yaml': 4.0.6
      '@typespec/compiler': 0.51.0
      '@typespec/http': 0.51.0_@typespec+compiler@0.51.0
      '@typespec/rest': 0.51.0_xnewuom45z4pw3jt3dzaukcfn4
      ajv: 8.12.0
      body-parser: 1.20.2
      deep-equal: 2.2.2
      express: 4.18.2
      express-promise-router: 4.1.1_express@4.18.2
      glob: 10.3.9
      jackspeak: 2.1.1
      js-yaml: 4.1.0
      morgan: 1.10.0
      multer: 1.4.5-lts.1
      node-fetch: 3.3.2
      picocolors: 1.0.0
      source-map-support: 0.5.21
      winston: 3.10.0
      xml2js: 0.5.0
      yargs: 17.7.2
    transitivePeerDependencies:
      - '@types/express'
      - '@typespec/versioning'
      - encoding
      - supports-color
    dev: true

  /@azure-tools/codegen/2.9.2:
    resolution: {integrity: sha512-brVLyffOtPiEijYYBYgV+4q7IyAfqXIec7XbdEqvv7As6SeEdq5WtbtN9N0LdGVHDWtEfc+JArwIx9aYGFdMUg==}
    engines: {node: '>=12.0.0'}
    dependencies:
      '@azure-tools/async-io': 3.0.254
      js-yaml: 4.0.0
      semver: 7.5.4
    dev: false

  /@azure-tools/tasks/3.0.255:
    resolution: {integrity: sha512-GjALNLz7kWMEdRVbaN5g0cJHNAr3XVTbP0611Mv2UzMgGL6FOhNZJK+oPHJKLDR8EEDZNnkwPlyi7B+INXUSQA==}
    engines: {node: '>=10.12.0'}
    dev: false

  /@azure-tools/test-recorder/3.0.0:
    resolution: {integrity: sha512-1M1cjyqZa0TwKpaeaRaNON/c5yLWMEnMijc0V0Vu67pWrLkqoZE+6rmzrGLXapWUB1YmflvVaXQEWbbulGK3Ew==}
    engines: {node: '>=14.0.0'}
    dependencies:
      '@azure/core-auth': 1.5.0
      '@azure/core-rest-pipeline': 1.12.1
      '@azure/core-util': 1.5.0
      '@azure/logger': 1.0.4
    transitivePeerDependencies:
      - supports-color
    dev: true

  /@azure-tools/typespec-autorest/0.37.2_5kmgmb7zg7fbvjypl7nux4vhay:
    resolution: {integrity: sha512-iLNF2tdIET0qVmZ+7LMXGLj9tDI0I8pfDq12kSLQryAp6NzOn6hMz73gUEgIE1Gj6KE4YrQXfHf/F4kNfHpWeA==}
    engines: {node: '>=18.0.0'}
    peerDependencies:
      '@azure-tools/typespec-azure-core': ~0.37.1
      '@typespec/compiler': ~0.51.0
      '@typespec/http': ~0.51.0
      '@typespec/openapi': ~0.51.0
      '@typespec/rest': ~0.51.0
      '@typespec/versioning': ~0.51.0
    dependencies:
      '@azure-tools/typespec-azure-core': 0.37.2_go2aawq7a7w4termvhoebskuti
      '@typespec/compiler': 0.51.0
      '@typespec/http': 0.51.0_@typespec+compiler@0.51.0
      '@typespec/openapi': 0.51.0_xnewuom45z4pw3jt3dzaukcfn4
      '@typespec/rest': 0.51.0_xnewuom45z4pw3jt3dzaukcfn4
      '@typespec/versioning': 0.51.0_@typespec+compiler@0.51.0
    dev: false

  /@azure-tools/typespec-azure-core/0.37.2_go2aawq7a7w4termvhoebskuti:
    resolution: {integrity: sha512-/503w3jnRnStowsI7etaDynwQcz7ecNqhFKZErBYGbKVZKoEwJIr5d59m52sjJs8cmr2336es6jw2n2TdfotrA==}
    engines: {node: '>=18.0.0'}
    peerDependencies:
      '@typespec/compiler': ~0.51.0
      '@typespec/http': ~0.51.0
      '@typespec/rest': ~0.51.0
    dependencies:
      '@typespec/compiler': 0.51.0
      '@typespec/http': 0.51.0_@typespec+compiler@0.51.0
      '@typespec/rest': 0.51.0_xnewuom45z4pw3jt3dzaukcfn4

  /@azure-tools/typespec-client-generator-core/0.37.0_ejqqrhxs4enfjwgbuhtcygsti4:
    resolution: {integrity: sha512-wOQMN4gL5LrDsGJw1QkIHHT8SxurdX/E1T8I7enNo9UnPnpnNqTmJ9fusYjJhWnA6/qi51mRD7VX2Ymxh9WN6g==}
    engines: {node: '>=18.0.0'}
    peerDependencies:
      '@typespec/compiler': ~0.51.0
      '@typespec/http': ~0.51.0
      '@typespec/rest': ~0.51.0
      '@typespec/versioning': ~0.51.0
    dependencies:
      '@typespec/compiler': 0.51.0
      '@typespec/http': 0.51.0_@typespec+compiler@0.51.0
      '@typespec/rest': 0.51.0_xnewuom45z4pw3jt3dzaukcfn4
      '@typespec/versioning': 0.51.0_@typespec+compiler@0.51.0
      change-case: 4.1.2
      pluralize: 8.0.0
    dev: false

  /@azure/abort-controller/1.1.0:
    resolution: {integrity: sha512-TrRLIoSQVzfAJX9H1JeFjzAoDGcoK1IYX1UImfceTZpsyYfWr09Ss1aHW1y5TrrR3iq6RZLBwJ3E24uwPhwahw==}
    engines: {node: '>=12.0.0'}
    dependencies:
      tslib: 2.6.2

  /@azure/core-auth/1.5.0:
    resolution: {integrity: sha512-udzoBuYG1VBoHVohDTrvKjyzel34zt77Bhp7dQntVGGD0ehVq48owENbBG8fIgkHRNUBQH5k1r0hpoMu5L8+kw==}
    engines: {node: '>=14.0.0'}
    dependencies:
      '@azure/abort-controller': 1.1.0
      '@azure/core-util': 1.5.0
      tslib: 2.6.2

  /@azure/core-client/1.7.3:
    resolution: {integrity: sha512-kleJ1iUTxcO32Y06dH9Pfi9K4U+Tlb111WXEnbt7R/ne+NLRwppZiTGJuTD5VVoxTMK5NTbEtm5t2vcdNCFe2g==}
    engines: {node: '>=14.0.0'}
    dependencies:
      '@azure/abort-controller': 1.1.0
      '@azure/core-auth': 1.5.0
      '@azure/core-rest-pipeline': 1.12.1
      '@azure/core-tracing': 1.0.1
      '@azure/core-util': 1.5.0
      '@azure/logger': 1.0.4
      tslib: 2.6.2
    transitivePeerDependencies:
      - supports-color

  /@azure/core-http-compat/1.3.0:
    resolution: {integrity: sha512-ZN9avruqbQ5TxopzG3ih3KRy52n8OAbitX3fnZT5go4hzu0J+KVPSzkL+Wt3hpJpdG8WIfg1sBD1tWkgUdEpBA==}
    engines: {node: '>=12.0.0'}
    dependencies:
      '@azure/abort-controller': 1.1.0
      '@azure/core-client': 1.7.3
      '@azure/core-rest-pipeline': 1.12.1
    transitivePeerDependencies:
      - supports-color
    dev: false

  /@azure/core-http/3.0.3:
    resolution: {integrity: sha512-QMib3wXotJMFhHgmJBPUF9YsyErw34H0XDFQd9CauH7TPB+RGcyl9Ayy7iURtJB04ngXhE6YwrQsWDXlSLrilg==}
    engines: {node: '>=14.0.0'}
    dependencies:
      '@azure/abort-controller': 1.1.0
      '@azure/core-auth': 1.5.0
      '@azure/core-tracing': 1.0.0-preview.13
      '@azure/core-util': 1.5.0
      '@azure/logger': 1.0.4
      '@types/node-fetch': 2.6.6
      '@types/tunnel': 0.0.3
      form-data: 4.0.0
      node-fetch: 2.7.0
      process: 0.11.10
      tslib: 2.6.2
      tunnel: 0.0.6
      uuid: 8.3.2
      xml2js: 0.5.0
    transitivePeerDependencies:
      - encoding

  /@azure/core-lro/2.5.4:
    resolution: {integrity: sha512-3GJiMVH7/10bulzOKGrrLeG/uCBH/9VtxqaMcB9lIqAeamI/xYQSHJL/KcsLDuH+yTjYpro/u6D/MuRe4dN70Q==}
    engines: {node: '>=14.0.0'}
    dependencies:
      '@azure/abort-controller': 1.1.0
      '@azure/core-util': 1.5.0
      '@azure/logger': 1.0.4
      tslib: 2.6.2

  /@azure/core-paging/1.5.0:
    resolution: {integrity: sha512-zqWdVIt+2Z+3wqxEOGzR5hXFZ8MGKK52x4vFLw8n58pR6ZfKRx3EXYTxTaYxYHc/PexPUTyimcTWFJbji9Z6Iw==}
    engines: {node: '>=14.0.0'}
    dependencies:
      tslib: 2.6.2

  /@azure/core-rest-pipeline/1.12.1:
    resolution: {integrity: sha512-SsyWQ+T5MFQRX+M8H/66AlaI6HyCbQStGfFngx2fuiW+vKI2DkhtOvbYodPyf9fOe/ARLWWc3ohX54lQ5Kmaog==}
    engines: {node: '>=14.0.0'}
    dependencies:
      '@azure/abort-controller': 1.1.0
      '@azure/core-auth': 1.5.0
      '@azure/core-tracing': 1.0.1
      '@azure/core-util': 1.5.0
      '@azure/logger': 1.0.4
      form-data: 4.0.0
      http-proxy-agent: 5.0.0
      https-proxy-agent: 5.0.1
      tslib: 2.6.2
    transitivePeerDependencies:
      - supports-color

  /@azure/core-tracing/1.0.0-preview.13:
    resolution: {integrity: sha512-KxDlhXyMlh2Jhj2ykX6vNEU0Vou4nHr025KoSEiz7cS3BNiHNaZcdECk/DmLkEB0as5T7b/TpRcehJ5yV6NeXQ==}
    engines: {node: '>=12.0.0'}
    dependencies:
      '@opentelemetry/api': 1.6.0
      tslib: 2.6.2

  /@azure/core-tracing/1.0.1:
    resolution: {integrity: sha512-I5CGMoLtX+pI17ZdiFJZgxMJApsK6jjfm85hpgp3oazCdq5Wxgh4wMr7ge/TTWW1B5WBuvIOI1fMU/FrOAMKrw==}
    engines: {node: '>=12.0.0'}
    dependencies:
      tslib: 2.6.2

  /@azure/core-util/1.5.0:
    resolution: {integrity: sha512-GZBpVFDtQ/15hW1OgBcRdT4Bl7AEpcEZqLfbAvOtm1CQUncKWiYapFHVD588hmlV27NbOOtSm3cnLF3lvoHi4g==}
    engines: {node: '>=14.0.0'}
    dependencies:
      '@azure/abort-controller': 1.1.0
      tslib: 2.6.2

  /@azure/core-xml/1.3.4:
    resolution: {integrity: sha512-B1xI79Ur/u+KR69fGTcsMNj8KDjBSqAy0Ys6Byy4Qm1CqoUy7gCT5A7Pej0EBWRskuH6bpCwrAnosfmQEalkcg==}
    engines: {node: '>=14.0.0'}
    dependencies:
      fast-xml-parser: 4.3.1
      tslib: 2.6.2
    dev: true

  /@azure/identity/3.3.0:
    resolution: {integrity: sha512-gISa/dAAxrWt6F2WiDXZY0y2xY4MLlN2wkNW4cPuq5OgPQKLSkxLc4I2WR04puTfZyQZnpXbAapAMEj1b96fgg==}
    engines: {node: '>=14.0.0'}
    deprecated: Please upgrade to the latest version of this package to get necessary fixes
    dependencies:
      '@azure/abort-controller': 1.1.0
      '@azure/core-auth': 1.5.0
      '@azure/core-client': 1.7.3
      '@azure/core-rest-pipeline': 1.12.1
      '@azure/core-tracing': 1.0.1
      '@azure/core-util': 1.5.0
      '@azure/logger': 1.0.4
      '@azure/msal-browser': 2.38.2
      '@azure/msal-common': 13.3.0
      '@azure/msal-node': 1.18.3
      events: 3.3.0
      jws: 4.0.0
      open: 8.4.2
      stoppable: 1.1.0
      tslib: 2.6.2
      uuid: 8.3.2
    transitivePeerDependencies:
      - supports-color
    dev: true

  /@azure/logger/1.0.4:
    resolution: {integrity: sha512-ustrPY8MryhloQj7OWGe+HrYx+aoiOxzbXTtgblbV3xwCqpzUK36phH3XNHQKj3EPonyFUuDTfR3qFhTEAuZEg==}
    engines: {node: '>=14.0.0'}
    dependencies:
      tslib: 2.6.2

  /@azure/msal-browser/2.38.2:
    resolution: {integrity: sha512-71BeIn2we6LIgMplwCSaMq5zAwmalyJR3jFcVOZxNVfQ1saBRwOD+P77nLs5vrRCedVKTq8RMFhIOdpMLNno0A==}
    engines: {node: '>=0.8.0'}
    deprecated: A newer major version of this library is available. Please upgrade to the latest available version.
    dependencies:
      '@azure/msal-common': 13.3.0
    dev: true

  /@azure/msal-common/13.3.0:
    resolution: {integrity: sha512-/VFWTicjcJbrGp3yQP7A24xU95NiDMe23vxIU1U6qdRPFsprMDNUohMudclnd+WSHE4/McqkZs/nUU3sAKkVjg==}
    engines: {node: '>=0.8.0'}
    dev: true

  /@azure/msal-node/1.18.3:
    resolution: {integrity: sha512-lI1OsxNbS/gxRD4548Wyj22Dk8kS7eGMwD9GlBZvQmFV8FJUXoXySL1BiNzDsHUE96/DS/DHmA+F73p1Dkcktg==}
    engines: {node: 10 || 12 || 14 || 16 || 18}
    deprecated: A newer major version of this library is available. Please upgrade to the latest available version.
    dependencies:
      '@azure/msal-common': 13.3.0
      jsonwebtoken: 9.0.2
      uuid: 8.3.2
    dev: true

  /@azure/storage-blob/12.16.0:
    resolution: {integrity: sha512-jz33rUSUGUB65FgYrTRgRDjG6hdPHwfvHe+g/UrwVG8MsyLqSxg9TaW7Yuhjxu1v1OZ5xam2NU6+IpCN0xJO8Q==}
    engines: {node: '>=14.0.0'}
    dependencies:
      '@azure/abort-controller': 1.1.0
      '@azure/core-http': 3.0.3
      '@azure/core-lro': 2.5.4
      '@azure/core-paging': 1.5.0
      '@azure/core-tracing': 1.0.0-preview.13
      '@azure/logger': 1.0.4
      events: 3.3.0
      tslib: 2.6.2
    transitivePeerDependencies:
      - encoding
    dev: true

  /@babel/code-frame/7.22.13:
    resolution: {integrity: sha512-XktuhWlJ5g+3TJXc5upd9Ks1HutSArik6jf2eAjYFyIOf4ej3RN+184cZbzDvbPnuTJIUhPKKJE3cIsYTiAT3w==}
    engines: {node: '>=6.9.0'}
    dependencies:
      '@babel/highlight': 7.22.20
      chalk: 2.4.2

  /@babel/helper-validator-identifier/7.22.20:
    resolution: {integrity: sha512-Y4OZ+ytlatR8AI+8KZfKuL5urKp7qey08ha31L8b3BwewJAoJamTzyvxPR/5D+KkdJCGPq/+8TukHBlY10FX9A==}
    engines: {node: '>=6.9.0'}

  /@babel/highlight/7.22.20:
    resolution: {integrity: sha512-dkdMCN3py0+ksCgYmGG8jKeGA/8Tk+gJwSYYlFGxG5lmhfKNoAy004YpLxpS1W2J8m/EK2Ew+yOs9pVRwO89mg==}
    engines: {node: '>=6.9.0'}
    dependencies:
      '@babel/helper-validator-identifier': 7.22.20
      chalk: 2.4.2
      js-tokens: 4.0.0

  /@colors/colors/1.5.0:
    resolution: {integrity: sha512-ooWCrlZP11i8GImSjTHYHLkvFDP48nS4+204nGb1RiX/WXYHmJA2III9/e2DWVabCESdW7hBAEzHRqUn9OUVvQ==}
    engines: {node: '>=0.1.90'}
    dev: true

  /@cspotcode/source-map-support/0.8.1:
    resolution: {integrity: sha512-IchNf6dN4tHoMFIn/7OE8LWZ19Y6q/67Bmf6vnGREv8RSbBVb9LPJxEcnwrcwX6ixSvaiGoomAUvu4YSxXrVgw==}
    engines: {node: '>=12'}
    dependencies:
      '@jridgewell/trace-mapping': 0.3.9
    dev: true

  /@dabh/diagnostics/2.0.3:
    resolution: {integrity: sha512-hrlQOIi7hAfzsMqlGSFyVucrx38O+j6wiGOf//H2ecvIEqYN4ADBSS2iLMh5UFyDunCNniUIPk/q3riFv45xRA==}
    dependencies:
      colorspace: 1.1.4
      enabled: 2.0.0
      kuler: 2.0.0
    dev: true

  /@discoveryjs/json-ext/0.5.7:
    resolution: {integrity: sha512-dBVuXR082gk3jsFp7Rd/JI4kytwGHecnCoTtXFb7DB6CNHp4rg5k1bhg0nWdLGLnOV71lmDzGQaLMy8iPLY0pw==}
    engines: {node: '>=10.0.0'}
    dev: true

  /@eslint-community/eslint-utils/4.4.0_eslint@8.50.0:
    resolution: {integrity: sha512-1/sA4dwrzBAyeUoQ6oxahHKmrZvsnLCg4RfxW3ZFGGmQkSNQPFNLV9CUEFQP1x9EYXHTo5p6xdhZM1Ne9p/AfA==}
    engines: {node: ^12.22.0 || ^14.17.0 || >=16.0.0}
    peerDependencies:
      eslint: ^6.0.0 || ^7.0.0 || >=8.0.0
    dependencies:
      eslint: 8.50.0
      eslint-visitor-keys: 3.4.3
    dev: true

  /@eslint-community/regexpp/4.8.2:
    resolution: {integrity: sha512-0MGxAVt1m/ZK+LTJp/j0qF7Hz97D9O/FH9Ms3ltnyIdDD57cbb1ACIQTkbHvNXtWDv5TPq7w5Kq56+cNukbo7g==}
    engines: {node: ^12.0.0 || ^14.0.0 || >=16.0.0}
    dev: true

  /@eslint/eslintrc/2.1.2:
    resolution: {integrity: sha512-+wvgpDsrB1YqAMdEUCcnTlpfVBH7Vqn6A/NT3D8WVXFIaKMlErPIZT3oCIAVCOtarRpMtelZLqJeU3t7WY6X6g==}
    engines: {node: ^12.22.0 || ^14.17.0 || >=16.0.0}
    dependencies:
      ajv: 6.12.6
      debug: 4.3.4
      espree: 9.6.1
      globals: 13.22.0
      ignore: 5.2.4
      import-fresh: 3.3.0
      js-yaml: 4.1.0
      minimatch: 3.1.2
      strip-json-comments: 3.1.1
    transitivePeerDependencies:
      - supports-color
    dev: true

  /@eslint/js/8.50.0:
    resolution: {integrity: sha512-NCC3zz2+nvYd+Ckfh87rA47zfu2QsQpvc6k1yzTk+b9KzRj0wkGa8LSoGOXN6Zv4lRf/EIoZ80biDh9HOI+RNQ==}
    engines: {node: ^12.22.0 || ^14.17.0 || >=16.0.0}
    dev: true

  /@humanwhocodes/config-array/0.11.11:
    resolution: {integrity: sha512-N2brEuAadi0CcdeMXUkhbZB84eskAc8MEX1By6qEchoVywSgXPIjou4rYsl0V3Hj0ZnuGycGCjdNgockbzeWNA==}
    engines: {node: '>=10.10.0'}
    dependencies:
      '@humanwhocodes/object-schema': 1.2.1
      debug: 4.3.4
      minimatch: 3.1.2
    transitivePeerDependencies:
      - supports-color
    dev: true

  /@humanwhocodes/module-importer/1.0.1:
    resolution: {integrity: sha512-bxveV4V8v5Yb4ncFTT3rPSgZBOpCkjfK0y4oVVVJwIuDVBRMDXrPyXRL988i5ap9m9bnyEEjWfm5WkBmtffLfA==}
    engines: {node: '>=12.22'}
    dev: true

  /@humanwhocodes/object-schema/1.2.1:
    resolution: {integrity: sha512-ZnQMnLV4e7hDlUvw8H+U8ASL02SS2Gn6+9Ac3wGGLIe7+je2AeAOxPY+izIPJDfFDb7eDjev0Us8MO1iFRN8hA==}
    dev: true

  /@isaacs/cliui/8.0.2:
    resolution: {integrity: sha512-O8jcjabXaleOG9DQ0+ARXWZBTfnP4WNAqzuiJK7ll44AmxGKv/J2M4TPjxjY3znBCfvBXFzucm1twdyFybFqEA==}
    engines: {node: '>=12'}
    dependencies:
      string-width: 5.1.2
      string-width-cjs: /string-width/4.2.3
      strip-ansi: 7.1.0
      strip-ansi-cjs: /strip-ansi/6.0.1
      wrap-ansi: 8.1.0
      wrap-ansi-cjs: /wrap-ansi/7.0.0
    dev: true

  /@jridgewell/gen-mapping/0.3.3:
    resolution: {integrity: sha512-HLhSWOLRi875zjjMG/r+Nv0oCW8umGb0BgEhyX3dDX3egwZtB8PqLnjz3yedt8R5StBrzcg4aBpnh8UA9D1BoQ==}
    engines: {node: '>=6.0.0'}
    dependencies:
      '@jridgewell/set-array': 1.1.2
      '@jridgewell/sourcemap-codec': 1.4.15
      '@jridgewell/trace-mapping': 0.3.19
    dev: true

  /@jridgewell/resolve-uri/3.1.1:
    resolution: {integrity: sha512-dSYZh7HhCDtCKm4QakX0xFpsRDqjjtZf/kjI/v3T3Nwt5r8/qz/M19F9ySyOqU94SXBmeG9ttTul+YnR4LOxFA==}
    engines: {node: '>=6.0.0'}
    dev: true

  /@jridgewell/set-array/1.1.2:
    resolution: {integrity: sha512-xnkseuNADM0gt2bs+BvhO0p78Mk762YnZdsuzFV018NoG1Sj1SCQvpSqa7XUaTam5vAGasABV9qXASMKnFMwMw==}
    engines: {node: '>=6.0.0'}
    dev: true

  /@jridgewell/source-map/0.3.5:
    resolution: {integrity: sha512-UTYAUj/wviwdsMfzoSJspJxbkH5o1snzwX0//0ENX1u/55kkZZkcTZP6u9bwKGkv+dkk9at4m1Cpt0uY80kcpQ==}
    dependencies:
      '@jridgewell/gen-mapping': 0.3.3
      '@jridgewell/trace-mapping': 0.3.19
    dev: true

  /@jridgewell/sourcemap-codec/1.4.15:
    resolution: {integrity: sha512-eF2rxCRulEKXHTRiDrDy6erMYWqNw4LPdQ8UQA4huuxaQsVeRPFl2oM8oDGxMFhJUWZf9McpLtJasDDZb/Bpeg==}
    dev: true

  /@jridgewell/trace-mapping/0.3.19:
    resolution: {integrity: sha512-kf37QtfW+Hwx/buWGMPcR60iF9ziHa6r/CZJIHbmcm4+0qrXiVdxegAH0F6yddEVQ7zdkjcGCgCzUu+BcbhQxw==}
    dependencies:
      '@jridgewell/resolve-uri': 3.1.1
      '@jridgewell/sourcemap-codec': 1.4.15
    dev: true

  /@jridgewell/trace-mapping/0.3.9:
    resolution: {integrity: sha512-3Belt6tdc8bPgAtbcmdtNJlirVoTmEb5e2gC94PnkwEW9jI6CAHUeoG85tjWP5WquqfavoMtMwiG4P926ZKKuQ==}
    dependencies:
      '@jridgewell/resolve-uri': 3.1.1
      '@jridgewell/sourcemap-codec': 1.4.15
    dev: true

  /@marygao/core-lro/2.9.1:
    resolution: {integrity: sha512-6/GByqoihdbVt/CNVCTgUlRu8Bb/Ze9NLMyR4mtCWXqNWINNBzXXW56sbhz04ggdIbKHrw8T7BXR+na++IE0xA==}
    engines: {node: '>=18.0.0'}
    dependencies:
      '@azure/abort-controller': 1.1.0
      '@azure/core-util': 1.5.0
      '@azure/logger': 1.0.4
      tslib: 2.6.2
    dev: true

  /@microsoft.azure/autorest.testserver/3.3.48:
    resolution: {integrity: sha512-/6SPjIEkHFxHi/mImmWHsTA2yhuSWfM2JWzsngZlck+0gTF5xIEyPTL1eIosdoc0oynBQGDuAsjGkd4ssioMpA==}
    engines: {node: '>=10'}
    hasBin: true
    dependencies:
      '@azure/storage-blob': 12.16.0
      axios: 0.21.4
      body-parser: 1.20.2
      busboy: 1.6.0
      commonmark: 0.30.0
      deep-equal: 2.2.2
      express: 4.18.2
      express-promise-router: 4.1.1_express@4.18.2
      glob: 8.1.0
      js-yaml: 4.1.0
      morgan: 1.10.0
      mustache: 4.2.0
      request: 2.88.2
      request-promise-native: 1.0.9_request@2.88.2
      source-map-support: 0.5.21
      underscore: 1.13.6
      winston: 3.10.0
      xml2js: 0.5.0
      yargs: 17.7.2
    transitivePeerDependencies:
      - '@types/express'
      - debug
      - encoding
    dev: true

  /@nodelib/fs.scandir/2.1.5:
    resolution: {integrity: sha512-vq24Bq3ym5HEQm2NKCr3yXDwjc7vTsEThRDnkp2DK9p1uqLR+DHurm/NOTo0KG7HYHU7eppKZj3MyqYuMBf62g==}
    engines: {node: '>= 8'}
    dependencies:
      '@nodelib/fs.stat': 2.0.5
      run-parallel: 1.2.0

  /@nodelib/fs.stat/2.0.5:
    resolution: {integrity: sha512-RkhPPp2zrqDAQA/2jNhnztcPAlv64XdhIp7a7454A5ovI7Bukxgt7MX7udwAu3zg1DcpPU0rz3VV1SeaqvY4+A==}
    engines: {node: '>= 8'}

  /@nodelib/fs.walk/1.2.8:
    resolution: {integrity: sha512-oGB+UxlgWcgQkgwo8GcEGwemoTFt3FIO9ababBmaGwXIoBKZ+GTy0pP185beGg7Llih/NSHSV2XAs1lnznocSg==}
    engines: {node: '>= 8'}
    dependencies:
      '@nodelib/fs.scandir': 2.1.5
      fastq: 1.15.0

  /@opentelemetry/api/1.6.0:
    resolution: {integrity: sha512-OWlrQAnWn9577PhVgqjUvMr1pg57Bc4jv0iL4w0PRuOSRvq67rvHW9Ie/dZVMvCzhSCB+UxhcY/PmCmFj33Q+g==}
    engines: {node: '>=8.0.0'}

  /@pkgjs/parseargs/0.11.0:
    resolution: {integrity: sha512-+1VkjdD0QBLPodGrJUeqarH8VAIvQODIbwh9XpP5Syisf7YoQgsJKPNFoqqLQlu+VQ/tVSshMR6loPMn8U+dPg==}
    engines: {node: '>=14'}
    requiresBuild: true
    dev: true
    optional: true

  /@puppeteer/browsers/1.9.1:
    resolution: {integrity: sha512-PuvK6xZzGhKPvlx3fpfdM2kYY3P/hB1URtK8wA7XUJ6prn6pp22zvJHu48th0SGcHL9SutbPHrFuQgfXTFobWA==}
    engines: {node: '>=16.3.0'}
    hasBin: true
    dependencies:
      debug: 4.3.4
      extract-zip: 2.0.1
      progress: 2.0.3
      proxy-agent: 6.3.1
      tar-fs: 3.0.4
      unbzip2-stream: 1.4.3
      yargs: 17.7.2
    transitivePeerDependencies:
      - supports-color
    dev: true

  /@sinonjs/commons/1.8.6:
    resolution: {integrity: sha512-Ky+XkAkqPZSm3NLBeUng77EBQl3cmeJhITaGHdYH8kjVB+aun3S4XBRti2zt17mtt0mIUDiNxYeoJm6drVvBJQ==}
    dependencies:
      type-detect: 4.0.8
    dev: true

  /@sinonjs/commons/2.0.0:
    resolution: {integrity: sha512-uLa0j859mMrg2slwQYdO/AkrOfmH+X6LTVmNTS9CqexuE2IvVORIkSpJLqePAbEnKJ77aMmCwr1NUZ57120Xcg==}
    dependencies:
      type-detect: 4.0.8
    dev: true

  /@sinonjs/commons/3.0.0:
    resolution: {integrity: sha512-jXBtWAF4vmdNmZgD5FoKsVLv3rPgDnLgPbU84LIJ3otV44vJlDRokVng5v8NFJdCf/da9legHcKaRuZs4L7faA==}
    dependencies:
      type-detect: 4.0.8
    dev: true

  /@sinonjs/fake-timers/10.3.0:
    resolution: {integrity: sha512-V4BG07kuYSUkTCSBHG8G8TNhM+F19jXFWnQtzj+we8DrkpSBCee9Z3Ms8yiGer/dlmhe35/Xdgyo3/0rQKg7YA==}
    dependencies:
      '@sinonjs/commons': 3.0.0
    dev: true

  /@sinonjs/fake-timers/7.1.2:
    resolution: {integrity: sha512-iQADsW4LBMISqZ6Ci1dupJL9pprqwcVFTcOsEmQOEhW+KLCVn/Y4Jrvg2k19fIHCp+iFprriYPTdRcQR8NbUPg==}
    dependencies:
      '@sinonjs/commons': 1.8.6
    dev: true

  /@sinonjs/samsam/6.1.3:
    resolution: {integrity: sha512-nhOb2dWPeb1sd3IQXL/dVPnKHDOAFfvichtBf4xV00/rU1QbPCQqKMbvIheIjqwVjh7qIgf2AHTHi391yMOMpQ==}
    dependencies:
      '@sinonjs/commons': 1.8.6
      lodash.get: 4.4.2
      type-detect: 4.0.8
    dev: true

  /@sinonjs/text-encoding/0.7.2:
    resolution: {integrity: sha512-sXXKG+uL9IrKqViTtao2Ws6dy0znu9sOaP1di/jKGW1M6VssO8vlpXCQcpZ+jisQ1tTFAC5Jo/EOzFbggBagFQ==}
    dev: true

  /@socket.io/component-emitter/3.1.0:
    resolution: {integrity: sha512-+9jVqKhRSpsc591z5vX+X5Yyw+he/HCB4iQ/RYxw35CEPaY1gnsNE43nf9n9AaYjAQrTiI/mOwKUKdUs9vf7Xg==}
    dev: true

  /@tootallnate/once/2.0.0:
    resolution: {integrity: sha512-XCuKFP5PS55gnMVu3dty8KPatLqUoy/ZYzDzAGCQ8JNFCkLXzmI7vNHCR+XpbZaMWQK/vQubr7PkYq8g470J/A==}
    engines: {node: '>= 10'}

  /@tootallnate/quickjs-emscripten/0.23.0:
    resolution: {integrity: sha512-C5Mc6rdnsaJDjO3UpGW/CQTHtCKaYlScZTly4JIu97Jxo/odCiH0ITnDXSJPTOrEKk/ycSZ0AOgTmkDtkOsvIA==}
    dev: true

  /@ts-morph/common/0.16.0:
    resolution: {integrity: sha512-SgJpzkTgZKLKqQniCjLaE3c2L2sdL7UShvmTmPBejAKd2OKV/yfMpQ2IWpAuA+VY5wy7PkSUaEObIqEK6afFuw==}
    dependencies:
      fast-glob: 3.3.1
      minimatch: 5.1.6
      mkdirp: 1.0.4
      path-browserify: 1.0.1
    dev: false

  /@tsconfig/node10/1.0.9:
    resolution: {integrity: sha512-jNsYVVxU8v5g43Erja32laIDHXeoNvFEpX33OK4d6hljo3jDhCBDhx5dhCCTMWUojscpAagGiRkBKxpdl9fxqA==}
    dev: true

  /@tsconfig/node12/1.0.11:
    resolution: {integrity: sha512-cqefuRsh12pWyGsIoBKJA9luFu3mRxCA+ORZvA4ktLSzIuCUtWVxGIuXigEwO5/ywWFMZ2QEGKWvkZG1zDMTag==}
    dev: true

  /@tsconfig/node14/1.0.3:
    resolution: {integrity: sha512-ysT8mhdixWK6Hw3i1V2AeRqZ5WfXg1G43mqoYlM2nc6388Fq5jcXyr5mRsqViLx/GJYdoL0bfXD8nmF+Zn/Iow==}
    dev: true

  /@tsconfig/node16/1.0.4:
    resolution: {integrity: sha512-vxhUy4J8lyeyinH7Azl1pdd43GJhZH/tP2weN8TntQblOY+A0XbT8DJk1/oCPuOOyg/Ja757rG0CgHcWC8OfMA==}
    dev: true

  /@types/chai-as-promised/7.1.6:
    resolution: {integrity: sha512-cQLhk8fFarRVZAXUQV1xEnZgMoPxqKojBvRkqPCKPQCzEhpbbSKl1Uu75kDng7k5Ln6LQLUmNBjLlFthCgm1NA==}
    dependencies:
      '@types/chai': 4.3.6
    dev: true

  /@types/chai/4.3.6:
    resolution: {integrity: sha512-VOVRLM1mBxIRxydiViqPcKn6MIxZytrbMpd6RJLIWKxUNr3zux8no0Oc7kJx0WAPIitgZ0gkrDS+btlqQpubpw==}
    dev: true

  /@types/cookie/0.4.1:
    resolution: {integrity: sha512-XW/Aa8APYr6jSVVA1y/DEIZX0/GMKLEVekNG727R8cs56ahETkRAy/3DR7+fJyh7oUgGwNQaRfXCun0+KbWY7Q==}
    dev: true

  /@types/cors/2.8.14:
    resolution: {integrity: sha512-RXHUvNWYICtbP6s18PnOCaqToK8y14DnLd75c6HfyKf228dxy7pHNOQkxPtvXKp/hINFMDjbYzsj63nnpPMSRQ==}
    dependencies:
      '@types/node': 18.18.0
    dev: true

  /@types/eslint-scope/3.7.5:
    resolution: {integrity: sha512-JNvhIEyxVW6EoMIFIvj93ZOywYFatlpu9deeH6eSx6PE3WHYvHaQtmHmQeNw7aA81bYGBPPQqdtBm6b1SsQMmA==}
    dependencies:
      '@types/eslint': 8.44.3
      '@types/estree': 1.0.2
    dev: true

  /@types/eslint/8.44.3:
    resolution: {integrity: sha512-iM/WfkwAhwmPff3wZuPLYiHX18HI24jU8k1ZSH7P8FHwxTjZ2P6CoX2wnF43oprR+YXJM6UUxATkNvyv/JHd+g==}
    dependencies:
      '@types/estree': 1.0.2
      '@types/json-schema': 7.0.13
    dev: true

  /@types/estree/1.0.2:
    resolution: {integrity: sha512-VeiPZ9MMwXjO32/Xu7+OwflfmeoRwkE/qzndw42gGtgJwZopBnzy2gD//NN1+go1mADzkDcqf/KnFRSjTJ8xJA==}
    dev: true

  /@types/fs-extra/8.1.3:
    resolution: {integrity: sha512-7IdV01N0u/CaVO0fuY1YmEg14HQN3+EW8mpNgg6NEfxEl/lzCa5OxlBu3iFsCAdamnYOcTQ7oEi43Xc/67Rgzw==}
    dependencies:
      '@types/node': 18.18.0
    dev: true

  /@types/fs-extra/9.0.13:
    resolution: {integrity: sha512-nEnwB++1u5lVDM2UI4c1+5R+FYaKfaAzS4OococimjVm3nQw3TuzH5UNsocrcTBbhnerblyHj4A49qXbIiZdpA==}
    dependencies:
      '@types/node': 18.18.0
    dev: true

  /@types/js-yaml/3.12.1:
    resolution: {integrity: sha512-SGGAhXLHDx+PK4YLNcNGa6goPf9XRWQNAUUbffkwVGGXIxmDKWyGGL4inzq2sPmExu431Ekb9aEMn9BkPqEYFA==}
    dev: true

  /@types/js-yaml/4.0.6:
    resolution: {integrity: sha512-ACTuifTSIIbyksx2HTon3aFtCKWcID7/h3XEmRpDYdMCXxPbl+m9GteOJeaAkiAta/NJaSFuA7ahZ0NkwajDSw==}
    dev: true

  /@types/json-schema/7.0.13:
    resolution: {integrity: sha512-RbSSoHliUbnXj3ny0CNFOoxrIDV6SUGyStHsvDqosw6CkdPV8TtWGlfecuK4ToyMEAql6pzNxgCFKanovUzlgQ==}
    dev: true

  /@types/lodash/4.14.199:
    resolution: {integrity: sha512-Vrjz5N5Ia4SEzWWgIVwnHNEnb1UE1XMkvY5DGXrAeOGE9imk0hgTHh5GyDjLDJi9OTCn9oo9dXH1uToK1VRfrg==}

  /@types/mocha/10.0.1:
    resolution: {integrity: sha512-/fvYntiO1GeICvqbQ3doGDIP97vWmvFt83GKguJ6prmQM2iXZfFcq6YE8KteFyRtX2/h5Hf91BYvPodJKFYv5Q==}
    dev: true

  /@types/mocha/5.2.7:
    resolution: {integrity: sha512-NYrtPht0wGzhwe9+/idPaBB+TqkY9AhTvOLMkThm0IoEfLaiVQZwBwyJ5puCkO3AUCWrmcoePjp2mbFocKy4SQ==}
    dev: true

  /@types/mocha/9.1.1:
    resolution: {integrity: sha512-Z61JK7DKDtdKTWwLeElSEBcWGRLY8g95ic5FoQqI9CMx0ns/Ghep3B4DfcEimiKMvtamNVULVNKEsiwV3aQmXw==}
    dev: true

  /@types/node-fetch/2.6.6:
    resolution: {integrity: sha512-95X8guJYhfqiuVVhRFxVQcf4hW/2bCuoPwDasMf/531STFoNoWTT7YDnWdXHEZKqAGUigmpG31r2FE70LwnzJw==}
    dependencies:
      '@types/node': 18.18.0
      form-data: 4.0.0

  /@types/node/18.18.0:
    resolution: {integrity: sha512-3xA4X31gHT1F1l38ATDIL9GpRLdwVhnEFC8Uikv5ZLlXATwrCYyPq7ZWHxzxc3J/30SUiwiYT+bQe0/XvKlWbw==}

  /@types/semver/7.5.3:
    resolution: {integrity: sha512-OxepLK9EuNEIPxWNME+C6WwbRAOOI2o2BaQEGzz5Lu2e4Z5eDnEo+/aVEDMIXywoJitJ7xWd641wrGLZdtwRyw==}
    dev: true

  /@types/sinon/10.0.17:
    resolution: {integrity: sha512-+6ILpcixQ0Ma3dHMTLv4rSycbDXkDljgKL+E0nI2RUxxhYTFyPSjt6RVMxh7jUshvyVcBvicb0Ktj+lAJcjgeA==}
    dependencies:
      '@types/sinonjs__fake-timers': 8.1.3
    dev: true

  /@types/sinonjs__fake-timers/8.1.3:
    resolution: {integrity: sha512-4g+2YyWe0Ve+LBh+WUm1697PD0Kdi6coG1eU0YjQbwx61AZ8XbEpL1zIT6WjuUKrCMCROpEaYQPDjBnDouBVAQ==}
    dev: true

  /@types/triple-beam/1.3.3:
    resolution: {integrity: sha512-6tOUG+nVHn0cJbVp25JFayS5UE6+xlbcNF9Lo9mU7U0zk3zeUShZied4YEQZjy1JBF043FSkdXw8YkUJuVtB5g==}
    dev: true

  /@types/tunnel/0.0.3:
    resolution: {integrity: sha512-sOUTGn6h1SfQ+gbgqC364jLFBw2lnFqkgF3q0WovEHRLMrVD1sd5aufqi/aJObLekJO+Aq5z646U4Oxy6shXMA==}
    dependencies:
      '@types/node': 18.18.0

  /@types/xmlbuilder/0.0.34:
    resolution: {integrity: sha512-yVsHfYqJblSEg3DvUhGndpCZBZz2GiGVmqMa04fbGro2xzxRj85Q7MQ4os+MaXmKcpCDD42MXuxUWfoUKTuVdQ==}
    dev: true

  /@types/yargs-parser/21.0.1:
    resolution: {integrity: sha512-axdPBuLuEJt0c4yI5OZssC19K2Mq1uKdrfZBzuxLvaztgqUtFYZUNw7lETExPYJR9jdEoIg4mb7RQKRQzOkeGQ==}
    dev: true

  /@types/yargs/17.0.25:
    resolution: {integrity: sha512-gy7iPgwnzNvxgAEi2bXOHWCVOG6f7xsprVJH4MjlAWeBmJ7vh/Y1kwMtUrs64ztf24zVIRCpr3n/z6gm9QIkgg==}
    dependencies:
      '@types/yargs-parser': 21.0.1
    dev: true

  /@types/yauzl/2.10.1:
    resolution: {integrity: sha512-CHzgNU3qYBnp/O4S3yv2tXPlvMTq0YWSTVg2/JYLqWZGHwwgJGAwd00poay/11asPq8wLFwHzubyInqHIFmmiw==}
    requiresBuild: true
    dependencies:
      '@types/node': 18.18.0
    dev: true
    optional: true

  /@typescript-eslint/eslint-plugin/6.8.0_qc27boxdfajyxyoyktucppwpla:
    resolution: {integrity: sha512-GosF4238Tkes2SHPQ1i8f6rMtG6zlKwMEB0abqSJ3Npvos+doIlc/ATG+vX1G9coDF3Ex78zM3heXHLyWEwLUw==}
    engines: {node: ^16.0.0 || >=18.0.0}
    peerDependencies:
      '@typescript-eslint/parser': ^6.0.0 || ^6.0.0-alpha
      eslint: ^7.0.0 || ^8.0.0
      typescript: '*'
    peerDependenciesMeta:
      typescript:
        optional: true
    dependencies:
      '@eslint-community/regexpp': 4.8.2
      '@typescript-eslint/parser': 6.8.0_jk7qbkaijtltyu4ajmze3dfiwa
      '@typescript-eslint/scope-manager': 6.8.0
      '@typescript-eslint/type-utils': 6.8.0_jk7qbkaijtltyu4ajmze3dfiwa
      '@typescript-eslint/utils': 6.8.0_jk7qbkaijtltyu4ajmze3dfiwa
      '@typescript-eslint/visitor-keys': 6.8.0
      debug: 4.3.4
      eslint: 8.50.0
      graphemer: 1.4.0
      ignore: 5.2.4
      natural-compare: 1.4.0
      semver: 7.5.4
      ts-api-utils: 1.0.3_typescript@5.2.2
      typescript: 5.2.2
    transitivePeerDependencies:
      - supports-color
    dev: true

  /@typescript-eslint/parser/6.8.0_jk7qbkaijtltyu4ajmze3dfiwa:
    resolution: {integrity: sha512-5tNs6Bw0j6BdWuP8Fx+VH4G9fEPDxnVI7yH1IAPkQH5RUtvKwRoqdecAPdQXv4rSOADAaz1LFBZvZG7VbXivSg==}
    engines: {node: ^16.0.0 || >=18.0.0}
    peerDependencies:
      eslint: ^7.0.0 || ^8.0.0
      typescript: '*'
    peerDependenciesMeta:
      typescript:
        optional: true
    dependencies:
      '@typescript-eslint/scope-manager': 6.8.0
      '@typescript-eslint/types': 6.8.0
      '@typescript-eslint/typescript-estree': 6.8.0_typescript@5.2.2
      '@typescript-eslint/visitor-keys': 6.8.0
      debug: 4.3.4
      eslint: 8.50.0
      typescript: 5.2.2
    transitivePeerDependencies:
      - supports-color
    dev: true

  /@typescript-eslint/scope-manager/6.8.0:
    resolution: {integrity: sha512-xe0HNBVwCph7rak+ZHcFD6A+q50SMsFwcmfdjs9Kz4qDh5hWhaPhFjRs/SODEhroBI5Ruyvyz9LfwUJ624O40g==}
    engines: {node: ^16.0.0 || >=18.0.0}
    dependencies:
      '@typescript-eslint/types': 6.8.0
      '@typescript-eslint/visitor-keys': 6.8.0
    dev: true

  /@typescript-eslint/type-utils/6.8.0_jk7qbkaijtltyu4ajmze3dfiwa:
    resolution: {integrity: sha512-RYOJdlkTJIXW7GSldUIHqc/Hkto8E+fZN96dMIFhuTJcQwdRoGN2rEWA8U6oXbLo0qufH7NPElUb+MceHtz54g==}
    engines: {node: ^16.0.0 || >=18.0.0}
    peerDependencies:
      eslint: ^7.0.0 || ^8.0.0
      typescript: '*'
    peerDependenciesMeta:
      typescript:
        optional: true
    dependencies:
      '@typescript-eslint/typescript-estree': 6.8.0_typescript@5.2.2
      '@typescript-eslint/utils': 6.8.0_jk7qbkaijtltyu4ajmze3dfiwa
      debug: 4.3.4
      eslint: 8.50.0
      ts-api-utils: 1.0.3_typescript@5.2.2
      typescript: 5.2.2
    transitivePeerDependencies:
      - supports-color
    dev: true

  /@typescript-eslint/types/6.8.0:
    resolution: {integrity: sha512-p5qOxSum7W3k+llc7owEStXlGmSl8FcGvhYt8Vjy7FqEnmkCVlM3P57XQEGj58oqaBWDQXbJDZxwUWMS/EAPNQ==}
    engines: {node: ^16.0.0 || >=18.0.0}
    dev: true

  /@typescript-eslint/typescript-estree/6.8.0_typescript@5.2.2:
    resolution: {integrity: sha512-ISgV0lQ8XgW+mvv5My/+iTUdRmGspducmQcDw5JxznasXNnZn3SKNrTRuMsEXv+V/O+Lw9AGcQCfVaOPCAk/Zg==}
    engines: {node: ^16.0.0 || >=18.0.0}
    peerDependencies:
      typescript: '*'
    peerDependenciesMeta:
      typescript:
        optional: true
    dependencies:
      '@typescript-eslint/types': 6.8.0
      '@typescript-eslint/visitor-keys': 6.8.0
      debug: 4.3.4
      globby: 11.1.0
      is-glob: 4.0.3
      semver: 7.5.4
      ts-api-utils: 1.0.3_typescript@5.2.2
      typescript: 5.2.2
    transitivePeerDependencies:
      - supports-color
    dev: true

  /@typescript-eslint/utils/6.8.0_jk7qbkaijtltyu4ajmze3dfiwa:
    resolution: {integrity: sha512-dKs1itdE2qFG4jr0dlYLQVppqTE+Itt7GmIf/vX6CSvsW+3ov8PbWauVKyyfNngokhIO9sKZeRGCUo1+N7U98Q==}
    engines: {node: ^16.0.0 || >=18.0.0}
    peerDependencies:
      eslint: ^7.0.0 || ^8.0.0
    dependencies:
      '@eslint-community/eslint-utils': 4.4.0_eslint@8.50.0
      '@types/json-schema': 7.0.13
      '@types/semver': 7.5.3
      '@typescript-eslint/scope-manager': 6.8.0
      '@typescript-eslint/types': 6.8.0
      '@typescript-eslint/typescript-estree': 6.8.0_typescript@5.2.2
      eslint: 8.50.0
      semver: 7.5.4
    transitivePeerDependencies:
      - supports-color
      - typescript
    dev: true

  /@typescript-eslint/visitor-keys/6.8.0:
    resolution: {integrity: sha512-oqAnbA7c+pgOhW2OhGvxm0t1BULX5peQI/rLsNDpGM78EebV3C9IGbX5HNZabuZ6UQrYveCLjKo8Iy/lLlBkkg==}
    engines: {node: ^16.0.0 || >=18.0.0}
    dependencies:
      '@typescript-eslint/types': 6.8.0
      eslint-visitor-keys: 3.4.3
    dev: true

  /@typespec/compiler/0.51.0:
    resolution: {integrity: sha512-eGxQG27ovSkmuAyUpYhQzTfENmMV1w/Zm1binmAT/gUF56SE+XGCg8pLaBNlDgRbcGDJaziiop7uBMDbsuBDyg==}
    engines: {node: '>=18.0.0'}
    hasBin: true
    dependencies:
      '@babel/code-frame': 7.22.13
      ajv: 8.12.0
      change-case: 4.1.2
      globby: 13.2.2
      mustache: 4.2.0
      picocolors: 1.0.0
      prettier: 3.1.1
      prompts: 2.4.2
      semver: 7.5.4
      vscode-languageserver: 9.0.1
      vscode-languageserver-textdocument: 1.0.8
      yaml: 2.3.2
      yargs: 17.7.2

  /@typespec/http/0.51.0_@typespec+compiler@0.51.0:
    resolution: {integrity: sha512-9YtcIPzUP0ELf/ZFBfhgLCPIyERn+DrYJTtEtaWkcO+qEkdFxO5eahwgh1FPuS6iJrW6pUPBuAfGDOAH1+N/PQ==}
    engines: {node: '>=18.0.0'}
    peerDependencies:
      '@typespec/compiler': ~0.51.0
    dependencies:
      '@typespec/compiler': 0.51.0

  /@typespec/openapi/0.51.0_xnewuom45z4pw3jt3dzaukcfn4:
    resolution: {integrity: sha512-0Np++QSPculQZJE2Of6zFyrwgJj+n6WHQ30HVT9AdoJba3WjI/FvW6B/HUf08CnG4KxaUbC3hvS6FguwViP0wA==}
    engines: {node: '>=18.0.0'}
    peerDependencies:
      '@typespec/compiler': ~0.51.0
      '@typespec/http': ~0.51.0
    dependencies:
      '@typespec/compiler': 0.51.0
      '@typespec/http': 0.51.0_@typespec+compiler@0.51.0
    dev: false

  /@typespec/openapi3/0.51.1_jt3ymhmg2m4fvil3jq422lyvli:
    resolution: {integrity: sha512-tONhr11J8iKwSEirlHwC6PeRE33RyHBDqdrOUNmAji1wVQrdbQkoSJ6iIRXNG6gr81z+h9h/NGaQxFlA4ZWdQQ==}
    engines: {node: '>=18.0.0'}
    peerDependencies:
      '@typespec/compiler': ~0.51.0
      '@typespec/http': ~0.51.0
      '@typespec/openapi': ~0.51.0
      '@typespec/versioning': ~0.51.0
    dependencies:
      '@typespec/compiler': 0.51.0
      '@typespec/http': 0.51.0_@typespec+compiler@0.51.0
      '@typespec/openapi': 0.51.0_xnewuom45z4pw3jt3dzaukcfn4
      '@typespec/versioning': 0.51.0_@typespec+compiler@0.51.0
      yaml: 2.3.2
    dev: false

  /@typespec/rest/0.51.0_xnewuom45z4pw3jt3dzaukcfn4:
    resolution: {integrity: sha512-swigbWjdewmKg+DtHj/a2r8jyX810JYkcIcVHkqdnkCq6TqlyNP0VSSUM39BmXmkCHMUumlSm2cOMieESRfNlg==}
    engines: {node: '>=18.0.0'}
    peerDependencies:
      '@typespec/compiler': ~0.51.0
      '@typespec/http': ~0.51.0
    dependencies:
      '@typespec/compiler': 0.51.0
      '@typespec/http': 0.51.0_@typespec+compiler@0.51.0

  /@typespec/ts-http-runtime/1.0.0-alpha.20231129.4:
    resolution: {integrity: sha512-H2bI/Pxc31/y0p9bMzKoplA/BuoxpHrT71NJkdPCRugvyTlYFPbrdxWOBqrFr175HKjy4pzaiBn4Dg5+tXpfhg==}
    engines: {node: '>=18.0.0'}
    dependencies:
      http-proxy-agent: 5.0.0
      https-proxy-agent: 5.0.1
      tslib: 2.6.2
    transitivePeerDependencies:
      - supports-color
    dev: true

  /@typespec/versioning/0.51.0_@typespec+compiler@0.51.0:
    resolution: {integrity: sha512-eja0epBhtmJRO+Jq0Zdb2eRcSTsU+uq/X0xgD5SM+KB97nxFtaRkOJYd59QBN+XysvkcfVRrLOGJjzcpNMa0cw==}
    engines: {node: '>=18.0.0'}
    peerDependencies:
      '@typespec/compiler': ~0.51.0
    dependencies:
      '@typespec/compiler': 0.51.0

  /@ungap/promise-all-settled/1.1.2:
    resolution: {integrity: sha512-sL/cEvJWAnClXw0wHk85/2L0G6Sj8UB0Ctc1TEMbKSsmpRosqhwj9gWgFRZSrBr2f9tiXISwNhCPmlfqUqyb9Q==}
    dev: true

  /@webassemblyjs/ast/1.11.6:
    resolution: {integrity: sha512-IN1xI7PwOvLPgjcf180gC1bqn3q/QaOCwYUahIOhbYUu8KA/3tw2RT/T0Gidi1l7Hhj5D/INhJxiICObqpMu4Q==}
    dependencies:
      '@webassemblyjs/helper-numbers': 1.11.6
      '@webassemblyjs/helper-wasm-bytecode': 1.11.6
    dev: true

  /@webassemblyjs/floating-point-hex-parser/1.11.6:
    resolution: {integrity: sha512-ejAj9hfRJ2XMsNHk/v6Fu2dGS+i4UaXBXGemOfQ/JfQ6mdQg/WXtwleQRLLS4OvfDhv8rYnVwH27YJLMyYsxhw==}
    dev: true

  /@webassemblyjs/helper-api-error/1.11.6:
    resolution: {integrity: sha512-o0YkoP4pVu4rN8aTJgAyj9hC2Sv5UlkzCHhxqWj8butaLvnpdc2jOwh4ewE6CX0txSfLn/UYaV/pheS2Txg//Q==}
    dev: true

  /@webassemblyjs/helper-buffer/1.11.6:
    resolution: {integrity: sha512-z3nFzdcp1mb8nEOFFk8DrYLpHvhKC3grJD2ardfKOzmbmJvEf/tPIqCY+sNcwZIY8ZD7IkB2l7/pqhUhqm7hLA==}
    dev: true

  /@webassemblyjs/helper-numbers/1.11.6:
    resolution: {integrity: sha512-vUIhZ8LZoIWHBohiEObxVm6hwP034jwmc9kuq5GdHZH0wiLVLIPcMCdpJzG4C11cHoQ25TFIQj9kaVADVX7N3g==}
    dependencies:
      '@webassemblyjs/floating-point-hex-parser': 1.11.6
      '@webassemblyjs/helper-api-error': 1.11.6
      '@xtuc/long': 4.2.2
    dev: true

  /@webassemblyjs/helper-wasm-bytecode/1.11.6:
    resolution: {integrity: sha512-sFFHKwcmBprO9e7Icf0+gddyWYDViL8bpPjJJl0WHxCdETktXdmtWLGVzoHbqUcY4Be1LkNfwTmXOJUFZYSJdA==}
    dev: true

  /@webassemblyjs/helper-wasm-section/1.11.6:
    resolution: {integrity: sha512-LPpZbSOwTpEC2cgn4hTydySy1Ke+XEu+ETXuoyvuyezHO3Kjdu90KK95Sh9xTbmjrCsUwvWwCOQQNta37VrS9g==}
    dependencies:
      '@webassemblyjs/ast': 1.11.6
      '@webassemblyjs/helper-buffer': 1.11.6
      '@webassemblyjs/helper-wasm-bytecode': 1.11.6
      '@webassemblyjs/wasm-gen': 1.11.6
    dev: true

  /@webassemblyjs/ieee754/1.11.6:
    resolution: {integrity: sha512-LM4p2csPNvbij6U1f19v6WR56QZ8JcHg3QIJTlSwzFcmx6WSORicYj6I63f9yU1kEUtrpG+kjkiIAkevHpDXrg==}
    dependencies:
      '@xtuc/ieee754': 1.2.0
    dev: true

  /@webassemblyjs/leb128/1.11.6:
    resolution: {integrity: sha512-m7a0FhE67DQXgouf1tbN5XQcdWoNgaAuoULHIfGFIEVKA6tu/edls6XnIlkmS6FrXAquJRPni3ZZKjw6FSPjPQ==}
    dependencies:
      '@xtuc/long': 4.2.2
    dev: true

  /@webassemblyjs/utf8/1.11.6:
    resolution: {integrity: sha512-vtXf2wTQ3+up9Zsg8sa2yWiQpzSsMyXj0qViVP6xKGCUT8p8YJ6HqI7l5eCnWx1T/FYdsv07HQs2wTFbbof/RA==}
    dev: true

  /@webassemblyjs/wasm-edit/1.11.6:
    resolution: {integrity: sha512-Ybn2I6fnfIGuCR+Faaz7YcvtBKxvoLV3Lebn1tM4o/IAJzmi9AWYIPWpyBfU8cC+JxAO57bk4+zdsTjJR+VTOw==}
    dependencies:
      '@webassemblyjs/ast': 1.11.6
      '@webassemblyjs/helper-buffer': 1.11.6
      '@webassemblyjs/helper-wasm-bytecode': 1.11.6
      '@webassemblyjs/helper-wasm-section': 1.11.6
      '@webassemblyjs/wasm-gen': 1.11.6
      '@webassemblyjs/wasm-opt': 1.11.6
      '@webassemblyjs/wasm-parser': 1.11.6
      '@webassemblyjs/wast-printer': 1.11.6
    dev: true

  /@webassemblyjs/wasm-gen/1.11.6:
    resolution: {integrity: sha512-3XOqkZP/y6B4F0PBAXvI1/bky7GryoogUtfwExeP/v7Nzwo1QLcq5oQmpKlftZLbT+ERUOAZVQjuNVak6UXjPA==}
    dependencies:
      '@webassemblyjs/ast': 1.11.6
      '@webassemblyjs/helper-wasm-bytecode': 1.11.6
      '@webassemblyjs/ieee754': 1.11.6
      '@webassemblyjs/leb128': 1.11.6
      '@webassemblyjs/utf8': 1.11.6
    dev: true

  /@webassemblyjs/wasm-opt/1.11.6:
    resolution: {integrity: sha512-cOrKuLRE7PCe6AsOVl7WasYf3wbSo4CeOk6PkrjS7g57MFfVUF9u6ysQBBODX0LdgSvQqRiGz3CXvIDKcPNy4g==}
    dependencies:
      '@webassemblyjs/ast': 1.11.6
      '@webassemblyjs/helper-buffer': 1.11.6
      '@webassemblyjs/wasm-gen': 1.11.6
      '@webassemblyjs/wasm-parser': 1.11.6
    dev: true

  /@webassemblyjs/wasm-parser/1.11.6:
    resolution: {integrity: sha512-6ZwPeGzMJM3Dqp3hCsLgESxBGtT/OeCvCZ4TA1JUPYgmhAx38tTPR9JaKy0S5H3evQpO/h2uWs2j6Yc/fjkpTQ==}
    dependencies:
      '@webassemblyjs/ast': 1.11.6
      '@webassemblyjs/helper-api-error': 1.11.6
      '@webassemblyjs/helper-wasm-bytecode': 1.11.6
      '@webassemblyjs/ieee754': 1.11.6
      '@webassemblyjs/leb128': 1.11.6
      '@webassemblyjs/utf8': 1.11.6
    dev: true

  /@webassemblyjs/wast-printer/1.11.6:
    resolution: {integrity: sha512-JM7AhRcE+yW2GWYaKeHL5vt4xqee5N2WcezptmgyhNS+ScggqcT1OtXykhAb13Sn5Yas0j2uv9tHgrjwvzAP4A==}
    dependencies:
      '@webassemblyjs/ast': 1.11.6
      '@xtuc/long': 4.2.2
    dev: true

  /@webpack-cli/configtest/1.2.0_w3wu7rcwmvifygnqiqkxwjppse:
    resolution: {integrity: sha512-4FB8Tj6xyVkyqjj1OaTqCjXYULB9FMkqQ8yGrZjRDrYh0nOE+7Lhs45WioWQQMV+ceFlE368Ukhe6xdvJM9Egg==}
    peerDependencies:
      webpack: 4.x.x || 5.x.x
      webpack-cli: 4.x.x
    dependencies:
      webpack: 5.88.2_webpack-cli@4.10.0
      webpack-cli: 4.10.0_webpack@5.88.2
    dev: true

  /@webpack-cli/info/1.5.0_webpack-cli@4.10.0:
    resolution: {integrity: sha512-e8tSXZpw2hPl2uMJY6fsMswaok5FdlGNRTktvFk2sD8RjH0hE2+XistawJx1vmKteh4NmGmNUrp+Tb2w+udPcQ==}
    peerDependencies:
      webpack-cli: 4.x.x
    dependencies:
      envinfo: 7.10.0
      webpack-cli: 4.10.0_webpack@5.88.2
    dev: true

  /@webpack-cli/serve/1.7.0_webpack-cli@4.10.0:
    resolution: {integrity: sha512-oxnCNGj88fL+xzV+dacXs44HcDwf1ovs3AuEzvP7mqXw7fQntqIhQ1BRmynh4qEKQSSSRSWVyXRjmTbZIX9V2Q==}
    peerDependencies:
      webpack-cli: 4.x.x
      webpack-dev-server: '*'
    peerDependenciesMeta:
      webpack-dev-server:
        optional: true
    dependencies:
      webpack-cli: 4.10.0_webpack@5.88.2
    dev: true

  /@xtuc/ieee754/1.2.0:
    resolution: {integrity: sha512-DX8nKgqcGwsc0eJSqYt5lwP4DH5FlHnmuWWBRy7X0NcaGR0ZtuyeESgMwTYVEtxmsNGY+qit4QYT/MIYTOTPeA==}
    dev: true

  /@xtuc/long/4.2.2:
    resolution: {integrity: sha512-NuHqBY1PB/D8xU6s/thBgOAiAP7HOYDQ32+BFZILJ8ivkUkAHQnWfn6WhL79Owj1qmUnoN/YPhktdIoucipkAQ==}
    dev: true

  /abab/2.0.6:
    resolution: {integrity: sha512-j2afSsaIENvHZN2B8GOpF566vZ5WVk5opAiMTvWgaQT8DkbOqsTfvNAvHoRGU2zzP8cPoqys+xHTRDWW8L+/BA==}
    dev: true

  /accepts/1.3.8:
    resolution: {integrity: sha512-PYAthTa2m2VKxuvSD3DPC/Gy+U+sOA1LAuT8mkmRuvw+NACSaeXEQ+NHcVF7rONl6qcaxV3Uuemwawk+7+SJLw==}
    engines: {node: '>= 0.6'}
    dependencies:
      mime-types: 2.1.35
      negotiator: 0.6.3
    dev: true

  /acorn-import-assertions/1.9.0_acorn@8.10.0:
    resolution: {integrity: sha512-cmMwop9x+8KFhxvKrKfPYmN6/pKTYYHBqLa0DfvVZcKMJWNyWLnaqND7dx/qn66R7ewM1UX5XMaDVP5wlVTaVA==}
    peerDependencies:
      acorn: ^8
    dependencies:
      acorn: 8.10.0
    dev: true

  /acorn-jsx/5.3.2_acorn@8.10.0:
    resolution: {integrity: sha512-rq9s+JNhf0IChjtDXxllJ7g41oZk5SlXtp0LHwyA5cejwn7vKmKp4pPri6YEePv2PU65sAsegbXtIinmDFDXgQ==}
    peerDependencies:
      acorn: ^6.0.0 || ^7.0.0 || ^8.0.0
    dependencies:
      acorn: 8.10.0
    dev: true

  /acorn-walk/8.2.0:
    resolution: {integrity: sha512-k+iyHEuPgSw6SbuDpGQM+06HQUa04DZ3o+F6CSzXMvvI5KMvnaEqXe+YVe555R9nn6GPt404fos4wcgpw12SDA==}
    engines: {node: '>=0.4.0'}
    dev: true

  /acorn/8.10.0:
    resolution: {integrity: sha512-F0SAmZ8iUtS//m8DmCTA0jlh6TDKkHQyK6xc6V4KDTyZKA9dnvX9/3sRTVQrWm79glUAZbnmmNcdYwUIHWVybw==}
    engines: {node: '>=0.4.0'}
    hasBin: true
    dev: true

  /agent-base/6.0.2:
    resolution: {integrity: sha512-RZNwNclF7+MS/8bDg70amg32dyeZGZxiDuQmZxKLAlQjr3jGyLx+4Kkk58UO7D2QdgFIQCovuSuZESne6RG6XQ==}
    engines: {node: '>= 6.0.0'}
    dependencies:
      debug: 4.3.4
    transitivePeerDependencies:
      - supports-color

  /agent-base/7.1.0:
    resolution: {integrity: sha512-o/zjMZRhJxny7OyEF+Op8X+efiELC7k7yOjMzgfzVqOzXqkBkWI79YoTdOtsuWd5BWhAGAuOY/Xa6xpiaWXiNg==}
    engines: {node: '>= 14'}
    dependencies:
      debug: 4.3.4
    transitivePeerDependencies:
      - supports-color
    dev: true

  /ajv-keywords/3.5.2_ajv@6.12.6:
    resolution: {integrity: sha512-5p6WTN0DdTGVQk6VjcEju19IgaHudalcfabD7yhDGeA6bcQnmL+CpveLJq/3hvfwd1aof6L386Ougkx6RfyMIQ==}
    peerDependencies:
      ajv: ^6.9.1
    dependencies:
      ajv: 6.12.6
    dev: true

  /ajv/6.12.6:
    resolution: {integrity: sha512-j3fVLgvTo527anyYyJOGTYJbG+vnnQYvE0m5mmkc1TK+nxAppkCLMIL0aZ4dblVCNoGShhm+kzE4ZUykBoMg4g==}
    dependencies:
      fast-deep-equal: 3.1.3
      fast-json-stable-stringify: 2.1.0
      json-schema-traverse: 0.4.1
      uri-js: 4.4.1
    dev: true

  /ajv/8.12.0:
    resolution: {integrity: sha512-sRu1kpcO9yLtYxBKvqfTeh9KzZEwO3STyX1HT+4CaDzC6HpTGYhIhPIzj9XuKU7KYDwnaeh5hcOwjy1QuJzBPA==}
    dependencies:
      fast-deep-equal: 3.1.3
      json-schema-traverse: 1.0.0
      require-from-string: 2.0.2
      uri-js: 4.4.1

  /ansi-colors/4.1.1:
    resolution: {integrity: sha512-JoX0apGbHaUJBNl6yF+p6JAFYZ666/hhCGKN5t9QFjbJQKUU/g8MNbFDbvfrgKXvI1QpZplPOnwIo99lX/AAmA==}
    engines: {node: '>=6'}
    dev: true

  /ansi-regex/5.0.1:
    resolution: {integrity: sha512-quJQXlTSUGL2LH9SUXo8VwsY4soanhgo6LNSm84E1LBcE8s3O0wpdiRzyR9z/ZZJMlMWv37qOOb9pdJlMUEKFQ==}
    engines: {node: '>=8'}

  /ansi-regex/6.0.1:
    resolution: {integrity: sha512-n5M855fKb2SsfMIiFFoVrABHJC8QtHwVx+mHWP3QcEqBHYienj5dHSgjbxtC0WEZXYt4wcD6zrQElDPhFuZgfA==}
    engines: {node: '>=12'}
    dev: true

  /ansi-styles/3.2.1:
    resolution: {integrity: sha512-VT0ZI6kZRdTh8YyJw3SMbYm/u+NqfsAxEpWO0Pf9sq8/e94WxxOpPKx9FR1FlyCtOVDNOQ+8ntlqFxiRc+r5qA==}
    engines: {node: '>=4'}
    dependencies:
      color-convert: 1.9.3

  /ansi-styles/4.3.0:
    resolution: {integrity: sha512-zbB9rCJAT1rbjiVDb2hqKFHNYLxgtk8NURxZ3IZwD3F6NtxbXZQCnnSi1Lkx+IDohdPlFp222wVALIheZJQSEg==}
    engines: {node: '>=8'}
    dependencies:
      color-convert: 2.0.1

  /ansi-styles/6.2.1:
    resolution: {integrity: sha512-bN798gFfQX+viw3R7yrGWRqnrN2oRkEkUjjl4JNn4E8GxxbjtG3FbrEIIY3l8/hrwUwIeCZvi4QuOTP4MErVug==}
    engines: {node: '>=12'}
    dev: true

  /anymatch/3.1.3:
    resolution: {integrity: sha512-KMReFUr0B4t+D+OBkjR3KYqvocp2XaSzO55UcB6mgQMd3KbcE+mWTyvVV7D/zsdEbNnV6acZUutkiHQXvTr1Rw==}
    engines: {node: '>= 8'}
    dependencies:
      normalize-path: 3.0.0
      picomatch: 2.3.1
    dev: true

  /append-field/1.0.0:
    resolution: {integrity: sha512-klpgFSWLW1ZEs8svjfb7g4qWY0YS5imI82dTg+QahUvJ8YqAY0P10Uk8tTyh9ZGuYEZEMaeJYCF5BFuX552hsw==}
    dev: true

  /arg/4.1.3:
    resolution: {integrity: sha512-58S9QDqG0Xx27YwPSt9fJxivjYl432YCwfDMfZ+71RAqUrZef7LrKQZ3LHLOwCS4FLNBplP533Zx895SeOCHvA==}
    dev: true

  /argparse/2.0.1:
    resolution: {integrity: sha512-8+9WqebbFzpX9OR+Wa6O29asIogeRMzcGtAINdpMHHyAg10f05aSFVBbcEqGf/PXw1EjAZ+q2/bEBg3DvurK3Q==}

  /array-buffer-byte-length/1.0.0:
    resolution: {integrity: sha512-LPuwb2P+NrQw3XhxGc36+XSvuBPopovXYTR9Ew++Du9Yb/bx5AzBfrIsBoj0EZUifjQU+sHL21sseZ3jerWO/A==}
    dependencies:
      call-bind: 1.0.2
      is-array-buffer: 3.0.2
    dev: true

  /array-flatten/1.1.1:
    resolution: {integrity: sha512-PCVAQswWemu6UdxsDFFX/+gVeYqKAod3D3UVm91jHwynguOwAvYPhx8nNlM++NqRcK6CxxpUafjmhIdKiHibqg==}
    dev: true

  /array-union/2.1.0:
    resolution: {integrity: sha512-HGyxoOTYUyCM6stUe6EJgnd4EoewAI7zMdfqO+kGjnlZmBDz/cR5pf8r/cR4Wq60sL/p0IkcjUEEPwS3GFrIyw==}
    engines: {node: '>=8'}
    dev: true

  /arraybuffer.prototype.slice/1.0.2:
    resolution: {integrity: sha512-yMBKppFur/fbHu9/6USUe03bZ4knMYiwFBcyiaXB8Go0qNehwX6inYPzK9U0NeQvGxKthcmHcaR8P5MStSRBAw==}
    engines: {node: '>= 0.4'}
    dependencies:
      array-buffer-byte-length: 1.0.0
      call-bind: 1.0.2
      define-properties: 1.2.1
      es-abstract: 1.22.2
      get-intrinsic: 1.2.1
      is-array-buffer: 3.0.2
      is-shared-array-buffer: 1.0.2
    dev: true

  /asn1/0.2.6:
    resolution: {integrity: sha512-ix/FxPn0MDjeyJ7i/yoHGFt/EX6LyNbxSEhPPXODPL+KB0VPk86UYfL0lMdy+KCnv+fmvIzySwaK5COwqVbWTQ==}
    dependencies:
      safer-buffer: 2.1.2
    dev: true

  /assert-plus/1.0.0:
    resolution: {integrity: sha512-NfJ4UzBCcQGLDlQq7nHxH+tv3kyZ0hHQqF5BO6J7tNJeP5do1llPr8dZ8zHonfhAu0PHAdMkSo+8o0wxg9lZWw==}
    engines: {node: '>=0.8'}
    dev: true

  /assertion-error/1.1.0:
    resolution: {integrity: sha512-jgsaNduz+ndvGyFt3uSuWqvy4lCnIJiovtouQN5JZHOKCS2QuhEdbcQHFhVksz2N2U9hXJo8odG7ETyWlEeuDw==}
    dev: true

  /ast-types/0.13.4:
    resolution: {integrity: sha512-x1FCFnFifvYDDzTaLII71vG5uvDwgtmDTEVWAxrgeiR8VjMONcCXJx7E+USjDtHlwFmt9MysbqgF9b9Vjr6w+w==}
    engines: {node: '>=4'}
    dependencies:
      tslib: 2.6.2
    dev: true

  /async/3.2.4:
    resolution: {integrity: sha512-iAB+JbDEGXhyIUavoDl9WP/Jj106Kz9DEn1DPgYw5ruDn0e3Wgi3sKFm55sASdGBNOQB8F59d9qQ7deqrHA8wQ==}
    dev: true

  /asynckit/0.4.0:
    resolution: {integrity: sha512-Oei9OH4tRh0YqU3GxhX79dM/mwVgvbZJaSNaRk+bshkj0S5cfHcgYakreBjrHwatXKbz+IoIdYLxrKim2MjW0Q==}

  /autorest/3.6.3:
    resolution: {integrity: sha512-j/Axwk9bniifTNtBLYVxfQZGQIGPKljFaCQCBWOiybVar2j3tkHP1btiC4a/t9pAJXY6IaFgWctoPM3G/Puhyg==}
    engines: {node: '>=12.0.0'}
    hasBin: true
    requiresBuild: true
    dev: true

  /available-typed-arrays/1.0.5:
    resolution: {integrity: sha512-DMD0KiN46eipeziST1LPP/STfDU0sufISXmjSgvVsoU2tqxctQeASejWcfNtxYKqETM1UxQ8sp2OrSBWpHY6sw==}
    engines: {node: '>= 0.4'}
    dev: true

  /aws-sign2/0.7.0:
    resolution: {integrity: sha512-08kcGqnYf/YmjoRhfxyu+CLxBjUtHLXLXX/vUfx9l2LYzG3c1m61nrpyFUZI6zeS+Li/wWMMidD9KgrqtGq3mA==}
    dev: true

  /aws4/1.12.0:
    resolution: {integrity: sha512-NmWvPnx0F1SfrQbYwOi7OeaNGokp9XhzNioJ/CSBs8Qa4vxug81mhJEAVZwxXuBmYB5KDRfMq/F3RR0BIU7sWg==}
    dev: true

  /axios/0.21.4:
    resolution: {integrity: sha512-ut5vewkiu8jjGBdqpM44XxjuCjq9LAKeHVmoVfHVzy8eHgxxq8SbAVQNovDA8mVi05kP0Ea/n/UzcSHcTJQfNg==}
    dependencies:
      follow-redirects: 1.15.3
    transitivePeerDependencies:
      - debug
    dev: true

  /b4a/1.6.4:
    resolution: {integrity: sha512-fpWrvyVHEKyeEvbKZTVOeZF3VSKKWtJxFIxX/jaVPf+cLbGUSitjb49pHLqPV2BUNNZ0LcoeEGfE/YCpyDYHIw==}
    dev: true

  /balanced-match/1.0.2:
    resolution: {integrity: sha512-3oSeUO0TMV67hN1AmbXsK4yaqU7tjiHlbxRDZOpH0KW9+CeX4bRAaX0Anxt0tx2MrpRpWwQaPwIlISEJhYU5Pw==}

  /base64-js/1.5.1:
    resolution: {integrity: sha512-AKpaYlHn8t4SVbOHCy+b5+KKgvR4vrsD8vbvrbiQJps7fKDTkjkDry6ji0rUJjC0kzbNePLwzxq8iypo41qeWA==}
    dev: true

  /base64id/2.0.0:
    resolution: {integrity: sha512-lGe34o6EHj9y3Kts9R4ZYs/Gr+6N7MCaMlIFA3F1R2O5/m7K06AxfSeO5530PEERE6/WyEg3lsuyw4GHlPZHog==}
    engines: {node: ^4.5.0 || >= 5.9}
    dev: true

  /basic-auth/2.0.1:
    resolution: {integrity: sha512-NF+epuEdnUYVlGuhaxbbq+dvJttwLnGY+YixlXlME5KpQ5W3CnXA5cVTneY3SPbPDRkcjMbifrwmFYcClgOZeg==}
    engines: {node: '>= 0.8'}
    dependencies:
      safe-buffer: 5.1.2
    dev: true

  /basic-ftp/5.0.4:
    resolution: {integrity: sha512-8PzkB0arJFV4jJWSGOYR+OEic6aeKMu/osRhBULN6RY0ykby6LKhbmuQ5ublvaas5BOwboah5D87nrHyuh8PPA==}
    engines: {node: '>=10.0.0'}
    dev: true

  /bcrypt-pbkdf/1.0.2:
    resolution: {integrity: sha512-qeFIXtP4MSoi6NLqO12WfqARWWuCKi2Rn/9hJLEmtB5yTNr9DqFWkJRCf2qShWzPeAMRnOgCrq0sg/KLv5ES9w==}
    dependencies:
      tweetnacl: 0.14.5
    dev: true

  /big.js/5.2.2:
    resolution: {integrity: sha512-vyL2OymJxmarO8gxMr0mhChsO9QGwhynfuu4+MHTAW6czfq9humCB7rKpUjDd9YUiDPU4mzpyupFSvOClAwbmQ==}
    dev: true

  /binary-extensions/2.2.0:
    resolution: {integrity: sha512-jDctJ/IVQbZoJykoeHbhXpOlNBqGNcwXJKJog42E5HDPUwQTSdjCHdihjj0DlnheQ7blbT6dHOafNAiS8ooQKA==}
    engines: {node: '>=8'}
    dev: true

  /body-parser/1.20.1:
    resolution: {integrity: sha512-jWi7abTbYwajOytWCQc37VulmWiRae5RyTpaCyDcS5/lMdtwSz5lOpDE67srw/HYe35f1z3fDQw+3txg7gNtWw==}
    engines: {node: '>= 0.8', npm: 1.2.8000 || >= 1.4.16}
    dependencies:
      bytes: 3.1.2
      content-type: 1.0.5
      debug: 2.6.9
      depd: 2.0.0
      destroy: 1.2.0
      http-errors: 2.0.0
      iconv-lite: 0.4.24
      on-finished: 2.4.1
      qs: 6.11.0
      raw-body: 2.5.1
      type-is: 1.6.18
      unpipe: 1.0.0
    dev: true

  /body-parser/1.20.2:
    resolution: {integrity: sha512-ml9pReCu3M61kGlqoTm2umSXTlRTuGTx0bfYj+uIUKKYycG5NtSbeetV3faSU6R7ajOPw0g/J1PvK4qNy7s5bA==}
    engines: {node: '>= 0.8', npm: 1.2.8000 || >= 1.4.16}
    dependencies:
      bytes: 3.1.2
      content-type: 1.0.5
      debug: 2.6.9
      depd: 2.0.0
      destroy: 1.2.0
      http-errors: 2.0.0
      iconv-lite: 0.4.24
      on-finished: 2.4.1
      qs: 6.11.0
      raw-body: 2.5.2
      type-is: 1.6.18
      unpipe: 1.0.0
    dev: true

  /brace-expansion/1.1.11:
    resolution: {integrity: sha512-iCuPHDFgrHX7H2vEI/5xpz07zSHB00TpugqhmYtVmMO6518mCuRMoOYFldEBl0g187ufozdaHgWKcYFb61qGiA==}
    dependencies:
      balanced-match: 1.0.2
      concat-map: 0.0.1
    dev: true

  /brace-expansion/2.0.1:
    resolution: {integrity: sha512-XnAIvQ8eM+kC6aULx6wuQiwVsnzsi9d3WxzV3FpWTGA19F621kwdbsAcFKXgKUHZWsy+mY6iL1sHTxWEFCytDA==}
    dependencies:
      balanced-match: 1.0.2

  /braces/3.0.2:
    resolution: {integrity: sha512-b8um+L1RzM3WDSzvhm6gIz1yfTbBt6YTlcEKAvsmqCZZFw46z626lVj9j1yEPW33H5H+lBQpZMP1k8l+78Ha0A==}
    engines: {node: '>=8'}
    dependencies:
      fill-range: 7.0.1

  /browser-stdout/1.3.1:
    resolution: {integrity: sha512-qhAVI1+Av2X7qelOfAIYwXONood6XlZE/fXaBSmW/T5SzLAmCgzi+eiWE7fUvbHaeNBQH13UftjpXxsfLkMpgw==}
    dev: true

  /browserslist/4.21.11:
    resolution: {integrity: sha512-xn1UXOKUz7DjdGlg9RrUr0GGiWzI97UQJnugHtH0OLDfJB7jMgoIkYvRIEO1l9EeEERVqeqLYOcFBW9ldjypbQ==}
    engines: {node: ^6 || ^7 || ^8 || ^9 || ^10 || ^11 || ^12 || >=13.7}
    hasBin: true
    dependencies:
      caniuse-lite: 1.0.30001539
      electron-to-chromium: 1.4.529
      node-releases: 2.0.13
      update-browserslist-db: 1.0.13_browserslist@4.21.11
    dev: true

  /buffer-crc32/0.2.13:
    resolution: {integrity: sha512-VO9Ht/+p3SN7SKWqcrgEzjGbRSJYTx+Q1pTQC0wrWqHx0vpJraQ6GtHx8tvcg1rlK1byhU5gccxgOgj7B0TDkQ==}
    dev: true

  /buffer-equal-constant-time/1.0.1:
    resolution: {integrity: sha512-zRpUiDwd/xk6ADqPMATG8vc9VPrkck7T07OIx0gnjmJAnHnTVXNQG3vfvWNuiZIkwu9KrKdA1iJKfsfTVxE6NA==}
    dev: true

  /buffer-from/1.1.2:
    resolution: {integrity: sha512-E+XQCRwSbaaiChtv6k6Dwgc+bx+Bs6vuKJHHl5kox/BaKbhiXzqQOwK4cO22yElGp2OCmjwVhT3HmxgyPGnJfQ==}

  /buffer/5.7.1:
    resolution: {integrity: sha512-EHcyIPBQ4BSGlvjB16k5KgAJ27CIsHY/2JBmCRReo48y9rQ3MaUzWX3KVlBa4U7MyX02HdVj0K7C3WaB3ju7FQ==}
    dependencies:
      base64-js: 1.5.1
      ieee754: 1.2.1
    dev: true

  /buffer/6.0.3:
    resolution: {integrity: sha512-FTiCpNxtwiZZHEZbcbTIcZjERVICn9yq/pDFkTl95/AxzD1naBctN7YO68riM/gLSDY7sdrMby8hofADYuuqOA==}
    dependencies:
      base64-js: 1.5.1
      ieee754: 1.2.1
    dev: true

  /busboy/1.6.0:
    resolution: {integrity: sha512-8SFQbg/0hQ9xy3UNTB0YEnsNBbWfhf7RtnzpL7TkBiTBRfrQ9Fxcnz7VJsleJpyp6rVLvXiuORqjlHi5q+PYuA==}
    engines: {node: '>=10.16.0'}
    dependencies:
      streamsearch: 1.1.0
    dev: true

  /bytes/3.1.2:
    resolution: {integrity: sha512-/Nf7TyzTx6S3yRJObOAV7956r8cr2+Oj8AC5dt8wSP3BQAoeX58NoHyCU8P8zGkNXStjTSi6fzO6F0pBdcYbEg==}
    engines: {node: '>= 0.8'}
    dev: true

  /call-bind/1.0.2:
    resolution: {integrity: sha512-7O+FbCihrB5WGbFYesctwmTKae6rOiIzmz1icreWJ+0aA7LJfuqhEso2T9ncpcFtzMQtzXf2QGGueWJGTYsqrA==}
    dependencies:
      function-bind: 1.1.1
      get-intrinsic: 1.2.1
    dev: true

  /callsites/3.1.0:
    resolution: {integrity: sha512-P8BjAsXvZS+VIDUI11hHCQEv74YT67YUi5JJFNWIqL235sBmjX4+qx9Muvls5ivyNENctx46xQLQ3aTuE7ssaQ==}
    engines: {node: '>=6'}
    dev: true

  /camel-case/4.1.2:
    resolution: {integrity: sha512-gxGWBrTT1JuMx6R+o5PTXMmUnhnVzLQ9SNutD4YqKtI6ap897t3tKECYla6gCWEkplXnlNybEkZg9GEGxKFCgw==}
    dependencies:
      pascal-case: 3.1.2
      tslib: 2.6.2

  /camelcase/6.3.0:
    resolution: {integrity: sha512-Gmy6FhYlCY7uOElZUSbxo2UCDH8owEk996gkbrpsgGtrJLM3J7jGxl9Ic7Qwwj4ivOE5AWZWRMecDdF7hqGjFA==}
    engines: {node: '>=10'}
    dev: true

  /caniuse-lite/1.0.30001539:
    resolution: {integrity: sha512-hfS5tE8bnNiNvEOEkm8HElUHroYwlqMMENEzELymy77+tJ6m+gA2krtHl5hxJaj71OlpC2cHZbdSMX1/YEqEkA==}
    dev: true

  /capital-case/1.0.4:
    resolution: {integrity: sha512-ds37W8CytHgwnhGGTi88pcPyR15qoNkOpYwmMMfnWqqWgESapLqvDx6huFjQ5vqWSn2Z06173XNA7LtMOeUh1A==}
    dependencies:
      no-case: 3.0.4
      tslib: 2.6.2
      upper-case-first: 2.0.2

  /caseless/0.12.0:
    resolution: {integrity: sha512-4tYFyifaFfGacoiObjJegolkwSU4xQNGbVgUiNYVUxbQ2x2lUsFvY4hVgVzGiIe6WLOPqycWXA40l+PWsxthUw==}
    dev: true

  /chai-as-promised/7.1.1_chai@4.3.8:
    resolution: {integrity: sha512-azL6xMoi+uxu6z4rhWQ1jbdUhOMhis2PvscD/xjLqNMkv3BPPp2JyyuTHOrf9BOosGpNQ11v6BKv/g57RXbiaA==}
    peerDependencies:
      chai: '>= 2.1.2 < 5'
    dependencies:
      chai: 4.3.8
      check-error: 1.0.2
    dev: true

  /chai/4.3.8:
    resolution: {integrity: sha512-vX4YvVVtxlfSZ2VecZgFUTU5qPCYsobVI2O9FmwEXBhDigYGQA6jRXCycIs1yJnnWbZ6/+a2zNIF5DfVCcJBFQ==}
    engines: {node: '>=4'}
    dependencies:
      assertion-error: 1.1.0
      check-error: 1.0.2
      deep-eql: 4.1.3
      get-func-name: 2.0.0
      loupe: 2.3.6
      pathval: 1.1.1
      type-detect: 4.0.8
    dev: true

  /chalk/2.4.2:
    resolution: {integrity: sha512-Mti+f9lpJNcwF4tWV8/OrTTtF1gZi+f8FqlyAdouralcFWFQWF2+NgCHShjkCb+IFBLq9buZwE1xckQU4peSuQ==}
    engines: {node: '>=4'}
    dependencies:
      ansi-styles: 3.2.1
      escape-string-regexp: 1.0.5
      supports-color: 5.5.0

  /chalk/4.1.2:
    resolution: {integrity: sha512-oKnbhFyRIXpUuez8iBMmyEa4nbj4IOQyuhc/wy9kY7/WVPcwIO9VA668Pu8RkO7+0G76SLROeyw9CpQ061i4mA==}
    engines: {node: '>=10'}
    dependencies:
      ansi-styles: 4.3.0
      supports-color: 7.2.0
    dev: true

  /change-case/4.1.2:
    resolution: {integrity: sha512-bSxY2ws9OtviILG1EiY5K7NNxkqg/JnRnFxLtKQ96JaviiIxi7djMrSd0ECT9AC+lttClmYwKw53BWpOMblo7A==}
    dependencies:
      camel-case: 4.1.2
      capital-case: 1.0.4
      constant-case: 3.0.4
      dot-case: 3.0.4
      header-case: 2.0.4
      no-case: 3.0.4
      param-case: 3.0.4
      pascal-case: 3.1.2
      path-case: 3.0.4
      sentence-case: 3.0.4
      snake-case: 3.0.4
      tslib: 2.6.2

  /check-error/1.0.2:
    resolution: {integrity: sha512-BrgHpW9NURQgzoNyjfq0Wu6VFO6D7IZEmJNdtgNqpzGG8RuNFHt2jQxWlAs4HMe119chBnv+34syEZtc6IhLtA==}
    dev: true

  /chokidar/3.5.3:
    resolution: {integrity: sha512-Dr3sfKRP6oTcjf2JmUmFJfeVMvXBdegxB0iVQ5eb2V10uFJUCAS8OByZdVAyVb8xXNz3GjjTgj9kLWsZTqE6kw==}
    engines: {node: '>= 8.10.0'}
    dependencies:
      anymatch: 3.1.3
      braces: 3.0.2
      glob-parent: 5.1.2
      is-binary-path: 2.1.0
      is-glob: 4.0.3
      normalize-path: 3.0.0
      readdirp: 3.6.0
    optionalDependencies:
      fsevents: 2.3.3
    dev: true

  /chrome-trace-event/1.0.3:
    resolution: {integrity: sha512-p3KULyQg4S7NIHixdwbGX+nFHkoBiA4YQmyWtjb8XngSKV124nJmRysgAeujbUVb15vh+RvFUfCPqU7rXk+hZg==}
    engines: {node: '>=6.0'}
    dev: true

  /chromium-bidi/0.5.2_6l3ta6d4k37jlx7r4do7wz4j2a:
    resolution: {integrity: sha512-PbVOSddxgKyj+JByqavWMNqWPCoCaT6XK5Z1EFe168sxnB/BM51LnZEPXSbFcFAJv/+u2B4XNTs9uXxy4GW3cQ==}
    peerDependencies:
      devtools-protocol: '*'
    dependencies:
      devtools-protocol: 0.0.1203626
      mitt: 3.0.1
      urlpattern-polyfill: 9.0.0
    dev: true

  /cliui/7.0.4:
    resolution: {integrity: sha512-OcRE68cOsVMXp1Yvonl/fzkQOyjLSu/8bhPDfQt0e0/Eb283TKP20Fs2MqoPsr9SwA595rRCA+QMzYc9nBP+JQ==}
    dependencies:
      string-width: 4.2.3
      strip-ansi: 6.0.1
      wrap-ansi: 7.0.0
    dev: true

  /cliui/8.0.1:
    resolution: {integrity: sha512-BSeNnyus75C4//NQ9gQt1/csTXyo/8Sb+afLAkzAptFuMsod9HFokGNudZpi/oQV73hnVK+sR+5PVRMd+Dr7YQ==}
    engines: {node: '>=12'}
    dependencies:
      string-width: 4.2.3
      strip-ansi: 6.0.1
      wrap-ansi: 7.0.0

  /clone-deep/4.0.1:
    resolution: {integrity: sha512-neHB9xuzh/wk0dIHweyAXv2aPGZIVk3pLMe+/RNzINf17fe0OG96QroktYAUm7SM1PBnzTabaLboqqxDyMU+SQ==}
    engines: {node: '>=6'}
    dependencies:
      is-plain-object: 2.0.4
      kind-of: 6.0.3
      shallow-clone: 3.0.1
    dev: true

  /code-block-writer/11.0.3:
    resolution: {integrity: sha512-NiujjUFB4SwScJq2bwbYUtXbZhBSlY6vYzm++3Q6oC+U+injTqfPYFK8wS9COOmb2lueqp0ZRB4nK1VYeHgNyw==}
    dev: false

  /color-convert/1.9.3:
    resolution: {integrity: sha512-QfAUtd+vFdAtFQcC8CCyYt1fYWxSqAiK2cSD6zDB8N3cpsEBAvRxp9zOGg6G/SHHJYAT88/az/IuDGALsNVbGg==}
    dependencies:
      color-name: 1.1.3

  /color-convert/2.0.1:
    resolution: {integrity: sha512-RRECPsj7iu/xb5oKYcsFHSppFNnsj/52OVTRKb4zP5onXwVF3zVmmToNcOfGC+CRDpfK/U584fMg38ZHCaElKQ==}
    engines: {node: '>=7.0.0'}
    dependencies:
      color-name: 1.1.4

  /color-name/1.1.3:
    resolution: {integrity: sha512-72fSenhMw2HZMTVHeCA9KCmpEIbzWiQsjN+BHcBbS9vr1mtt+vJjPdksIBNUmKAW8TFUDPJK5SUU3QhE9NEXDw==}

  /color-name/1.1.4:
    resolution: {integrity: sha512-dOy+3AuW3a2wNbZHIuMZpTcgjGuLU/uBL/ubcZF9OXbDo8ff4O8yVp5Bf0efS8uEoYo5q4Fx7dY9OgQGXgAsQA==}

  /color-string/1.9.1:
    resolution: {integrity: sha512-shrVawQFojnZv6xM40anx4CkoDP+fZsw/ZerEMsW/pyzsRbElpsL/DBVW7q3ExxwusdNXI3lXpuhEZkzs8p5Eg==}
    dependencies:
      color-name: 1.1.4
      simple-swizzle: 0.2.2
    dev: true

  /color/3.2.1:
    resolution: {integrity: sha512-aBl7dZI9ENN6fUGC7mWpMTPNHmWUSNan9tuWN6ahh5ZLNk9baLJOnSMlrQkHcrfFgz2/RigjUVAjdx36VcemKA==}
    dependencies:
      color-convert: 1.9.3
      color-string: 1.9.1
    dev: true

  /colorette/2.0.20:
    resolution: {integrity: sha512-IfEDxwoWIjkeXL1eXcDiow4UbKjhLdq6/EuSVR9GMN7KVH3r9gQ83e73hsz1Nd1T3ijd5xv1wcWRYO+D6kCI2w==}
    dev: true

  /colorspace/1.1.4:
    resolution: {integrity: sha512-BgvKJiuVu1igBUF2kEjRCZXol6wiiGbY5ipL/oVPwm0BL9sIpMIzM8IK7vwuxIIzOXMV3Ey5w+vxhm0rR/TN8w==}
    dependencies:
      color: 3.2.1
      text-hex: 1.0.0
    dev: true

  /combined-stream/1.0.8:
    resolution: {integrity: sha512-FQN4MRfuJeHf7cBbBMJFXhKSDq+2kAArBlmRBvcvFE5BB1HZKXtSFASDhdlz9zOYwxh8lDdnvmMOe/+5cdoEdg==}
    engines: {node: '>= 0.8'}
    dependencies:
      delayed-stream: 1.0.0

  /commander/2.20.3:
    resolution: {integrity: sha512-GpVkmM8vF2vQUkj2LvZmD35JxeJOLCwJ9cUkugyk2nuhbv3+mJvpLYYt+0+USMxE+oj+ey/lJEnhZw75x/OMcQ==}
    dev: true

  /commander/3.0.2:
    resolution: {integrity: sha512-Gar0ASD4BDyKC4hl4DwHqDrmvjoxWKZigVnAbn5H1owvm4CxCPdb0HQDehwNYMJpla5+M2tPmPARzhtYuwpHow==}
    dev: true

  /commander/7.2.0:
    resolution: {integrity: sha512-QrWXB+ZQSVPmIWIhtEO9H+gwHaMGYiF5ChvoJ+K9ZGHG/sVsa6yiesAD1GC/x46sET00Xlwo1u49RVVVzvcSkw==}
    engines: {node: '>= 10'}
    dev: true

  /commonmark/0.30.0:
    resolution: {integrity: sha512-j1yoUo4gxPND1JWV9xj5ELih0yMv1iCWDG6eEQIPLSWLxzCXiFoyS7kvB+WwU+tZMf4snwJMMtaubV0laFpiBA==}
    hasBin: true
    dependencies:
      entities: 2.0.3
      mdurl: 1.0.1
      minimist: 1.2.8
      string.prototype.repeat: 0.2.0
    dev: true

  /concat-map/0.0.1:
    resolution: {integrity: sha512-/Srv4dswyQNBfohGpz9o6Yb3Gz3SrUDqBH5rTuhGR7ahtlbYKnVxw2bCFMRljaA7EXHaXZ8wsHdodFvbkhKmqg==}
    dev: true

  /concat-stream/1.6.2:
    resolution: {integrity: sha512-27HBghJxjiZtIk3Ycvn/4kbJk/1uZuJFfuPEns6LaEvpvG1f0hTea8lilrouyo9mVc2GWdcEZ8OLoGmSADlrCw==}
    engines: {'0': node >= 0.8}
    dependencies:
      buffer-from: 1.1.2
      inherits: 2.0.4
      readable-stream: 2.3.8
      typedarray: 0.0.6
    dev: true

  /connect/3.7.0:
    resolution: {integrity: sha512-ZqRXc+tZukToSNmh5C2iWMSoV3X1YUcPbqEM4DkEG5tNQXrQUZCNVGGv3IuicnkMtPfGf3Xtp8WCXs295iQ1pQ==}
    engines: {node: '>= 0.10.0'}
    dependencies:
      debug: 2.6.9
      finalhandler: 1.1.2
      parseurl: 1.3.3
      utils-merge: 1.0.1
    dev: true

  /constant-case/3.0.4:
    resolution: {integrity: sha512-I2hSBi7Vvs7BEuJDr5dDHfzb/Ruj3FyvFyh7KLilAjNQw3Be+xgqUBA2W6scVEcL0hL1dwPRtIqEPVUCKkSsyQ==}
    dependencies:
      no-case: 3.0.4
      tslib: 2.6.2
      upper-case: 2.0.2

  /content-disposition/0.5.4:
    resolution: {integrity: sha512-FveZTNuGw04cxlAiWbzi6zTAL/lhehaWbTtgluJh4/E95DqMwTmha3KZN1aAWA8cFIhHzMZUvLevkw5Rqk+tSQ==}
    engines: {node: '>= 0.6'}
    dependencies:
      safe-buffer: 5.2.1
    dev: true

  /content-type/1.0.5:
    resolution: {integrity: sha512-nTjqfcBFEipKdXCv4YDQWCfmcLZKm81ldF0pAopTvyrFGVbcR6P/VAAd5G7N+0tTr8QqiU0tFadD6FK4NtJwOA==}
    engines: {node: '>= 0.6'}
    dev: true

  /cookie-signature/1.0.6:
    resolution: {integrity: sha512-QADzlaHc8icV8I7vbaJXJwod9HWYp8uCqf1xa4OfNu1T7JVxQIrUgOWtHdNDtPiywmFbiS12VjotIXLrKM3orQ==}
    dev: true

  /cookie/0.4.2:
    resolution: {integrity: sha512-aSWTXFzaKWkvHO1Ny/s+ePFpvKsPnjc551iI41v3ny/ow6tBG5Vd+FuqGNhh1LxOmVzOlGUriIlOaokOvhaStA==}
    engines: {node: '>= 0.6'}
    dev: true

  /cookie/0.5.0:
    resolution: {integrity: sha512-YZ3GUyn/o8gfKJlnlX7g7xq4gyO6OSuhGPKaaGssGB2qgDUS0gPgtTvoyZLTt9Ab6dC4hfc9dV5arkvc/OCmrw==}
    engines: {node: '>= 0.6'}
    dev: true

  /core-util-is/1.0.2:
    resolution: {integrity: sha512-3lqz5YjWTYnW6dlDa5TLaTCcShfar1e40rmcJVwCBJC6mWlFuj0eCHIElmG1g5kyuJ/GD+8Wn4FFCcz4gJPfaQ==}
    dev: true

  /cors/2.8.5:
    resolution: {integrity: sha512-KIHbLJqu73RGr/hnbrO9uBeixNGuvSQjul/jdFvS/KFSIH1hWVd1ng7zOHx+YrEfInLG7q4n6GHQ9cDtxv/P6g==}
    engines: {node: '>= 0.10'}
    dependencies:
      object-assign: 4.1.1
      vary: 1.1.2
    dev: true

  /cosmiconfig/8.3.6_typescript@5.2.2:
    resolution: {integrity: sha512-kcZ6+W5QzcJ3P1Mt+83OUv/oHFqZHIx8DuxG6eZ5RGMERoLqp4BuGjhHLYGK+Kf5XVkQvqBSmAy/nGWN3qDgEA==}
    engines: {node: '>=14'}
    peerDependencies:
      typescript: '>=4.9.5'
    peerDependenciesMeta:
      typescript:
        optional: true
    dependencies:
      import-fresh: 3.3.0
      js-yaml: 4.1.0
      parse-json: 5.2.0
      path-type: 4.0.0
      typescript: 5.2.2
    dev: true

  /create-require/1.1.1:
    resolution: {integrity: sha512-dcKFX3jn0MpIaXjisoRvexIJVEKzaq7z2rZKxf+MSr9TkdmHmsU4m2lcLojrj/FHl8mk5VxMmYA+ftRkP/3oKQ==}
    dev: true

  /cross-env/7.0.3:
    resolution: {integrity: sha512-+/HKd6EgcQCJGh2PSjZuUitQBQynKor4wrFbRg4DtAgS1aWO+gU52xpH7M9ScGgXSYmAVS9bIJ8EzuaGw0oNAw==}
    engines: {node: '>=10.14', npm: '>=6', yarn: '>=1'}
    hasBin: true
    dependencies:
      cross-spawn: 7.0.3
    dev: true

  /cross-fetch/4.0.0:
    resolution: {integrity: sha512-e4a5N8lVvuLgAWgnCrLr2PP0YyDOTHa9H/Rj54dirp61qXnNq46m82bRhNqIA5VccJtWBvPTFRV3TtvHUKPB1g==}
    dependencies:
      node-fetch: 2.7.0
    transitivePeerDependencies:
      - encoding
    dev: true

  /cross-spawn/6.0.5:
    resolution: {integrity: sha512-eTVLrBSt7fjbDygz805pMnstIs2VTBNkRm0qxZd+M7A5XDdxVRWO5MxGBXZhjY4cqLYLdtrGqRf8mBPmzwSpWQ==}
    engines: {node: '>=4.8'}
    dependencies:
      nice-try: 1.0.5
      path-key: 2.0.1
      semver: 5.7.2
      shebang-command: 1.2.0
      which: 1.3.1
    dev: true

  /cross-spawn/7.0.3:
    resolution: {integrity: sha512-iRDPJKUPVEND7dHPO8rkbOnPpyDygcDFtWjpeWNCgy8WP2rXcxXL8TskReQl6OrB2G7+UJrags1q15Fudc7G6w==}
    engines: {node: '>= 8'}
    dependencies:
      path-key: 3.1.1
      shebang-command: 2.0.0
      which: 2.0.2
    dev: true

  /custom-event/1.0.1:
    resolution: {integrity: sha512-GAj5FOq0Hd+RsCGVJxZuKaIDXDf3h6GQoNEjFgbLLI/trgtavwUbSnZ5pVfg27DVCaWjIohryS0JFwIJyT2cMg==}
    dev: true

  /dashdash/1.14.1:
    resolution: {integrity: sha512-jRFi8UDGo6j+odZiEpjazZaWqEal3w/basFjQHQEwVtZJGDpxbH1MeYluwCS8Xq5wmLJooDlMgvVarmWfGM44g==}
    engines: {node: '>=0.10'}
    dependencies:
      assert-plus: 1.0.0
    dev: true

  /data-uri-to-buffer/4.0.1:
    resolution: {integrity: sha512-0R9ikRb668HB7QDxT1vkpuUBtqc53YyAwMwGeUFKRojY/NWKvdZ+9UYtRfGmhqNbRkTSVpMbmyhXipFFv2cb/A==}
    engines: {node: '>= 12'}
    dev: true

  /data-uri-to-buffer/6.0.1:
    resolution: {integrity: sha512-MZd3VlchQkp8rdend6vrx7MmVDJzSNTBvghvKjirLkD+WTChA3KUf0jkE68Q4UyctNqI11zZO9/x2Yx+ub5Cvg==}
    engines: {node: '>= 14'}
    dev: true

  /date-format/4.0.14:
    resolution: {integrity: sha512-39BOQLs9ZjKh0/patS9nrT8wc3ioX3/eA/zgbKNopnF2wCqJEoxywwwElATYvRsXdnOxA/OQeQoFZ3rFjVajhg==}
    engines: {node: '>=4.0'}
    dev: true

  /debug/2.6.9:
    resolution: {integrity: sha512-bC7ElrdJaJnPbAP+1EotYvqZsb3ecl5wi6Bfi6BJTUcNowp6cvspg0jXznRTKDjm/E7AdgFBVeAPVMNcKGsHMA==}
    dependencies:
      ms: 2.0.0
    dev: true

  /debug/4.3.3_supports-color@8.1.1:
    resolution: {integrity: sha512-/zxw5+vh1Tfv+4Qn7a5nsbcJKPaSvCDhojn6FEl9vupwK2VCSDtEiEtqr8DFtzYFOdz63LBkxec7DYuc2jon6Q==}
    engines: {node: '>=6.0'}
    peerDependencies:
      supports-color: '*'
    peerDependenciesMeta:
      supports-color:
        optional: true
    dependencies:
      ms: 2.1.2
      supports-color: 8.1.1
    dev: true

  /debug/4.3.4:
    resolution: {integrity: sha512-PRWFHuSU3eDtQJPvnNY7Jcket1j0t5OuOsFzPPzsekD52Zl8qUfFIPEiswXqIvHWGVHOgX+7G/vCNNhehwxfkQ==}
    engines: {node: '>=6.0'}
    peerDependencies:
      supports-color: '*'
    peerDependenciesMeta:
      supports-color:
        optional: true
    dependencies:
      ms: 2.1.2

  /debug/4.3.4_supports-color@8.1.1:
    resolution: {integrity: sha512-PRWFHuSU3eDtQJPvnNY7Jcket1j0t5OuOsFzPPzsekD52Zl8qUfFIPEiswXqIvHWGVHOgX+7G/vCNNhehwxfkQ==}
    engines: {node: '>=6.0'}
    peerDependencies:
      supports-color: '*'
    peerDependenciesMeta:
      supports-color:
        optional: true
    dependencies:
      ms: 2.1.2
      supports-color: 8.1.1
    dev: true

  /decamelize/4.0.0:
    resolution: {integrity: sha512-9iE1PgSik9HeIIw2JO94IidnE3eBoQrFJ3w7sFuzSX4DpmZ3v5sZpUiV5Swcf6mQEF+Y0ru8Neo+p+nyh2J+hQ==}
    engines: {node: '>=10'}
    dev: true

  /deep-eql/4.1.3:
    resolution: {integrity: sha512-WaEtAOpRA1MQ0eohqZjpGD8zdI0Ovsm8mmFhaDN8dvDZzyoUMcYDnf5Y6iu7HTXxf8JDS23qWa4a+hKCDyOPzw==}
    engines: {node: '>=6'}
    dependencies:
      type-detect: 4.0.8
    dev: true

  /deep-equal/2.2.2:
    resolution: {integrity: sha512-xjVyBf0w5vH0I42jdAZzOKVldmPgSulmiyPRywoyq7HXC9qdgo17kxJE+rdnif5Tz6+pIrpJI8dCpMNLIGkUiA==}
    dependencies:
      array-buffer-byte-length: 1.0.0
      call-bind: 1.0.2
      es-get-iterator: 1.1.3
      get-intrinsic: 1.2.1
      is-arguments: 1.1.1
      is-array-buffer: 3.0.2
      is-date-object: 1.0.5
      is-regex: 1.1.4
      is-shared-array-buffer: 1.0.2
      isarray: 2.0.5
      object-is: 1.1.5
      object-keys: 1.1.1
      object.assign: 4.1.4
      regexp.prototype.flags: 1.5.1
      side-channel: 1.0.4
      which-boxed-primitive: 1.0.2
      which-collection: 1.0.1
      which-typed-array: 1.1.11
    dev: true

  /deep-is/0.1.4:
    resolution: {integrity: sha512-oIPzksmTg4/MriiaYGO+okXDT7ztn/w3Eptv/+gSIdMdKsJo0u4CfYNFJPy+4SKMuCqGw2wxnA+URMg3t8a/bQ==}
    dev: true

  /define-data-property/1.1.0:
    resolution: {integrity: sha512-UzGwzcjyv3OtAvolTj1GoyNYzfFR+iqbGjcnBEENZVCpM4/Ng1yhGNvS3lR/xDS74Tb2wGG9WzNSNIOS9UVb2g==}
    engines: {node: '>= 0.4'}
    dependencies:
      get-intrinsic: 1.2.1
      gopd: 1.0.1
      has-property-descriptors: 1.0.0
    dev: true

  /define-lazy-prop/2.0.0:
    resolution: {integrity: sha512-Ds09qNh8yw3khSjiJjiUInaGX9xlqZDY7JVryGxdxV7NPeuqQfplOpQ66yJFZut3jLa5zOwkXw1g9EI2uKh4Og==}
    engines: {node: '>=8'}
    dev: true

  /define-properties/1.2.1:
    resolution: {integrity: sha512-8QmQKqEASLd5nx0U1B1okLElbUuuttJ/AnYmRXbbbGDWh6uS208EjD4Xqq/I9wK7u0v6O08XhTWnt5XtEbR6Dg==}
    engines: {node: '>= 0.4'}
    dependencies:
      define-data-property: 1.1.0
      has-property-descriptors: 1.0.0
      object-keys: 1.1.1
    dev: true

  /degenerator/5.0.1:
    resolution: {integrity: sha512-TllpMR/t0M5sqCXfj85i4XaAzxmS5tVA16dqvdkMwGmzI+dXLXnw3J+3Vdv7VKw+ThlTMboK6i9rnZ6Nntj5CQ==}
    engines: {node: '>= 14'}
    dependencies:
      ast-types: 0.13.4
      escodegen: 2.1.0
      esprima: 4.0.1
    dev: true

  /delayed-stream/1.0.0:
    resolution: {integrity: sha512-ZySD7Nf91aLB0RxL4KGrKHBXl7Eds1DAmEdcoVawXnLD7SDhpNgtuII2aAkg7a7QS41jxPSZ17p4VdGnMHk3MQ==}
    engines: {node: '>=0.4.0'}

  /depd/2.0.0:
    resolution: {integrity: sha512-g7nH6P6dyDioJogAAGprGpCtVImJhpPk/roCzdb3fIh61/s/nPsfR6onyMwkCAR/OlC3yBC0lESvUoQEAssIrw==}
    engines: {node: '>= 0.8'}
    dev: true

  /destroy/1.2.0:
    resolution: {integrity: sha512-2sJGJTaXIIaR1w4iJSNoN0hnMY7Gpc/n8D4qSCJw8QqFWXf7cuAgnEHxBpweaVcPevC2l3KpjYCx3NypQQgaJg==}
    engines: {node: '>= 0.8', npm: 1.2.8000 || >= 1.4.16}
    dev: true

  /devtools-protocol/0.0.1203626:
    resolution: {integrity: sha512-nEzHZteIUZfGCZtTiS1fRpC8UZmsfD1SiyPvaUNvS13dvKf666OAm8YTi0+Ca3n1nLEyu49Cy4+dPWpaHFJk9g==}
    dev: true

  /di/0.0.1:
    resolution: {integrity: sha512-uJaamHkagcZtHPqCIHZxnFrXlunQXgBOsZSUOWwFw31QJCAbyTBoHMW75YOTur5ZNx8pIeAKgf6GWIgaqqiLhA==}
    dev: true

  /diff/4.0.2:
    resolution: {integrity: sha512-58lmxKSA4BNyLz+HHMUzlOEpg09FV+ev6ZMe3vJihgdxzgcwZ8VoEEPmALCZG9LmqfVoNMMKpttIYTVG6uDY7A==}
    engines: {node: '>=0.3.1'}
    dev: true

  /diff/5.0.0:
    resolution: {integrity: sha512-/VTCrvm5Z0JGty/BWHljh+BAiw3IK+2j87NGMu8Nwc/f48WoDAC395uomO9ZD117ZOBaHmkX1oyLvkVM/aIT3w==}
    engines: {node: '>=0.3.1'}
    dev: true

  /dir-glob/3.0.1:
    resolution: {integrity: sha512-WkrWp9GR4KXfKGYzOLmTuGVi1UWFfws377n9cc55/tb6DuqyF6pcQ5AbiHEshaDpY9v6oaSr2XCDidGmMwdzIA==}
    engines: {node: '>=8'}
    dependencies:
      path-type: 4.0.0

  /directory-tree/2.4.0:
    resolution: {integrity: sha512-AM03Th+ypDAHefyB6SP3uezaWkTbol1P43CS5yFU7wePTuHnR4YoHgY6KbGHLr/a065ocN26l9lXOoFBzzM31w==}
    engines: {node: '>=10.0'}
    deprecated: Breaking change, bumped to 3.0.0
    dev: true

  /doctrine/3.0.0:
    resolution: {integrity: sha512-yS+Q5i3hBf7GBkd4KG8a7eBNNWNGLTaEwwYWUijIYM7zrlYDM0BFXHjjPWlWZ1Rg7UaddZeIDmi9jF3HmqiQ2w==}
    engines: {node: '>=6.0.0'}
    dependencies:
      esutils: 2.0.3
    dev: true

  /dom-serialize/2.2.1:
    resolution: {integrity: sha512-Yra4DbvoW7/Z6LBN560ZwXMjoNOSAN2wRsKFGc4iBeso+mpIA6qj1vfdf9HpMaKAqG6wXTy+1SYEzmNpKXOSsQ==}
    dependencies:
      custom-event: 1.0.1
      ent: 2.2.0
      extend: 3.0.2
      void-elements: 2.0.1
    dev: true

  /dot-case/3.0.4:
    resolution: {integrity: sha512-Kv5nKlh6yRrdrGvxeJ2e5y2eRUpkUosIW4A2AS38zwSz27zu7ufDwQPi5Jhs3XAlGNetl3bmnGhQsMtkKJnj3w==}
    dependencies:
      no-case: 3.0.4
      tslib: 2.6.2

  /dotenv/16.3.1:
    resolution: {integrity: sha512-IPzF4w4/Rd94bA9imS68tZBaYyBWSCE47V1RGuMrB94iyTOIEwRmVL2x/4An+6mETpLrKJ5hQkB8W4kFAadeIQ==}
    engines: {node: '>=12'}
    dev: false

  /eastasianwidth/0.2.0:
    resolution: {integrity: sha512-I88TYZWc9XiYHRQ4/3c5rjjfgkjhLyW2luGIheGERbNQ6OY7yTybanSpDXZa8y7VUP9YmDcYa+eyq4ca7iLqWA==}
    dev: true

  /ecc-jsbn/0.1.2:
    resolution: {integrity: sha512-eh9O+hwRHNbG4BLTjEl3nw044CkGm5X6LoaCf7LPp7UU8Qrt47JYNi6nPX8xjW97TKGKm1ouctg0QSpZe9qrnw==}
    dependencies:
      jsbn: 0.1.1
      safer-buffer: 2.1.2
    dev: true

  /ecdsa-sig-formatter/1.0.11:
    resolution: {integrity: sha512-nagl3RYrbNv6kQkeJIpt6NJZy8twLB/2vtz6yN9Z4vRKHN4/QZJIEbqohALSgwKdnksuY3k5Addp5lg8sVoVcQ==}
    dependencies:
      safe-buffer: 5.2.1
    dev: true

  /ee-first/1.1.1:
    resolution: {integrity: sha512-WMwm9LhRUo+WUaRN+vRuETqG89IgZphVSNkdFgeb6sS/E4OrDIN7t48CAewSHXc6C8lefD8KKfr5vY61brQlow==}
    dev: true

  /electron-to-chromium/1.4.529:
    resolution: {integrity: sha512-6uyPyXTo8lkv8SWAmjKFbG42U073TXlzD4R8rW3EzuznhFS2olCIAfjjQtV2dV2ar/vRF55KUd3zQYnCB0dd3A==}
    dev: true

  /emoji-regex/8.0.0:
    resolution: {integrity: sha512-MSjYzcWNOA0ewAHpz0MxpYFvwg6yjy1NG3xteoqz644VCo/RPgnr1/GGt+ic3iJTzQ8Eu3TdM14SawnVUmGE6A==}

  /emoji-regex/9.2.2:
    resolution: {integrity: sha512-L18DaJsXSUk2+42pv8mLs5jJT2hqFkFE4j21wOmgbUqsZ2hL72NsUU785g9RXgo3s0ZNgVl42TiHp3ZtOv/Vyg==}
    dev: true

  /emojis-list/3.0.0:
    resolution: {integrity: sha512-/kyM18EfinwXZbno9FyUGeFh87KC8HRQBQGildHZbEuRyWFOmv1U10o9BBp8XVZDVNNuQKyIGIu5ZYAAXJ0V2Q==}
    engines: {node: '>= 4'}
    dev: true

  /enabled/2.0.0:
    resolution: {integrity: sha512-AKrN98kuwOzMIdAizXGI86UFBoo26CL21UM763y1h/GMSJ4/OHU9k2YlsmBpyScFo/wbLzWQJBMCW4+IO3/+OQ==}
    dev: true

  /encodeurl/1.0.2:
    resolution: {integrity: sha512-TPJXq8JqFaVYm2CWmPvnP2Iyo4ZSM7/QKcSmuMLDObfpH5fi7RUGmd/rTDf+rut/saiDiQEeVTNgAmJEdAOx0w==}
    engines: {node: '>= 0.8'}
    dev: true

  /end-of-stream/1.4.4:
    resolution: {integrity: sha512-+uw1inIHVPQoaVuHzRyXd21icM+cnt4CzD5rW+NC1wjOUSTOs+Te7FOv7AhN7vS9x/oIyhLP5PR1H+phQAHu5Q==}
    dependencies:
      once: 1.4.0
    dev: true

  /engine.io-parser/5.2.1:
    resolution: {integrity: sha512-9JktcM3u18nU9N2Lz3bWeBgxVgOKpw7yhRaoxQA3FUDZzzw+9WlA6p4G4u0RixNkg14fH7EfEc/RhpurtiROTQ==}
    engines: {node: '>=10.0.0'}
    dev: true

  /engine.io/6.5.2:
    resolution: {integrity: sha512-IXsMcGpw/xRfjra46sVZVHiSWo/nJ/3g1337q9KNXtS6YRzbW5yIzTCb9DjhrBe7r3GZQR0I4+nq+4ODk5g/cA==}
    engines: {node: '>=10.2.0'}
    dependencies:
      '@types/cookie': 0.4.1
      '@types/cors': 2.8.14
      '@types/node': 18.18.0
      accepts: 1.3.8
      base64id: 2.0.0
      cookie: 0.4.2
      cors: 2.8.5
      debug: 4.3.4
      engine.io-parser: 5.2.1
      ws: 8.11.0
    transitivePeerDependencies:
      - bufferutil
      - supports-color
      - utf-8-validate
    dev: true

  /enhanced-resolve/5.15.0:
    resolution: {integrity: sha512-LXYT42KJ7lpIKECr2mAXIaMldcNCh/7E0KBKOu4KSfkHmP+mZmSs+8V5gBAqisWBy0OO4W5Oyys0GO1Y8KtdKg==}
    engines: {node: '>=10.13.0'}
    dependencies:
      graceful-fs: 4.2.11
      tapable: 2.2.1
    dev: true

  /ent/2.2.0:
    resolution: {integrity: sha512-GHrMyVZQWvTIdDtpiEXdHZnFQKzeO09apj8Cbl4pKWy4i0Oprcq17usfDt5aO63swf0JOeMWjWQE/LzgSRuWpA==}
    dev: true

  /entities/2.0.3:
    resolution: {integrity: sha512-MyoZ0jgnLvB2X3Lg5HqpFmn1kybDiIfEQmKzTb5apr51Rb+T3KdmMiqa70T+bhGnyv7bQ6WMj2QMHpGMmlrUYQ==}
    dev: true

  /envinfo/7.10.0:
    resolution: {integrity: sha512-ZtUjZO6l5mwTHvc1L9+1q5p/R3wTopcfqMW8r5t8SJSKqeVI/LtajORwRFEKpEFuekjD0VBjwu1HMxL4UalIRw==}
    engines: {node: '>=4'}
    hasBin: true
    dev: true

  /error-ex/1.3.2:
    resolution: {integrity: sha512-7dFHNmqeFSEt2ZBsCriorKnn3Z2pj+fd9kmI6QoWw4//DL+icEBfc0U7qJCisqrTsKTjw4fNFy2pW9OqStD84g==}
    dependencies:
      is-arrayish: 0.2.1
    dev: true

  /es-abstract/1.22.2:
    resolution: {integrity: sha512-YoxfFcDmhjOgWPWsV13+2RNjq1F6UQnfs+8TftwNqtzlmFzEXvlUwdrNrYeaizfjQzRMxkZ6ElWMOJIFKdVqwA==}
    engines: {node: '>= 0.4'}
    dependencies:
      array-buffer-byte-length: 1.0.0
      arraybuffer.prototype.slice: 1.0.2
      available-typed-arrays: 1.0.5
      call-bind: 1.0.2
      es-set-tostringtag: 2.0.1
      es-to-primitive: 1.2.1
      function.prototype.name: 1.1.6
      get-intrinsic: 1.2.1
      get-symbol-description: 1.0.0
      globalthis: 1.0.3
      gopd: 1.0.1
      has: 1.0.3
      has-property-descriptors: 1.0.0
      has-proto: 1.0.1
      has-symbols: 1.0.3
      internal-slot: 1.0.5
      is-array-buffer: 3.0.2
      is-callable: 1.2.7
      is-negative-zero: 2.0.2
      is-regex: 1.1.4
      is-shared-array-buffer: 1.0.2
      is-string: 1.0.7
      is-typed-array: 1.1.12
      is-weakref: 1.0.2
      object-inspect: 1.12.3
      object-keys: 1.1.1
      object.assign: 4.1.4
      regexp.prototype.flags: 1.5.1
      safe-array-concat: 1.0.1
      safe-regex-test: 1.0.0
      string.prototype.trim: 1.2.8
      string.prototype.trimend: 1.0.7
      string.prototype.trimstart: 1.0.7
      typed-array-buffer: 1.0.0
      typed-array-byte-length: 1.0.0
      typed-array-byte-offset: 1.0.0
      typed-array-length: 1.0.4
      unbox-primitive: 1.0.2
      which-typed-array: 1.1.11
    dev: true

  /es-get-iterator/1.1.3:
    resolution: {integrity: sha512-sPZmqHBe6JIiTfN5q2pEi//TwxmAFHwj/XEuYjTuse78i8KxaqMTTzxPoFKuzRpDpTJ+0NAbpfenkmH2rePtuw==}
    dependencies:
      call-bind: 1.0.2
      get-intrinsic: 1.2.1
      has-symbols: 1.0.3
      is-arguments: 1.1.1
      is-map: 2.0.2
      is-set: 2.0.2
      is-string: 1.0.7
      isarray: 2.0.5
      stop-iteration-iterator: 1.0.0
    dev: true

  /es-module-lexer/1.3.1:
    resolution: {integrity: sha512-JUFAyicQV9mXc3YRxPnDlrfBKpqt6hUYzz9/boprUJHs4e4KVr3XwOF70doO6gwXUor6EWZJAyWAfKki84t20Q==}
    dev: true

  /es-set-tostringtag/2.0.1:
    resolution: {integrity: sha512-g3OMbtlwY3QewlqAiMLI47KywjWZoEytKr8pf6iTC8uJq5bIAH52Z9pnQ8pVL6whrCto53JZDuUIsifGeLorTg==}
    engines: {node: '>= 0.4'}
    dependencies:
      get-intrinsic: 1.2.1
      has: 1.0.3
      has-tostringtag: 1.0.0
    dev: true

  /es-to-primitive/1.2.1:
    resolution: {integrity: sha512-QCOllgZJtaUo9miYBcLChTUaHNjJF3PYs1VidD7AwiEj1kYxKeQTctLAezAOH5ZKRH0g2IgPn6KwB4IT8iRpvA==}
    engines: {node: '>= 0.4'}
    dependencies:
      is-callable: 1.2.7
      is-date-object: 1.0.5
      is-symbol: 1.0.4
    dev: true

  /escalade/3.1.1:
    resolution: {integrity: sha512-k0er2gUkLf8O0zKJiAhmkTnJlTvINGv7ygDNPbeIsX/TJjGJZHuh9B2UxbsaEkmlEo9MfhrSzmhIlhRlI2GXnw==}
    engines: {node: '>=6'}

  /escape-html/1.0.3:
    resolution: {integrity: sha512-NiSupZ4OeuGwr68lGIeym/ksIZMJodUGOSCZ/FSnTxcrekbvqrgdUxlJOMpijaKZVjAJrWrGs/6Jy8OMuyj9ow==}
    dev: true

  /escape-string-regexp/1.0.5:
    resolution: {integrity: sha512-vbRorB5FUQWvla16U8R/qgaFIya2qGzwDrNmCZuYKrbdSUMG6I1ZCGQRefkRVhuOkIGVne7BQ35DSfo1qvJqFg==}
    engines: {node: '>=0.8.0'}

  /escape-string-regexp/4.0.0:
    resolution: {integrity: sha512-TtpcNJ3XAzx3Gq8sWRzJaVajRs0uVxA2YAkdb1jm2YkPz4G6egUFAyA3n5vtEIZefPk5Wa4UXbKuS5fKkJWdgA==}
    engines: {node: '>=10'}
    dev: true

  /escodegen/2.1.0:
    resolution: {integrity: sha512-2NlIDTwUWJN0mRPQOdtQBzbUHvdGY2P1VXSyU83Q3xKxM7WHX2Ql8dKq782Q9TgQUNOLEzEYu9bzLNj1q88I5w==}
    engines: {node: '>=6.0'}
    hasBin: true
    dependencies:
      esprima: 4.0.1
      estraverse: 5.3.0
      esutils: 2.0.3
    optionalDependencies:
      source-map: 0.6.1
    dev: true

  /eslint-plugin-require-extensions/0.1.3_eslint@8.50.0:
    resolution: {integrity: sha512-T3c1PZ9PIdI3hjV8LdunfYI8gj017UQjzAnCrxuo3wAjneDbTPHdE3oNWInOjMA+z/aBkUtlW5vC0YepYMZIug==}
    engines: {node: '>=16'}
    peerDependencies:
      eslint: '*'
    dependencies:
      eslint: 8.50.0
    dev: true

  /eslint-scope/5.1.1:
    resolution: {integrity: sha512-2NxwbF/hZ0KpepYN0cNbo+FN6XoK7GaHlQhgx/hIZl6Va0bF45RQOOwhLIy8lQDbuCiadSLCBnH2CFYquit5bw==}
    engines: {node: '>=8.0.0'}
    dependencies:
      esrecurse: 4.3.0
      estraverse: 4.3.0
    dev: true

  /eslint-scope/7.2.2:
    resolution: {integrity: sha512-dOt21O7lTMhDM+X9mB4GX+DZrZtCUJPL/wlcTqxyrx5IvO0IYtILdtrQGQp+8n5S0gwSVmOf9NQrjMOgfQZlIg==}
    engines: {node: ^12.22.0 || ^14.17.0 || >=16.0.0}
    dependencies:
      esrecurse: 4.3.0
      estraverse: 5.3.0
    dev: true

  /eslint-visitor-keys/3.4.3:
    resolution: {integrity: sha512-wpc+LXeiyiisxPlEkUzU6svyS1frIO3Mgxj1fdy7Pm8Ygzguax2N3Fa/D/ag1WqbOprdI+uY6wMUl8/a2G+iag==}
    engines: {node: ^12.22.0 || ^14.17.0 || >=16.0.0}
    dev: true

  /eslint/8.50.0:
    resolution: {integrity: sha512-FOnOGSuFuFLv/Sa+FDVRZl4GGVAAFFi8LecRsI5a1tMO5HIE8nCm4ivAlzt4dT3ol/PaaGC0rJEEXQmHJBGoOg==}
    engines: {node: ^12.22.0 || ^14.17.0 || >=16.0.0}
    hasBin: true
    dependencies:
      '@eslint-community/eslint-utils': 4.4.0_eslint@8.50.0
      '@eslint-community/regexpp': 4.8.2
      '@eslint/eslintrc': 2.1.2
      '@eslint/js': 8.50.0
      '@humanwhocodes/config-array': 0.11.11
      '@humanwhocodes/module-importer': 1.0.1
      '@nodelib/fs.walk': 1.2.8
      ajv: 6.12.6
      chalk: 4.1.2
      cross-spawn: 7.0.3
      debug: 4.3.4
      doctrine: 3.0.0
      escape-string-regexp: 4.0.0
      eslint-scope: 7.2.2
      eslint-visitor-keys: 3.4.3
      espree: 9.6.1
      esquery: 1.5.0
      esutils: 2.0.3
      fast-deep-equal: 3.1.3
      file-entry-cache: 6.0.1
      find-up: 5.0.0
      glob-parent: 6.0.2
      globals: 13.22.0
      graphemer: 1.4.0
      ignore: 5.2.4
      imurmurhash: 0.1.4
      is-glob: 4.0.3
      is-path-inside: 3.0.3
      js-yaml: 4.1.0
      json-stable-stringify-without-jsonify: 1.0.1
      levn: 0.4.1
      lodash.merge: 4.6.2
      minimatch: 3.1.2
      natural-compare: 1.4.0
      optionator: 0.9.3
      strip-ansi: 6.0.1
      text-table: 0.2.0
    transitivePeerDependencies:
      - supports-color
    dev: true

  /espree/9.6.1:
    resolution: {integrity: sha512-oruZaFkjorTpF32kDSI5/75ViwGeZginGGy2NoOSg3Q9bnwlnmDm4HLnkl0RE3n+njDXR037aY1+x58Z/zFdwQ==}
    engines: {node: ^12.22.0 || ^14.17.0 || >=16.0.0}
    dependencies:
      acorn: 8.10.0
      acorn-jsx: 5.3.2_acorn@8.10.0
      eslint-visitor-keys: 3.4.3
    dev: true

  /esprima/4.0.1:
    resolution: {integrity: sha512-eGuFFw7Upda+g4p+QHvnW0RyTX/SVeJBDM/gCtMARO0cLuT2HcEKnTPvhjV6aGeqrCB/sbNop0Kszm0jsaWU4A==}
    engines: {node: '>=4'}
    hasBin: true
    dev: true

  /esquery/1.5.0:
    resolution: {integrity: sha512-YQLXUplAwJgCydQ78IMJywZCceoqk1oH01OERdSAJc/7U2AylwjhSCLDEtqwg811idIS/9fIU5GjG73IgjKMVg==}
    engines: {node: '>=0.10'}
    dependencies:
      estraverse: 5.3.0
    dev: true

  /esrecurse/4.3.0:
    resolution: {integrity: sha512-KmfKL3b6G+RXvP8N1vr3Tq1kL/oCFgn2NYXEtqP8/L3pKapUA4G8cFVaoF3SU323CD4XypR/ffioHmkti6/Tag==}
    engines: {node: '>=4.0'}
    dependencies:
      estraverse: 5.3.0
    dev: true

  /estraverse/4.3.0:
    resolution: {integrity: sha512-39nnKffWz8xN1BU/2c79n9nB9HDzo0niYUqx6xyqUnyoAnQyyWpOTdZEeiCch8BBu515t4wp9ZmgVfVhn9EBpw==}
    engines: {node: '>=4.0'}
    dev: true

  /estraverse/5.3.0:
    resolution: {integrity: sha512-MMdARuVEQziNTeJD8DgMqmhwR11BRQ/cBP+pLtYdSTnf3MIO8fFeiINEbX36ZdNlfU/7A9f3gUw49B3oQsvwBA==}
    engines: {node: '>=4.0'}
    dev: true

  /esutils/2.0.3:
    resolution: {integrity: sha512-kVscqXk4OCp68SZ0dkgEKVi6/8ij300KBWTJq32P/dYeWTSwK41WyTxalN1eRmA5Z9UU/LX9D7FWSmV9SAYx6g==}
    engines: {node: '>=0.10.0'}
    dev: true

  /etag/1.8.1:
    resolution: {integrity: sha512-aIL5Fx7mawVa300al2BnEE4iNvo1qETxLrPI/o05L7z6go7fCw1J6EQmbK4FmJ2AS7kgVF/KEZWufBfdClMcPg==}
    engines: {node: '>= 0.6'}
    dev: true

  /eventemitter3/4.0.7:
    resolution: {integrity: sha512-8guHBZCwKnFhYdHr2ysuRWErTwhoN2X8XELRlrRwpmfeY2jjuUN4taQMsULKUVo1K4DvZl+0pgfyoysHxvmvEw==}
    dev: true

  /events/3.3.0:
    resolution: {integrity: sha512-mQw+2fkQbALzQ7V0MY0IqdnXNOeTtP4r0lN9z7AAawCXgqea7bDii20AYrIBrFd/Hx0M2Ocz6S111CaFkUcb0Q==}
    engines: {node: '>=0.8.x'}
    dev: true

  /express-promise-router/4.1.1_express@4.18.2:
    resolution: {integrity: sha512-Lkvcy/ZGrBhzkl3y7uYBHLMtLI4D6XQ2kiFg9dq7fbktBch5gjqJ0+KovX0cvCAvTJw92raWunRLM/OM+5l4fA==}
    engines: {node: '>=10'}
    peerDependencies:
      '@types/express': ^4.0.0
      express: ^4.0.0
    peerDependenciesMeta:
      '@types/express':
        optional: true
    dependencies:
      express: 4.18.2
      is-promise: 4.0.0
      lodash.flattendeep: 4.4.0
      methods: 1.1.2
    dev: true

  /express/4.18.2:
    resolution: {integrity: sha512-5/PsL6iGPdfQ/lKM1UuielYgv3BUoJfz1aUwU9vHZ+J7gyvwdQXFEBIEIaxeGf0GIcreATNyBExtalisDbuMqQ==}
    engines: {node: '>= 0.10.0'}
    dependencies:
      accepts: 1.3.8
      array-flatten: 1.1.1
      body-parser: 1.20.1
      content-disposition: 0.5.4
      content-type: 1.0.5
      cookie: 0.5.0
      cookie-signature: 1.0.6
      debug: 2.6.9
      depd: 2.0.0
      encodeurl: 1.0.2
      escape-html: 1.0.3
      etag: 1.8.1
      finalhandler: 1.2.0
      fresh: 0.5.2
      http-errors: 2.0.0
      merge-descriptors: 1.0.1
      methods: 1.1.2
      on-finished: 2.4.1
      parseurl: 1.3.3
      path-to-regexp: 0.1.7
      proxy-addr: 2.0.7
      qs: 6.11.0
      range-parser: 1.2.1
      safe-buffer: 5.2.1
      send: 0.18.0
      serve-static: 1.15.0
      setprototypeof: 1.2.0
      statuses: 2.0.1
      type-is: 1.6.18
      utils-merge: 1.0.1
      vary: 1.1.2
    dev: true

  /extend/3.0.2:
    resolution: {integrity: sha512-fjquC59cD7CyW6urNXK0FBufkZcoiGG80wTuPujX590cB5Ttln20E2UB4S/WARVqhXffZl2LNgS+gQdPIIim/g==}
    dev: true

  /extract-zip/2.0.1:
    resolution: {integrity: sha512-GDhU9ntwuKyGXdZBUgTIe+vXnWj0fppUEtMDL0+idd5Sta8TGpHssn/eusA9mrPr9qNDym6SxAYZjNvCn/9RBg==}
    engines: {node: '>= 10.17.0'}
    hasBin: true
    dependencies:
      debug: 4.3.4
      get-stream: 5.2.0
      yauzl: 2.10.0
    optionalDependencies:
      '@types/yauzl': 2.10.1
    transitivePeerDependencies:
      - supports-color
    dev: true

  /extsprintf/1.3.0:
    resolution: {integrity: sha512-11Ndz7Nv+mvAC1j0ktTa7fAb0vLyGGX+rMHNBYQviQDGU0Hw7lhctJANqbPhu9nV9/izT/IntTgZ7Im/9LJs9g==}
    engines: {'0': node >=0.6.0}
    dev: true

  /fast-deep-equal/3.1.3:
    resolution: {integrity: sha512-f3qQ9oQy9j2AhBe/H9VC91wLmKBCCU/gDOnKNAYG5hswO7BLKj09Hc5HYNz9cGI++xlpDCIgDaitVs03ATR84Q==}

  /fast-fifo/1.3.2:
    resolution: {integrity: sha512-/d9sfos4yxzpwkDkuN7k2SqFKtYNmCTzgfEpz82x34IM9/zc8KGxQoXg1liNC/izpRM/MBdt44Nmx41ZWqk+FQ==}
    dev: true

  /fast-glob/3.3.1:
    resolution: {integrity: sha512-kNFPyjhh5cKjrUltxs+wFx+ZkbRaxxmZ+X0ZU31SOsxCEtP9VPgtq2teZw1DebupL5GmDaNQ6yKMMVcM41iqDg==}
    engines: {node: '>=8.6.0'}
    dependencies:
      '@nodelib/fs.stat': 2.0.5
      '@nodelib/fs.walk': 1.2.8
      glob-parent: 5.1.2
      merge2: 1.4.1
      micromatch: 4.0.5

  /fast-json-stable-stringify/2.1.0:
    resolution: {integrity: sha512-lhd/wF+Lk98HZoTCtlVraHtfh5XYijIjalXck7saUtuanSDyLMxnHhSXEDJqHxD7msR8D0uCmqlkwjCV8xvwHw==}
    dev: true

  /fast-levenshtein/2.0.6:
    resolution: {integrity: sha512-DCXu6Ifhqcks7TZKY3Hxp3y6qphY5SJZmrWMDrKcERSOXWQdMhU9Ig/PYrzyw/ul9jOIyh0N4M0tbC5hodg8dw==}
    dev: true

  /fast-xml-parser/4.3.1:
    resolution: {integrity: sha512-viVv3xb8D+SiS1W4cv4tva3bni08kAkx0gQnWrykMM8nXPc1FxqZPU00dCEVjkiCg4HoXd2jC4x29Nzg/l2DAA==}
    hasBin: true
    dependencies:
      strnum: 1.0.5
    dev: true

  /fastest-levenshtein/1.0.16:
    resolution: {integrity: sha512-eRnCtTTtGZFpQCwhJiUOuxPQWRXVKYDn0b2PeHfXL6/Zi53SLAzAHfVhVWK2AryC/WH05kGfxhFIPvTF0SXQzg==}
    engines: {node: '>= 4.9.1'}
    dev: true

  /fastq/1.15.0:
    resolution: {integrity: sha512-wBrocU2LCXXa+lWBt8RoIRD89Fi8OdABODa/kEnyeyjS5aZO5/GNvI5sEINADqP/h8M29UHTHUb53sUu5Ihqdw==}
    dependencies:
      reusify: 1.0.4

  /fd-slicer/1.1.0:
    resolution: {integrity: sha512-cE1qsB/VwyQozZ+q1dGxR8LBYNZeofhEdUNGSMbQD3Gw2lAzX9Zb3uIU6Ebc/Fmyjo9AWWfnn0AUCHqtevs/8g==}
    dependencies:
      pend: 1.2.0
    dev: true

  /fecha/4.2.3:
    resolution: {integrity: sha512-OP2IUU6HeYKJi3i0z4A19kHMQoLVs4Hc+DPqqxI2h/DPZHTm/vjsfC6P0b4jCMy14XizLBqvndQ+UilD7707Jw==}
    dev: true

  /fetch-blob/3.2.0:
    resolution: {integrity: sha512-7yAQpD2UMJzLi1Dqv7qFYnPbaPx7ZfFK6PiIxQ4PfkGPyNyl2Ugx+a/umUonmKqjhM4DnfbMvdX6otXq83soQQ==}
    engines: {node: ^12.20 || >= 14.13}
    dependencies:
      node-domexception: 1.0.0
      web-streams-polyfill: 3.2.1
    dev: true

  /file-entry-cache/6.0.1:
    resolution: {integrity: sha512-7Gps/XWymbLk2QLYK4NzpMOrYjMhdIxXuIvy2QBsLE6ljuodKvdkWs/cpyJJ3CVIVpH0Oi1Hvg1ovbMzLdFBBg==}
    engines: {node: ^10.12.0 || >=12.0.0}
    dependencies:
      flat-cache: 3.1.0
    dev: true

  /fill-range/7.0.1:
    resolution: {integrity: sha512-qOo9F+dMUmC2Lcb4BbVvnKJxTPjCm+RRpe4gDuGrzkL7mEVl/djYSu2OdQ2Pa302N4oqkSg9ir6jaLWJ2USVpQ==}
    engines: {node: '>=8'}
    dependencies:
      to-regex-range: 5.0.1

  /finalhandler/1.1.2:
    resolution: {integrity: sha512-aAWcW57uxVNrQZqFXjITpW3sIUQmHGG3qSb9mUah9MgMC4NeWhNOlNjXEYq3HjRAvL6arUviZGGJsBg6z0zsWA==}
    engines: {node: '>= 0.8'}
    dependencies:
      debug: 2.6.9
      encodeurl: 1.0.2
      escape-html: 1.0.3
      on-finished: 2.3.0
      parseurl: 1.3.3
      statuses: 1.5.0
      unpipe: 1.0.0
    dev: true

  /finalhandler/1.2.0:
    resolution: {integrity: sha512-5uXcUVftlQMFnWC9qu/svkWv3GTd2PfUhK/3PLkYNAe7FbqJMt3515HaxE6eRL74GdsriiwujiawdaB1BpEISg==}
    engines: {node: '>= 0.8'}
    dependencies:
      debug: 2.6.9
      encodeurl: 1.0.2
      escape-html: 1.0.3
      on-finished: 2.4.1
      parseurl: 1.3.3
      statuses: 2.0.1
      unpipe: 1.0.0
    dev: true

  /find-up/4.1.0:
    resolution: {integrity: sha512-PpOwAdQ/YlXQ2vj8a3h8IipDuYRi3wceVQQGYWxNINccq40Anw7BlsEXCMbt1Zt+OLA6Fq9suIpIWD0OsnISlw==}
    engines: {node: '>=8'}
    dependencies:
      locate-path: 5.0.0
      path-exists: 4.0.0
    dev: true

  /find-up/5.0.0:
    resolution: {integrity: sha512-78/PXT1wlLLDgTzDs7sjq9hzz0vXD+zn+7wypEe4fXQxCmdmqfGsEPQxmiCSQI3ajFV91bVSsvNtrJRiW6nGng==}
    engines: {node: '>=10'}
    dependencies:
      locate-path: 6.0.0
      path-exists: 4.0.0
    dev: true

  /flat-cache/3.1.0:
    resolution: {integrity: sha512-OHx4Qwrrt0E4jEIcI5/Xb+f+QmJYNj2rrK8wiIdQOIrB9WrrJL8cjZvXdXuBTkkEwEqLycb5BeZDV1o2i9bTew==}
    engines: {node: '>=12.0.0'}
    dependencies:
      flatted: 3.2.9
      keyv: 4.5.3
      rimraf: 3.0.2
    dev: true

  /flat/5.0.2:
    resolution: {integrity: sha512-b6suED+5/3rTpUBdG1gupIl8MPFCAMA0QXwmljLhvCUKcUvdE4gWky9zpuGCcXHOsz4J9wPGNWq6OKpmIzz3hQ==}
    hasBin: true
    dev: true

  /flatted/3.2.9:
    resolution: {integrity: sha512-36yxDn5H7OFZQla0/jFJmbIKTdZAQHngCedGxiMmpNfEZM0sdEeT+WczLQrjK6D7o2aiyLYDnkw0R3JK0Qv1RQ==}
    dev: true

  /fn.name/1.1.0:
    resolution: {integrity: sha512-GRnmB5gPyJpAhTQdSZTSp9uaPSvl09KoYcMQtsB9rQoOmzs9dH6ffeccH+Z+cv6P68Hu5bC6JjRh4Ah/mHSNRw==}
    dev: true

  /follow-redirects/1.15.3:
    resolution: {integrity: sha512-1VzOtuEM8pC9SFU1E+8KfTjZyMztRsgEfwQl44z8A25uy13jSzTj6dyK2Df52iV0vgHCfBwLhDWevLn95w5v6Q==}
    engines: {node: '>=4.0'}
    peerDependencies:
      debug: '*'
    peerDependenciesMeta:
      debug:
        optional: true
    dev: true

  /for-each/0.3.3:
    resolution: {integrity: sha512-jqYfLp7mo9vIyQf8ykW2v7A+2N4QjeCeI5+Dz9XraiO1ign81wjiH7Fb9vSOWvQfNtmSa4H2RoQTrrXivdUZmw==}
    dependencies:
      is-callable: 1.2.7
    dev: true

  /foreground-child/3.1.1:
    resolution: {integrity: sha512-TMKDUnIte6bfb5nWv7V/caI169OHgvwjb7V4WkeUvbQQdjr5rWKqHFiKWb/fcOwB+CzBT+qbWjvj+DVwRskpIg==}
    engines: {node: '>=14'}
    dependencies:
      cross-spawn: 7.0.3
      signal-exit: 4.1.0
    dev: true

  /forever-agent/0.6.1:
    resolution: {integrity: sha512-j0KLYPhm6zeac4lz3oJ3o65qvgQCcPubiyotZrXqEaG4hNagNYO8qdlUrX5vwqv9ohqeT/Z3j6+yW067yWWdUw==}
    dev: true

  /form-data/2.3.3:
    resolution: {integrity: sha512-1lLKB2Mu3aGP1Q/2eCOx0fNbRMe7XdwktwOruhfqqd0rIJWwN4Dh+E3hrPSlDCXnSR7UtZ1N38rVXm+6+MEhJQ==}
    engines: {node: '>= 0.12'}
    dependencies:
      asynckit: 0.4.0
      combined-stream: 1.0.8
      mime-types: 2.1.35
    dev: true

  /form-data/4.0.0:
    resolution: {integrity: sha512-ETEklSGi5t0QMZuiXoA/Q6vcnxcLQP5vdugSpuAyi6SVGi2clPPp+xgEhuMaHC+zGgn31Kd235W35f7Hykkaww==}
    engines: {node: '>= 6'}
    dependencies:
      asynckit: 0.4.0
      combined-stream: 1.0.8
      mime-types: 2.1.35

  /formdata-polyfill/4.0.10:
    resolution: {integrity: sha512-buewHzMvYL29jdeQTVILecSaZKnt/RJWjoZCF5OW60Z67/GmSLBkOFM7qh1PI3zFNtJbaZL5eQu1vLfazOwj4g==}
    engines: {node: '>=12.20.0'}
    dependencies:
      fetch-blob: 3.2.0
    dev: true

  /forwarded/0.2.0:
    resolution: {integrity: sha512-buRG0fpBtRHSTCOASe6hD258tEubFoRLb4ZNA6NxMVHNw2gOcwHo9wyablzMzOA5z9xA9L1KNjk/Nt6MT9aYow==}
    engines: {node: '>= 0.6'}
    dev: true

  /fresh/0.5.2:
    resolution: {integrity: sha512-zJ2mQYM18rEFOudeV4GShTGIQ7RbzA7ozbU9I/XBpm7kqgMywgmylMwXHxZJmkVoYkna9d2pVXVXPdYTP9ej8Q==}
    engines: {node: '>= 0.6'}
    dev: true

  /fs-extra/10.1.0:
    resolution: {integrity: sha512-oRXApq54ETRj4eMiFzGnHWGy+zo5raudjuxN0b8H7s/RU2oW0Wvsx9O0ACRN/kRq9E8Vu/ReskGB5o3ji+FzHQ==}
    engines: {node: '>=12'}
    dependencies:
      graceful-fs: 4.2.11
      jsonfile: 6.1.0
      universalify: 2.0.0
    dev: true

  /fs-extra/11.1.1:
    resolution: {integrity: sha512-MGIE4HOvQCeUCzmlHs0vXpih4ysz4wg9qiSAu6cd42lVwPbTM1TjV7RusoyQqMmk/95gdQZX72u+YW+c3eEpFQ==}
    engines: {node: '>=14.14'}
    dependencies:
      graceful-fs: 4.2.11
      jsonfile: 6.1.0
      universalify: 2.0.0
    dev: false

  /fs-extra/8.1.0:
    resolution: {integrity: sha512-yhlQgA6mnOJUKOsRUFsgJdQCvkKhcz8tlZG5HBQfReYZy46OwLcY+Zia0mtdHsOo9y/hP+CxMN0TU9QxoOtG4g==}
    engines: {node: '>=6 <7 || >=8'}
    dependencies:
      graceful-fs: 4.2.11
      jsonfile: 4.0.0
      universalify: 0.1.2
    dev: true

  /fs.realpath/1.0.0:
    resolution: {integrity: sha512-OO0pH2lK6a0hZnAdau5ItzHPI6pUlvI7jMVnxUQRtw4owF2wk8lOSabtGDCTP4Ggrg2MbGnWO9X8K1t4+fGMDw==}
    dev: true

  /fsevents/2.3.3:
    resolution: {integrity: sha512-5xoDfX+fL7faATnagmWPpbFtwh/R77WmMMqqHGS65C3vvB0YHrgF+B1YmZ3441tMj5n63k0212XNoJwzlhffQw==}
    engines: {node: ^8.16.0 || ^10.6.0 || >=11.0.0}
    os: [darwin]
    requiresBuild: true
    dev: true
    optional: true

  /function-bind/1.1.1:
    resolution: {integrity: sha512-yIovAzMX49sF8Yl58fSCWJ5svSLuaibPxXQJFLmBObTuCr0Mf1KiPopGM9NiFjiYBCbfaa2Fh6breQ6ANVTI0A==}
    dev: true

  /function.prototype.name/1.1.6:
    resolution: {integrity: sha512-Z5kx79swU5P27WEayXM1tBi5Ze/lbIyiNgU3qyXUOf9b2rgXYyF9Dy9Cx+IQv/Lc8WCG6L82zwUPpSS9hGehIg==}
    engines: {node: '>= 0.4'}
    dependencies:
      call-bind: 1.0.2
      define-properties: 1.2.1
      es-abstract: 1.22.2
      functions-have-names: 1.2.3
    dev: true

  /functions-have-names/1.2.3:
    resolution: {integrity: sha512-xckBUXyTIqT97tq2x2AMb+g163b5JFysYk0x4qxNFwbfQkmNZoiRHb6sPzI9/QV33WeuvVYBUIiD4NzNIyqaRQ==}
    dev: true

  /get-caller-file/2.0.5:
    resolution: {integrity: sha512-DyFP3BM/3YHTQOCUL/w0OZHR0lpKeGrxotcHWcqNEdnltqFwXVfhEBQ94eIo34AfQpo0rGki4cyIiftY06h2Fg==}
    engines: {node: 6.* || 8.* || >= 10.*}

  /get-func-name/2.0.0:
    resolution: {integrity: sha512-Hm0ixYtaSZ/V7C8FJrtZIuBBI+iSgL+1Aq82zSu8VQNB4S3Gk8e7Qs3VwBDJAhmRZcFqkl3tQu36g/Foh5I5ig==}
    dev: true

  /get-intrinsic/1.2.1:
    resolution: {integrity: sha512-2DcsyfABl+gVHEfCOaTrWgyt+tb6MSEGmKq+kI5HwLbIYgjgmMcV8KQ41uaKz1xxUcn9tJtgFbQUEVcEbd0FYw==}
    dependencies:
      function-bind: 1.1.1
      has: 1.0.3
      has-proto: 1.0.1
      has-symbols: 1.0.3
    dev: true

  /get-stream/5.2.0:
    resolution: {integrity: sha512-nBF+F1rAZVCu/p7rjzgA+Yb4lfYXrpl7a6VmJrU8wF9I1CKvP/QwPNZHnOlwbTkY6dvtFIzFMSyQXbLoTQPRpA==}
    engines: {node: '>=8'}
    dependencies:
      pump: 3.0.0
    dev: true

  /get-symbol-description/1.0.0:
    resolution: {integrity: sha512-2EmdH1YvIQiZpltCNgkuiUnyukzxM/R6NDJX31Ke3BG1Nq5b0S2PhX59UKi9vZpPDQVdqn+1IcaAwnzTT5vCjw==}
    engines: {node: '>= 0.4'}
    dependencies:
      call-bind: 1.0.2
      get-intrinsic: 1.2.1
    dev: true

  /get-uri/6.0.2:
    resolution: {integrity: sha512-5KLucCJobh8vBY1K07EFV4+cPZH3mrV9YeAruUseCQKHB58SGjjT2l9/eA9LD082IiuMjSlFJEcdJ27TXvbZNw==}
    engines: {node: '>= 14'}
    dependencies:
      basic-ftp: 5.0.4
      data-uri-to-buffer: 6.0.1
      debug: 4.3.4
      fs-extra: 8.1.0
    transitivePeerDependencies:
      - supports-color
    dev: true

  /getpass/0.1.7:
    resolution: {integrity: sha512-0fzj9JxOLfJ+XGLhR8ze3unN0KZCgZwiSSDz168VERjK8Wl8kVSdcu2kspd4s4wtAa1y/qrVRiAA0WclVsu0ng==}
    dependencies:
      assert-plus: 1.0.0
    dev: true

  /glob-parent/5.1.2:
    resolution: {integrity: sha512-AOIgSQCepiJYwP3ARnGx+5VnTu2HBYdzbGP45eLw1vr3zB3vZLeyed1sC9hnbcOc9/SrMyM5RPQrkGz4aS9Zow==}
    engines: {node: '>= 6'}
    dependencies:
      is-glob: 4.0.3

  /glob-parent/6.0.2:
    resolution: {integrity: sha512-XxwI8EOhVQgWp6iDL+3b0r86f4d6AX6zSU55HfB4ydCEuXLXc5FcYeOu+nnGftS4TEju/11rt4KJPTMgbfmv4A==}
    engines: {node: '>=10.13.0'}
    dependencies:
      is-glob: 4.0.3
    dev: true

  /glob-to-regexp/0.4.1:
    resolution: {integrity: sha512-lkX1HJXwyMcprw/5YUZc2s7DrpAiHB21/V+E1rHUrVNokkvB6bqMzT0VfV6/86ZNabt1k14YOIaT7nDvOX3Iiw==}
    dev: true

  /glob/10.3.9:
    resolution: {integrity: sha512-2tU/LKevAQvDVuVJ9pg9Yv9xcbSh+TqHuTaXTNbQwf+0kDl9Fm6bMovi4Nm5c8TVvfxo2LLcqCGtmO9KoJaGWg==}
    engines: {node: '>=16 || 14 >=14.17'}
    hasBin: true
    dependencies:
      foreground-child: 3.1.1
      jackspeak: 2.3.5
      minimatch: 9.0.3
      minipass: 7.0.3
      path-scurry: 1.10.1
    dev: true

  /glob/7.2.0:
    resolution: {integrity: sha512-lmLf6gtyrPq8tTjSmrO94wBeQbFR3HbLHbuyD69wuyQkImp2hWqMGB47OX65FBkPffO641IP9jWa1z4ivqG26Q==}
    dependencies:
      fs.realpath: 1.0.0
      inflight: 1.0.6
      inherits: 2.0.4
      minimatch: 3.1.2
      once: 1.4.0
      path-is-absolute: 1.0.1
    dev: true

  /glob/7.2.3:
    resolution: {integrity: sha512-nFR0zLpU2YCaRxwoCJvL6UvCH2JFyFVIvwTLsIf21AuHlMskA1hhTdk+LlYJtOlYt9v6dvszD2BGRqBL+iQK9Q==}
    dependencies:
      fs.realpath: 1.0.0
      inflight: 1.0.6
      inherits: 2.0.4
      minimatch: 3.1.2
      once: 1.4.0
      path-is-absolute: 1.0.1
    dev: true

  /glob/8.1.0:
    resolution: {integrity: sha512-r8hpEjiQEYlF2QU0df3dS+nxxSIreXQS1qRhMJM0Q5NDdR386C7jb7Hwwod8Fgiuex+k0GFjgft18yvxm5XoCQ==}
    engines: {node: '>=12'}
    dependencies:
      fs.realpath: 1.0.0
      inflight: 1.0.6
      inherits: 2.0.4
      minimatch: 5.1.6
      once: 1.4.0
    dev: true

  /globals/13.22.0:
    resolution: {integrity: sha512-H1Ddc/PbZHTDVJSnj8kWptIRSD6AM3pK+mKytuIVF4uoBV7rshFlhhvA58ceJ5wp3Er58w6zj7bykMpYXt3ETw==}
    engines: {node: '>=8'}
    dependencies:
      type-fest: 0.20.2
    dev: true

  /globalthis/1.0.3:
    resolution: {integrity: sha512-sFdI5LyBiNTHjRd7cGPWapiHWMOXKyuBNX/cWJ3NfzrZQVa8GI/8cofCl74AOVqq9W5kNmguTIzJ/1s2gyI9wA==}
    engines: {node: '>= 0.4'}
    dependencies:
      define-properties: 1.2.1
    dev: true

  /globby/11.1.0:
    resolution: {integrity: sha512-jhIXaOzy1sb8IyocaruWSn1TjmnBVs8Ayhcy83rmxNJ8q2uWKCAj3CnJY+KpGSXCueAPc0i05kVvVKtP1t9S3g==}
    engines: {node: '>=10'}
    dependencies:
      array-union: 2.1.0
      dir-glob: 3.0.1
      fast-glob: 3.3.1
      ignore: 5.2.4
      merge2: 1.4.1
      slash: 3.0.0
    dev: true

  /globby/13.2.2:
    resolution: {integrity: sha512-Y1zNGV+pzQdh7H39l9zgB4PJqjRNqydvdYCDG4HFXM4XuvSaQQlEc91IU1yALL8gUTDomgBAfz3XJdmUS+oo0w==}
    engines: {node: ^12.20.0 || ^14.13.1 || >=16.0.0}
    dependencies:
      dir-glob: 3.0.1
      fast-glob: 3.3.1
      ignore: 5.2.4
      merge2: 1.4.1
      slash: 4.0.0

  /gopd/1.0.1:
    resolution: {integrity: sha512-d65bNlIadxvpb/A2abVdlqKqV563juRnZ1Wtk6s1sIR8uNsXR70xqIzVqxVf1eTqDunwT2MkczEeaezCKTZhwA==}
    dependencies:
      get-intrinsic: 1.2.1
    dev: true

  /graceful-fs/4.2.11:
    resolution: {integrity: sha512-RbJ5/jmFcNNCcDV5o9eTnBLJ/HszWV0P73bc+Ff4nS/rJj+YaS6IGyiOL0VoBYX+l1Wrl3k63h/KrH+nhJ0XvQ==}

  /graphemer/1.4.0:
    resolution: {integrity: sha512-EtKwoO6kxCL9WO5xipiHTZlSzBm7WLT627TqC/uVRd0HKmq8NXyebnNYxDoBi7wt8eTWrUrKXCOVaFq9x1kgag==}
    dev: true

  /growl/1.10.5:
    resolution: {integrity: sha512-qBr4OuELkhPenW6goKVXiv47US3clb3/IbuWF9KNKEijAy9oeHxU9IgzjvJhHkUzhaj7rOUD7+YGWqUjLp5oSA==}
    engines: {node: '>=4.x'}
    dev: true

  /handlebars/4.7.8:
    resolution: {integrity: sha512-vafaFqs8MZkRrSX7sFVUdo3ap/eNiLnb4IakshzvP56X5Nr1iGKAIqdX6tMlm6HcNRIkr6AxO5jFEoJzzpT8aQ==}
    engines: {node: '>=0.4.7'}
    hasBin: true
    dependencies:
      minimist: 1.2.8
      neo-async: 2.6.2
      source-map: 0.6.1
      wordwrap: 1.0.0
    optionalDependencies:
      uglify-js: 3.17.4
    dev: false

  /har-schema/2.0.0:
    resolution: {integrity: sha512-Oqluz6zhGX8cyRaTQlFMPw80bSJVG2x/cFb8ZPhUILGgHka9SsokCCOQgpveePerqidZOrT14ipqfJb7ILcW5Q==}
    engines: {node: '>=4'}
    dev: true

  /har-validator/5.1.5:
    resolution: {integrity: sha512-nmT2T0lljbxdQZfspsno9hgrG3Uir6Ks5afism62poxqBM6sDnMEuPmzTq8XN0OEwqKLLdh1jQI3qyE66Nzb3w==}
    engines: {node: '>=6'}
    deprecated: this library is no longer supported
    dependencies:
      ajv: 6.12.6
      har-schema: 2.0.0
    dev: true

  /has-bigints/1.0.2:
    resolution: {integrity: sha512-tSvCKtBr9lkF0Ex0aQiP9N+OpV4zi2r/Nee5VkRDbaqv35RLYMzbwQfFSZZH0kR+Rd6302UJZ2p/bJCEoR3VoQ==}
    dev: true

  /has-flag/3.0.0:
    resolution: {integrity: sha512-sKJf1+ceQBr4SMkvQnBDNDtf4TXpVhVGateu0t918bl30FnbE2m4vNLX+VWe/dpjlb+HugGYzW7uQXH98HPEYw==}
    engines: {node: '>=4'}

  /has-flag/4.0.0:
    resolution: {integrity: sha512-EykJT/Q1KjTWctppgIAgfSO0tKVuZUjhgMr17kqTumMl6Afv3EISleU7qZUzoXDFTAHTDC4NOoG/ZxU3EvlMPQ==}
    engines: {node: '>=8'}
    dev: true

  /has-property-descriptors/1.0.0:
    resolution: {integrity: sha512-62DVLZGoiEBDHQyqG4w9xCuZ7eJEwNmJRWw2VY84Oedb7WFcA27fiEVe8oUQx9hAUJ4ekurquucTGwsyO1XGdQ==}
    dependencies:
      get-intrinsic: 1.2.1
    dev: true

  /has-proto/1.0.1:
    resolution: {integrity: sha512-7qE+iP+O+bgF9clE5+UoBFzE65mlBiVj3tKCrlNQ0Ogwm0BjpT/gK4SlLYDMybDh5I3TCTKnPPa0oMG7JDYrhg==}
    engines: {node: '>= 0.4'}
    dev: true

  /has-symbols/1.0.3:
    resolution: {integrity: sha512-l3LCuF6MgDNwTDKkdYGEihYjt5pRPbEg46rtlmnSPlUbgmB8LOIrKJbYYFBSbnPaJexMKtiPO8hmeRjRz2Td+A==}
    engines: {node: '>= 0.4'}
    dev: true

  /has-tostringtag/1.0.0:
    resolution: {integrity: sha512-kFjcSNhnlGV1kyoGk7OXKSawH5JOb/LzUc5w9B02hOTO0dfFRjbHQKvg1d6cf3HbeUmtU9VbbV3qzZ2Teh97WQ==}
    engines: {node: '>= 0.4'}
    dependencies:
      has-symbols: 1.0.3
    dev: true

  /has/1.0.3:
    resolution: {integrity: sha512-f2dvO0VU6Oej7RkWJGrehjbzMAjFp5/VKPp5tTpWIV4JHHZK1/BxbFRtf/siA2SWTe09caDmVtYYzWEIbBS4zw==}
    engines: {node: '>= 0.4.0'}
    dependencies:
      function-bind: 1.1.1
    dev: true

  /he/1.2.0:
    resolution: {integrity: sha512-F/1DnUGPopORZi0ni+CvrCgHQ5FyEAHRLSApuYWMmrbSwoN2Mn/7k+Gl38gJnR7yyDZk6WLXwiGod1JOWNDKGw==}
    hasBin: true
    dev: true

  /header-case/2.0.4:
    resolution: {integrity: sha512-H/vuk5TEEVZwrR0lp2zed9OCo1uAILMlx0JEMgC26rzyJJ3N1v6XkwHHXJQdR2doSjcGPM6OKPYoJgf0plJ11Q==}
    dependencies:
      capital-case: 1.0.4
      tslib: 2.6.2

  /hosted-git-info/2.8.9:
    resolution: {integrity: sha512-mxIDAb9Lsm6DoOJ7xH+5+X4y1LU/4Hi50L9C5sIswK3JzULS4bwk1FvjdBgvYR4bzT4tuUQiC15FE2f5HbLvYw==}
    dev: true

  /http-errors/2.0.0:
    resolution: {integrity: sha512-FtwrG/euBzaEjYeRqOgly7G0qviiXoJWnvEH2Z1plBdXgbyjv34pHTSb9zoeHMyDy33+DWy5Wt9Wo+TURtOYSQ==}
    engines: {node: '>= 0.8'}
    dependencies:
      depd: 2.0.0
      inherits: 2.0.4
      setprototypeof: 1.2.0
      statuses: 2.0.1
      toidentifier: 1.0.1
    dev: true

  /http-proxy-agent/5.0.0:
    resolution: {integrity: sha512-n2hY8YdoRE1i7r6M0w9DIw5GgZN0G25P8zLCRQ8rjXtTU3vsNFBI/vWK/UIeE6g5MUUz6avwAPXmL6Fy9D/90w==}
    engines: {node: '>= 6'}
    dependencies:
      '@tootallnate/once': 2.0.0
      agent-base: 6.0.2
      debug: 4.3.4
    transitivePeerDependencies:
      - supports-color

  /http-proxy-agent/7.0.0:
    resolution: {integrity: sha512-+ZT+iBxVUQ1asugqnD6oWoRiS25AkjNfG085dKJGtGxkdwLQrMKU5wJr2bOOFAXzKcTuqq+7fZlTMgG3SRfIYQ==}
    engines: {node: '>= 14'}
    dependencies:
      agent-base: 7.1.0
      debug: 4.3.4
    transitivePeerDependencies:
      - supports-color
    dev: true

  /http-proxy/1.18.1:
    resolution: {integrity: sha512-7mz/721AbnJwIVbnaSv1Cz3Am0ZLT/UBwkC92VlxhXv/k/BBQfM2fXElQNC27BVGr0uwUpplYPQM9LnaBMR5NQ==}
    engines: {node: '>=8.0.0'}
    dependencies:
      eventemitter3: 4.0.7
      follow-redirects: 1.15.3
      requires-port: 1.0.0
    transitivePeerDependencies:
      - debug
    dev: true

  /http-signature/1.2.0:
    resolution: {integrity: sha512-CAbnr6Rz4CYQkLYUtSNXxQPUH2gK8f3iWexVlsnMeD+GjlsQ0Xsy1cOX+mN3dtxYomRy21CiOzU8Uhw6OwncEQ==}
    engines: {node: '>=0.8', npm: '>=1.3.7'}
    dependencies:
      assert-plus: 1.0.0
      jsprim: 1.4.2
      sshpk: 1.17.0
    dev: true

  /https-proxy-agent/5.0.1:
    resolution: {integrity: sha512-dFcAjpTQFgoLMzC2VwU+C/CbS7uRL0lWmxDITmqm7C+7F0Odmj6s9l6alZc6AELXhrnggM2CeWSXHGOdX2YtwA==}
    engines: {node: '>= 6'}
    dependencies:
      agent-base: 6.0.2
      debug: 4.3.4
    transitivePeerDependencies:
      - supports-color

  /https-proxy-agent/7.0.2:
    resolution: {integrity: sha512-NmLNjm6ucYwtcUmL7JQC1ZQ57LmHP4lT15FQ8D61nak1rO6DH+fz5qNK2Ap5UN4ZapYICE3/0KodcLYSPsPbaA==}
    engines: {node: '>= 14'}
    dependencies:
      agent-base: 7.1.0
      debug: 4.3.4
    transitivePeerDependencies:
      - supports-color
    dev: true

  /iconv-lite/0.4.24:
    resolution: {integrity: sha512-v3MXnZAcvnywkTUEZomIActle7RXXeedOR31wwl7VlyoXO4Qi9arvSenNQWne1TcRwhCL1HwLI21bEqdpj8/rA==}
    engines: {node: '>=0.10.0'}
    dependencies:
      safer-buffer: 2.1.2
    dev: true

  /iconv-lite/0.6.3:
    resolution: {integrity: sha512-4fCk79wshMdzMp2rH06qWrJE4iolqLhCUH+OiuIgU++RB0+94NlDL81atO7GX55uUKueo0txHNtvEyI6D7WdMw==}
    engines: {node: '>=0.10.0'}
    dependencies:
      safer-buffer: 2.1.2
    dev: true

  /ieee754/1.2.1:
    resolution: {integrity: sha512-dcyqhDvX1C46lXZcVqCpK+FtMRQVdIMN6/Df5js2zouUsqG7I6sFxitIC+7KYK29KdXOLHdu9zL4sFnoVQnqaA==}
    dev: true

  /ignore/5.2.4:
    resolution: {integrity: sha512-MAb38BcSbH0eHNBxn7ql2NH/kX33OkB3lZ1BNdh7ENeRChHTYsTvWrMubiIAMNS2llXEEgZ1MUOBtXChP3kaFQ==}
    engines: {node: '>= 4'}

  /import-fresh/3.3.0:
    resolution: {integrity: sha512-veYYhQa+D1QBKznvhUHxb8faxlrwUnxseDAbAp457E0wLNio2bOSKnjYDhMj+YiAq61xrMGhQk9iXVk5FzgQMw==}
    engines: {node: '>=6'}
    dependencies:
      parent-module: 1.0.1
      resolve-from: 4.0.0
    dev: true

  /import-local/3.1.0:
    resolution: {integrity: sha512-ASB07uLtnDs1o6EHjKpX34BKYDSqnFerfTOJL2HvMqF70LnxpjkzDB8J44oT9pu4AMPkQwf8jl6szgvNd2tRIg==}
    engines: {node: '>=8'}
    hasBin: true
    dependencies:
      pkg-dir: 4.2.0
      resolve-cwd: 3.0.0
    dev: true

  /imurmurhash/0.1.4:
    resolution: {integrity: sha512-JmXMZ6wuvDmLiHEml9ykzqO6lwFbof0GG4IkcGaENdCRDDmMVnny7s5HsIgHCbaq0w2MyPhDqkhTUgS2LU2PHA==}
    engines: {node: '>=0.8.19'}
    dev: true

  /inflight/1.0.6:
    resolution: {integrity: sha512-k92I/b08q4wvFscXCLvqfsHCrjrF7yiXsQuIVvVE7N82W3+aqpzuUdBbfhWcy/FZR3/4IgflMgKLOsvPDrGCJA==}
    dependencies:
      once: 1.4.0
      wrappy: 1.0.2
    dev: true

  /inherits/2.0.4:
    resolution: {integrity: sha512-k/vGaX4/Yla3WzyMCvTQOXYeIHvqOKtnqBduzTHpzpQZzAskKMhZ2K+EnBiSM9zGSoIFeMpXKxa4dYeZIQqewQ==}
    dev: true

  /internal-slot/1.0.5:
    resolution: {integrity: sha512-Y+R5hJrzs52QCG2laLn4udYVnxsfny9CpOhNhUvk/SSSVyF6T27FzRbF0sroPidSu3X8oEAkOn2K804mjpt6UQ==}
    engines: {node: '>= 0.4'}
    dependencies:
      get-intrinsic: 1.2.1
      has: 1.0.3
      side-channel: 1.0.4
    dev: true

  /interpret/2.2.0:
    resolution: {integrity: sha512-Ju0Bz/cEia55xDwUWEa8+olFpCiQoypjnQySseKtmjNrnps3P+xfpUmGr90T7yjlVJmOtybRvPXhKMbHr+fWnw==}
    engines: {node: '>= 0.10'}
    dev: true

  /ip/1.1.8:
    resolution: {integrity: sha512-PuExPYUiu6qMBQb4l06ecm6T6ujzhmh+MeJcW9wa89PoAz5pvd4zPgN5WJV104mb6S2T1AwNIAaB70JNrLQWhg==}
    dev: true

  /ip/2.0.0:
    resolution: {integrity: sha512-WKa+XuLG1A1R0UWhl2+1XQSi+fZWMsYKffMZTTYsiZaUD8k2yDAj5atimTUD2TZkyCkNEeYE5NhFZmupOGtjYQ==}
    dev: true

  /ipaddr.js/1.9.1:
    resolution: {integrity: sha512-0KI/607xoxSToH7GjN1FfSbLoU0+btTicjsQSWQlh/hZykN8KpmMf7uYwPW3R+akZ6R/w18ZlXSHBYXiYUPO3g==}
    engines: {node: '>= 0.10'}
    dev: true

  /is-arguments/1.1.1:
    resolution: {integrity: sha512-8Q7EARjzEnKpt/PCD7e1cgUS0a6X8u5tdSiMqXhojOdoV9TsMsiO+9VLC5vAmO8N7/GmXn7yjR8qnA6bVAEzfA==}
    engines: {node: '>= 0.4'}
    dependencies:
      call-bind: 1.0.2
      has-tostringtag: 1.0.0
    dev: true

  /is-array-buffer/3.0.2:
    resolution: {integrity: sha512-y+FyyR/w8vfIRq4eQcM1EYgSTnmHXPqaF+IgzgraytCFq5Xh8lllDVmAZolPJiZttZLeFSINPYMaEJ7/vWUa1w==}
    dependencies:
      call-bind: 1.0.2
      get-intrinsic: 1.2.1
      is-typed-array: 1.1.12
    dev: true

  /is-arrayish/0.2.1:
    resolution: {integrity: sha512-zz06S8t0ozoDXMG+ube26zeCTNXcKIPJZJi8hBrF4idCLms4CG9QtK7qBl1boi5ODzFpjswb5JPmHCbMpjaYzg==}
    dev: true

  /is-arrayish/0.3.2:
    resolution: {integrity: sha512-eVRqCvVlZbuw3GrM63ovNSNAeA1K16kaR/LRY/92w0zxQ5/1YzwblUX652i4Xs9RwAGjW9d9y6X88t8OaAJfWQ==}
    dev: true

  /is-bigint/1.0.4:
    resolution: {integrity: sha512-zB9CruMamjym81i2JZ3UMn54PKGsQzsJeo6xvN3HJJ4CAsQNB6iRutp2To77OfCNuoxspsIhzaPoO1zyCEhFOg==}
    dependencies:
      has-bigints: 1.0.2
    dev: true

  /is-binary-path/2.1.0:
    resolution: {integrity: sha512-ZMERYes6pDydyuGidse7OsHxtbI7WVeUEozgR/g7rd0xUimYNlvZRE/K2MgZTjWy725IfelLeVcEM97mmtRGXw==}
    engines: {node: '>=8'}
    dependencies:
      binary-extensions: 2.2.0
    dev: true

  /is-boolean-object/1.1.2:
    resolution: {integrity: sha512-gDYaKHJmnj4aWxyj6YHyXVpdQawtVLHU5cb+eztPGczf6cjuTdwve5ZIEfgXqH4e57An1D1AKf8CZ3kYrQRqYA==}
    engines: {node: '>= 0.4'}
    dependencies:
      call-bind: 1.0.2
      has-tostringtag: 1.0.0
    dev: true

  /is-callable/1.2.7:
    resolution: {integrity: sha512-1BC0BVFhS/p0qtw6enp8e+8OD0UrK0oFLztSjNzhcKA3WDuJxxAPXzPuPtKkjEY9UUoEWlX/8fgKeu2S8i9JTA==}
    engines: {node: '>= 0.4'}
    dev: true

  /is-core-module/2.13.0:
    resolution: {integrity: sha512-Z7dk6Qo8pOCp3l4tsX2C5ZVas4V+UxwQodwZhLopL91TX8UyyHEXafPcyoeeWuLrwzHcr3igO78wNLwHJHsMCQ==}
    dependencies:
      has: 1.0.3
    dev: true

  /is-date-object/1.0.5:
    resolution: {integrity: sha512-9YQaSxsAiSwcvS33MBk3wTCVnWK+HhF8VZR2jRxehM16QcVOdHqPn4VPHmRK4lSr38n9JriurInLcP90xsYNfQ==}
    engines: {node: '>= 0.4'}
    dependencies:
      has-tostringtag: 1.0.0
    dev: true

  /is-docker/2.2.1:
    resolution: {integrity: sha512-F+i2BKsFrH66iaUFc0woD8sLy8getkwTwtOBjvs56Cx4CgJDeKQeqfz8wAYiSb8JOprWhHH5p77PbmYCvvUuXQ==}
    engines: {node: '>=8'}
    hasBin: true
    dev: true

  /is-extglob/2.1.1:
    resolution: {integrity: sha512-SbKbANkN603Vi4jEZv49LeVJMn4yGwsbzZworEoyEiutsN3nJYdbO36zfhGJ6QEDpOZIFkDtnq5JRxmvl3jsoQ==}
    engines: {node: '>=0.10.0'}

  /is-fullwidth-code-point/3.0.0:
    resolution: {integrity: sha512-zymm5+u+sCsSWyD9qNaejV3DFvhCKclKdizYaJUuHA83RLjb7nSuGnddCHGv0hk+KY7BMAlsWeK4Ueg6EV6XQg==}
    engines: {node: '>=8'}

  /is-glob/4.0.3:
    resolution: {integrity: sha512-xelSayHH36ZgE7ZWhli7pW34hNbNl8Ojv5KVmkJD4hBdD3th8Tfk9vYasLM+mXWOZhFkgZfxhLSnrwRr4elSSg==}
    engines: {node: '>=0.10.0'}
    dependencies:
      is-extglob: 2.1.1

  /is-map/2.0.2:
    resolution: {integrity: sha512-cOZFQQozTha1f4MxLFzlgKYPTyj26picdZTx82hbc/Xf4K/tZOOXSCkMvU4pKioRXGDLJRn0GM7Upe7kR721yg==}
    dev: true

  /is-negative-zero/2.0.2:
    resolution: {integrity: sha512-dqJvarLawXsFbNDeJW7zAz8ItJ9cd28YufuuFzh0G8pNHjJMnY08Dv7sYX2uF5UpQOwieAeOExEYAWWfu7ZZUA==}
    engines: {node: '>= 0.4'}
    dev: true

  /is-number-object/1.0.7:
    resolution: {integrity: sha512-k1U0IRzLMo7ZlYIfzRu23Oh6MiIFasgpb9X76eqfFZAqwH44UI4KTBvBYIZ1dSL9ZzChTB9ShHfLkR4pdW5krQ==}
    engines: {node: '>= 0.4'}
    dependencies:
      has-tostringtag: 1.0.0
    dev: true

  /is-number/7.0.0:
    resolution: {integrity: sha512-41Cifkg6e8TylSpdtTpeLVMqvSBEVzTttHvERD741+pnZ8ANv0004MRL43QKPDlK9cGvNp6NZWZUBlbGXYxxng==}
    engines: {node: '>=0.12.0'}

  /is-path-inside/3.0.3:
    resolution: {integrity: sha512-Fd4gABb+ycGAmKou8eMftCupSir5lRxqf4aD/vd0cD2qc4HL07OjCeuHMr8Ro4CoMaeCKDB0/ECBOVWjTwUvPQ==}
    engines: {node: '>=8'}
    dev: true

  /is-plain-obj/2.1.0:
    resolution: {integrity: sha512-YWnfyRwxL/+SsrWYfOpUtz5b3YD+nyfkHvjbcanzk8zgyO4ASD67uVMRt8k5bM4lLMDnXfriRhOpemw+NfT1eA==}
    engines: {node: '>=8'}
    dev: true

  /is-plain-object/2.0.4:
    resolution: {integrity: sha512-h5PpgXkWitc38BBMYawTYMWJHFZJVnBquFE57xFpjB8pJFiF6gZ+bU+WyI/yqXiFR5mdLsgYNaPe8uao6Uv9Og==}
    engines: {node: '>=0.10.0'}
    dependencies:
      isobject: 3.0.1
    dev: true

  /is-promise/4.0.0:
    resolution: {integrity: sha512-hvpoI6korhJMnej285dSg6nu1+e6uxs7zG3BYAm5byqDsgJNWwxzM6z6iZiAgQR4TJ30JmBTOwqZUw3WlyH3AQ==}
    dev: true

  /is-regex/1.1.4:
    resolution: {integrity: sha512-kvRdxDsxZjhzUX07ZnLydzS1TU/TJlTUHHY4YLL87e37oUA49DfkLqgy+VjFocowy29cKvcSiu+kIv728jTTVg==}
    engines: {node: '>= 0.4'}
    dependencies:
      call-bind: 1.0.2
      has-tostringtag: 1.0.0
    dev: true

  /is-set/2.0.2:
    resolution: {integrity: sha512-+2cnTEZeY5z/iXGbLhPrOAaK/Mau5k5eXq9j14CpRTftq0pAJu2MwVRSZhyZWBzx3o6X795Lz6Bpb6R0GKf37g==}
    dev: true

  /is-shared-array-buffer/1.0.2:
    resolution: {integrity: sha512-sqN2UDu1/0y6uvXyStCOzyhAjCSlHceFoMKJW8W9EU9cvic/QdsZ0kEU93HEy3IUEFZIiH/3w+AH/UQbPHNdhA==}
    dependencies:
      call-bind: 1.0.2
    dev: true

  /is-stream/2.0.1:
    resolution: {integrity: sha512-hFoiJiTl63nn+kstHGBtewWSKnQLpyb155KHheA1l39uvtO9nWIop1p3udqPcUd/xbF1VLMO4n7OI6p7RbngDg==}
    engines: {node: '>=8'}
    dev: true

  /is-string/1.0.7:
    resolution: {integrity: sha512-tE2UXzivje6ofPW7l23cjDOMa09gb7xlAqG6jG5ej6uPV32TlWP3NKPigtaGeHNu9fohccRYvIiZMfOOnOYUtg==}
    engines: {node: '>= 0.4'}
    dependencies:
      has-tostringtag: 1.0.0
    dev: true

  /is-symbol/1.0.4:
    resolution: {integrity: sha512-C/CPBqKWnvdcxqIARxyOh4v1UUEOCHpgDa0WYgpKDFMszcrPcffg5uhwSgPCLD2WWxmq6isisz87tzT01tuGhg==}
    engines: {node: '>= 0.4'}
    dependencies:
      has-symbols: 1.0.3
    dev: true

  /is-typed-array/1.1.12:
    resolution: {integrity: sha512-Z14TF2JNG8Lss5/HMqt0//T9JeHXttXy5pH/DBU4vi98ozO2btxzq9MwYDZYnKwU8nRsz/+GVFVRDq3DkVuSPg==}
    engines: {node: '>= 0.4'}
    dependencies:
      which-typed-array: 1.1.11
    dev: true

  /is-typedarray/1.0.0:
    resolution: {integrity: sha512-cyA56iCMHAh5CdzjJIa4aohJyeO1YbwLi3Jc35MmRU6poroFjIGZzUzupGiRPOjgHg9TLu43xbpwXk523fMxKA==}
    dev: true

  /is-unicode-supported/0.1.0:
    resolution: {integrity: sha512-knxG2q4UC3u8stRGyAVJCOdxFmv5DZiRcdlIaAQXAbSfJya+OhopNotLQrstBhququ4ZpuKbDc/8S6mgXgPFPw==}
    engines: {node: '>=10'}
    dev: true

  /is-weakmap/2.0.1:
    resolution: {integrity: sha512-NSBR4kH5oVj1Uwvv970ruUkCV7O1mzgVFO4/rev2cLRda9Tm9HrL70ZPut4rOHgY0FNrUu9BCbXA2sdQ+x0chA==}
    dev: true

  /is-weakref/1.0.2:
    resolution: {integrity: sha512-qctsuLZmIQ0+vSSMfoVvyFe2+GSEvnmZ2ezTup1SBse9+twCCeial6EEi3Nc2KFcf6+qz2FBPnjXsk8xhKSaPQ==}
    dependencies:
      call-bind: 1.0.2
    dev: true

  /is-weakset/2.0.2:
    resolution: {integrity: sha512-t2yVvttHkQktwnNNmBQ98AhENLdPUTDTE21uPqAQ0ARwQfGeQKRVS0NNurH7bTf7RrvcVn1OOge45CnBeHCSmg==}
    dependencies:
      call-bind: 1.0.2
      get-intrinsic: 1.2.1
    dev: true

  /is-wsl/2.2.0:
    resolution: {integrity: sha512-fKzAra0rGJUUBwGBgNkHZuToZcn+TtXHpeCgmkMJMMYx1sQDYaCSyjJBSCa2nH1DGm7s3n1oBnohoVTBaN7Lww==}
    engines: {node: '>=8'}
    dependencies:
      is-docker: 2.2.1
    dev: true

  /isarray/0.0.1:
    resolution: {integrity: sha512-D2S+3GLxWH+uhrNEcoh/fnmYeP8E8/zHl644d/jdA0g2uyXvy3sb0qxotE+ne0LtccHknQzWwZEzhak7oJ0COQ==}
    dev: true

  /isarray/1.0.0:
    resolution: {integrity: sha512-VLghIWNM6ELQzo7zwmcg0NmTVyWKYjvIeM83yjp0wRDTmUnrM678fQbcKBo6n2CJEF0szoG//ytg+TKla89ALQ==}
    dev: true

  /isarray/2.0.5:
    resolution: {integrity: sha512-xHjhDr3cNBK0BzdUJSPXZntQUx/mwMS5Rw4A7lPJ90XGAO6ISP/ePDNuo0vhqOZU+UD5JoodwCAAoZQd3FeAKw==}
    dev: true

  /isbinaryfile/4.0.10:
    resolution: {integrity: sha512-iHrqe5shvBUcFbmZq9zOQHBoeOhZJu6RQGrDpBgenUm/Am+F3JM2MgQj+rK3Z601fzrL5gLZWtAPH2OBaSVcyw==}
    engines: {node: '>= 8.0.0'}
    dev: true

  /isexe/2.0.0:
    resolution: {integrity: sha512-RHxMLp9lnKHGHRng9QFhRCMbYAcVpn69smSGcq3f36xjgVVWThj4qqLbTLlq7Ssj8B+fIQ1EuCEGI2lKsyQeIw==}
    dev: true

  /isobject/3.0.1:
    resolution: {integrity: sha512-WhB9zCku7EGTj/HQQRz5aUQEUeoQZH2bWcltRErOpymJ4boYE6wL9Tbr23krRPSZ+C5zqNSrSw+Cc7sZZ4b7vg==}
    engines: {node: '>=0.10.0'}
    dev: true

  /isstream/0.1.2:
    resolution: {integrity: sha512-Yljz7ffyPbrLpLngrMtZ7NduUgVvi6wG9RJ9IUcyCd59YQ911PBJphODUcbOVbqYfxe1wuYf/LJ8PauMRwsM/g==}
    dev: true

  /jackspeak/2.1.1:
    resolution: {integrity: sha512-juf9stUEwUaILepraGOWIJTLwg48bUnBmRqd2ln2Os1sW987zeoj/hzhbvRB95oMuS2ZTpjULmdwHNX4rzZIZw==}
    engines: {node: '>=14'}
    dependencies:
      cliui: 8.0.1
    optionalDependencies:
      '@pkgjs/parseargs': 0.11.0
    dev: true

  /jackspeak/2.3.5:
    resolution: {integrity: sha512-Ratx+B8WeXLAtRJn26hrhY8S1+Jz6pxPMrkrdkgb/NstTNiqMhX0/oFVu5wX+g5n6JlEu2LPsDJmY8nRP4+alw==}
    engines: {node: '>=14'}
    dependencies:
      '@isaacs/cliui': 8.0.2
    optionalDependencies:
      '@pkgjs/parseargs': 0.11.0
    dev: true

  /jest-worker/27.5.1:
    resolution: {integrity: sha512-7vuh85V5cdDofPyxn58nrPjBktZo0u9x1g8WtjQol+jZDaE+fhN+cIvTj11GndBnMnyfrUOG1sZQxCdjKh+DKg==}
    engines: {node: '>= 10.13.0'}
    dependencies:
      '@types/node': 18.18.0
      merge-stream: 2.0.0
      supports-color: 8.1.1
    dev: true

  /js-tokens/4.0.0:
    resolution: {integrity: sha512-RdJUflcE3cUzKiMqQgsCu06FPu9UdIJO0beYbPhHN4k6apgJtifcoCtT9bcxOpYBtpD2kCM6Sbzg4CausW/PKQ==}

  /js-yaml/4.0.0:
    resolution: {integrity: sha512-pqon0s+4ScYUvX30wxQi3PogGFAlUyH0awepWvwkj4jD4v+ova3RiYw8bmA6x2rDrEaj8i/oWKoRxpVNW+Re8Q==}
    hasBin: true
    dependencies:
      argparse: 2.0.1
    dev: false

  /js-yaml/4.1.0:
    resolution: {integrity: sha512-wpxZs9NoxZaJESJGIZTyDEaYpl0FKSA+FB9aJiyemKhMwkxQg63h4T1KJgUGHpTqPDNRcmmYLugrRjJlBtWvRA==}
    hasBin: true
    dependencies:
      argparse: 2.0.1
    dev: true

  /jsbn/0.1.1:
    resolution: {integrity: sha512-UVU9dibq2JcFWxQPA6KCqj5O42VOmAY3zQUfEKxU0KpTGXwNoCjkX1e13eHNvw/xPynt6pU0rZ1htjWTNTSXsg==}
    dev: true

  /json-buffer/3.0.1:
    resolution: {integrity: sha512-4bV5BfR2mqfQTJm+V5tPPdf+ZpuhiIvTuAB5g8kcrXOZpTT/QwwVRWBywX1ozr6lEuPdbHxwaJlm9G6mI2sfSQ==}
    dev: true

  /json-parse-better-errors/1.0.2:
    resolution: {integrity: sha512-mrqyZKfX5EhL7hvqcV6WG1yYjnjeuYDzDhhcAAUrq8Po85NBQBJP+ZDUT75qZQ98IkUoBqdkExkukOU7Ts2wrw==}
    dev: true

  /json-parse-even-better-errors/2.3.1:
    resolution: {integrity: sha512-xyFwyhro/JEof6Ghe2iz2NcXoj2sloNsWr/XsERDK/oiPCfaNhl5ONfp+jQdAZRQQ0IJWNzH9zIZF7li91kh2w==}
    dev: true

  /json-schema-traverse/0.4.1:
    resolution: {integrity: sha512-xbbCH5dCYU5T8LcEhhuh7HJ88HXuW3qsI3Y0zOZFKfZEHcpWiHU/Jxzk629Brsab/mMiHQti9wMP+845RPe3Vg==}
    dev: true

  /json-schema-traverse/1.0.0:
    resolution: {integrity: sha512-NM8/P9n3XjXhIZn1lLhkFaACTOURQXjWhV4BA/RnOv8xvgqtqpAX9IO4mRQxSx1Rlo4tqzeqb0sOlruaOy3dug==}

  /json-schema/0.4.0:
    resolution: {integrity: sha512-es94M3nTIfsEPisRafak+HDLfHXnKBhV3vU5eqPcS3flIWqcxJWgXHXiey3YrpaNsanY5ei1VoYEbOzijuq9BA==}
    dev: true

  /json-stable-stringify-without-jsonify/1.0.1:
    resolution: {integrity: sha512-Bdboy+l7tA3OGW6FjyFHWkP5LuByj1Tk33Ljyq0axyzdk9//JSi2u3fP1QSmd1KNwq6VOKYGlAu87CisVir6Pw==}
    dev: true

  /json-stringify-safe/5.0.1:
    resolution: {integrity: sha512-ZClg6AaYvamvYEE82d3Iyd3vSSIjQ+odgjaTzRuO3s7toCdFKczob2i0zCh7JE8kWn17yvAWhUVxvqGwUalsRA==}
    dev: true

  /json5/2.2.3:
    resolution: {integrity: sha512-XmOWe7eyHYH14cLdVPoyg+GOH3rYX++KpzrylJwSW98t3Nk+U8XOl8FWKOgwtzdb8lXGf6zYwDUzeHMWfxasyg==}
    engines: {node: '>=6'}
    hasBin: true
    dev: true

  /jsonfile/4.0.0:
    resolution: {integrity: sha512-m6F1R3z8jjlf2imQHS2Qez5sjKWQzbuuhuJ/FKYFRZvPE3PuHcSMVZzfsLhGVOkfd20obL5SWEBew5ShlquNxg==}
    optionalDependencies:
      graceful-fs: 4.2.11
    dev: true

  /jsonfile/6.1.0:
    resolution: {integrity: sha512-5dgndWOriYSm5cnYaJNhalLNDKOqFwyDB/rr1E9ZsGciGvKPs8R2xYGCacuf3z6K1YKDz182fd+fY3cn3pMqXQ==}
    dependencies:
      universalify: 2.0.0
    optionalDependencies:
      graceful-fs: 4.2.11

  /jsonwebtoken/9.0.2:
    resolution: {integrity: sha512-PRp66vJ865SSqOlgqS8hujT5U4AOgMfhrwYIuIhfKaoSCZcirrmASQr8CX7cUg+RMih+hgznrjp99o+W4pJLHQ==}
    engines: {node: '>=12', npm: '>=6'}
    dependencies:
      jws: 3.2.2
      lodash.includes: 4.3.0
      lodash.isboolean: 3.0.3
      lodash.isinteger: 4.0.4
      lodash.isnumber: 3.0.3
      lodash.isplainobject: 4.0.6
      lodash.isstring: 4.0.1
      lodash.once: 4.1.1
      ms: 2.1.3
      semver: 7.5.4
    dev: true

  /jsprim/1.4.2:
    resolution: {integrity: sha512-P2bSOMAc/ciLz6DzgjVlGJP9+BrJWu5UDGK70C2iweC5QBIeFf0ZXRvGjEj2uYgrY2MkAAhsSWHDWlFtEroZWw==}
    engines: {node: '>=0.6.0'}
    dependencies:
      assert-plus: 1.0.0
      extsprintf: 1.3.0
      json-schema: 0.4.0
      verror: 1.10.0
    dev: true

  /just-extend/4.2.1:
    resolution: {integrity: sha512-g3UB796vUFIY90VIv/WX3L2c8CS2MdWUww3CNrYmqza1Fg0DURc2K/O4YrnklBdQarSJ/y8JnJYDGc+1iumQjg==}
    dev: true

  /jwa/1.4.1:
    resolution: {integrity: sha512-qiLX/xhEEFKUAJ6FiBMbes3w9ATzyk5W7Hvzpa/SLYdxNtng+gcurvrI7TbACjIXlsJyr05/S1oUhZrc63evQA==}
    dependencies:
      buffer-equal-constant-time: 1.0.1
      ecdsa-sig-formatter: 1.0.11
      safe-buffer: 5.2.1
    dev: true

  /jwa/2.0.0:
    resolution: {integrity: sha512-jrZ2Qx916EA+fq9cEAeCROWPTfCwi1IVHqT2tapuqLEVVDKFDENFw1oL+MwrTvH6msKxsd1YTDVw6uKEcsrLEA==}
    dependencies:
      buffer-equal-constant-time: 1.0.1
      ecdsa-sig-formatter: 1.0.11
      safe-buffer: 5.2.1
    dev: true

  /jws/3.2.2:
    resolution: {integrity: sha512-YHlZCB6lMTllWDtSPHz/ZXTsi8S00usEV6v1tjq8tOUZzw7DpSDWVXjXDre6ed1w/pd495ODpHZYSdkRTsa0HA==}
    dependencies:
      jwa: 1.4.1
      safe-buffer: 5.2.1
    dev: true

  /jws/4.0.0:
    resolution: {integrity: sha512-KDncfTmOZoOMTFG4mBlG0qUIOlc03fmzH+ru6RgYVZhPkyiy/92Owlt/8UEN+a4TXR1FQetfIpJE8ApdvdVxTg==}
    dependencies:
      jwa: 2.0.0
      safe-buffer: 5.2.1
    dev: true

  /karma-chrome-launcher/3.2.0:
    resolution: {integrity: sha512-rE9RkUPI7I9mAxByQWkGJFXfFD6lE4gC5nPuZdobf/QdTEJI6EU4yIay/cfU/xV4ZxlM5JiTv7zWYgA64NpS5Q==}
    dependencies:
      which: 1.3.1
    dev: true

  /karma-mocha/2.0.1:
    resolution: {integrity: sha512-Tzd5HBjm8his2OA4bouAsATYEpZrp9vC7z5E5j4C5Of5Rrs1jY67RAwXNcVmd/Bnk1wgvQRou0zGVLey44G4tQ==}
    dependencies:
      minimist: 1.2.8
    dev: true

  /karma-source-map-support/1.4.0:
    resolution: {integrity: sha512-RsBECncGO17KAoJCYXjv+ckIz+Ii9NCi+9enk+rq6XC81ezYkb4/RHE6CTXdA7IOJqoF3wcaLfVG0CPmE5ca6A==}
    dependencies:
      source-map-support: 0.5.21
    dev: true

  /karma/6.4.2:
    resolution: {integrity: sha512-C6SU/53LB31BEgRg+omznBEMY4SjHU3ricV6zBcAe1EeILKkeScr+fZXtaI5WyDbkVowJxxAI6h73NcFPmXolQ==}
    engines: {node: '>= 10'}
    hasBin: true
    dependencies:
      '@colors/colors': 1.5.0
      body-parser: 1.20.2
      braces: 3.0.2
      chokidar: 3.5.3
      connect: 3.7.0
      di: 0.0.1
      dom-serialize: 2.2.1
      glob: 7.2.3
      graceful-fs: 4.2.11
      http-proxy: 1.18.1
      isbinaryfile: 4.0.10
      lodash: 4.17.21
      log4js: 6.9.1
      mime: 2.6.0
      minimatch: 3.1.2
      mkdirp: 0.5.6
      qjobs: 1.2.0
      range-parser: 1.2.1
      rimraf: 3.0.2
      socket.io: 4.7.2
      source-map: 0.6.1
      tmp: 0.2.1
      ua-parser-js: 0.7.36
      yargs: 16.2.0
    transitivePeerDependencies:
      - bufferutil
      - debug
      - supports-color
      - utf-8-validate
    dev: true

  /keyv/4.5.3:
    resolution: {integrity: sha512-QCiSav9WaX1PgETJ+SpNnx2PRRapJ/oRSXM4VO5OGYGSjrxbKPVFVhB3l2OCbLCk329N8qyAtsJjSjvVBWzEug==}
    dependencies:
      json-buffer: 3.0.1
    dev: true

  /kind-of/6.0.3:
    resolution: {integrity: sha512-dcS1ul+9tmeD95T+x28/ehLgd9mENa3LsvDTtzm3vyBEO7RPptvAD+t44WVXaUjTBRcrpFeFlC8WCruUR456hw==}
    engines: {node: '>=0.10.0'}
    dev: true

  /kleur/3.0.3:
    resolution: {integrity: sha512-eTIzlVOSUR+JxdDFepEYcBMtZ9Qqdef+rnzWdRZuMbOywu5tO2w2N7rqjoANZ5k9vywhL6Br1VRjUIgTQx4E8w==}
    engines: {node: '>=6'}

  /kuler/2.0.0:
    resolution: {integrity: sha512-Xq9nH7KlWZmXAtodXDDRE7vs6DU1gTU8zYDHDiWLSip45Egwq3plLHzPn27NgvzL2r1LMPC1vdqh98sQxtqj4A==}
    dev: true

  /levn/0.4.1:
    resolution: {integrity: sha512-+bT2uH4E5LGE7h/n3evcS/sQlJXCpIp6ym8OWJ5eV6+67Dsql/LaaT7qJBAt2rzfoa/5QBGBhxDix1dMt2kQKQ==}
    engines: {node: '>= 0.8.0'}
    dependencies:
      prelude-ls: 1.2.1
      type-check: 0.4.0
    dev: true

  /lines-and-columns/1.2.4:
    resolution: {integrity: sha512-7ylylesZQ/PV29jhEDl3Ufjo6ZX7gCqJr5F7PKrqc93v7fzSymt1BpwEU8nAUXs8qzzvqhbjhK5QZg6Mt/HkBg==}
    dev: true

  /load-json-file/4.0.0:
    resolution: {integrity: sha512-Kx8hMakjX03tiGTLAIdJ+lL0htKnXjEZN6hk/tozf/WOuYGdZBJrZ+rCJRbVCugsjB3jMLn9746NsQIf5VjBMw==}
    engines: {node: '>=4'}
    dependencies:
      graceful-fs: 4.2.11
      parse-json: 4.0.0
      pify: 3.0.0
      strip-bom: 3.0.0
    dev: true

  /loader-runner/4.3.0:
    resolution: {integrity: sha512-3R/1M+yS3j5ou80Me59j7F9IMs4PXs3VqRrm0TU3AbKPxlmpoY1TNscJV/oGJXo8qCatFGTfDbY6W6ipGOYXfg==}
    engines: {node: '>=6.11.5'}
    dev: true

  /loader-utils/2.0.4:
    resolution: {integrity: sha512-xXqpXoINfFhgua9xiqD8fPFHgkoq1mmmpE92WlDbm9rNRd/EbRb+Gqf908T2DMfuHjjJlksiK2RbHVOdD/MqSw==}
    engines: {node: '>=8.9.0'}
    dependencies:
      big.js: 5.2.2
      emojis-list: 3.0.0
      json5: 2.2.3
    dev: true

  /locate-path/5.0.0:
    resolution: {integrity: sha512-t7hw9pI+WvuwNJXwk5zVHpyhIqzg2qTlklJOf0mVxGSbe3Fp2VieZcduNYjaLDoy6p9uGpQEGWG87WpMKlNq8g==}
    engines: {node: '>=8'}
    dependencies:
      p-locate: 4.1.0
    dev: true

  /locate-path/6.0.0:
    resolution: {integrity: sha512-iPZK6eYjbxRu3uB4/WZ3EsEIMJFMqAoopl3R+zuq0UjcAm/MO6KCweDgPfP3elTztoKP3KtnVHxTn2NHBSDVUw==}
    engines: {node: '>=10'}
    dependencies:
      p-locate: 5.0.0
    dev: true

  /lodash.flattendeep/4.4.0:
    resolution: {integrity: sha512-uHaJFihxmJcEX3kT4I23ABqKKalJ/zDrDg0lsFtc1h+3uw49SIJ5beyhx5ExVRti3AvKoOJngIj7xz3oylPdWQ==}
    dev: true

  /lodash.get/4.4.2:
    resolution: {integrity: sha512-z+Uw/vLuy6gQe8cfaFWD7p0wVv8fJl3mbzXh33RS+0oW2wvUqiRXiQ69gLWSLpgB5/6sU+r6BlQR0MBILadqTQ==}
    dev: true

  /lodash.includes/4.3.0:
    resolution: {integrity: sha512-W3Bx6mdkRTGtlJISOvVD/lbqjTlPPUDTMnlXZFnVwi9NKJ6tiAk6LVdlhZMm17VZisqhKcgzpO5Wz91PCt5b0w==}
    dev: true

  /lodash.isboolean/3.0.3:
    resolution: {integrity: sha512-Bz5mupy2SVbPHURB98VAcw+aHh4vRV5IPNhILUCsOzRmsTmSQ17jIuqopAentWoehktxGd9e/hbIXq980/1QJg==}
    dev: true

  /lodash.isinteger/4.0.4:
    resolution: {integrity: sha512-DBwtEWN2caHQ9/imiNeEA5ys1JoRtRfY3d7V9wkqtbycnAmTvRRmbHKDV4a0EYc678/dia0jrte4tjYwVBaZUA==}
    dev: true

  /lodash.isnumber/3.0.3:
    resolution: {integrity: sha512-QYqzpfwO3/CWf3XP+Z+tkQsfaLL/EnUlXWVkIk5FUPc4sBdTehEqZONuyRt2P67PXAk+NXmTBcc97zw9t1FQrw==}
    dev: true

  /lodash.isplainobject/4.0.6:
    resolution: {integrity: sha512-oSXzaWypCMHkPC3NvBEaPHf0KsA5mvPrOPgQWDsbg8n7orZ290M0BmC/jgRZ4vcJ6DTAhjrsSYgdsW/F+MFOBA==}
    dev: true

  /lodash.isstring/4.0.1:
    resolution: {integrity: sha512-0wJxfxH1wgO3GrbuP+dTTk7op+6L41QCXbGINEmD+ny/G/eCqGzxyCsh7159S+mgDDcoarnBw6PC1PS5+wUGgw==}
    dev: true

  /lodash.merge/4.6.2:
    resolution: {integrity: sha512-0KpjqXRVvrYyCsX1swR/XTK0va6VQkQM6MNo7PqW77ByjAhoARA8EfrP1N4+KlKj8YS0ZUCtRT/YUuhyYDujIQ==}
    dev: true

  /lodash.once/4.1.1:
    resolution: {integrity: sha512-Sb487aTOCr9drQVL8pIxOzVhafOjZN9UU54hiN8PU3uAiSV7lx1yYNpbNmex2PK6dSJoNTSJUUswT651yww3Mg==}
    dev: true

  /lodash/4.17.21:
    resolution: {integrity: sha512-v2kDEe57lecTulaDIuNTPy3Ry4gLGJ6Z1O3vE1krgXZNrsQ+LFTGHVxVjcXPs17LhbZVGedAJv8XZ1tvj5FvSg==}

  /log-symbols/4.1.0:
    resolution: {integrity: sha512-8XPvpAA8uyhfteu8pIvQxpJZ7SYYdpUivZpGy6sFsBuKRY/7rQGavedeB8aK+Zkyq6upMFVL/9AW6vOYzfRyLg==}
    engines: {node: '>=10'}
    dependencies:
      chalk: 4.1.2
      is-unicode-supported: 0.1.0
    dev: true

  /log4js/6.9.1:
    resolution: {integrity: sha512-1somDdy9sChrr9/f4UlzhdaGfDR2c/SaD2a4T7qEkG4jTS57/B3qmnjLYePwQ8cqWnUHZI0iAKxMBpCZICiZ2g==}
    engines: {node: '>=8.0'}
    dependencies:
      date-format: 4.0.14
      debug: 4.3.4
      flatted: 3.2.9
      rfdc: 1.3.0
      streamroller: 3.1.5
    transitivePeerDependencies:
      - supports-color
    dev: true

  /logform/2.5.1:
    resolution: {integrity: sha512-9FyqAm9o9NKKfiAKfZoYo9bGXXuwMkxQiQttkT4YjjVtQVIQtK6LmVtlxmCaFswo6N4AfEkHqZTV0taDtPotNg==}
    dependencies:
      '@colors/colors': 1.5.0
      '@types/triple-beam': 1.3.3
      fecha: 4.2.3
      ms: 2.1.3
      safe-stable-stringify: 2.4.3
      triple-beam: 1.4.1
    dev: true

  /loupe/2.3.6:
    resolution: {integrity: sha512-RaPMZKiMy8/JruncMU5Bt6na1eftNoo++R4Y+N2FrxkDVTrGvcyzFTsaGif4QTeKESheMGegbhw6iUAq+5A8zA==}
    dependencies:
      get-func-name: 2.0.0
    dev: true

  /lower-case/2.0.2:
    resolution: {integrity: sha512-7fm3l3NAF9WfN6W3JOmf5drwpVqX78JtoGJ3A6W0a6ZnldM41w2fV5D490psKFTpMds8TJse/eHLFFsNHHjHgg==}
    dependencies:
      tslib: 2.6.2

  /lru-cache/10.0.1:
    resolution: {integrity: sha512-IJ4uwUTi2qCccrioU6g9g/5rvvVl13bsdczUUcqbciD9iLr095yj8DQKdObriEvuNSx325N1rV1O0sJFszx75g==}
    engines: {node: 14 || >=16.14}
    dev: true

  /lru-cache/6.0.0:
    resolution: {integrity: sha512-Jo6dJ04CmSjuznwJSS3pUeWmd/H0ffTlkXXgwZi+eq1UCmqQwCh+eLsYOYCwY991i2Fah4h1BEMCx4qThGbsiA==}
    engines: {node: '>=10'}
    dependencies:
      yallist: 4.0.0

  /lru-cache/7.18.3:
    resolution: {integrity: sha512-jumlc0BIUrS3qJGgIkWZsyfAM7NCWiBcCDhnd+3NNM5KbBmLTgHVfWBcg6W+rLUsIpzpERPsvwUP7CckAQSOoA==}
    engines: {node: '>=12'}
    dev: true

  /make-error/1.3.6:
    resolution: {integrity: sha512-s8UhlNe7vPKomQhC1qFelMokr/Sc3AgNbso3n74mVPA5LTZwkB9NlXf4XPamLxJE8h0gh73rM94xvwRT2CVInw==}
    dev: true

  /mdurl/1.0.1:
    resolution: {integrity: sha512-/sKlQJCBYVY9Ers9hqzKou4H6V5UWc/M59TH2dvkt+84itfnq7uFOMLpOiOS4ujvHP4etln18fmIxA5R5fll0g==}
    dev: true

  /media-typer/0.3.0:
    resolution: {integrity: sha512-dq+qelQ9akHpcOl/gUVRTxVIOkAJ1wR3QAvb4RsVjS8oVoFjDGTc679wJYmUmknUF5HwMLOgb5O+a3KxfWapPQ==}
    engines: {node: '>= 0.6'}
    dev: true

  /memorystream/0.3.1:
    resolution: {integrity: sha512-S3UwM3yj5mtUSEfP41UZmt/0SCoVYUcU1rkXv+BQ5Ig8ndL4sPoJNBUJERafdPb5jjHJGuMgytgKvKIf58XNBw==}
    engines: {node: '>= 0.10.0'}
    dev: true

  /merge-descriptors/1.0.1:
    resolution: {integrity: sha512-cCi6g3/Zr1iqQi6ySbseM1Xvooa98N0w31jzUYrXPX2xqObmFGHJ0tQ5u74H3mVh7wLouTseZyYIq39g8cNp1w==}
    dev: true

  /merge-stream/2.0.0:
    resolution: {integrity: sha512-abv/qOcuPfk3URPfDzmZU1LKmuw8kT+0nIHvKrKgFrwifol/doWcdA4ZqsWQ8ENrFKkd67Mfpo/LovbIUsbt3w==}
    dev: true

  /merge2/1.4.1:
    resolution: {integrity: sha512-8q7VEgMJW4J8tcfVPy8g09NcQwZdbwFEqhe/WZkoIzjn/3TGDwtOCYtXGxA3O8tPzpczCCDgv+P2P5y00ZJOOg==}
    engines: {node: '>= 8'}

  /methods/1.1.2:
    resolution: {integrity: sha512-iclAHeNqNm68zFtnZ0e+1L2yUIdvzNoauKU4WBA3VvH/vPFieF7qfRlwUZU+DA9P9bPXIS90ulxoUoCH23sV2w==}
    engines: {node: '>= 0.6'}
    dev: true

  /micromatch/4.0.5:
    resolution: {integrity: sha512-DMy+ERcEW2q8Z2Po+WNXuw3c5YaUSFjAO5GsJqfEl7UjvtIuFKO6ZrKvcItdy98dwFI2N1tg3zNIdKaQT+aNdA==}
    engines: {node: '>=8.6'}
    dependencies:
      braces: 3.0.2
      picomatch: 2.3.1

  /mime-db/1.52.0:
    resolution: {integrity: sha512-sPU4uV7dYlvtWJxwwxHD0PuihVNiE7TyAbQ5SWxDCB9mUYvOgroQOwYQQOKPJ8CIbE+1ETVlOoK1UC2nU3gYvg==}
    engines: {node: '>= 0.6'}

  /mime-types/2.1.35:
    resolution: {integrity: sha512-ZDY+bPm5zTTF+YpCrAU9nK0UgICYPT0QtT1NZWFv4s++TNkcgVaT0g6+4R2uI4MjQjzysHB1zxuWL50hzaeXiw==}
    engines: {node: '>= 0.6'}
    dependencies:
      mime-db: 1.52.0

  /mime/1.6.0:
    resolution: {integrity: sha512-x0Vn8spI+wuJ1O6S7gnbaQg8Pxh4NNHb7KSINmEWKiPE4RKOplvijn+NkmYmmRgP68mc70j2EbeTFRsrswaQeg==}
    engines: {node: '>=4'}
    hasBin: true
    dev: true

  /mime/2.6.0:
    resolution: {integrity: sha512-USPkMeET31rOMiarsBNIHZKLGgvKc/LrjofAnBlOttf5ajRvqiRA8QsenbcooctK6d6Ts6aqZXBA+XbkKthiQg==}
    engines: {node: '>=4.0.0'}
    hasBin: true
    dev: true

  /minimatch/3.1.2:
    resolution: {integrity: sha512-J7p63hRiAjw1NDEww1W7i37+ByIrOWO5XQQAzZ3VOcL0PNybwpfmV/N05zFAzwQ9USyEcX6t3UO+K5aqBQOIHw==}
    dependencies:
      brace-expansion: 1.1.11
    dev: true

  /minimatch/4.2.1:
    resolution: {integrity: sha512-9Uq1ChtSZO+Mxa/CL1eGizn2vRn3MlLgzhT0Iz8zaY8NdvxvB0d5QdPFmCKf7JKA9Lerx5vRrnwO03jsSfGG9g==}
    engines: {node: '>=10'}
    dependencies:
      brace-expansion: 1.1.11
    dev: true

  /minimatch/5.0.1:
    resolution: {integrity: sha512-nLDxIFRyhDblz3qMuq+SoRZED4+miJ/G+tdDrjkkkRnjAsBexeGpgjLEQ0blJy7rHhR2b93rhQY4SvyWu9v03g==}
    engines: {node: '>=10'}
    dependencies:
      brace-expansion: 2.0.1
    dev: true

  /minimatch/5.1.6:
    resolution: {integrity: sha512-lKwV/1brpG6mBUFHtb7NUmtABCb2WZZmm2wNiOA5hAb8VdCS4B3dtMWyvcoViccwAW/COERjXLt0zP1zXUN26g==}
    engines: {node: '>=10'}
    dependencies:
      brace-expansion: 2.0.1

  /minimatch/9.0.3:
    resolution: {integrity: sha512-RHiac9mvaRw0x3AYRgDC1CxAP7HTcNrrECeA8YYJeWnpo+2Q5CegtZjaotWTWxDG3UeGA1coE05iH1mPjT/2mg==}
    engines: {node: '>=16 || 14 >=14.17'}
    dependencies:
      brace-expansion: 2.0.1
    dev: true

  /minimist/1.2.8:
    resolution: {integrity: sha512-2yyAR8qBkN3YuheJanUpWC5U3bb5osDywNB8RzDVlDwDHbocAJveqqj1u8+SVD7jkWT4yvsHCpWqqWqAxb0zCA==}

  /minipass/7.0.3:
    resolution: {integrity: sha512-LhbbwCfz3vsb12j/WkWQPZfKTsgqIe1Nf/ti1pKjYESGLHIVjWU96G9/ljLH4F9mWNVhlQOm0VySdAWzf05dpg==}
    engines: {node: '>=16 || 14 >=14.17'}
    dev: true

  /mitt/3.0.1:
    resolution: {integrity: sha512-vKivATfr97l2/QBCYAkXYDbrIWPM2IIKEl7YPhjCvKlG3kE2gm+uBo6nEXK3M5/Ffh/FLpKExzOQ3JJoJGFKBw==}
    dev: true

  /mkdirp-classic/0.5.3:
    resolution: {integrity: sha512-gKLcREMhtuZRwRAfqP3RFW+TK4JqApVBtOIftVgjuABpAtpxhPGaDcfvbhNvD0B8iD1oUr/txX35NjcaY6Ns/A==}
    dev: true

  /mkdirp/0.5.6:
    resolution: {integrity: sha512-FP+p8RB8OWpF3YZBCrP5gtADmtXApB5AMLn+vdyA+PyxCjrCs00mjyUozssO33cwDeT3wNGdLxJ5M//YqtHAJw==}
    hasBin: true
    dependencies:
      minimist: 1.2.8
    dev: true

  /mkdirp/1.0.4:
    resolution: {integrity: sha512-vVqVZQyf3WLx2Shd0qJ9xuvqgAyKPLAiqITEtqW0oIUjzo3PePDd6fW9iFz30ef7Ysp/oiWqbhszeGWW2T6Gzw==}
    engines: {node: '>=10'}
    hasBin: true
    dev: false

  /mkdirp/2.1.6:
    resolution: {integrity: sha512-+hEnITedc8LAtIP9u3HJDFIdcLV2vXP33sqLLIzkv1Db1zO/1OxbvYf0Y1OC/S/Qo5dxHXepofhmxL02PsKe+A==}
    engines: {node: '>=10'}
    hasBin: true
    dev: true

  /mocha/10.2.0:
    resolution: {integrity: sha512-IDY7fl/BecMwFHzoqF2sg/SHHANeBoMMXFlS9r0OXKDssYE1M5O43wUY/9BVPeIvfH2zmEbBfseqN9gBQZzXkg==}
    engines: {node: '>= 14.0.0'}
    hasBin: true
    dependencies:
      ansi-colors: 4.1.1
      browser-stdout: 1.3.1
      chokidar: 3.5.3
      debug: 4.3.4_supports-color@8.1.1
      diff: 5.0.0
      escape-string-regexp: 4.0.0
      find-up: 5.0.0
      glob: 7.2.0
      he: 1.2.0
      js-yaml: 4.1.0
      log-symbols: 4.1.0
      minimatch: 5.0.1
      ms: 2.1.3
      nanoid: 3.3.3
      serialize-javascript: 6.0.0
      strip-json-comments: 3.1.1
      supports-color: 8.1.1
      workerpool: 6.2.1
      yargs: 16.2.0
      yargs-parser: 20.2.4
      yargs-unparser: 2.0.0
    dev: true

  /mocha/9.2.2:
    resolution: {integrity: sha512-L6XC3EdwT6YrIk0yXpavvLkn8h+EU+Y5UcCHKECyMbdUIxyMuZj4bX4U9e1nvnvUUvQVsV2VHQr5zLdcUkhW/g==}
    engines: {node: '>= 12.0.0'}
    hasBin: true
    dependencies:
      '@ungap/promise-all-settled': 1.1.2
      ansi-colors: 4.1.1
      browser-stdout: 1.3.1
      chokidar: 3.5.3
      debug: 4.3.3_supports-color@8.1.1
      diff: 5.0.0
      escape-string-regexp: 4.0.0
      find-up: 5.0.0
      glob: 7.2.0
      growl: 1.10.5
      he: 1.2.0
      js-yaml: 4.1.0
      log-symbols: 4.1.0
      minimatch: 4.2.1
      ms: 2.1.3
      nanoid: 3.3.1
      serialize-javascript: 6.0.0
      strip-json-comments: 3.1.1
      supports-color: 8.1.1
      which: 2.0.2
      workerpool: 6.2.0
      yargs: 16.2.0
      yargs-parser: 20.2.4
      yargs-unparser: 2.0.0
    dev: true

  /moment/2.29.4:
    resolution: {integrity: sha512-5LC9SOxjSc2HF6vO2CyuTDNivEdoz2IvyJJGj6X8DJ0eFyfszE0QiEd+iXmBvUP3WHxSjFH/vIsA0EN00cgr8w==}
    dev: true

  /morgan/1.10.0:
    resolution: {integrity: sha512-AbegBVI4sh6El+1gNwvD5YIck7nSA36weD7xvIxG4in80j/UoK8AEGaWnnz8v1GxonMCltmlNs5ZKbGvl9b1XQ==}
    engines: {node: '>= 0.8.0'}
    dependencies:
      basic-auth: 2.0.1
      debug: 2.6.9
      depd: 2.0.0
      on-finished: 2.3.0
      on-headers: 1.0.2
    dev: true

  /ms/2.0.0:
    resolution: {integrity: sha512-Tpp60P6IUJDTuOq/5Z8cdskzJujfwqfOTkrwIwj7IRISpnkJnT6SyJ4PCPnGMoFjC9ddhal5KVIYtAt97ix05A==}
    dev: true

  /ms/2.1.2:
    resolution: {integrity: sha512-sGkPx+VjMtmA6MX27oA4FBFELFCZZ4S4XqeGOXCv68tT+jb3vk/RyaKWP0PTKyWtmLSM0b+adUTEvbs1PEaH2w==}

  /ms/2.1.3:
    resolution: {integrity: sha512-6FlzubTLZG3J2a/NVCAleEhjzq5oxgHyaCU9yYXvcLsvoVaHJq/s5xXI6/XXP6tz7R9xAOtHnSO/tXtF3WRTlA==}
    dev: true

  /multer/1.4.5-lts.1:
    resolution: {integrity: sha512-ywPWvcDMeH+z9gQq5qYHCCy+ethsk4goepZ45GLD63fOu0YcNecQxi64nDs3qluZB+murG3/D4dJ7+dGctcCQQ==}
    engines: {node: '>= 6.0.0'}
    dependencies:
      append-field: 1.0.0
      busboy: 1.6.0
      concat-stream: 1.6.2
      mkdirp: 0.5.6
      object-assign: 4.1.1
      type-is: 1.6.18
      xtend: 4.0.2
    dev: true

  /mustache/4.2.0:
    resolution: {integrity: sha512-71ippSywq5Yb7/tVYyGbkBggbU8H3u5Rz56fH60jGFgr8uHwxs+aSKeqmluIVzM0m0kB7xQjKS6qPfd0b2ZoqQ==}
    hasBin: true

  /nanoid/3.3.1:
    resolution: {integrity: sha512-n6Vs/3KGyxPQd6uO0eH4Bv0ojGSUvuLlIHtC3Y0kEO23YRge8H9x1GCzLn28YX0H66pMkxuaeESFq4tKISKwdw==}
    engines: {node: ^10 || ^12 || ^13.7 || ^14 || >=15.0.1}
    hasBin: true
    dev: true

  /nanoid/3.3.3:
    resolution: {integrity: sha512-p1sjXuopFs0xg+fPASzQ28agW1oHD7xDsd9Xkf3T15H3c/cifrFHVwrh74PdoklAPi+i7MdRsE47vm2r6JoB+w==}
    engines: {node: ^10 || ^12 || ^13.7 || ^14 || >=15.0.1}
    hasBin: true
    dev: true

  /natural-compare/1.4.0:
    resolution: {integrity: sha512-OWND8ei3VtNC9h7V60qff3SVobHr996CTwgxubgyQYEpg290h9J0buyECNNJexkFm5sOajh5G116RYA1c8ZMSw==}
    dev: true

  /negotiator/0.6.3:
    resolution: {integrity: sha512-+EUsqGPLsM+j/zdChZjsnX51g4XrHFOIXwfnCVPGlQk/k5giakcKsuxCObBRu6DSm9opw/O6slWbJdghQM4bBg==}
    engines: {node: '>= 0.6'}
    dev: true

  /neo-async/2.6.2:
    resolution: {integrity: sha512-Yd3UES5mWCSqR+qNT93S3UoYUkqAZ9lLg8a7g9rimsWmYGK8cVToA4/sF3RrshdyV3sAGMXVUmpMYOw+dLpOuw==}

  /netmask/2.0.2:
    resolution: {integrity: sha512-dBpDMdxv9Irdq66304OLfEmQ9tbNRFnFTuZiLo+bD+r332bBmMJ8GBLXklIXXgxd3+v9+KUnZaUR5PJMa75Gsg==}
    engines: {node: '>= 0.4.0'}
    dev: true

  /nice-try/1.0.5:
    resolution: {integrity: sha512-1nh45deeb5olNY7eX82BkPO7SSxR5SSYJiPTrTdFUVYwAl8CKMA5N9PjTYkHiRjisVcxcQ1HXdLhx2qxxJzLNQ==}
    dev: true

  /nise/5.1.4:
    resolution: {integrity: sha512-8+Ib8rRJ4L0o3kfmyVCL7gzrohyDe0cMFTBa2d364yIrEGMEoetznKJx899YxjybU6bL9SQkYPSBBs1gyYs8Xg==}
    dependencies:
      '@sinonjs/commons': 2.0.0
      '@sinonjs/fake-timers': 10.3.0
      '@sinonjs/text-encoding': 0.7.2
      just-extend: 4.2.1
      path-to-regexp: 1.8.0
    dev: true

  /no-case/3.0.4:
    resolution: {integrity: sha512-fgAN3jGAh+RoxUGZHTSOLJIqUc2wmoBwGR4tbpNAKmmovFoWq0OdRkb0VkldReO2a2iBT/OEulG9XSUc10r3zg==}
    dependencies:
      lower-case: 2.0.2
      tslib: 2.6.2

  /node-cmd/3.0.0:
    resolution: {integrity: sha512-SBvtm39iEkhEEDbUowR0O2YVaqpbD2nRvQ3fxXP/Tn1FgRpZAaUb8yKeEtFulBIv+xTHDodOKkj4EXIBANj+AQ==}
    dev: true

  /node-domexception/1.0.0:
    resolution: {integrity: sha512-/jKZoMpw0F8GRwl4/eLROPA3cfcXtLApP0QzLmUT/HuPCZWyB7IY9ZrMeKw2O/nFIqPQB3PVM9aYm0F312AXDQ==}
    engines: {node: '>=10.5.0'}
    dev: true

  /node-fetch/2.7.0:
    resolution: {integrity: sha512-c4FRfUm/dbcWZ7U+1Wq0AwCyFL+3nt2bEw05wfxSz+DWpWsitgmSgYmy2dQdWyKC1694ELPqMs/YzUSNozLt8A==}
    engines: {node: 4.x || >=6.0.0}
    peerDependencies:
      encoding: ^0.1.0
    peerDependenciesMeta:
      encoding:
        optional: true
    dependencies:
      whatwg-url: 5.0.0

  /node-fetch/3.3.2:
    resolution: {integrity: sha512-dRB78srN/l6gqWulah9SrxeYnxeddIG30+GOqK/9OlLVyLg3HPnr6SqOWTWOXKRwC2eGYCkZ59NNuSgvSrpgOA==}
    engines: {node: ^12.20.0 || ^14.13.1 || >=16.0.0}
    dependencies:
      data-uri-to-buffer: 4.0.1
      fetch-blob: 3.2.0
      formdata-polyfill: 4.0.10
    dev: true

  /node-releases/2.0.13:
    resolution: {integrity: sha512-uYr7J37ae/ORWdZeQ1xxMJe3NtdmqMC/JZK+geofDrkLUApKRHPd18/TxtBOJ4A0/+uUIliorNrfYV6s1b02eQ==}
    dev: true

  /normalize-package-data/2.5.0:
    resolution: {integrity: sha512-/5CMN3T0R4XTj4DcGaexo+roZSdSFW/0AOOTROrjxzCG1wrWXEsGbRKevjlIL+ZDE4sZlJr5ED4YW0yqmkK+eA==}
    dependencies:
      hosted-git-info: 2.8.9
      resolve: 1.22.6
      semver: 5.7.2
      validate-npm-package-license: 3.0.4
    dev: true

  /normalize-path/3.0.0:
    resolution: {integrity: sha512-6eZs5Ls3WtCisHWp9S2GUy8dqkpGi4BVSz3GaqiE6ezub0512ESztXUwUB6C6IKbQkY2Pnb/mD4WYojCRwcwLA==}
    engines: {node: '>=0.10.0'}
    dev: true

  /npm-run-all/4.1.5:
    resolution: {integrity: sha512-Oo82gJDAVcaMdi3nuoKFavkIHBRVqQ1qvMb+9LHk/cF4P6B2m8aP04hGf7oL6wZ9BuGwX1onlLhpuoofSyoQDQ==}
    engines: {node: '>= 4'}
    hasBin: true
    dependencies:
      ansi-styles: 3.2.1
      chalk: 2.4.2
      cross-spawn: 6.0.5
      memorystream: 0.3.1
      minimatch: 3.1.2
      pidtree: 0.3.1
      read-pkg: 3.0.0
      shell-quote: 1.8.1
      string.prototype.padend: 3.1.5
    dev: true

  /oauth-sign/0.9.0:
    resolution: {integrity: sha512-fexhUFFPTGV8ybAtSIGbV6gOkSv8UtRbDBnAyLQw4QPKkgNlsH2ByPGtMUqdWkos6YCRmAqViwgZrJc/mRDzZQ==}
    dev: true

  /object-assign/4.1.1:
    resolution: {integrity: sha512-rJgTQnkUnH1sFw8yT6VSU3zD3sWmu6sZhIseY8VX+GRu3P6F7Fu+JNDoXfklElbLJSnc3FUQHVe4cU5hj+BcUg==}
    engines: {node: '>=0.10.0'}
    dev: true

  /object-inspect/1.12.3:
    resolution: {integrity: sha512-geUvdk7c+eizMNUDkRpW1wJwgfOiOeHbxBR/hLXK1aT6zmVSO0jsQcs7fj6MGw89jC/cjGfLcNOrtMYtGqm81g==}
    dev: true

  /object-is/1.1.5:
    resolution: {integrity: sha512-3cyDsyHgtmi7I7DfSSI2LDp6SK2lwvtbg0p0R1e0RvTqF5ceGx+K2dfSjm1bKDMVCFEDAQvy+o8c6a7VujOddw==}
    engines: {node: '>= 0.4'}
    dependencies:
      call-bind: 1.0.2
      define-properties: 1.2.1
    dev: true

  /object-keys/1.1.1:
    resolution: {integrity: sha512-NuAESUOUMrlIXOfHKzD6bpPu3tYt3xvjNdRIQ+FeT0lNb4K8WR70CaDxhuNguS2XG+GjkyMwOzsN5ZktImfhLA==}
    engines: {node: '>= 0.4'}
    dev: true

  /object.assign/4.1.4:
    resolution: {integrity: sha512-1mxKf0e58bvyjSCtKYY4sRe9itRk3PJpquJOjeIkz885CczcI4IvJJDLPS72oowuSh+pBxUFROpX+TU++hxhZQ==}
    engines: {node: '>= 0.4'}
    dependencies:
      call-bind: 1.0.2
      define-properties: 1.2.1
      has-symbols: 1.0.3
      object-keys: 1.1.1
    dev: true

  /on-finished/2.3.0:
    resolution: {integrity: sha512-ikqdkGAAyf/X/gPhXGvfgAytDZtDbr+bkNUJ0N9h5MI/dmdgCs3l6hoHrcUv41sRKew3jIwrp4qQDXiK99Utww==}
    engines: {node: '>= 0.8'}
    dependencies:
      ee-first: 1.1.1
    dev: true

  /on-finished/2.4.1:
    resolution: {integrity: sha512-oVlzkg3ENAhCk2zdv7IJwd/QUD4z2RxRwpkcGY8psCVcCYZNq4wYnVWALHM+brtuJjePWiYF/ClmuDr8Ch5+kg==}
    engines: {node: '>= 0.8'}
    dependencies:
      ee-first: 1.1.1
    dev: true

  /on-headers/1.0.2:
    resolution: {integrity: sha512-pZAE+FJLoyITytdqK0U5s+FIpjN0JP3OzFi/u8Rx+EV5/W+JTWGXG8xFzevE7AjBfDqHv/8vL8qQsIhHnqRkrA==}
    engines: {node: '>= 0.8'}
    dev: true

  /once/1.4.0:
    resolution: {integrity: sha512-lNaJgI+2Q5URQBkccEKHTQOPaXdUxnZZElQTZY0MFUAuaEqe1E+Nyvgdz/aIyNi6Z9MzO5dv1H8n58/GELp3+w==}
    dependencies:
      wrappy: 1.0.2
    dev: true

  /one-time/1.0.0:
    resolution: {integrity: sha512-5DXOiRKwuSEcQ/l0kGCF6Q3jcADFv5tSmRaJck/OqkVFcOzutB134KRSfF0xDrL39MNnqxbHBbUUcjZIhTgb2g==}
    dependencies:
      fn.name: 1.1.0
    dev: true

  /open/8.4.2:
    resolution: {integrity: sha512-7x81NCL719oNbsq/3mh+hVrAWmFuEYUqrq/Iw3kUzH8ReypT9QQ0BLoJS7/G9k6N81XjW4qHWtjWwe/9eLy1EQ==}
    engines: {node: '>=12'}
    dependencies:
      define-lazy-prop: 2.0.0
      is-docker: 2.2.1
      is-wsl: 2.2.0
    dev: true

  /openapi-types/7.2.3:
    resolution: {integrity: sha512-olbaNxz12R27+mTyJ/ZAFEfUruauHH27AkeQHDHRq5AF0LdNkK1SSV7EourXQDK+4aX7dv2HtyirAGK06WMAsA==}
    dev: true

  /optionator/0.9.3:
    resolution: {integrity: sha512-JjCoypp+jKn1ttEFExxhetCKeJt9zhAgAve5FXHixTvFDW/5aEktX9bufBKLRRMdU7bNtpLfcGu94B3cdEJgjg==}
    engines: {node: '>= 0.8.0'}
    dependencies:
      '@aashutoshrathi/word-wrap': 1.2.6
      deep-is: 0.1.4
      fast-levenshtein: 2.0.6
      levn: 0.4.1
      prelude-ls: 1.2.1
      type-check: 0.4.0
    dev: true

  /p-limit/2.3.0:
    resolution: {integrity: sha512-//88mFWSJx8lxCzwdAABTJL2MyWB12+eIY7MDL2SqLmAkeKU9qxRvWuSyTjm3FUmpBEMuFfckAIqEaVGUDxb6w==}
    engines: {node: '>=6'}
    dependencies:
      p-try: 2.2.0
    dev: true

  /p-limit/3.1.0:
    resolution: {integrity: sha512-TYOanM3wGwNGsZN2cVTYPArw454xnXj5qmWF1bEoAc4+cU/ol7GVh7odevjp1FNHduHc3KZMcFduxU5Xc6uJRQ==}
    engines: {node: '>=10'}
    dependencies:
      yocto-queue: 0.1.0
    dev: true

  /p-locate/4.1.0:
    resolution: {integrity: sha512-R79ZZ/0wAxKGu3oYMlz8jy/kbhsNrS7SKZ7PxEHBgJ5+F2mtFW2fK2cOtBh1cHYkQsbzFV7I+EoRKe6Yt0oK7A==}
    engines: {node: '>=8'}
    dependencies:
      p-limit: 2.3.0
    dev: true

  /p-locate/5.0.0:
    resolution: {integrity: sha512-LaNjtRWUBY++zB5nE/NwcaoMylSPk+S+ZHNB1TzdbMJMny6dynpAGt7X/tl/QYq3TIeE6nxHppbo2LGymrG5Pw==}
    engines: {node: '>=10'}
    dependencies:
      p-limit: 3.1.0
    dev: true

  /p-try/2.2.0:
    resolution: {integrity: sha512-R4nPAVTAU0B9D35/Gk3uJf/7XYbQcyohSKdvAxIRSNghFl4e71hVoGnBNQz9cWaXxO2I10KTC+3jMdvvoKw6dQ==}
    engines: {node: '>=6'}
    dev: true

  /pac-proxy-agent/7.0.1:
    resolution: {integrity: sha512-ASV8yU4LLKBAjqIPMbrgtaKIvxQri/yh2OpI+S6hVa9JRkUI3Y3NPFbfngDtY7oFtSMD3w31Xns89mDa3Feo5A==}
    engines: {node: '>= 14'}
    dependencies:
      '@tootallnate/quickjs-emscripten': 0.23.0
      agent-base: 7.1.0
      debug: 4.3.4
      get-uri: 6.0.2
      http-proxy-agent: 7.0.0
      https-proxy-agent: 7.0.2
      pac-resolver: 7.0.0
      socks-proxy-agent: 8.0.2
    transitivePeerDependencies:
      - supports-color
    dev: true

  /pac-resolver/7.0.0:
    resolution: {integrity: sha512-Fd9lT9vJbHYRACT8OhCbZBbxr6KRSawSovFpy8nDGshaK99S/EBhVIHp9+crhxrsZOuvLpgL1n23iyPg6Rl2hg==}
    engines: {node: '>= 14'}
    dependencies:
      degenerator: 5.0.1
      ip: 1.1.8
      netmask: 2.0.2
    dev: true

  /param-case/3.0.4:
    resolution: {integrity: sha512-RXlj7zCYokReqWpOPH9oYivUzLYZ5vAPIfEmCTNViosC78F8F0H9y7T7gG2M39ymgutxF5gcFEsyZQSph9Bp3A==}
    dependencies:
      dot-case: 3.0.4
      tslib: 2.6.2

  /parent-module/1.0.1:
    resolution: {integrity: sha512-GQ2EWRpQV8/o+Aw8YqtfZZPfNRWZYkbidE9k5rpl/hC3vtHHBfGm2Ifi6qWV+coDGkrUKZAxE3Lot5kcsRlh+g==}
    engines: {node: '>=6'}
    dependencies:
      callsites: 3.1.0
    dev: true

  /parse-json/4.0.0:
    resolution: {integrity: sha512-aOIos8bujGN93/8Ox/jPLh7RwVnPEysynVFE+fQZyg6jKELEHwzgKdLRFHUgXJL6kylijVSBC4BvN9OmsB48Rw==}
    engines: {node: '>=4'}
    dependencies:
      error-ex: 1.3.2
      json-parse-better-errors: 1.0.2
    dev: true

  /parse-json/5.2.0:
    resolution: {integrity: sha512-ayCKvm/phCGxOkYRSCM82iDwct8/EonSEgCSxWxD7ve6jHggsFl4fZVQBPRNgQoKiuV/odhFrGzQXZwbifC8Rg==}
    engines: {node: '>=8'}
    dependencies:
      '@babel/code-frame': 7.22.13
      error-ex: 1.3.2
      json-parse-even-better-errors: 2.3.1
      lines-and-columns: 1.2.4
    dev: true

  /parseurl/1.3.3:
    resolution: {integrity: sha512-CiyeOxFT/JZyN5m0z9PfXw4SCBJ6Sygz1Dpl0wqjlhDEGGBP1GnsUVEL0p63hoG1fcj3fHynXi9NYO4nWOL+qQ==}
    engines: {node: '>= 0.8'}
    dev: true

  /pascal-case/3.1.2:
    resolution: {integrity: sha512-uWlGT3YSnK9x3BQJaOdcZwrnV6hPpd8jFH1/ucpiLRPh/2zCVJKS19E4GvYHvaCcACn3foXZ0cLB9Wrx1KGe5g==}
    dependencies:
      no-case: 3.0.4
      tslib: 2.6.2

  /path-browserify/1.0.1:
    resolution: {integrity: sha512-b7uo2UCUOYZcnF/3ID0lulOJi/bafxa1xPe7ZPsammBSpjSWQkjNxlt635YGS2MiR9GjvuXCtz2emr3jbsz98g==}

  /path-case/3.0.4:
    resolution: {integrity: sha512-qO4qCFjXqVTrcbPt/hQfhTQ+VhFsqNKOPtytgNKkKxSoEp3XPUQ8ObFuePylOIok5gjn69ry8XiULxCwot3Wfg==}
    dependencies:
      dot-case: 3.0.4
      tslib: 2.6.2

  /path-exists/4.0.0:
    resolution: {integrity: sha512-ak9Qy5Q7jYb2Wwcey5Fpvg2KoAc/ZIhLSLOSBmRmygPsGwkVVt0fZa0qrtMz+m6tJTAHfZQ8FnmB4MG4LWy7/w==}
    engines: {node: '>=8'}
    dev: true

  /path-is-absolute/1.0.1:
    resolution: {integrity: sha512-AVbw3UJ2e9bq64vSaS9Am0fje1Pa8pbGqTTsmXfaIiMpnr5DlDhfJOuLj9Sf95ZPVDAUerDfEk88MPmPe7UCQg==}
    engines: {node: '>=0.10.0'}
    dev: true

  /path-key/2.0.1:
    resolution: {integrity: sha512-fEHGKCSmUSDPv4uoj8AlD+joPlq3peND+HRYyxFz4KPw4z926S/b8rIuFs2FYJg3BwsxJf6A9/3eIdLaYC+9Dw==}
    engines: {node: '>=4'}
    dev: true

  /path-key/3.1.1:
    resolution: {integrity: sha512-ojmeN0qd+y0jszEtoY48r0Peq5dwMEkIlCOu6Q5f41lfkswXuKtYrhgoTpLnyIcHm24Uhqx+5Tqm2InSwLhE6Q==}
    engines: {node: '>=8'}
    dev: true

  /path-parse/1.0.7:
    resolution: {integrity: sha512-LDJzPVEEEPR+y48z93A0Ed0yXb8pAByGWo/k5YYdYgpY2/2EsOsksJrq7lOHxryrVOn1ejG6oAp8ahvOIQD8sw==}
    dev: true

  /path-scurry/1.10.1:
    resolution: {integrity: sha512-MkhCqzzBEpPvxxQ71Md0b1Kk51W01lrYvlMzSUaIzNsODdd7mqhiimSZlr+VegAz5Z6Vzt9Xg2ttE//XBhH3EQ==}
    engines: {node: '>=16 || 14 >=14.17'}
    dependencies:
      lru-cache: 10.0.1
      minipass: 7.0.3
    dev: true

  /path-to-regexp/0.1.7:
    resolution: {integrity: sha512-5DFkuoqlv1uYQKxy8omFBeJPQcdoE07Kv2sferDCrAq1ohOU+MSDswDIbnx3YAM60qIOnYa53wBhXW0EbMonrQ==}
    dev: true

  /path-to-regexp/1.8.0:
    resolution: {integrity: sha512-n43JRhlUKUAlibEJhPeir1ncUID16QnEjNpwzNdO3Lm4ywrBpBZ5oLD0I6br9evr1Y9JTqwRtAh7JLoOzAQdVA==}
    dependencies:
      isarray: 0.0.1
    dev: true

  /path-type/3.0.0:
    resolution: {integrity: sha512-T2ZUsdZFHgA3u4e5PfPbjd7HDDpxPnQb5jN0SrDsjNSuVXHJqtwTnWqG0B1jZrgmJ/7lj1EmVIByWt1gxGkWvg==}
    engines: {node: '>=4'}
    dependencies:
      pify: 3.0.0
    dev: true

  /path-type/4.0.0:
    resolution: {integrity: sha512-gDKb8aZMDeD/tZWs9P6+q0J9Mwkdl6xMV8TjnGP3qJVJ06bdMgkbBlLU8IdfOsIsFz2BW1rNVT3XuNEl8zPAvw==}
    engines: {node: '>=8'}

  /pathval/1.1.1:
    resolution: {integrity: sha512-Dp6zGqpTdETdR63lehJYPeIOqpiNBNtc7BpWSLrOje7UaIsE5aY92r/AunQA7rsXvet3lrJ3JnZX29UPTKXyKQ==}
    dev: true

  /pend/1.2.0:
    resolution: {integrity: sha512-F3asv42UuXchdzt+xXqfW1OGlVBe+mxa2mqI0pg5yAHZPvFmY3Y6drSf/GQ1A86WgWEN9Kzh/WrgKa6iGcHXLg==}
    dev: true

  /performance-now/2.1.0:
    resolution: {integrity: sha512-7EAHlyLHI56VEIdK57uwHdHKIaAGbnXPiw0yWbarQZOKaKpvUIgW0jWRVLiatnM+XXlSwsanIBH/hzGMJulMow==}
    dev: true

  /picocolors/1.0.0:
    resolution: {integrity: sha512-1fygroTLlHu66zi26VoTDv8yRgm0Fccecssto+MhsZ0D/DGW2sm8E8AjW7NU5VVTRt5GxbeZ5qBuJr+HyLYkjQ==}

  /picomatch/2.3.1:
    resolution: {integrity: sha512-JU3teHTNjmE2VCGFzuY8EXzCDVwEqB2a8fsIvwaStHhAWJEeVd1o1QD80CU6+ZdEXXSLbSsuLwJjkCBWqRQUVA==}
    engines: {node: '>=8.6'}

  /pidtree/0.3.1:
    resolution: {integrity: sha512-qQbW94hLHEqCg7nhby4yRC7G2+jYHY4Rguc2bjw7Uug4GIJuu1tvf2uHaZv5Q8zdt+WKJ6qK1FOI6amaWUo5FA==}
    engines: {node: '>=0.10'}
    hasBin: true
    dev: true

  /pify/3.0.0:
    resolution: {integrity: sha512-C3FsVNH1udSEX48gGX1xfvwTWfsYWj5U+8/uK15BGzIGrKoUpghX8hWZwa/OFnakBiiVNmBvemTJR5mcy7iPcg==}
    engines: {node: '>=4'}
    dev: true

  /pkg-dir/4.2.0:
    resolution: {integrity: sha512-HRDzbaKjC+AOWVXxAU/x54COGeIv9eb+6CkDSQoNTt4XyWoIJvuPsXizxu/Fr23EiekbtZwmh1IcIG/l/a10GQ==}
    engines: {node: '>=8'}
    dependencies:
      find-up: 4.1.0
    dev: true

  /pluralize/8.0.0:
    resolution: {integrity: sha512-Nc3IT5yHzflTfbjgqWcCPpo7DaKy4FnpB0l/zCAW0Tc7jxAiuqSxHasntB3D7887LSrA93kDJ9IXovxJYxyLCA==}
    engines: {node: '>=4'}
    dev: false

  /prelude-ls/1.2.1:
    resolution: {integrity: sha512-vkcDPrRZo1QZLbn5RLGPpg/WmIQ65qoWWhcGKf/b5eplkkarX0m9z8ppCat4mlOqUsWpyNuYgO3VRyrYHSzX5g==}
    engines: {node: '>= 0.8.0'}
    dev: true

  /prettier/3.1.1:
    resolution: {integrity: sha512-22UbSzg8luF4UuZtzgiUOfcGM8s4tjBv6dJRT7j275NXsy2jb4aJa4NNveul5x4eqlF1wuhuR2RElK71RvmVaw==}
    engines: {node: '>=14'}
    hasBin: true

  /process-nextick-args/2.0.1:
    resolution: {integrity: sha512-3ouUOpQhtgrbOa17J7+uxOTpITYWaGP7/AhoR3+A+/1e9skrzelGi/dXzEYyvbxubEF6Wn2ypscTKiKJFFn1ag==}
    dev: true

  /process/0.11.10:
    resolution: {integrity: sha512-cdGef/drWFoydD1JsMzuFf8100nZl+GT+yacc2bEced5f9Rjk4z+WtFUTBu9PhOi9j/jfmBPu0mMEY4wIdAF8A==}
    engines: {node: '>= 0.6.0'}

  /progress/2.0.3:
    resolution: {integrity: sha512-7PiHtLll5LdnKIMw100I+8xJXR5gW2QwWYkT6iJva0bXitZKa/XMrSbdmg3r2Xnaidz9Qumd0VPaMrZlF9V9sA==}
    engines: {node: '>=0.4.0'}
    dev: true

  /prompts/2.4.2:
    resolution: {integrity: sha512-NxNv/kLguCA7p3jE8oL2aEBsrJWgAakBpgmgK6lpPWV+WuOmY6r2/zbAVnP+T8bQlA0nzHXSJSJW0Hq7ylaD2Q==}
    engines: {node: '>= 6'}
    dependencies:
      kleur: 3.0.3
      sisteransi: 1.0.5

  /proper-lockfile/2.0.1:
    resolution: {integrity: sha512-rjaeGbsmhNDcDInmwi4MuI6mRwJu6zq8GjYCLuSuE7GF+4UjgzkL69sVKKJ2T2xH61kK7rXvGYpvaTu909oXaQ==}
    engines: {node: '>=4.0.0'}
    dependencies:
      graceful-fs: 4.2.11
      retry: 0.10.1
    dev: false

  /proxy-addr/2.0.7:
    resolution: {integrity: sha512-llQsMLSUDUPT44jdrU/O37qlnifitDP+ZwrmmZcoSKyLKvtZxpyV0n2/bD/N4tBAAZ/gJEdZU7KMraoK1+XYAg==}
    engines: {node: '>= 0.10'}
    dependencies:
      forwarded: 0.2.0
      ipaddr.js: 1.9.1
    dev: true

  /proxy-agent/6.3.1:
    resolution: {integrity: sha512-Rb5RVBy1iyqOtNl15Cw/llpeLH8bsb37gM1FUfKQ+Wck6xHlbAhWGUFiTRHtkjqGTA5pSHz6+0hrPW/oECihPQ==}
    engines: {node: '>= 14'}
    dependencies:
      agent-base: 7.1.0
      debug: 4.3.4
      http-proxy-agent: 7.0.0
      https-proxy-agent: 7.0.2
      lru-cache: 7.18.3
      pac-proxy-agent: 7.0.1
      proxy-from-env: 1.1.0
      socks-proxy-agent: 8.0.2
    transitivePeerDependencies:
      - supports-color
    dev: true

  /proxy-from-env/1.1.0:
    resolution: {integrity: sha512-D+zkORCbA9f1tdWRK0RaCR3GPv50cMxcrz4X8k5LTSUD1Dkw47mKJEZQNunItRTkWwgtaUSo1RVFRIG9ZXiFYg==}
    dev: true

  /psl/1.9.0:
    resolution: {integrity: sha512-E/ZsdU4HLs/68gYzgGTkMicWTLPdAftJLfJFlLUAAKZGkStNU72sZjT66SnMDVOfOWY/YAoiD7Jxa9iHvngcag==}
    dev: true

  /pump/3.0.0:
    resolution: {integrity: sha512-LwZy+p3SFs1Pytd/jYct4wpv49HiYCqd9Rlc5ZVdk0V+8Yzv6jR5Blk3TRmPL1ft69TxP0IMZGJ+WPFU2BFhww==}
    dependencies:
      end-of-stream: 1.4.4
      once: 1.4.0
    dev: true

  /punycode/2.3.0:
    resolution: {integrity: sha512-rRV+zQD8tVFys26lAGR9WUuS4iUAngJScM+ZRSKtvl5tKeZ2t5bvdNFdNHBW9FWR4guGHlgmsZ1G7BSm2wTbuA==}
    engines: {node: '>=6'}

  /puppeteer-core/21.7.0:
    resolution: {integrity: sha512-elPYPozrgiM3phSy7VDUJCVWQ07SPnOm78fpSaaSNFoQx5sur/MqhTSro9Wz8lOEjqCykGC6WRkwxDgmqcy1dQ==}
    engines: {node: '>=16.13.2'}
    dependencies:
      '@puppeteer/browsers': 1.9.1
      chromium-bidi: 0.5.2_6l3ta6d4k37jlx7r4do7wz4j2a
      cross-fetch: 4.0.0
      debug: 4.3.4
      devtools-protocol: 0.0.1203626
      ws: 8.16.0
    transitivePeerDependencies:
      - bufferutil
      - encoding
      - supports-color
      - utf-8-validate
    dev: true

  /puppeteer/21.7.0_typescript@5.2.2:
    resolution: {integrity: sha512-Yy+UUy0b9siJezbhHO/heYUoZQUwyqDK1yOQgblTt0l97tspvDVFkcW9toBlnSvSfkDmMI3Dx9cZL6R8bDArHA==}
    engines: {node: '>=16.13.2'}
    hasBin: true
    requiresBuild: true
    dependencies:
      '@puppeteer/browsers': 1.9.1
      cosmiconfig: 8.3.6_typescript@5.2.2
      puppeteer-core: 21.7.0
    transitivePeerDependencies:
      - bufferutil
      - encoding
      - supports-color
      - typescript
      - utf-8-validate
    dev: true

  /qjobs/1.2.0:
    resolution: {integrity: sha512-8YOJEHtxpySA3fFDyCRxA+UUV+fA+rTWnuWvylOK/NCjhY+b4ocCtmu8TtsWb+mYeU+GCHf/S66KZF/AsteKHg==}
    engines: {node: '>=0.9'}
    dev: true

  /qs/6.11.0:
    resolution: {integrity: sha512-MvjoMCJwEarSbUYk5O+nmoSzSutSsTwF85zcHPQ9OrlFoZOYIjaqBAJIqIXjptyD5vThxGq52Xu/MaJzRkIk4Q==}
    engines: {node: '>=0.6'}
    dependencies:
      side-channel: 1.0.4
    dev: true

  /qs/6.5.3:
    resolution: {integrity: sha512-qxXIEh4pCGfHICj1mAJQ2/2XVZkjCDTcEgfoSQxc/fYivUZxTkk7L3bDBJSoNrEzXI17oUO5Dp07ktqE5KzczA==}
    engines: {node: '>=0.6'}
    dev: true

  /queue-microtask/1.2.3:
    resolution: {integrity: sha512-NuaNSa6flKT5JaSYQzJok04JzTL1CA6aGhv5rfLW3PgqA+M2ChpZQnAC8h8i4ZFkBS8X5RqkDBHA7r4hej3K9A==}

  /queue-tick/1.0.1:
    resolution: {integrity: sha512-kJt5qhMxoszgU/62PLP1CJytzd2NKetjSRnyuj31fDd3Rlcz3fzlFdFLD1SItunPwyqEOkca6GbV612BWfaBag==}
    dev: true

  /randombytes/2.1.0:
    resolution: {integrity: sha512-vYl3iOX+4CKUWuxGi9Ukhie6fsqXqS9FE2Zaic4tNFD2N2QQaXOMFbuKK4QmDHC0JO6B1Zp41J0LpT0oR68amQ==}
    dependencies:
      safe-buffer: 5.2.1
    dev: true

  /range-parser/1.2.1:
    resolution: {integrity: sha512-Hrgsx+orqoygnmhFbKaHE6c296J+HTAQXoxEF6gNupROmmGJRoyzfG3ccAveqCBrwr/2yxQ5BVd/GTl5agOwSg==}
    engines: {node: '>= 0.6'}
    dev: true

  /raw-body/2.5.1:
    resolution: {integrity: sha512-qqJBtEyVgS0ZmPGdCFPWJ3FreoqvG4MVQln/kCgF7Olq95IbOp0/BWyMwbdtn4VTvkM8Y7khCQ2Xgk/tcrCXig==}
    engines: {node: '>= 0.8'}
    dependencies:
      bytes: 3.1.2
      http-errors: 2.0.0
      iconv-lite: 0.4.24
      unpipe: 1.0.0
    dev: true

  /raw-body/2.5.2:
    resolution: {integrity: sha512-8zGqypfENjCIqGhgXToC8aB2r7YrBX+AQAfIPs/Mlk+BtPTztOvTS01NRW/3Eh60J+a48lt8qsCzirQ6loCVfA==}
    engines: {node: '>= 0.8'}
    dependencies:
      bytes: 3.1.2
      http-errors: 2.0.0
      iconv-lite: 0.4.24
      unpipe: 1.0.0
    dev: true

  /read-pkg/3.0.0:
    resolution: {integrity: sha512-BLq/cCO9two+lBgiTYNqD6GdtK8s4NpaWrl6/rCO9w0TUS8oJl7cmToOZfRYllKTISY6nt1U7jQ53brmKqY6BA==}
    engines: {node: '>=4'}
    dependencies:
      load-json-file: 4.0.0
      normalize-package-data: 2.5.0
      path-type: 3.0.0
    dev: true

  /readable-stream/2.3.8:
    resolution: {integrity: sha512-8p0AUk4XODgIewSi0l8Epjs+EVnWiK7NoDIEGU0HhE7+ZyY8D1IMY7odu5lRrFXGg71L15KG8QrPmum45RTtdA==}
    dependencies:
      core-util-is: 1.0.2
      inherits: 2.0.4
      isarray: 1.0.0
      process-nextick-args: 2.0.1
      safe-buffer: 5.1.2
      string_decoder: 1.1.1
      util-deprecate: 1.0.2
    dev: true

  /readable-stream/3.6.2:
    resolution: {integrity: sha512-9u/sniCrY3D5WdsERHzHE4G2YCXqoG5FTHUiCC4SIbr6XcLZBY05ya9EKjYek9O5xOAwjGq+1JdGBAS7Q9ScoA==}
    engines: {node: '>= 6'}
    dependencies:
      inherits: 2.0.4
      string_decoder: 1.3.0
      util-deprecate: 1.0.2
    dev: true

  /readdirp/3.6.0:
    resolution: {integrity: sha512-hOS089on8RduqdbhvQ5Z37A0ESjsqz6qnRcffsMU3495FuTdqSm+7bhJ29JvIOsBDEEnan5DPu9t3To9VRlMzA==}
    engines: {node: '>=8.10.0'}
    dependencies:
      picomatch: 2.3.1
    dev: true

  /rechoir/0.7.1:
    resolution: {integrity: sha512-/njmZ8s1wVeR6pjTZ+0nCnv8SpZNRMT2D1RLOJQESlYFDBvwpTA4KWJpZ+sBJ4+vhjILRcK7JIFdGCdxEAAitg==}
    engines: {node: '>= 0.10'}
    dependencies:
      resolve: 1.22.6
    dev: true

  /regexp.prototype.flags/1.5.1:
    resolution: {integrity: sha512-sy6TXMN+hnP/wMy+ISxg3krXx7BAtWVO4UouuCN/ziM9UEne0euamVNafDfvC83bRNr95y0V5iijeDQFUNpvrg==}
    engines: {node: '>= 0.4'}
    dependencies:
      call-bind: 1.0.2
      define-properties: 1.2.1
      set-function-name: 2.0.1
    dev: true

  /request-promise-core/1.1.4_request@2.88.2:
    resolution: {integrity: sha512-TTbAfBBRdWD7aNNOoVOBH4pN/KigV6LyapYNNlAPA8JwbovRti1E88m3sYAwsLi5ryhPKsE9APwnjFTgdUjTpw==}
    engines: {node: '>=0.10.0'}
    peerDependencies:
      request: ^2.34
    dependencies:
      lodash: 4.17.21
      request: 2.88.2
    dev: true

  /request-promise-native/1.0.9_request@2.88.2:
    resolution: {integrity: sha512-wcW+sIUiWnKgNY0dqCpOZkUbF/I+YPi+f09JZIDa39Ec+q82CpSYniDp+ISgTTbKmnpJWASeJBPZmoxH84wt3g==}
    engines: {node: '>=0.12.0'}
    deprecated: request-promise-native has been deprecated because it extends the now deprecated request package, see https://github.com/request/request/issues/3142
    peerDependencies:
      request: ^2.34
    dependencies:
      request: 2.88.2
      request-promise-core: 1.1.4_request@2.88.2
      stealthy-require: 1.1.1
      tough-cookie: 2.5.0
    dev: true

  /request/2.88.2:
    resolution: {integrity: sha512-MsvtOrfG9ZcrOwAW+Qi+F6HbD0CWXEh9ou77uOb7FM2WPhwT7smM833PzanhJLsgXjN89Ir6V2PczXNnMpwKhw==}
    engines: {node: '>= 6'}
    deprecated: request has been deprecated, see https://github.com/request/request/issues/3142
    dependencies:
      aws-sign2: 0.7.0
      aws4: 1.12.0
      caseless: 0.12.0
      combined-stream: 1.0.8
      extend: 3.0.2
      forever-agent: 0.6.1
      form-data: 2.3.3
      har-validator: 5.1.5
      http-signature: 1.2.0
      is-typedarray: 1.0.0
      isstream: 0.1.2
      json-stringify-safe: 5.0.1
      mime-types: 2.1.35
      oauth-sign: 0.9.0
      performance-now: 2.1.0
      qs: 6.5.3
      safe-buffer: 5.2.1
      tough-cookie: 2.5.0
      tunnel-agent: 0.6.0
      uuid: 3.4.0
    dev: true

  /require-directory/2.1.1:
    resolution: {integrity: sha512-fGxEI7+wsG9xrvdjsrlmL22OMTTiHRwAMroiEeMgq8gzoLC/PQr7RsRDSTLUg/bZAZtF+TVIkHc6/4RIKrui+Q==}
    engines: {node: '>=0.10.0'}

  /require-from-string/2.0.2:
    resolution: {integrity: sha512-Xf0nWe6RseziFMu+Ap9biiUbmplq6S9/p+7w7YXP/JBHhrUDDUhwa+vANyubuqfZWTveU//DYVGsDG7RKL/vEw==}
    engines: {node: '>=0.10.0'}

  /requires-port/1.0.0:
    resolution: {integrity: sha512-KigOCHcocU3XODJxsu8i/j8T9tzT4adHiecwORRQ0ZZFcp7ahwXuRU1m+yuO90C5ZUyGeGfocHDI14M3L3yDAQ==}
    dev: true

  /resolve-cwd/3.0.0:
    resolution: {integrity: sha512-OrZaX2Mb+rJCpH/6CpSqt9xFVpN++x01XnN2ie9g6P5/3xelLAkXWVADpdz1IHD/KFfEXyE6V0U01OQ3UO2rEg==}
    engines: {node: '>=8'}
    dependencies:
      resolve-from: 5.0.0
    dev: true

  /resolve-from/4.0.0:
    resolution: {integrity: sha512-pb/MYmXstAkysRFx8piNI1tGFNQIFA3vkE3Gq4EuA1dF6gHp/+vgZqsCGJapvy8N3Q+4o7FwvquPJcnZ7RYy4g==}
    engines: {node: '>=4'}
    dev: true

  /resolve-from/5.0.0:
    resolution: {integrity: sha512-qYg9KP24dD5qka9J47d0aVky0N+b4fTU89LN9iDnjB5waksiC49rvMB0PrUJQGoTmH50XPiqOvAjDfaijGxYZw==}
    engines: {node: '>=8'}
    dev: true

  /resolve/1.22.6:
    resolution: {integrity: sha512-njhxM7mV12JfufShqGy3Rz8j11RPdLy4xi15UurGJeoHLfJpVXKdh3ueuOqbYUcDZnffr6X739JBo5LzyahEsw==}
    hasBin: true
    dependencies:
      is-core-module: 2.13.0
      path-parse: 1.0.7
      supports-preserve-symlinks-flag: 1.0.0
    dev: true

  /retry/0.10.1:
    resolution: {integrity: sha512-ZXUSQYTHdl3uS7IuCehYfMzKyIDBNoAuUblvy5oGO5UJSUTmStUUVPXbA9Qxd173Bgre53yCQczQuHgRWAdvJQ==}
    dev: false

  /reusify/1.0.4:
    resolution: {integrity: sha512-U9nH88a3fc/ekCF1l0/UP1IosiuIjyTh7hBvXVMHYgVcfGvt897Xguj2UOLDeI5BG2m7/uwyaLVT6fbtCwTyzw==}
    engines: {iojs: '>=1.0.0', node: '>=0.10.0'}

  /rfdc/1.3.0:
    resolution: {integrity: sha512-V2hovdzFbOi77/WajaSMXk2OLm+xNIeQdMMuB7icj7bk6zi2F8GGAxigcnDFpJHbNyNcgyJDiP+8nOrY5cZGrA==}
    dev: true

  /rimraf/3.0.2:
    resolution: {integrity: sha512-JZkJMZkAGFFPP2YqXZXPbMlMBgsxzE8ILs4lMIX/2o0L9UBw9O/Y3o6wFw/i9YLapcUJWwqbi3kdxIPdC62TIA==}
    hasBin: true
    dependencies:
      glob: 7.2.3
    dev: true

  /rimraf/5.0.4:
    resolution: {integrity: sha512-rizQI/o/YAMM1us0Zyax0uRfIK39XR52EAjjOi0fzMolpGp0onj6CWzBAXuOx6+6Xi9Rgi0d9tUZojhJerLUmQ==}
    engines: {node: '>=14'}
    hasBin: true
    dependencies:
      glob: 10.3.9
    dev: true

  /run-parallel/1.2.0:
    resolution: {integrity: sha512-5l4VyZR86LZ/lDxZTR6jqL8AFE2S0IFLMP26AbjsLVADxHdhB/c0GUsH+y39UfCi3dzz8OlQuPmnaJOMoDHQBA==}
    dependencies:
      queue-microtask: 1.2.3

  /safe-array-concat/1.0.1:
    resolution: {integrity: sha512-6XbUAseYE2KtOuGueyeobCySj9L4+66Tn6KQMOPQJrAJEowYKW/YR/MGJZl7FdydUdaFu4LYyDZjxf4/Nmo23Q==}
    engines: {node: '>=0.4'}
    dependencies:
      call-bind: 1.0.2
      get-intrinsic: 1.2.1
      has-symbols: 1.0.3
      isarray: 2.0.5
    dev: true

  /safe-buffer/5.1.2:
    resolution: {integrity: sha512-Gd2UZBJDkXlY7GbJxfsE8/nvKkUEU1G38c1siN6QP6a9PT9MmHB8GnpscSmMJSoF8LOIrt8ud/wPtojys4G6+g==}
    dev: true

  /safe-buffer/5.2.1:
    resolution: {integrity: sha512-rp3So07KcdmmKbGvgaNxQSJr7bGVSVk5S9Eq1F+ppbRo70+YeaDxkw5Dd8NPN+GD6bjnYm2VuPuCXmpuYvmCXQ==}
    dev: true

  /safe-regex-test/1.0.0:
    resolution: {integrity: sha512-JBUUzyOgEwXQY1NuPtvcj/qcBDbDmEvWufhlnXZIm75DEHp+afM1r1ujJpJsV/gSM4t59tpDyPi1sd6ZaPFfsA==}
    dependencies:
      call-bind: 1.0.2
      get-intrinsic: 1.2.1
      is-regex: 1.1.4
    dev: true

  /safe-stable-stringify/2.4.3:
    resolution: {integrity: sha512-e2bDA2WJT0wxseVd4lsDP4+3ONX6HpMXQa1ZhFQ7SU+GjvORCmShbCMltrtIDfkYhVHrOcPtj+KhmDBdPdZD1g==}
    engines: {node: '>=10'}
    dev: true

  /safer-buffer/2.1.2:
    resolution: {integrity: sha512-YZo3K82SD7Riyi0E1EQPojLz7kpepnSQI9IyPbHHg1XXXevb5dJI7tpyN2ADxGcQbHG7vcyRHk0cbwqcQriUtg==}
    dev: true

  /sax/1.2.4:
    resolution: {integrity: sha512-NqVDv9TpANUjFm0N8uM5GxL36UgKi9/atZw+x7YFnQ8ckwFGKrl4xX4yWtrey3UJm5nP1kUbnYgLopqWNSRhWw==}

  /schema-utils/3.3.0:
    resolution: {integrity: sha512-pN/yOAvcC+5rQ5nERGuwrjLlYvLTbCibnZ1I7B1LaiAz9BRBlE9GMgE/eqV30P7aJQUf7Ddimy/RsbYO/GrVGg==}
    engines: {node: '>= 10.13.0'}
    dependencies:
      '@types/json-schema': 7.0.13
      ajv: 6.12.6
      ajv-keywords: 3.5.2_ajv@6.12.6
    dev: true

  /semver/5.7.2:
    resolution: {integrity: sha512-cBznnQ9KjJqU67B52RMC65CMarK2600WFnbkcaiwWq3xy/5haFJlshgnpjovMVJ+Hff49d8GEn0b87C5pDQ10g==}
    hasBin: true
    dev: true

  /semver/7.5.4:
    resolution: {integrity: sha512-1bCSESV6Pv+i21Hvpxp3Dx+pSD8lIPt8uVjRrxAUt/nbswYc+tK6Y2btiULjd4+fnq15PX+nqQDC7Oft7WkwcA==}
    engines: {node: '>=10'}
    hasBin: true
    dependencies:
      lru-cache: 6.0.0

  /send/0.18.0:
    resolution: {integrity: sha512-qqWzuOjSFOuqPjFe4NOsMLafToQQwBSOEpS+FwEt3A2V3vKubTquT3vmLTQpFgMXp8AlFWFuP1qKaJZOtPpVXg==}
    engines: {node: '>= 0.8.0'}
    dependencies:
      debug: 2.6.9
      depd: 2.0.0
      destroy: 1.2.0
      encodeurl: 1.0.2
      escape-html: 1.0.3
      etag: 1.8.1
      fresh: 0.5.2
      http-errors: 2.0.0
      mime: 1.6.0
      ms: 2.1.3
      on-finished: 2.4.1
      range-parser: 1.2.1
      statuses: 2.0.1
    dev: true

  /sentence-case/3.0.4:
    resolution: {integrity: sha512-8LS0JInaQMCRoQ7YUytAo/xUu5W2XnQxV2HI/6uM6U7CITS1RqPElr30V6uIqyMKM9lJGRVFy5/4CuzcixNYSg==}
    dependencies:
      no-case: 3.0.4
      tslib: 2.6.2
      upper-case-first: 2.0.2

  /serialize-javascript/6.0.0:
    resolution: {integrity: sha512-Qr3TosvguFt8ePWqsvRfrKyQXIiW+nGbYpy8XK24NQHE83caxWt+mIymTT19DGFbNWNLfEwsrkSmN64lVWB9ag==}
    dependencies:
      randombytes: 2.1.0
    dev: true

  /serialize-javascript/6.0.1:
    resolution: {integrity: sha512-owoXEFjWRllis8/M1Q+Cw5k8ZH40e3zhp/ovX+Xr/vi1qj6QesbyXXViFbpNvWvPNAD62SutwEXavefrLJWj7w==}
    dependencies:
      randombytes: 2.1.0
    dev: true

  /serve-static/1.15.0:
    resolution: {integrity: sha512-XGuRDNjXUijsUL0vl6nSD7cwURuzEgglbOaFuZM9g3kwDXOWVTck0jLzjPzGD+TazWbboZYu52/9/XPdUgne9g==}
    engines: {node: '>= 0.8.0'}
    dependencies:
      encodeurl: 1.0.2
      escape-html: 1.0.3
      parseurl: 1.3.3
      send: 0.18.0
    dev: true

  /set-function-name/2.0.1:
    resolution: {integrity: sha512-tMNCiqYVkXIZgc2Hnoy2IvC/f8ezc5koaRFkCjrpWzGpCd3qbZXPzVy9MAZzK1ch/X0jvSkojys3oqJN0qCmdA==}
    engines: {node: '>= 0.4'}
    dependencies:
      define-data-property: 1.1.0
      functions-have-names: 1.2.3
      has-property-descriptors: 1.0.0
    dev: true

  /setprototypeof/1.2.0:
    resolution: {integrity: sha512-E5LDX7Wrp85Kil5bhZv46j8jOeboKq5JMmYM3gVGdGH8xFpPWXUMsNrlODCrkoxMEeNi/XZIwuRvY4XNwYMJpw==}
    dev: true

  /shallow-clone/3.0.1:
    resolution: {integrity: sha512-/6KqX+GVUdqPuPPd2LxDDxzX6CAbjJehAAOKlNpqqUpAqPM6HeL8f+o3a+JsyGjn2lv0WY8UsTgUJjU9Ok55NA==}
    engines: {node: '>=8'}
    dependencies:
      kind-of: 6.0.3
    dev: true

  /shebang-command/1.2.0:
    resolution: {integrity: sha512-EV3L1+UQWGor21OmnvojK36mhg+TyIKDh3iFBKBohr5xeXIhNBcx8oWdgkTEEQ+BEFFYdLRuqMfd5L84N1V5Vg==}
    engines: {node: '>=0.10.0'}
    dependencies:
      shebang-regex: 1.0.0
    dev: true

  /shebang-command/2.0.0:
    resolution: {integrity: sha512-kHxr2zZpYtdmrN1qDjrrX/Z1rR1kG8Dx+gkpK1G4eXmvXswmcE1hTWBWYUzlraYw1/yZp6YuDY77YtvbN0dmDA==}
    engines: {node: '>=8'}
    dependencies:
      shebang-regex: 3.0.0
    dev: true

  /shebang-regex/1.0.0:
    resolution: {integrity: sha512-wpoSFAxys6b2a2wHZ1XpDSgD7N9iVjg29Ph9uV/uaP9Ex/KXlkTZTeddxDPSYQpgvzKLGJke2UU0AzoGCjNIvQ==}
    engines: {node: '>=0.10.0'}
    dev: true

  /shebang-regex/3.0.0:
    resolution: {integrity: sha512-7++dFhtcx3353uBaq8DDR4NuxBetBzC7ZQOhmTQInHEd6bSrXdiEyzCvG07Z44UYdLShWUyXt5M/yhz8ekcb1A==}
    engines: {node: '>=8'}
    dev: true

  /shell-quote/1.8.1:
    resolution: {integrity: sha512-6j1W9l1iAs/4xYBI1SYOVZyFcCis9b4KCLQ8fgAGG07QvzaRLVVRQvAy85yNmmZSjYjg4MWh4gNvlPujU/5LpA==}
    dev: true

  /side-channel/1.0.4:
    resolution: {integrity: sha512-q5XPytqFEIKHkGdiMIrY10mvLRvnQh42/+GoBlFW3b2LXLE2xxJpZFdm94we0BaoV3RwJyGqg5wS7epxTv0Zvw==}
    dependencies:
      call-bind: 1.0.2
      get-intrinsic: 1.2.1
      object-inspect: 1.12.3
    dev: true

  /signal-exit/4.1.0:
    resolution: {integrity: sha512-bzyZ1e88w9O1iNJbKnOlvYTrWPDl46O1bG0D3XInv+9tkPrxrN8jUUTiFlDkkmKWgn1M6CfIA13SuGqOa9Korw==}
    engines: {node: '>=14'}
    dev: true

  /simple-swizzle/0.2.2:
    resolution: {integrity: sha512-JA//kQgZtbuY83m+xT+tXJkmJncGMTFT+C+g2h2R9uxkYIrE2yy9sgmcLhCnw57/WSD+Eh3J97FPEDFnbXnDUg==}
    dependencies:
      is-arrayish: 0.3.2
    dev: true

  /sinon/10.0.1:
    resolution: {integrity: sha512-1rf86mvW4Mt7JitEIgmNaLXaWnrWd/UrVKZZlL+kbeOujXVf9fmC4kQEQ/YeHoiIA23PLNngYWK+dngIx/AumA==}
    deprecated: Breaking change found in this patch version
    dependencies:
      '@sinonjs/commons': 1.8.6
      '@sinonjs/fake-timers': 7.1.2
      '@sinonjs/samsam': 6.1.3
      diff: 4.0.2
      nise: 5.1.4
      supports-color: 7.2.0
    dev: true

  /sisteransi/1.0.5:
    resolution: {integrity: sha512-bLGGlR1QxBcynn2d5YmDX4MGjlZvy2MRBDRNHLJ8VI6l6+9FUiyTFNJ0IveOSP0bcXgVDPRcfGqA0pjaqUpfVg==}

  /slash/3.0.0:
    resolution: {integrity: sha512-g9Q1haeby36OSStwb4ntCGGGaKsaVSjQ68fBxoQcutl5fS1vuY18H3wSt3jFyFtrkx+Kz0V1G85A4MyAdDMi2Q==}
    engines: {node: '>=8'}
    dev: true

  /slash/4.0.0:
    resolution: {integrity: sha512-3dOsAHXXUkQTpOYcoAxLIorMTp4gIQr5IW3iVb7A7lFIp0VHhnynm9izx6TssdrIcVIESAlVjtnO2K8bg+Coew==}
    engines: {node: '>=12'}

  /smart-buffer/4.2.0:
    resolution: {integrity: sha512-94hK0Hh8rPqQl2xXc3HsaBoOXKV20MToPkcXvwbISWLEs+64sBq5kFgn2kJDHb1Pry9yrP0dxrCI9RRci7RXKg==}
    engines: {node: '>= 6.0.0', npm: '>= 3.0.0'}
    dev: true

  /snake-case/3.0.4:
    resolution: {integrity: sha512-LAOh4z89bGQvl9pFfNF8V146i7o7/CqFPbqzYgP+yYzDIDeS9HaNFtXABamRW+AQzEVODcvE79ljJ+8a9YSdMg==}
    dependencies:
      dot-case: 3.0.4
      tslib: 2.6.2

  /socket.io-adapter/2.5.2:
    resolution: {integrity: sha512-87C3LO/NOMc+eMcpcxUBebGjkpMDkNBS9tf7KJqcDsmL936EChtVva71Dw2q4tQcuVC+hAUy4an2NO/sYXmwRA==}
    dependencies:
      ws: 8.11.0
    transitivePeerDependencies:
      - bufferutil
      - utf-8-validate
    dev: true

  /socket.io-parser/4.2.4:
    resolution: {integrity: sha512-/GbIKmo8ioc+NIWIhwdecY0ge+qVBSMdgxGygevmdHj24bsfgtCmcUUcQ5ZzcylGFHsN3k4HB4Cgkl96KVnuew==}
    engines: {node: '>=10.0.0'}
    dependencies:
      '@socket.io/component-emitter': 3.1.0
      debug: 4.3.4
    transitivePeerDependencies:
      - supports-color
    dev: true

  /socket.io/4.7.2:
    resolution: {integrity: sha512-bvKVS29/I5fl2FGLNHuXlQaUH/BlzX1IN6S+NKLNZpBsPZIDH+90eQmCs2Railn4YUiww4SzUedJ6+uzwFnKLw==}
    engines: {node: '>=10.2.0'}
    dependencies:
      accepts: 1.3.8
      base64id: 2.0.0
      cors: 2.8.5
      debug: 4.3.4
      engine.io: 6.5.2
      socket.io-adapter: 2.5.2
      socket.io-parser: 4.2.4
    transitivePeerDependencies:
      - bufferutil
      - supports-color
      - utf-8-validate
    dev: true

  /socks-proxy-agent/8.0.2:
    resolution: {integrity: sha512-8zuqoLv1aP/66PHF5TqwJ7Czm3Yv32urJQHrVyhD7mmA6d61Zv8cIXQYPTWwmg6qlupnPvs/QKDmfa4P/qct2g==}
    engines: {node: '>= 14'}
    dependencies:
      agent-base: 7.1.0
      debug: 4.3.4
      socks: 2.7.1
    transitivePeerDependencies:
      - supports-color
    dev: true

  /socks/2.7.1:
    resolution: {integrity: sha512-7maUZy1N7uo6+WVEX6psASxtNlKaNVMlGQKkG/63nEDdLOWNbiUMoLK7X4uYoLhQstau72mLgfEWcXcwsaHbYQ==}
    engines: {node: '>= 10.13.0', npm: '>= 3.0.0'}
    dependencies:
      ip: 2.0.0
      smart-buffer: 4.2.0
    dev: true

  /source-map-loader/1.1.3_webpack@5.88.2:
    resolution: {integrity: sha512-6YHeF+XzDOrT/ycFJNI53cgEsp/tHTMl37hi7uVyqFAlTXW109JazaQCkbc+jjoL2637qkH1amLi+JzrIpt5lA==}
    engines: {node: '>= 10.13.0'}
    peerDependencies:
      webpack: ^4.0.0 || ^5.0.0
    dependencies:
      abab: 2.0.6
      iconv-lite: 0.6.3
      loader-utils: 2.0.4
      schema-utils: 3.3.0
      source-map: 0.6.1
      webpack: 5.88.2_webpack-cli@4.10.0
      whatwg-mimetype: 2.3.0
    dev: true

  /source-map-support/0.5.21:
    resolution: {integrity: sha512-uBHU3L3czsIyYXKX88fdrGovxdSCoTGDRZ6SYXtSRxLZUzHg5P/66Ht6uoUlHu9EZod+inXhKo3qQgwXUT/y1w==}
    dependencies:
      buffer-from: 1.1.2
      source-map: 0.6.1

  /source-map/0.6.1:
    resolution: {integrity: sha512-UjgapumWlbMhkBgzT7Ykc5YXUT46F0iKu8SGXq0bcwP5dz/h0Plj6enJqjz1Zbq2l5WaqYnrVbwWOWMyF3F47g==}
    engines: {node: '>=0.10.0'}

  /spdx-correct/3.2.0:
    resolution: {integrity: sha512-kN9dJbvnySHULIluDHy32WHRUu3Og7B9sbY7tsFLctQkIqnMh3hErYgdMjTYuqmcXX+lK5T1lnUt3G7zNswmZA==}
    dependencies:
      spdx-expression-parse: 3.0.1
      spdx-license-ids: 3.0.15
    dev: true

  /spdx-exceptions/2.3.0:
    resolution: {integrity: sha512-/tTrYOC7PPI1nUAgx34hUpqXuyJG+DTHJTnIULG4rDygi4xu/tfgmq1e1cIRwRzwZgo4NLySi+ricLkZkw4i5A==}
    dev: true

  /spdx-expression-parse/3.0.1:
    resolution: {integrity: sha512-cbqHunsQWnJNE6KhVSMsMeH5H/L9EpymbzqTQ3uLwNCLZ1Q481oWaofqH7nO6V07xlXwY6PhQdQ2IedWx/ZK4Q==}
    dependencies:
      spdx-exceptions: 2.3.0
      spdx-license-ids: 3.0.15
    dev: true

  /spdx-license-ids/3.0.15:
    resolution: {integrity: sha512-lpT8hSQp9jAKp9mhtBU4Xjon8LPGBvLIuBiSVhMEtmLecTh2mO0tlqrAMp47tBXzMr13NJMQ2lf7RpQGLJ3HsQ==}
    dev: true

  /sshpk/1.17.0:
    resolution: {integrity: sha512-/9HIEs1ZXGhSPE8X6Ccm7Nam1z8KcoCqPdI7ecm1N33EzAetWahvQWVqLZtaZQ+IDKX4IyA2o0gBzqIMkAagHQ==}
    engines: {node: '>=0.10.0'}
    hasBin: true
    dependencies:
      asn1: 0.2.6
      assert-plus: 1.0.0
      bcrypt-pbkdf: 1.0.2
      dashdash: 1.14.1
      ecc-jsbn: 0.1.2
      getpass: 0.1.7
      jsbn: 0.1.1
      safer-buffer: 2.1.2
      tweetnacl: 0.14.5
    dev: true

  /stack-trace/0.0.10:
    resolution: {integrity: sha512-KGzahc7puUKkzyMt+IqAep+TVNbKP+k2Lmwhub39m1AsTSkaDutx56aDCo+HLDzf/D26BIHTJWNiTG1KAJiQCg==}
    dev: true

  /statuses/1.5.0:
    resolution: {integrity: sha512-OpZ3zP+jT1PI7I8nemJX4AKmAX070ZkYPVWV/AaKTJl+tXCTGyVdC1a4SL8RUQYEwk/f34ZX8UTykN68FwrqAA==}
    engines: {node: '>= 0.6'}
    dev: true

  /statuses/2.0.1:
    resolution: {integrity: sha512-RwNA9Z/7PrK06rYLIzFMlaF+l73iwpzsqRIFgbMLbTcLD6cOao82TaWefPXQvB2fOC4AjuYSEndS7N/mTCbkdQ==}
    engines: {node: '>= 0.8'}
    dev: true

  /stealthy-require/1.1.1:
    resolution: {integrity: sha512-ZnWpYnYugiOVEY5GkcuJK1io5V8QmNYChG62gSit9pQVGErXtrKuPC55ITaVSukmMta5qpMU7vqLt2Lnni4f/g==}
    engines: {node: '>=0.10.0'}
    dev: true

  /stop-iteration-iterator/1.0.0:
    resolution: {integrity: sha512-iCGQj+0l0HOdZ2AEeBADlsRC+vsnDsZsbdSiH1yNSjcfKM7fdpCMfqAL/dwF5BLiw/XhRft/Wax6zQbhq2BcjQ==}
    engines: {node: '>= 0.4'}
    dependencies:
      internal-slot: 1.0.5
    dev: true

  /stoppable/1.1.0:
    resolution: {integrity: sha512-KXDYZ9dszj6bzvnEMRYvxgeTHU74QBFL54XKtP3nyMuJ81CFYtABZ3bAzL2EdFUaEwJOBOgENyFj3R7oTzDyyw==}
    engines: {node: '>=4', npm: '>=6'}
    dev: true

  /streamroller/3.1.5:
    resolution: {integrity: sha512-KFxaM7XT+irxvdqSP1LGLgNWbYN7ay5owZ3r/8t77p+EtSUAfUgtl7be3xtqtOmGUl9K9YPO2ca8133RlTjvKw==}
    engines: {node: '>=8.0'}
    dependencies:
      date-format: 4.0.14
      debug: 4.3.4
      fs-extra: 8.1.0
    transitivePeerDependencies:
      - supports-color
    dev: true

  /streamsearch/1.1.0:
    resolution: {integrity: sha512-Mcc5wHehp9aXz1ax6bZUyY5afg9u2rv5cqQI3mRrYkGC8rW2hM02jWuwjtL++LS5qinSyhj2QfLyNsuc+VsExg==}
    engines: {node: '>=10.0.0'}
    dev: true

  /streamx/2.15.6:
    resolution: {integrity: sha512-q+vQL4AAz+FdfT137VF69Cc/APqUbxy+MDOImRrMvchJpigHj9GksgDU2LYbO9rx7RX6osWgxJB2WxhYv4SZAw==}
    dependencies:
      fast-fifo: 1.3.2
      queue-tick: 1.0.1
    dev: true

  /string-width/4.2.3:
    resolution: {integrity: sha512-wKyQRQpjJ0sIp62ErSZdGsjMJWsap5oRNihHhu6G7JVO/9jIB6UyevL+tXuOqrng8j/cxKTWyWUwvSTriiZz/g==}
    engines: {node: '>=8'}
    dependencies:
      emoji-regex: 8.0.0
      is-fullwidth-code-point: 3.0.0
      strip-ansi: 6.0.1

  /string-width/5.1.2:
    resolution: {integrity: sha512-HnLOCR3vjcY8beoNLtcjZ5/nxn2afmME6lhrDrebokqMap+XbeW8n9TXpPDOqdGK5qcI3oT0GKTW6wC7EMiVqA==}
    engines: {node: '>=12'}
    dependencies:
      eastasianwidth: 0.2.0
      emoji-regex: 9.2.2
      strip-ansi: 7.1.0
    dev: true

  /string.prototype.padend/3.1.5:
    resolution: {integrity: sha512-DOB27b/2UTTD+4myKUFh+/fXWcu/UDyASIXfg+7VzoCNNGOfWvoyU/x5pvVHr++ztyt/oSYI1BcWBBG/hmlNjA==}
    engines: {node: '>= 0.4'}
    dependencies:
      call-bind: 1.0.2
      define-properties: 1.2.1
      es-abstract: 1.22.2
    dev: true

  /string.prototype.repeat/0.2.0:
    resolution: {integrity: sha512-1BH+X+1hSthZFW+X+JaUkjkkUPwIlLEMJBLANN3hOob3RhEk5snLWNECDnYbgn/m5c5JV7Ersu1Yubaf+05cIA==}
    dev: true

  /string.prototype.trim/1.2.8:
    resolution: {integrity: sha512-lfjY4HcixfQXOfaqCvcBuOIapyaroTXhbkfJN3gcB1OtyupngWK4sEET9Knd0cXd28kTUqu/kHoV4HKSJdnjiQ==}
    engines: {node: '>= 0.4'}
    dependencies:
      call-bind: 1.0.2
      define-properties: 1.2.1
      es-abstract: 1.22.2
    dev: true

  /string.prototype.trimend/1.0.7:
    resolution: {integrity: sha512-Ni79DqeB72ZFq1uH/L6zJ+DKZTkOtPIHovb3YZHQViE+HDouuU4mBrLOLDn5Dde3RF8qw5qVETEjhu9locMLvA==}
    dependencies:
      call-bind: 1.0.2
      define-properties: 1.2.1
      es-abstract: 1.22.2
    dev: true

  /string.prototype.trimstart/1.0.7:
    resolution: {integrity: sha512-NGhtDFu3jCEm7B4Fy0DpLewdJQOZcQ0rGbwQ/+stjnrp2i+rlKeCvos9hOIeCmqwratM47OBxY7uFZzjxHXmrg==}
    dependencies:
      call-bind: 1.0.2
      define-properties: 1.2.1
      es-abstract: 1.22.2
    dev: true

  /string_decoder/1.1.1:
    resolution: {integrity: sha512-n/ShnvDi6FHbbVfviro+WojiFzv+s8MPMHBczVePfUpDJLwoLT0ht1l4YwBCbi8pJAveEEdnkHyPyTP/mzRfwg==}
    dependencies:
      safe-buffer: 5.1.2
    dev: true

  /string_decoder/1.3.0:
    resolution: {integrity: sha512-hkRX8U1WjJFd8LsDJ2yQ/wWWxaopEsABU1XfkM8A+j0+85JAGppt16cr1Whg6KIbb4okU6Mql6BOj+uup/wKeA==}
    dependencies:
      safe-buffer: 5.2.1
    dev: true

  /strip-ansi/6.0.1:
    resolution: {integrity: sha512-Y38VPSHcqkFrCpFnQ9vuSXmquuv5oXOKpGeT6aGrr3o3Gc9AlVa6JBfUSOCnbxGGZF+/0ooI7KrPuUSztUdU5A==}
    engines: {node: '>=8'}
    dependencies:
      ansi-regex: 5.0.1

  /strip-ansi/7.1.0:
    resolution: {integrity: sha512-iq6eVVI64nQQTRYq2KtEg2d2uU7LElhTJwsH4YzIHZshxlgZms/wIc4VoDQTlG/IvVIrBKG06CrZnp0qv7hkcQ==}
    engines: {node: '>=12'}
    dependencies:
      ansi-regex: 6.0.1
    dev: true

  /strip-bom/3.0.0:
    resolution: {integrity: sha512-vavAMRXOgBVNF6nyEEmL3DBK19iRpDcoIwW+swQ+CbGiu7lju6t+JklA1MHweoWtadgt4ISVUsXLyDq34ddcwA==}
    engines: {node: '>=4'}
    dev: true

  /strip-json-comments/3.1.1:
    resolution: {integrity: sha512-6fPc+R4ihwqP6N/aIv2f1gMH8lOVtWQHoqC4yK6oSDVVocumAsfCqjkXnqiYMhmMwS/mEHLp7Vehlt3ql6lEig==}
    engines: {node: '>=8'}
    dev: true

  /strnum/1.0.5:
    resolution: {integrity: sha512-J8bbNyKKXl5qYcR36TIO8W3mVGVHrmmxsd5PAItGkmyzwJvybiw2IVq5nqd0i4LSNSkB/sx9VHllbfFdr9k1JA==}
    dev: true

  /supports-color/5.5.0:
    resolution: {integrity: sha512-QjVjwdXIt408MIiAqCX4oUKsgU2EqAGzs2Ppkm4aQYbjm+ZEWEcW4SfFNTr4uMNZma0ey4f5lgLrkB0aX0QMow==}
    engines: {node: '>=4'}
    dependencies:
      has-flag: 3.0.0

  /supports-color/7.2.0:
    resolution: {integrity: sha512-qpCAvRl9stuOHveKsn7HncJRvv501qIacKzQlO/+Lwxc9+0q2wLyv4Dfvt80/DPn2pqOBsJdDiogXGR9+OvwRw==}
    engines: {node: '>=8'}
    dependencies:
      has-flag: 4.0.0
    dev: true

  /supports-color/8.1.1:
    resolution: {integrity: sha512-MpUEN2OodtUzxvKQl72cUF7RQ5EiHsGvSsVG0ia9c5RbWGL2CI4C7EpPS8UTBIplnlzZiNuV56w+FuNxy3ty2Q==}
    engines: {node: '>=10'}
    dependencies:
      has-flag: 4.0.0
    dev: true

  /supports-preserve-symlinks-flag/1.0.0:
    resolution: {integrity: sha512-ot0WnXS9fgdkgIcePe6RHNk1WA8+muPa6cSjeR3V8K27q9BB1rTE3R1p7Hv0z1ZyAc8s6Vvv8DIyWf681MAt0w==}
    engines: {node: '>= 0.4'}
    dev: true

  /tapable/2.2.1:
    resolution: {integrity: sha512-GNzQvQTOIP6RyTfE2Qxb8ZVlNmw0n88vp1szwWRimP02mnTsx3Wtn5qRdqY9w2XduFNUgvOwhNnQsjwCp+kqaQ==}
    engines: {node: '>=6'}
    dev: true

  /tar-fs/3.0.4:
    resolution: {integrity: sha512-5AFQU8b9qLfZCX9zp2duONhPmZv0hGYiBPJsyUdqMjzq/mqVpy/rEUSeHk1+YitmxugaptgBh5oDGU3VsAJq4w==}
    dependencies:
      mkdirp-classic: 0.5.3
      pump: 3.0.0
      tar-stream: 3.1.6
    dev: true

  /tar-stream/3.1.6:
    resolution: {integrity: sha512-B/UyjYwPpMBv+PaFSWAmtYjwdrlEaZQEhMIBFNC5oEG8lpiW8XjcSdmEaClj28ArfKScKHs2nshz3k2le6crsg==}
    dependencies:
      b4a: 1.6.4
      fast-fifo: 1.3.2
      streamx: 2.15.6
    dev: true

  /terser-webpack-plugin/5.3.9_webpack@5.88.2:
    resolution: {integrity: sha512-ZuXsqE07EcggTWQjXUj+Aot/OMcD0bMKGgF63f7UxYcu5/AJF53aIpK1YoP5xR9l6s/Hy2b+t1AM0bLNPRuhwA==}
    engines: {node: '>= 10.13.0'}
    peerDependencies:
      '@swc/core': '*'
      esbuild: '*'
      uglify-js: '*'
      webpack: ^5.1.0
    peerDependenciesMeta:
      '@swc/core':
        optional: true
      esbuild:
        optional: true
      uglify-js:
        optional: true
    dependencies:
      '@jridgewell/trace-mapping': 0.3.19
      jest-worker: 27.5.1
      schema-utils: 3.3.0
      serialize-javascript: 6.0.1
      terser: 5.20.0
      webpack: 5.88.2_webpack-cli@4.10.0
    dev: true

  /terser/5.20.0:
    resolution: {integrity: sha512-e56ETryaQDyebBwJIWYB2TT6f2EZ0fL0sW/JRXNMN26zZdKi2u/E/5my5lG6jNxym6qsrVXfFRmOdV42zlAgLQ==}
    engines: {node: '>=10'}
    hasBin: true
    dependencies:
      '@jridgewell/source-map': 0.3.5
      acorn: 8.10.0
      commander: 2.20.3
      source-map-support: 0.5.21
    dev: true

  /text-hex/1.0.0:
    resolution: {integrity: sha512-uuVGNWzgJ4yhRaNSiubPY7OjISw4sw4E5Uv0wbjp+OzcbmVU/rsT8ujgcXJhn9ypzsgr5vlzpPqP+MBBKcGvbg==}
    dev: true

  /text-table/0.2.0:
    resolution: {integrity: sha512-N+8UisAXDGk8PFXP4HAzVR9nbfmVJ3zYLAWiTIoqC5v5isinhr+r5uaO8+7r3BMfuNIufIsA7RdpVgacC2cSpw==}
    dev: true

  /through/2.3.8:
    resolution: {integrity: sha512-w89qg7PI8wAdvX60bMDP+bFoD5Dvhm9oLheFp5O4a2QF0cSBGsBX4qZmadPMvVqlLJBBci+WqGGOAPvcDeNSVg==}
    dev: true

  /tmp/0.2.1:
    resolution: {integrity: sha512-76SUhtfqR2Ijn+xllcI5P1oyannHNHByD80W1q447gU3mp9G9PSpGdWmjUOHRDPiHYacIk66W7ubDTuPF3BEtQ==}
    engines: {node: '>=8.17.0'}
    dependencies:
      rimraf: 3.0.2
    dev: true

  /to-regex-range/5.0.1:
    resolution: {integrity: sha512-65P7iz6X5yEr1cwcgvQxbbIw7Uk3gOy5dIdtZ4rDveLqhrdJP+Li/Hx6tyK0NEb+2GCyneCMJiGqrADCSNk8sQ==}
    engines: {node: '>=8.0'}
    dependencies:
      is-number: 7.0.0

  /toidentifier/1.0.1:
    resolution: {integrity: sha512-o5sSPKEkg/DIQNmH43V0/uerLrpzVedkUh8tGNvaeXpfpuwjKenlSox/2O/BTlZUtEe+JG7s5YhEz608PlAHRA==}
    engines: {node: '>=0.6'}
    dev: true

  /tough-cookie/2.5.0:
    resolution: {integrity: sha512-nlLsUzgm1kfLXSXfRZMc1KLAugd4hqJHDTvc2hDIwS3mZAfMEuMbc03SujMF+GEcpaX/qboeycw6iO8JwVv2+g==}
    engines: {node: '>=0.8'}
    dependencies:
      psl: 1.9.0
      punycode: 2.3.0
    dev: true

  /tr46/0.0.3:
    resolution: {integrity: sha512-N3WMsuqV66lT30CrXNbEjx4GEwlow3v6rr4mCcv6prnfwhS01rkgyFdjPNBYd9br7LpXV1+Emh01fHnq2Gdgrw==}

  /triple-beam/1.4.1:
    resolution: {integrity: sha512-aZbgViZrg1QNcG+LULa7nhZpJTZSLm/mXnHXnbAbjmN5aSa0y7V+wvv6+4WaBtpISJzThKy+PIPxc1Nq1EJ9mg==}
    engines: {node: '>= 14.0.0'}
    dev: true

  /ts-api-utils/1.0.3_typescript@5.2.2:
    resolution: {integrity: sha512-wNMeqtMz5NtwpT/UZGY5alT+VoKdSsOOP/kqHFcUW1P/VRhH2wJ48+DN2WwUliNbQ976ETwDL0Ifd2VVvgonvg==}
    engines: {node: '>=16.13.0'}
    peerDependencies:
      typescript: '>=4.2.0'
    dependencies:
      typescript: 5.2.2
    dev: true

  /ts-morph/15.1.0:
    resolution: {integrity: sha512-RBsGE2sDzUXFTnv8Ba22QfeuKbgvAGJFuTN7HfmIRUkgT/NaVLfDM/8OFm2NlFkGlWEXdpW5OaFIp1jvqdDuOg==}
    dependencies:
      '@ts-morph/common': 0.16.0
      code-block-writer: 11.0.3
    dev: false

  /ts-node/10.9.1_5a6lqx2r5gtzmizq73fzykbege:
    resolution: {integrity: sha512-NtVysVPkxxrwFGUUxGYhfux8k78pQB3JqYBXlLRZgdGUqTO5wU/UyHop5p70iEbGhB7q5KmiZiU0Y3KlJrScEw==}
    hasBin: true
    peerDependencies:
      '@swc/core': '>=1.2.50'
      '@swc/wasm': '>=1.2.50'
      '@types/node': '*'
      typescript: '>=2.7'
    peerDependenciesMeta:
      '@swc/core':
        optional: true
      '@swc/wasm':
        optional: true
    dependencies:
      '@cspotcode/source-map-support': 0.8.1
      '@tsconfig/node10': 1.0.9
      '@tsconfig/node12': 1.0.11
      '@tsconfig/node14': 1.0.3
      '@tsconfig/node16': 1.0.4
      '@types/node': 18.18.0
      acorn: 8.10.0
      acorn-walk: 8.2.0
      arg: 4.1.3
      create-require: 1.1.1
      diff: 4.0.2
      make-error: 1.3.6
      typescript: 5.2.2
      v8-compile-cache-lib: 3.0.1
      yn: 3.1.1
    dev: true

  /ts-node/8.10.2_typescript@5.2.2:
    resolution: {integrity: sha512-ISJJGgkIpDdBhWVu3jufsWpK3Rzo7bdiIXJjQc0ynKxVOVcg2oIrf2H2cejminGrptVc6q6/uynAHNCuWGbpVA==}
    engines: {node: '>=6.0.0'}
    hasBin: true
    peerDependencies:
      typescript: '>=2.7'
    dependencies:
      arg: 4.1.3
      diff: 4.0.2
      make-error: 1.3.6
      source-map-support: 0.5.21
      typescript: 5.2.2
      yn: 3.1.1
    dev: true

  /tslib/2.6.2:
    resolution: {integrity: sha512-AEYxH93jGFPn/a2iVAwW87VuUIkR1FVUKB77NwMF7nBTDkDrrT/Hpt/IrCJ0QXhW27jTBDcf5ZY7w6RiqTMw2Q==}

  /tunnel-agent/0.6.0:
    resolution: {integrity: sha512-McnNiV1l8RYeY8tBgEpuodCC1mLUdbSN+CYBL7kJsJNInOP8UjDDEwdk6Mw60vdLLrr5NHKZhMAOSrR2NZuQ+w==}
    dependencies:
      safe-buffer: 5.2.1
    dev: true

  /tunnel/0.0.6:
    resolution: {integrity: sha512-1h/Lnq9yajKY2PEbBadPXj3VxsDDu844OnaAo52UVmIzIvwwtBPIuNvkjuzBlTWpfJyUbG3ez0KSBibQkj4ojg==}
    engines: {node: '>=0.6.11 <=0.7.0 || >=0.7.3'}

  /tweetnacl/0.14.5:
    resolution: {integrity: sha512-KXXFFdAbFXY4geFIwoyNK+f5Z1b7swfXABfL7HXCmoIWMKU3dmS26672A4EeQtDzLKy7SXmfBu51JolvEKwtGA==}
    dev: true

  /type-check/0.4.0:
    resolution: {integrity: sha512-XleUoc9uwGXqjWwXaUTZAmzMcFZ5858QA2vvx1Ur5xIcixXIP+8LnFDgRplU30us6teqdlskFfu+ae4K79Ooew==}
    engines: {node: '>= 0.8.0'}
    dependencies:
      prelude-ls: 1.2.1
    dev: true

  /type-detect/4.0.8:
    resolution: {integrity: sha512-0fr/mIH1dlO+x7TlcMy+bIDqKPsw/70tVyeHW787goQjhmqaZe10uwLujubK9q9Lg6Fiho1KUKDYz0Z7k7g5/g==}
    engines: {node: '>=4'}
    dev: true

  /type-fest/0.20.2:
    resolution: {integrity: sha512-Ne+eE4r0/iWnpAxD852z3A+N0Bt5RN//NjJwRd2VFHEmrywxf5vsZlh4R6lixl6B+wz/8d+maTSAkN1FIkI3LQ==}
    engines: {node: '>=10'}
    dev: true

  /type-is/1.6.18:
    resolution: {integrity: sha512-TkRKr9sUTxEH8MdfuCSP7VizJyzRNMjj2J2do2Jr3Kym598JVdEksuzPQCnlFPW4ky9Q+iA+ma9BGm06XQBy8g==}
    engines: {node: '>= 0.6'}
    dependencies:
      media-typer: 0.3.0
      mime-types: 2.1.35
    dev: true

  /typed-array-buffer/1.0.0:
    resolution: {integrity: sha512-Y8KTSIglk9OZEr8zywiIHG/kmQ7KWyjseXs1CbSo8vC42w7hg2HgYTxSWwP0+is7bWDc1H+Fo026CpHFwm8tkw==}
    engines: {node: '>= 0.4'}
    dependencies:
      call-bind: 1.0.2
      get-intrinsic: 1.2.1
      is-typed-array: 1.1.12
    dev: true

  /typed-array-byte-length/1.0.0:
    resolution: {integrity: sha512-Or/+kvLxNpeQ9DtSydonMxCx+9ZXOswtwJn17SNLvhptaXYDJvkFFP5zbfU/uLmvnBJlI4yrnXRxpdWH/M5tNA==}
    engines: {node: '>= 0.4'}
    dependencies:
      call-bind: 1.0.2
      for-each: 0.3.3
      has-proto: 1.0.1
      is-typed-array: 1.1.12
    dev: true

  /typed-array-byte-offset/1.0.0:
    resolution: {integrity: sha512-RD97prjEt9EL8YgAgpOkf3O4IF9lhJFr9g0htQkm0rchFp/Vx7LW5Q8fSXXub7BXAODyUQohRMyOc3faCPd0hg==}
    engines: {node: '>= 0.4'}
    dependencies:
      available-typed-arrays: 1.0.5
      call-bind: 1.0.2
      for-each: 0.3.3
      has-proto: 1.0.1
      is-typed-array: 1.1.12
    dev: true

  /typed-array-length/1.0.4:
    resolution: {integrity: sha512-KjZypGq+I/H7HI5HlOoGHkWUUGq+Q0TPhQurLbyrVrvnKTBgzLhIJ7j6J/XTQOi0d1RjyZ0wdas8bKs2p0x3Ng==}
    dependencies:
      call-bind: 1.0.2
      for-each: 0.3.3
      is-typed-array: 1.1.12
    dev: true

  /typedarray/0.0.6:
    resolution: {integrity: sha512-/aCDEGatGvZ2BIk+HmLf4ifCJFwvKFNb9/JeZPMulfgFracn9QFcAf5GO8B/mweUjSoblS5In0cWhqpfs/5PQA==}
    dev: true

  /typescript/5.2.2:
    resolution: {integrity: sha512-mI4WrpHsbCIcwT9cF4FZvr80QUeKvsUsUvKDoR+X/7XHQH98xYD8YHZg7ANtz2GtZt/CBq2QJ0thkGJMHfqc1w==}
    engines: {node: '>=14.17'}
    hasBin: true
    dev: true

  /ua-parser-js/0.7.36:
    resolution: {integrity: sha512-CPPLoCts2p7D8VbybttE3P2ylv0OBZEAy7a12DsulIEcAiMtWJy+PBgMXgWDI80D5UwqE8oQPHYnk13tm38M2Q==}
    dev: true

  /uglify-js/3.17.4:
    resolution: {integrity: sha512-T9q82TJI9e/C1TAxYvfb16xO120tMVFZrGA3f9/P4424DNu6ypK103y0GPFVa17yotwSyZW5iYXgjYHkGrJW/g==}
    engines: {node: '>=0.8.0'}
    hasBin: true
    requiresBuild: true
    dev: false
    optional: true

  /unbox-primitive/1.0.2:
    resolution: {integrity: sha512-61pPlCD9h51VoreyJ0BReideM3MDKMKnh6+V9L08331ipq6Q8OFXZYiqP6n/tbHx4s5I9uRhcye6BrbkizkBDw==}
    dependencies:
      call-bind: 1.0.2
      has-bigints: 1.0.2
      has-symbols: 1.0.3
      which-boxed-primitive: 1.0.2
    dev: true

  /unbzip2-stream/1.4.3:
    resolution: {integrity: sha512-mlExGW4w71ebDJviH16lQLtZS32VKqsSfk80GCfUlwT/4/hNRFsoscrF/c++9xinkMzECL1uL9DDwXqFWkruPg==}
    dependencies:
      buffer: 5.7.1
      through: 2.3.8
    dev: true

  /underscore/1.13.6:
    resolution: {integrity: sha512-+A5Sja4HP1M08MaXya7p5LvjuM7K6q/2EaC0+iovj/wOcMsTzMvDFbasi/oSapiwOlt252IqsKqPjCl7huKS0A==}
    dev: true

  /universalify/0.1.2:
    resolution: {integrity: sha512-rBJeI5CXAlmy1pV+617WB9J63U6XcazHHF2f2dbJix4XzpUF0RS3Zbj0FGIOCAva5P/d/GBOYaACQ1w+0azUkg==}
    engines: {node: '>= 4.0.0'}
    dev: true

  /universalify/2.0.0:
    resolution: {integrity: sha512-hAZsKq7Yy11Zu1DE0OzWjw7nnLZmJZYTDZZyEFHZdUhV8FkH5MCfoU1XMaxXovpyW5nq5scPqq0ZDP9Zyl04oQ==}
    engines: {node: '>= 10.0.0'}

  /unpipe/1.0.0:
    resolution: {integrity: sha512-pjy2bYhSsufwWlKwPc+l3cN7+wuJlK6uz0YdJEOlQDbl6jo/YlPi4mb8agUkVC8BF7V8NuzeyPNqRksA3hztKQ==}
    engines: {node: '>= 0.8'}
    dev: true

  /update-browserslist-db/1.0.13_browserslist@4.21.11:
    resolution: {integrity: sha512-xebP81SNcPuNpPP3uzeW1NYXxI3rxyJzF3pD6sH4jE7o/IX+WtSpwnVU+qIsDPyk0d3hmFQ7mjqc6AtV604hbg==}
    hasBin: true
    peerDependencies:
      browserslist: '>= 4.21.0'
    dependencies:
      browserslist: 4.21.11
      escalade: 3.1.1
      picocolors: 1.0.0
    dev: true

  /upper-case-first/2.0.2:
    resolution: {integrity: sha512-514ppYHBaKwfJRK/pNC6c/OxfGa0obSnAl106u97Ed0I625Nin96KAjttZF6ZL3e1XLtphxnqrOi9iWgm+u+bg==}
    dependencies:
      tslib: 2.6.2

  /upper-case/2.0.2:
    resolution: {integrity: sha512-KgdgDGJt2TpuwBUIjgG6lzw2GWFRCW9Qkfkiv0DxqHHLYJHmtmdUIKcZd8rHgFSjopVTlw6ggzCm1b8MFQwikg==}
    dependencies:
      tslib: 2.6.2

  /uri-js/4.4.1:
    resolution: {integrity: sha512-7rKUyy33Q1yc98pQ1DAmLtwX109F7TIfWlW1Ydo8Wl1ii1SeHieeh0HHfPeL2fMXK6z0s8ecKs9frCuLJvndBg==}
    dependencies:
      punycode: 2.3.0

  /urlpattern-polyfill/9.0.0:
    resolution: {integrity: sha512-WHN8KDQblxd32odxeIgo83rdVDE2bvdkb86it7bMhYZwWKJz0+O0RK/eZiHYnM+zgt/U7hAHOlCQGfjjvSkw2g==}
    dev: true

  /util-deprecate/1.0.2:
    resolution: {integrity: sha512-EPD5q1uXyFxJpCrLnCc1nHnq3gOa6DZBocAIiI2TaSCA7VCJ1UJDMagCzIkXNsUYfD1daK//LTEQ8xiIbrHtcw==}
    dev: true

  /utils-merge/1.0.1:
    resolution: {integrity: sha512-pMZTvIkT1d+TFGvDOqodOclx0QWkkgi6Tdoa8gC8ffGAAqz9pzPTZWAybbsHHoED/ztMtkv/VoYTYyShUn81hA==}
    engines: {node: '>= 0.4.0'}
    dev: true

  /uuid/3.4.0:
    resolution: {integrity: sha512-HjSDRw6gZE5JMggctHBcjVak08+KEVhSIiDzFnT9S9aegmp85S/bReBVTb4QTFaRNptJ9kuYaNhnbNEOkbKb/A==}
    deprecated: Please upgrade  to version 7 or higher.  Older versions may use Math.random() in certain circumstances, which is known to be problematic.  See https://v8.dev/blog/math-random for details.
    hasBin: true
    dev: true

  /uuid/8.3.2:
    resolution: {integrity: sha512-+NYs2QeMWy+GWFOEm9xnn6HCDp0l7QBD7ml8zLUmJ+93Q5NF0NocErnwkTkXVFNiX3/fpC6afS8Dhb/gz7R7eg==}
    hasBin: true

  /v8-compile-cache-lib/3.0.1:
    resolution: {integrity: sha512-wa7YjyUGfNZngI/vtK0UHAN+lgDCxBPCylVXGp0zu59Fz5aiGtNXaq3DhIov063MorB+VfufLh3JlF2KdTK3xg==}
    dev: true

  /validate-npm-package-license/3.0.4:
    resolution: {integrity: sha512-DpKm2Ui/xN7/HQKCtpZxoRWBhZ9Z0kqtygG8XCgNQ8ZlDnxuQmWhj566j8fN4Cu3/JmbhsDo7fcAJq4s9h27Ew==}
    dependencies:
      spdx-correct: 3.2.0
      spdx-expression-parse: 3.0.1
    dev: true

  /vary/1.1.2:
    resolution: {integrity: sha512-BNGbWLfd0eUPabhkXUVm0j8uuvREyTh5ovRa/dyow/BqAbZJyC+5fU+IzQOzmAKzYqYRAISoRhdQr3eIZ/PXqg==}
    engines: {node: '>= 0.8'}
    dev: true

  /verror/1.10.0:
    resolution: {integrity: sha512-ZZKSmDAEFOijERBLkmYfJ+vmk3w+7hOLYDNkRCuRuMJGEmqYNCNLyBBFwWKVMhfwaEF3WOd0Zlw86U/WC/+nYw==}
    engines: {'0': node >=0.6.0}
    dependencies:
      assert-plus: 1.0.0
      core-util-is: 1.0.2
      extsprintf: 1.3.0
    dev: true

  /void-elements/2.0.1:
    resolution: {integrity: sha512-qZKX4RnBzH2ugr8Lxa7x+0V6XD9Sb/ouARtiasEQCHB1EVU4NXtmHsDDrx1dO4ne5fc3J6EW05BP1Dl0z0iung==}
    engines: {node: '>=0.10.0'}
    dev: true

  /vscode-jsonrpc/3.6.2:
    resolution: {integrity: sha512-T24Jb5V48e4VgYliUXMnZ379ItbrXgOimweKaJshD84z+8q7ZOZjJan0MeDe+Ugb+uqERDVV8SBmemaGMSMugA==}
    engines: {node: '>=4.0.0 || >=6.0.0'}
    dev: false

  /vscode-jsonrpc/8.2.0:
    resolution: {integrity: sha512-C+r0eKJUIfiDIfwJhria30+TYWPtuHJXHtI7J0YlOmKAo7ogxP20T0zxB7HZQIFhIyvoBPwWskjxrvAtfjyZfA==}
    engines: {node: '>=14.0.0'}

  /vscode-languageserver-protocol/3.17.5:
    resolution: {integrity: sha512-mb1bvRJN8SVznADSGWM9u/b07H7Ecg0I3OgXDuLdn307rl/J3A9YD6/eYOssqhecL27hK1IPZAsaqh00i/Jljg==}
    dependencies:
      vscode-jsonrpc: 8.2.0
      vscode-languageserver-types: 3.17.5

  /vscode-languageserver-textdocument/1.0.8:
    resolution: {integrity: sha512-1bonkGqQs5/fxGT5UchTgjGVnfysL0O8v1AYMBjqTbWQTFn721zaPGDYFkOKtfDgFiSgXM3KwaG3FMGfW4Ed9Q==}

  /vscode-languageserver-types/3.17.5:
    resolution: {integrity: sha512-Ld1VelNuX9pdF39h2Hgaeb5hEZM2Z3jUrrMgWQAu82jMtZp7p3vJT3BzToKtZI7NgQssZje5o0zryOrhQvzQAg==}

  /vscode-languageserver/9.0.1:
    resolution: {integrity: sha512-woByF3PDpkHFUreUa7Hos7+pUWdeWMXRd26+ZX2A8cFx6v/JPTtd4/uN0/jB6XQHYaOlHbio03NTHCqrgG5n7g==}
    hasBin: true
    dependencies:
      vscode-languageserver-protocol: 3.17.5

  /wait-port/0.2.14:
    resolution: {integrity: sha512-kIzjWcr6ykl7WFbZd0TMae8xovwqcqbx6FM9l+7agOgUByhzdjfzZBPK2CPufldTOMxbUivss//Sh9MFawmPRQ==}
    engines: {node: '>=8'}
    hasBin: true
    dependencies:
      chalk: 2.4.2
      commander: 3.0.2
      debug: 4.3.4
    transitivePeerDependencies:
      - supports-color
    dev: true

  /watchpack/2.4.0:
    resolution: {integrity: sha512-Lcvm7MGST/4fup+ifyKi2hjyIAwcdI4HRgtvTpIUxBRhB+RFtUh8XtDOxUfctVCnhVi+QQj49i91OyvzkJl6cg==}
    engines: {node: '>=10.13.0'}
    dependencies:
      glob-to-regexp: 0.4.1
      graceful-fs: 4.2.11
    dev: true

  /web-streams-polyfill/3.2.1:
    resolution: {integrity: sha512-e0MO3wdXWKrLbL0DgGnUV7WHVuw9OUvL4hjgnPkIeEvESk74gAITi5G606JtZPp39cd8HA9VQzCIvA49LpPN5Q==}
    engines: {node: '>= 8'}
    dev: true

  /webidl-conversions/3.0.1:
    resolution: {integrity: sha512-2JAn3z8AR6rjK8Sm8orRC0h/bcl/DqL7tRPdGZ4I1CjdF+EaMLmYxBHyXuKL849eucPFhvBoxMsflfOb8kxaeQ==}

  /webpack-cli/4.10.0_webpack@5.88.2:
    resolution: {integrity: sha512-NLhDfH/h4O6UOy+0LSso42xvYypClINuMNBVVzX4vX98TmTaTUxwRbXdhucbFMd2qLaCTcLq/PdYrvi8onw90w==}
    engines: {node: '>=10.13.0'}
    hasBin: true
    peerDependencies:
      '@webpack-cli/generators': '*'
      '@webpack-cli/migrate': '*'
      webpack: 4.x.x || 5.x.x
      webpack-bundle-analyzer: '*'
      webpack-dev-server: '*'
    peerDependenciesMeta:
      '@webpack-cli/generators':
        optional: true
      '@webpack-cli/migrate':
        optional: true
      webpack-bundle-analyzer:
        optional: true
      webpack-dev-server:
        optional: true
    dependencies:
      '@discoveryjs/json-ext': 0.5.7
      '@webpack-cli/configtest': 1.2.0_w3wu7rcwmvifygnqiqkxwjppse
      '@webpack-cli/info': 1.5.0_webpack-cli@4.10.0
      '@webpack-cli/serve': 1.7.0_webpack-cli@4.10.0
      colorette: 2.0.20
      commander: 7.2.0
      cross-spawn: 7.0.3
      fastest-levenshtein: 1.0.16
      import-local: 3.1.0
      interpret: 2.2.0
      rechoir: 0.7.1
      webpack: 5.88.2_webpack-cli@4.10.0
      webpack-merge: 5.9.0
    dev: true

  /webpack-merge/5.9.0:
    resolution: {integrity: sha512-6NbRQw4+Sy50vYNTw7EyOn41OZItPiXB8GNv3INSoe3PSFaHJEz3SHTrYVaRm2LilNGnFUzh0FAwqPEmU/CwDg==}
    engines: {node: '>=10.0.0'}
    dependencies:
      clone-deep: 4.0.1
      wildcard: 2.0.1
    dev: true

  /webpack-sources/3.2.3:
    resolution: {integrity: sha512-/DyMEOrDgLKKIG0fmvtz+4dUX/3Ghozwgm6iPp8KRhvn+eQf9+Q7GWxVNMk3+uCPWfdXYC4ExGBckIXdFEfH1w==}
    engines: {node: '>=10.13.0'}
    dev: true

  /webpack/5.88.2_webpack-cli@4.10.0:
    resolution: {integrity: sha512-JmcgNZ1iKj+aiR0OvTYtWQqJwq37Pf683dY9bVORwVbUrDhLhdn/PlO2sHsFHPkj7sHNQF3JwaAkp49V+Sq1tQ==}
    engines: {node: '>=10.13.0'}
    hasBin: true
    peerDependencies:
      webpack-cli: '*'
    peerDependenciesMeta:
      webpack-cli:
        optional: true
    dependencies:
      '@types/eslint-scope': 3.7.5
      '@types/estree': 1.0.2
      '@webassemblyjs/ast': 1.11.6
      '@webassemblyjs/wasm-edit': 1.11.6
      '@webassemblyjs/wasm-parser': 1.11.6
      acorn: 8.10.0
      acorn-import-assertions: 1.9.0_acorn@8.10.0
      browserslist: 4.21.11
      chrome-trace-event: 1.0.3
      enhanced-resolve: 5.15.0
      es-module-lexer: 1.3.1
      eslint-scope: 5.1.1
      events: 3.3.0
      glob-to-regexp: 0.4.1
      graceful-fs: 4.2.11
      json-parse-even-better-errors: 2.3.1
      loader-runner: 4.3.0
      mime-types: 2.1.35
      neo-async: 2.6.2
      schema-utils: 3.3.0
      tapable: 2.2.1
      terser-webpack-plugin: 5.3.9_webpack@5.88.2
      watchpack: 2.4.0
      webpack-cli: 4.10.0_webpack@5.88.2
      webpack-sources: 3.2.3
    transitivePeerDependencies:
      - '@swc/core'
      - esbuild
      - uglify-js
    dev: true

  /whatwg-mimetype/2.3.0:
    resolution: {integrity: sha512-M4yMwr6mAnQz76TbJm914+gPpB/nCwvZbJU28cUD6dR004SAxDLOOSUaB1JDRqLtaOV/vi0IC5lEAGFgrjGv/g==}
    dev: true

  /whatwg-url/5.0.0:
    resolution: {integrity: sha512-saE57nupxk6v3HY35+jzBwYa0rKSy0XR8JSxZPwgLr7ys0IBzhGviA1/TUGJLmSVqs8pb9AnvICXEuOHLprYTw==}
    dependencies:
      tr46: 0.0.3
      webidl-conversions: 3.0.1

  /which-boxed-primitive/1.0.2:
    resolution: {integrity: sha512-bwZdv0AKLpplFY2KZRX6TvyuN7ojjr7lwkg6ml0roIy9YeuSr7JS372qlNW18UQYzgYK9ziGcerWqZOmEn9VNg==}
    dependencies:
      is-bigint: 1.0.4
      is-boolean-object: 1.1.2
      is-number-object: 1.0.7
      is-string: 1.0.7
      is-symbol: 1.0.4
    dev: true

  /which-collection/1.0.1:
    resolution: {integrity: sha512-W8xeTUwaln8i3K/cY1nGXzdnVZlidBcagyNFtBdD5kxnb4TvGKR7FfSIS3mYpwWS1QUCutfKz8IY8RjftB0+1A==}
    dependencies:
      is-map: 2.0.2
      is-set: 2.0.2
      is-weakmap: 2.0.1
      is-weakset: 2.0.2
    dev: true

  /which-typed-array/1.1.11:
    resolution: {integrity: sha512-qe9UWWpkeG5yzZ0tNYxDmd7vo58HDBc39mZ0xWWpolAGADdFOzkfamWLDxkOWcvHQKVmdTyQdLD4NOfjLWTKew==}
    engines: {node: '>= 0.4'}
    dependencies:
      available-typed-arrays: 1.0.5
      call-bind: 1.0.2
      for-each: 0.3.3
      gopd: 1.0.1
      has-tostringtag: 1.0.0
    dev: true

  /which/1.3.1:
    resolution: {integrity: sha512-HxJdYWq1MTIQbJ3nw0cqssHoTNU267KlrDuGZ1WYlxDStUtKUhOaJmh112/TZmHxxUfuJqPXSOm7tDyas0OSIQ==}
    hasBin: true
    dependencies:
      isexe: 2.0.0
    dev: true

  /which/2.0.2:
    resolution: {integrity: sha512-BLI3Tl1TW3Pvl70l3yq3Y64i+awpwXqsGBYWkkqMtnbXgrMD+yj7rhW0kuEDxzJaYXGjEW5ogapKNMEKNMjibA==}
    engines: {node: '>= 8'}
    hasBin: true
    dependencies:
      isexe: 2.0.0
    dev: true

  /wildcard/2.0.1:
    resolution: {integrity: sha512-CC1bOL87PIWSBhDcTrdeLo6eGT7mCFtrg0uIJtqJUFyK+eJnzl8A1niH56uu7KMa5XFrtiV+AQuHO3n7DsHnLQ==}
    dev: true

  /winston-transport/4.5.0:
    resolution: {integrity: sha512-YpZzcUzBedhlTAfJg6vJDlyEai/IFMIVcaEZZyl3UXIl4gmqRpU7AE89AHLkbzLUsv0NVmw7ts+iztqKxxPW1Q==}
    engines: {node: '>= 6.4.0'}
    dependencies:
      logform: 2.5.1
      readable-stream: 3.6.2
      triple-beam: 1.4.1
    dev: true

  /winston/3.10.0:
    resolution: {integrity: sha512-nT6SIDaE9B7ZRO0u3UvdrimG0HkB7dSTAgInQnNR2SOPJ4bvq5q79+pXLftKmP52lJGW15+H5MCK0nM9D3KB/g==}
    engines: {node: '>= 12.0.0'}
    dependencies:
      '@colors/colors': 1.5.0
      '@dabh/diagnostics': 2.0.3
      async: 3.2.4
      is-stream: 2.0.1
      logform: 2.5.1
      one-time: 1.0.0
      readable-stream: 3.6.2
      safe-stable-stringify: 2.4.3
      stack-trace: 0.0.10
      triple-beam: 1.4.1
      winston-transport: 4.5.0
    dev: true

  /wordwrap/1.0.0:
    resolution: {integrity: sha512-gvVzJFlPycKc5dZN4yPkP8w7Dc37BtP1yczEneOb4uq34pXZcvrtRTmWV8W+Ume+XCxKgbjM+nevkyFPMybd4Q==}
    dev: false

  /workerpool/6.2.0:
    resolution: {integrity: sha512-Rsk5qQHJ9eowMH28Jwhe8HEbmdYDX4lwoMWshiCXugjtHqMD9ZbiqSDLxcsfdqsETPzVUtX5s1Z5kStiIM6l4A==}
    dev: true

  /workerpool/6.2.1:
    resolution: {integrity: sha512-ILEIE97kDZvF9Wb9f6h5aXK4swSlKGUcOEGiIYb2OOu/IrDU9iwj0fD//SsA6E5ibwJxpEvhullJY4Sl4GcpAw==}
    dev: true

  /wrap-ansi/7.0.0:
    resolution: {integrity: sha512-YVGIj2kamLSTxw6NsZjoBxfSwsn0ycdesmc4p+Q21c5zPuZ1pl+NfxVdxPtdHvmNVOQ6XSYG4AUtyt/Fi7D16Q==}
    engines: {node: '>=10'}
    dependencies:
      ansi-styles: 4.3.0
      string-width: 4.2.3
      strip-ansi: 6.0.1

  /wrap-ansi/8.1.0:
    resolution: {integrity: sha512-si7QWI6zUMq56bESFvagtmzMdGOtoxfR+Sez11Mobfc7tm+VkUckk9bW2UeffTGVUbOksxmSw0AA2gs8g71NCQ==}
    engines: {node: '>=12'}
    dependencies:
      ansi-styles: 6.2.1
      string-width: 5.1.2
      strip-ansi: 7.1.0
    dev: true

  /wrappy/1.0.2:
    resolution: {integrity: sha512-l4Sp/DRseor9wL6EvV2+TuQn63dMkPjZ/sp9XkghTEbV9KlPS1xUsZ3u7/IQO4wxtcFB4bgpQPRcR3QCvezPcQ==}
    dev: true

  /ws/8.11.0:
    resolution: {integrity: sha512-HPG3wQd9sNQoT9xHyNCXoDUa+Xw/VevmY9FoHyQ+g+rrMn4j6FB4np7Z0OhdTgjx6MgQLK7jwSy1YecU1+4Asg==}
    engines: {node: '>=10.0.0'}
    peerDependencies:
      bufferutil: ^4.0.1
      utf-8-validate: ^5.0.2
    peerDependenciesMeta:
      bufferutil:
        optional: true
      utf-8-validate:
        optional: true
    dev: true

  /ws/8.16.0:
    resolution: {integrity: sha512-HS0c//TP7Ina87TfiPUz1rQzMhHrl/SG2guqRcTOIUYD2q8uhUdNHZYJUaQ8aTGPzCh+c6oawMKW35nFl1dxyQ==}
    engines: {node: '>=10.0.0'}
    peerDependencies:
      bufferutil: ^4.0.1
      utf-8-validate: '>=5.0.2'
    peerDependenciesMeta:
      bufferutil:
        optional: true
      utf-8-validate:
        optional: true
    dev: true

  /xml2js/0.5.0:
    resolution: {integrity: sha512-drPFnkQJik/O+uPKpqSgr22mpuFHqKdbS835iAQrUC73L2F5WkboIRd63ai/2Yg6I1jzifPFKH2NTK+cfglkIA==}
    engines: {node: '>=4.0.0'}
    dependencies:
      sax: 1.2.4
      xmlbuilder: 11.0.1

  /xmlbuilder/11.0.1:
    resolution: {integrity: sha512-fDlsI/kFEx7gLvbecc0/ohLG50fugQp8ryHzMTuW9vSa1GJ0XYWKnhsUx7oie3G98+r56aTQIUB4kht42R3JvA==}
    engines: {node: '>=4.0'}

  /xtend/4.0.2:
    resolution: {integrity: sha512-LKYU1iAXJXUgAXn9URjiu+MWhyUXHsvfp7mcuYm9dSUKK0/CjtrUwFAxD82/mCWbtLsGjFIad0wIsod4zrTAEQ==}
    engines: {node: '>=0.4'}
    dev: true

  /y18n/5.0.8:
    resolution: {integrity: sha512-0pfFzegeDWJHJIAmTLRP2DwHjdF5s7jo9tuztdQxAhINCdvS+3nGINqPd00AphqJR/0LhANUS6/+7SCb98YOfA==}
    engines: {node: '>=10'}

  /yallist/4.0.0:
    resolution: {integrity: sha512-3wdGidZyq5PB084XLES5TpOSRA3wjXAlIWMhum2kRcv/41Sn2emQ0dycQW4uZXLejwKvg6EsvbdlVL+FYEct7A==}

  /yaml/2.3.2:
    resolution: {integrity: sha512-N/lyzTPaJasoDmfV7YTrYCI0G/3ivm/9wdG0aHuheKowWQwGTsK0Eoiw6utmzAnI6pkJa0DUVygvp3spqqEKXg==}
    engines: {node: '>= 14'}

  /yargs-parser/20.2.4:
    resolution: {integrity: sha512-WOkpgNhPTlE73h4VFAFsOnomJVaovO8VqLDzy5saChRBFQFBoMYirowyW+Q9HB4HFF4Z7VZTiG3iSzJJA29yRA==}
    engines: {node: '>=10'}
    dev: true

  /yargs-parser/20.2.9:
    resolution: {integrity: sha512-y11nGElTIV+CT3Zv9t7VKl+Q3hTQoT9a1Qzezhhl6Rp21gJ/IVTW7Z3y9EWXhuUBC2Shnf+DX0antecpAwSP8w==}
    engines: {node: '>=10'}
    dev: true

  /yargs-parser/21.1.1:
    resolution: {integrity: sha512-tVpsJW7DdjecAiFpbIB1e3qxIQsE6NoPc5/eTdrbbIC4h0LVsWhnoa3g+m2HclBIujHzsxZ4VJVA+GUuc2/LBw==}
    engines: {node: '>=12'}

  /yargs-unparser/2.0.0:
    resolution: {integrity: sha512-7pRTIA9Qc1caZ0bZ6RYRGbHJthJWuakf+WmHK0rVeLkNrrGhfoabBNdue6kdINI6r4if7ocq9aD/n7xwKOdzOA==}
    engines: {node: '>=10'}
    dependencies:
      camelcase: 6.3.0
      decamelize: 4.0.0
      flat: 5.0.2
      is-plain-obj: 2.1.0
    dev: true

  /yargs/16.2.0:
    resolution: {integrity: sha512-D1mvvtDG0L5ft/jGWkLpG1+m0eQxOfaBvTNELraWj22wSVUMWxZUvYgJYcKh6jGGIkJFhH4IZPQhR4TKpc8mBw==}
    engines: {node: '>=10'}
    dependencies:
      cliui: 7.0.4
      escalade: 3.1.1
      get-caller-file: 2.0.5
      require-directory: 2.1.1
      string-width: 4.2.3
      y18n: 5.0.8
      yargs-parser: 20.2.9
    dev: true

  /yargs/17.7.2:
    resolution: {integrity: sha512-7dSzzRQ++CKnNI/krKnYRV7JKKPUXMEh61soaHKg9mrWEhzFWhFnxPxGl+69cD1Ou63C13NUPCnmIcrvqCuM6w==}
    engines: {node: '>=12'}
    dependencies:
      cliui: 8.0.1
      escalade: 3.1.1
      get-caller-file: 2.0.5
      require-directory: 2.1.1
      string-width: 4.2.3
      y18n: 5.0.8
      yargs-parser: 21.1.1

  /yauzl/2.10.0:
    resolution: {integrity: sha512-p4a9I6X6nu6IhoGmBqAcbJy1mlC4j27vEPZX9F4L4/vZT3Lyq1VkFHw/V/PUcB9Buo+DG3iHkT0x3Qya58zc3g==}
    dependencies:
      buffer-crc32: 0.2.13
      fd-slicer: 1.1.0
    dev: true

  /yn/3.1.1:
    resolution: {integrity: sha512-Ux4ygGWsu2c7isFWe8Yu1YluJmqVhxqK2cLXNQA5AcC3QfbGNpM7fu0Y8b/z16pXLnFxZYvWhd3fhBY9DLmC6Q==}
    engines: {node: '>=6'}
    dev: true

  /yocto-queue/0.1.0:
    resolution: {integrity: sha512-rVksvsnNCdJ/ohGc6xgPwyN8eheCxsiLM8mxuE/t/mOVqJewPuO1miLpTHQiRgTKCLexL4MeAFVagts7HmNZ2Q==}
    engines: {node: '>=10'}
    dev: true<|MERGE_RESOLUTION|>--- conflicted
+++ resolved
@@ -280,16 +280,10 @@
       tslib: 2.6.2
     devDependencies:
       '@azure-rest/core-client': 1.1.6
-<<<<<<< HEAD
-      '@azure-tools/cadl-ranch': 0.10.0_jomoca4gmv4qvfhpxu6msmnyuy
-      '@azure-tools/cadl-ranch-expect': 0.9.0_ejqqrhxs4enfjwgbuhtcygsti4
-      '@azure-tools/cadl-ranch-specs': 0.26.2_7c67xkvq6tze6rgrnuoqtreaay
-      '@azure/abort-controller': 1.1.0
-=======
       '@azure-tools/cadl-ranch': 0.11.2_jomoca4gmv4qvfhpxu6msmnyuy
       '@azure-tools/cadl-ranch-expect': 0.11.0_ejqqrhxs4enfjwgbuhtcygsti4
       '@azure-tools/cadl-ranch-specs': 0.28.7_ktlnye6tq344n3leprf7kev6zm
->>>>>>> a16c692d
+      '@azure/abort-controller': 1.1.0
       '@azure/core-auth': 1.5.0
       '@azure/core-lro': 2.5.4
       '@azure/core-paging': 1.5.0
