lockfileVersion: 5.4

importers:

  .:
    specifiers: {}

  ../../packages/autorest.typescript:
    specifiers:
      '@autorest/codemodel': ~4.19.2
      '@autorest/extension-base': ^3.5.0
      '@autorest/testmodeler': ^2.4.0
      '@azure-rest/core-client': ^1.2.0
      '@azure-tools/codegen': ^2.9.1
      '@azure-tools/rlc-common': workspace:^0.23.0
      '@azure-tools/test-recorder': ^3.0.0
      '@azure/abort-controller': ^1.0.1
      '@azure/core-auth': ^1.6.0
      '@azure/core-client': ^1.6.1
      '@azure/core-http': ^3.0.0
      '@azure/core-http-compat': ^1.2.0
      '@azure/core-lro': ^2.5.4
      '@azure/core-paging': ^1.5.0
      '@azure/core-rest-pipeline': ^1.14.0
      '@azure/core-tracing': ^1.0.0
      '@azure/core-util': ^1.4.0
      '@azure/core-xml': ^1.0.0-beta.1
      '@azure/logger': ^1.0.0
      '@microsoft.azure/autorest.testserver': ^3.3.34
      '@types/chai': ^4.2.8
      '@types/chai-as-promised': ^7.1.4
      '@types/fs-extra': ^9.0.13
      '@types/js-yaml': 3.12.1
      '@types/lodash': ^4.14.149
      '@types/mocha': ^5.2.7
      '@types/node': ^18.0.0
      '@types/sinon': ^10.0.0
      '@types/xmlbuilder': 0.0.34
      '@types/yargs': ^17.0.10
      '@typescript-eslint/eslint-plugin': ^6.8.0
      '@typescript-eslint/parser': ^6.8.0
      autorest: ^3.4.2
      buffer: ^6.0.3
      chai: ^4.2.0
      chai-as-promised: ^7.1.1
      chalk: ^4.0.0
      directory-tree: ^2.2.7
      dotenv: ^16.0.0
      eslint: ^8.18.0
      fs-extra: ^11.1.0
      handlebars: ^4.7.7
      karma: ^6.3.18
      karma-chrome-launcher: ^3.1.0
      karma-mocha: ^2.0.1
      karma-source-map-support: ^1.4.0
      lodash: ^4.17.21
      mocha: ^9.2.2
      moment: ^2.29.4
      node-cmd: ^3.0.0
      npm-run-all: ^4.1.5
      openapi-types: ^7.0.0
      path-browserify: ^1.0.1
      prettier: ^3.1.0
      puppeteer: ^21.0.0
      rimraf: ^5.0.0
      sinon: ^10.0.0
      source-map-loader: ^1.0.0
      source-map-support: ^0.5.16
      ts-morph: ^15.1.0
      ts-node: ^8.5.2
      tslib: ^2.3.1
      typescript: ~5.2.0
      wait-port: ^0.2.6
      webpack: ^5.72.0
      webpack-cli: ^4.9.2
      yargs: ^17.4.1
    dependencies:
      '@autorest/codemodel': 4.19.3
      '@autorest/extension-base': 3.5.2
      '@autorest/testmodeler': 2.6.1
      '@azure-rest/core-client': 1.2.0
      '@azure-tools/codegen': 2.9.2
      '@azure-tools/rlc-common': link:../rlc-common
      '@azure/core-auth': 1.6.0
      '@azure/core-client': 1.7.3
      '@azure/core-http': 3.0.3
      '@azure/core-http-compat': 1.3.0
      '@azure/core-lro': 2.5.4
      '@azure/core-paging': 1.5.0
      '@azure/core-rest-pipeline': 1.14.0
      '@azure/core-tracing': 1.0.1
      '@azure/logger': 1.0.4
      '@types/lodash': 4.14.199
      dotenv: 16.3.1
      fs-extra: 11.1.1
      handlebars: 4.7.8
      lodash: 4.17.21
      prettier: 3.1.1
      source-map-support: 0.5.21
      ts-morph: 15.1.0
    devDependencies:
      '@azure-tools/test-recorder': 3.0.0
      '@azure/abort-controller': 1.1.0
      '@azure/core-util': 1.5.0
      '@azure/core-xml': 1.3.4
      '@microsoft.azure/autorest.testserver': 3.3.48
      '@types/chai': 4.3.6
      '@types/chai-as-promised': 7.1.6
      '@types/fs-extra': 9.0.13
      '@types/js-yaml': 3.12.1
      '@types/mocha': 5.2.7
      '@types/node': 18.18.0
      '@types/sinon': 10.0.17
      '@types/xmlbuilder': 0.0.34
      '@types/yargs': 17.0.25
      '@typescript-eslint/eslint-plugin': 6.8.0_qc27boxdfajyxyoyktucppwpla
      '@typescript-eslint/parser': 6.8.0_jk7qbkaijtltyu4ajmze3dfiwa
      autorest: 3.6.3
      buffer: 6.0.3
      chai: 4.3.8
      chai-as-promised: 7.1.1_chai@4.3.8
      chalk: 4.1.2
      directory-tree: 2.4.0
      eslint: 8.50.0
      karma: 6.4.2
      karma-chrome-launcher: 3.2.0
      karma-mocha: 2.0.1
      karma-source-map-support: 1.4.0
      mocha: 9.2.2
      moment: 2.29.4
      node-cmd: 3.0.0
      npm-run-all: 4.1.5
      openapi-types: 7.2.3
      path-browserify: 1.0.1
      puppeteer: 21.7.0_typescript@5.2.2
      rimraf: 5.0.4
      sinon: 10.0.1
      source-map-loader: 1.1.3_webpack@5.88.2
      ts-node: 8.10.2_typescript@5.2.2
      tslib: 2.6.2
      typescript: 5.2.2
      wait-port: 0.2.14
      webpack: 5.88.2_webpack-cli@4.10.0
      webpack-cli: 4.10.0_webpack@5.88.2
      yargs: 17.7.2

  ../../packages/rlc-common:
    specifiers:
      '@types/chai': ^4.3.4
      '@types/fs-extra': ^8.1.0
      '@types/lodash': ^4.14.182
      '@types/mocha': ^10.0.1
      '@types/node': ^18.0.0
      '@typescript-eslint/eslint-plugin': ^6.8.0
      '@typescript-eslint/parser': ^6.8.0
      chai: ^4.3.7
      cross-env: 7.0.3
      eslint: ^8.9.0
      eslint-plugin-require-extensions: 0.1.3
      fs-extra: ^10.0.0
      handlebars: ^4.7.7
      lodash: ^4.17.21
      mocha: ^10.2.0
      prettier: ^3.1.0
      rimraf: ^5.0.0
      ts-morph: ^15.1.0
      ts-node: ^10.7.0
      typescript: ~5.2.0
    dependencies:
      handlebars: 4.7.8
      lodash: 4.17.21
      ts-morph: 15.1.0
    devDependencies:
      '@types/chai': 4.3.6
      '@types/fs-extra': 8.1.3
      '@types/lodash': 4.14.199
      '@types/mocha': 10.0.1
      '@types/node': 18.18.0
      '@typescript-eslint/eslint-plugin': 6.8.0_qc27boxdfajyxyoyktucppwpla
      '@typescript-eslint/parser': 6.8.0_jk7qbkaijtltyu4ajmze3dfiwa
      chai: 4.3.8
      cross-env: 7.0.3
      eslint: 8.50.0
      eslint-plugin-require-extensions: 0.1.3_eslint@8.50.0
      fs-extra: 10.1.0
      mocha: 10.2.0
      prettier: 3.1.1
      rimraf: 5.0.4
      ts-node: 10.9.1_5a6lqx2r5gtzmizq73fzykbege
      typescript: 5.2.2

  ../../packages/typespec-test:
    specifiers:
      '@azure-tools/typespec-autorest': '>=0.39.0 <1.0.0'
      '@azure-tools/typespec-azure-core': '>=0.39.1 <1.0.0'
      '@azure-tools/typespec-client-generator-core': '>=0.39.0 <1.0.0'
      '@azure-tools/typespec-ts': workspace:^0.23.0
      '@types/mocha': ^5.2.7
      '@types/node': ^18.0.0
      '@typespec/compiler': '>=0.53.1 <1.0.0'
      '@typespec/http': '>=0.53.0 <1.0.0'
      '@typespec/openapi': '>=0.53.0 <1.0.0'
      '@typespec/openapi3': '>=0.53.0 <1.0.0'
      '@typespec/rest': '>=0.53.0 <1.0.0'
      '@typespec/versioning': '>=0.53.0 <1.0.0'
      prettier: ^3.1.0
      ts-node: ^8.5.2
      typescript: ~5.2.0
    dependencies:
      '@azure-tools/typespec-autorest': 0.39.0_ocxf7hdpc6xwha72gra47hnpji
      '@azure-tools/typespec-azure-core': 0.39.1_q34ckh5iqgco67bb3gv7iu6bsa
      '@azure-tools/typespec-client-generator-core': 0.39.0_q7zdglulimeg6ck2usxqapplfy
      '@azure-tools/typespec-ts': link:../typespec-ts
      '@typespec/compiler': 0.53.1
      '@typespec/http': 0.53.0_@typespec+compiler@0.53.1
      '@typespec/openapi': 0.53.0_64qybqewxiyskcyfotlclzf2y4
      '@typespec/openapi3': 0.53.0_lqfmsn3ic7k7gj2tti6ntv44gy
      '@typespec/rest': 0.53.0_64qybqewxiyskcyfotlclzf2y4
      '@typespec/versioning': 0.53.0_@typespec+compiler@0.53.1
      prettier: 3.1.1
    devDependencies:
      '@types/mocha': 5.2.7
      '@types/node': 18.18.0
      ts-node: 8.10.2_typescript@5.2.2
      typescript: 5.2.2

  ../../packages/typespec-ts:
    specifiers:
      '@azure-rest/core-client': ^1.2.0
<<<<<<< HEAD
      '@azure-tools/cadl-ranch': ^0.12.2
      '@azure-tools/cadl-ranch-expect': ^0.13.1
      '@azure-tools/cadl-ranch-specs': ^0.31.0
      '@azure-tools/rlc-common': workspace:^0.22.0
      '@azure-tools/typespec-azure-core': '>=0.39.1 <1.0.0'
=======
      '@azure-tools/cadl-ranch': ^0.12.0
      '@azure-tools/cadl-ranch-expect': ^0.13.0
      '@azure-tools/cadl-ranch-specs': ^0.30.0
      '@azure-tools/rlc-common': workspace:^0.23.0
      '@azure-tools/typespec-azure-core': '>=0.39.0 <1.0.0'
>>>>>>> 90154443
      '@azure-tools/typespec-client-generator-core': '>=0.39.0 <1.0.0'
      '@azure/core-auth': ^1.6.0
      '@azure/core-lro': ^2.5.4
      '@azure/core-paging': ^1.5.0
      '@azure/core-rest-pipeline': ^1.14.0
      '@azure/core-util': ^1.4.0
      '@azure/logger': ^1.0.4
      '@types/chai': ^4.3.1
      '@types/fs-extra': ^9.0.13
      '@types/mocha': ^9.1.1
      '@types/node': ^18.0.0
      '@typescript-eslint/eslint-plugin': ^6.8.0
      '@typescript-eslint/parser': ^6.8.0
      '@typespec/compiler': '>=0.53.1 <1.0.0'
      '@typespec/http': '>=0.53.0 <1.0.0'
      '@typespec/rest': '>=0.53.0 <1.0.0'
      '@typespec/ts-http-runtime': 1.0.0-alpha.20240226.9
      '@typespec/versioning': '>=0.53.0 <1.0.0'
      chai: ^4.3.6
      chalk: ^4.0.0
      cross-env: ^7.0.3
      eslint: ^8.9.0
      eslint-plugin-require-extensions: 0.1.3
      fs-extra: ^11.1.0
      mkdirp: ^2.1.2
      mocha: ^9.2.2
      prettier: ^3.1.0
      rimraf: ^5.0.0
      ts-morph: ^15.1.0
      ts-node: ~10.9.1
      tslib: ^2.3.1
      typescript: ~5.2.0
    dependencies:
      '@azure-tools/rlc-common': link:../rlc-common
      fs-extra: 11.1.1
      prettier: 3.1.1
      ts-morph: 15.1.0
      tslib: 2.6.2
    devDependencies:
      '@azure-rest/core-client': 1.2.0
      '@azure-tools/cadl-ranch': 0.12.2_ybis3rmh5yx43xxwy2nufp7hja
      '@azure-tools/cadl-ranch-expect': 0.13.1_q7zdglulimeg6ck2usxqapplfy
      '@azure-tools/cadl-ranch-specs': 0.31.0_urikjfavtt5hv5hzs3sfye3ute
      '@azure-tools/typespec-azure-core': 0.39.1_q34ckh5iqgco67bb3gv7iu6bsa
      '@azure-tools/typespec-client-generator-core': 0.39.0_q7zdglulimeg6ck2usxqapplfy
      '@azure/core-auth': 1.6.0
      '@azure/core-lro': 2.5.4
      '@azure/core-paging': 1.5.0
      '@azure/core-rest-pipeline': 1.14.0
      '@azure/core-util': 1.5.0
      '@azure/logger': 1.0.4
      '@types/chai': 4.3.6
      '@types/fs-extra': 9.0.13
      '@types/mocha': 9.1.1
      '@types/node': 18.18.0
      '@typescript-eslint/eslint-plugin': 6.8.0_qc27boxdfajyxyoyktucppwpla
      '@typescript-eslint/parser': 6.8.0_jk7qbkaijtltyu4ajmze3dfiwa
<<<<<<< HEAD
      '@typespec/compiler': 0.53.1
      '@typespec/http': 0.53.0_@typespec+compiler@0.53.1
      '@typespec/rest': 0.53.0_64qybqewxiyskcyfotlclzf2y4
      '@typespec/ts-http-runtime': 1.0.0-alpha.20231129.4
      '@typespec/versioning': 0.53.0_@typespec+compiler@0.53.1
=======
      '@typespec/compiler': 0.53.0
      '@typespec/http': 0.53.0_@typespec+compiler@0.53.0
      '@typespec/rest': 0.53.0_nzwoo2agqoebfftes3rwmlmylm
      '@typespec/ts-http-runtime': 1.0.0-alpha.20240226.9
      '@typespec/versioning': 0.53.0_@typespec+compiler@0.53.0
>>>>>>> 90154443
      chai: 4.3.8
      chalk: 4.1.2
      cross-env: 7.0.3
      eslint: 8.50.0
      eslint-plugin-require-extensions: 0.1.3_eslint@8.50.0
      mkdirp: 2.1.6
      mocha: 9.2.2
      rimraf: 5.0.4
      ts-node: 10.9.1_5a6lqx2r5gtzmizq73fzykbege
      typescript: 5.2.2

packages:

  /@aashutoshrathi/word-wrap/1.2.6:
    resolution: {integrity: sha512-1Yjs2SvM8TflER/OD3cOjhWWOZb58A2t7wpE2S9XfBYTiIl+XFhQG2bjy4Pu1I+EAlCNUzRDYDdFwFYUKvXcIA==}
    engines: {node: '>=0.10.0'}
    dev: true

  /@autorest/codemodel/4.19.3:
    resolution: {integrity: sha512-8RMPjq2BmLNn080EHGbSc0E9pk7EO6i+vi3vGrz8xrfnTBydOZPJUZqmOpEmNnV6LRbr23cthXQo0JbA/bStWg==}
    engines: {node: '>=12.0.0'}
    dependencies:
      '@azure-tools/codegen': 2.9.2
      js-yaml: 4.0.0
    dev: false

  /@autorest/extension-base/3.5.2:
    resolution: {integrity: sha512-brpRtQ34mo/SZPTWrOUYvDHOKbvDa9eX5N15qd0OGLX8q3y29nXjhokMVoink4w1jW+8p2KXy2emMIZL14s+HQ==}
    engines: {node: '>=12.0.0'}
    dependencies:
      '@azure-tools/codegen': 2.9.2
      js-yaml: 4.0.0
      vscode-jsonrpc: 3.6.2
    dev: false

  /@autorest/testmodeler/2.6.1:
    resolution: {integrity: sha512-7OXzYet3S/Hiow9LzHUY5qdNRnceSQd41wKEGzfcGVleyWRobYJgYxGmUEyFZP4ZSerAb+QqygSvo9yWIC3nrQ==}
    dev: false

  /@azure-rest/core-client/1.2.0:
    resolution: {integrity: sha512-+3zapvYc+25FpTzCkcYqsh/v8BiSJhMGseWhMgec5RqsH1VovIUHNyNS7hQDECv3QslL6M3TxZnDNmCqoz5IZA==}
    engines: {node: '>=18.0.0'}
    dependencies:
      '@azure/abort-controller': 2.0.0
      '@azure/core-auth': 1.6.0
      '@azure/core-rest-pipeline': 1.14.0
      '@azure/core-tracing': 1.0.1
      '@azure/core-util': 1.5.0
      tslib: 2.6.2
    transitivePeerDependencies:
      - supports-color

  /@azure-tools/async-io/3.0.254:
    resolution: {integrity: sha512-X1C7XdyCuo50ch9FzKtTvmK18FgDxxf1Bbt3cSoknQqeDaRegHSSCO+zByq2YA4NvUzKXeZ1engh29IDxZXgpQ==}
    engines: {node: '>=10.12.0'}
    dependencies:
      '@azure-tools/tasks': 3.0.255
      proper-lockfile: 2.0.1
    dev: false

  /@azure-tools/cadl-ranch-api/0.4.3:
    resolution: {integrity: sha512-1vmurkIORdQ/2j33uoKjxHFAOuRWQFaRLn7uS88hbofVj5C5DKTiMQAgawQFqGiJkaPTdZwGK3YF2qcJWebIzw==}
    engines: {node: '>=16.0.0'}
    dependencies:
      body-parser: 1.20.2
      deep-equal: 2.2.2
      express: 4.18.2
      express-promise-router: 4.1.1_express@4.18.2
      glob: 10.3.9
      morgan: 1.10.0
      multer: 1.4.5-lts.1
      picocolors: 1.0.0
      winston: 3.10.0
      yargs: 17.7.2
    transitivePeerDependencies:
      - '@types/express'
    dev: true

  /@azure-tools/cadl-ranch-coverage-sdk/0.8.0:
    resolution: {integrity: sha512-jL+bmnJRy+J88KHeEpvIOqOzhYAPuo6l+d7N9qphthdsK5x0FxPazeVdZWbZ7fnipWz6J4NMaSTvv/b0v7rZNw==}
    engines: {node: '>=16.0.0'}
    dependencies:
      '@azure/identity': 3.3.0
      '@azure/storage-blob': 12.16.0
      '@types/node': 18.18.0
    transitivePeerDependencies:
      - encoding
      - supports-color
    dev: true

  /@azure-tools/cadl-ranch-expect/0.13.1_q7zdglulimeg6ck2usxqapplfy:
    resolution: {integrity: sha512-bvoJhPCMopKsCkEat0CgouQF4eGUUdOKoeFUrsOqp6n6E9ecOjmojRQNoJT6NDF2KEf9og874PWvSzOJhmnKgw==}
    engines: {node: '>=16.0.0'}
    peerDependencies:
      '@typespec/compiler': ~0.53.1
      '@typespec/http': ~0.53.0
      '@typespec/rest': ~0.53.0
      '@typespec/versioning': ~0.53.0
    dependencies:
      '@typespec/compiler': 0.53.1
      '@typespec/http': 0.53.0_@typespec+compiler@0.53.1
      '@typespec/rest': 0.53.0_64qybqewxiyskcyfotlclzf2y4
      '@typespec/versioning': 0.53.0_@typespec+compiler@0.53.1
    dev: true

  /@azure-tools/cadl-ranch-specs/0.31.0_urikjfavtt5hv5hzs3sfye3ute:
    resolution: {integrity: sha512-NsSFhOTiYr7T2PjoFww1vieN6MSMIeVReU/CjlPhaZF2hiKfFffGRvIS8lWXv8QpySHi1/O8p5YasKqMUACwgA==}
    engines: {node: '>=16.0.0'}
    peerDependencies:
      '@azure-tools/cadl-ranch-expect': ~0.13.1
      '@azure-tools/typespec-azure-core': ~0.39.1
      '@typespec/compiler': ~0.53.1
      '@typespec/http': ~0.53.0
      '@typespec/rest': ~0.53.0
      '@typespec/versioning': ~0.53.0
    dependencies:
      '@azure-tools/cadl-ranch': 0.12.2_ybis3rmh5yx43xxwy2nufp7hja
      '@azure-tools/cadl-ranch-api': 0.4.3
      '@azure-tools/cadl-ranch-expect': 0.13.1_q7zdglulimeg6ck2usxqapplfy
      '@azure-tools/typespec-azure-core': 0.39.1_q34ckh5iqgco67bb3gv7iu6bsa
      '@typespec/compiler': 0.53.1
      '@typespec/http': 0.53.0_@typespec+compiler@0.53.1
      '@typespec/rest': 0.53.0_64qybqewxiyskcyfotlclzf2y4
      '@typespec/versioning': 0.53.0_@typespec+compiler@0.53.1
    transitivePeerDependencies:
      - '@types/express'
      - encoding
      - supports-color
    dev: true

  /@azure-tools/cadl-ranch/0.12.2_ybis3rmh5yx43xxwy2nufp7hja:
    resolution: {integrity: sha512-Zc2kf5UJ8bcBcryQ5Lp7CIDP5gg2bRepYfBJM3c6mWSgIY6FcALqQLDlVip1oHY0HsGhJ08pSlvZHJ2czlf/DA==}
    engines: {node: '>=16.0.0'}
    hasBin: true
    dependencies:
      '@azure-tools/cadl-ranch-api': 0.4.3
      '@azure-tools/cadl-ranch-coverage-sdk': 0.8.0
      '@azure-tools/cadl-ranch-expect': 0.13.1_q7zdglulimeg6ck2usxqapplfy
      '@azure/identity': 3.3.0
      '@types/js-yaml': 4.0.6
      '@typespec/compiler': 0.53.1
      '@typespec/http': 0.53.0_@typespec+compiler@0.53.1
      '@typespec/rest': 0.53.0_64qybqewxiyskcyfotlclzf2y4
      ajv: 8.12.0
      body-parser: 1.20.2
      deep-equal: 2.2.2
      express: 4.18.2
      express-promise-router: 4.1.1_express@4.18.2
      glob: 10.3.9
      jackspeak: 2.1.1
      js-yaml: 4.1.0
      morgan: 1.10.0
      multer: 1.4.5-lts.1
      node-fetch: 3.3.2
      picocolors: 1.0.0
      source-map-support: 0.5.21
      winston: 3.10.0
      xml2js: 0.5.0
      yargs: 17.7.2
    transitivePeerDependencies:
      - '@types/express'
      - '@typespec/versioning'
      - encoding
      - supports-color
    dev: true

  /@azure-tools/codegen/2.9.2:
    resolution: {integrity: sha512-brVLyffOtPiEijYYBYgV+4q7IyAfqXIec7XbdEqvv7As6SeEdq5WtbtN9N0LdGVHDWtEfc+JArwIx9aYGFdMUg==}
    engines: {node: '>=12.0.0'}
    dependencies:
      '@azure-tools/async-io': 3.0.254
      js-yaml: 4.0.0
      semver: 7.5.4
    dev: false

  /@azure-tools/tasks/3.0.255:
    resolution: {integrity: sha512-GjALNLz7kWMEdRVbaN5g0cJHNAr3XVTbP0611Mv2UzMgGL6FOhNZJK+oPHJKLDR8EEDZNnkwPlyi7B+INXUSQA==}
    engines: {node: '>=10.12.0'}
    dev: false

  /@azure-tools/test-recorder/3.0.0:
    resolution: {integrity: sha512-1M1cjyqZa0TwKpaeaRaNON/c5yLWMEnMijc0V0Vu67pWrLkqoZE+6rmzrGLXapWUB1YmflvVaXQEWbbulGK3Ew==}
    engines: {node: '>=14.0.0'}
    dependencies:
      '@azure/core-auth': 1.6.0
      '@azure/core-rest-pipeline': 1.14.0
      '@azure/core-util': 1.5.0
      '@azure/logger': 1.0.4
    transitivePeerDependencies:
      - supports-color
    dev: true

  /@azure-tools/typespec-autorest/0.39.0_ocxf7hdpc6xwha72gra47hnpji:
    resolution: {integrity: sha512-jfCPzqroiVD0jHPPJX2IpdC7U0Q2yx5QYzucCp1GcOYKbRKNO3vcIEVHArn9rSKbJQR7IKDozEeubMMHINjsnQ==}
    engines: {node: '>=18.0.0'}
    peerDependencies:
      '@azure-tools/typespec-azure-core': ~0.39.0
      '@azure-tools/typespec-client-generator-core': ~0.39.0
      '@typespec/compiler': ~0.53.0
      '@typespec/http': ~0.53.0
      '@typespec/openapi': ~0.53.0
      '@typespec/rest': ~0.53.0
      '@typespec/versioning': ~0.53.0
    dependencies:
      '@azure-tools/typespec-azure-core': 0.39.1_q34ckh5iqgco67bb3gv7iu6bsa
      '@azure-tools/typespec-client-generator-core': 0.39.0_q7zdglulimeg6ck2usxqapplfy
      '@typespec/compiler': 0.53.1
      '@typespec/http': 0.53.0_@typespec+compiler@0.53.1
      '@typespec/openapi': 0.53.0_64qybqewxiyskcyfotlclzf2y4
      '@typespec/rest': 0.53.0_64qybqewxiyskcyfotlclzf2y4
      '@typespec/versioning': 0.53.0_@typespec+compiler@0.53.1
    dev: false

  /@azure-tools/typespec-azure-core/0.39.1_q34ckh5iqgco67bb3gv7iu6bsa:
    resolution: {integrity: sha512-b1cN1HXTcEiKIRpk2EatFK/C4NReDaW2h4N3V4C5dxGeeLAnTa1jsQ6lwobH6Zo39CdrjazNXiSbcEq1UZ7kPw==}
    engines: {node: '>=18.0.0'}
    peerDependencies:
      '@typespec/compiler': ~0.53.1
      '@typespec/http': ~0.53.0
      '@typespec/rest': ~0.53.0
    dependencies:
      '@typespec/compiler': 0.53.1
      '@typespec/http': 0.53.0_@typespec+compiler@0.53.1
      '@typespec/rest': 0.53.0_64qybqewxiyskcyfotlclzf2y4

  /@azure-tools/typespec-client-generator-core/0.39.0_q7zdglulimeg6ck2usxqapplfy:
    resolution: {integrity: sha512-DuAviDFN7/KjBq8O2euRG3YyEHoIBfXMVn7wXqDgrlrqQd74/n7BfXt9sEj3mLrEER/J/P87SCagt0DB2cCl6g==}
    engines: {node: '>=18.0.0'}
    peerDependencies:
      '@typespec/compiler': ~0.53.0
      '@typespec/http': ~0.53.0
      '@typespec/rest': ~0.53.0
      '@typespec/versioning': ~0.53.0
    dependencies:
      '@typespec/compiler': 0.53.1
      '@typespec/http': 0.53.0_@typespec+compiler@0.53.1
      '@typespec/rest': 0.53.0_64qybqewxiyskcyfotlclzf2y4
      '@typespec/versioning': 0.53.0_@typespec+compiler@0.53.1
      change-case: 5.3.0
      pluralize: 8.0.0

  /@azure/abort-controller/1.1.0:
    resolution: {integrity: sha512-TrRLIoSQVzfAJX9H1JeFjzAoDGcoK1IYX1UImfceTZpsyYfWr09Ss1aHW1y5TrrR3iq6RZLBwJ3E24uwPhwahw==}
    engines: {node: '>=12.0.0'}
    dependencies:
      tslib: 2.6.2

  /@azure/abort-controller/2.0.0:
    resolution: {integrity: sha512-RP/mR/WJchR+g+nQFJGOec+nzeN/VvjlwbinccoqfhTsTHbb8X5+mLDp48kHT0ueyum0BNSwGm0kX0UZuIqTGg==}
    engines: {node: '>=18.0.0'}
    dependencies:
      tslib: 2.6.2

  /@azure/core-auth/1.6.0:
    resolution: {integrity: sha512-3X9wzaaGgRaBCwhLQZDtFp5uLIXCPrGbwJNWPPugvL4xbIGgScv77YzzxToKGLAKvG9amDoofMoP+9hsH1vs1w==}
    engines: {node: '>=18.0.0'}
    dependencies:
      '@azure/abort-controller': 2.0.0
      '@azure/core-util': 1.5.0
      tslib: 2.6.2

  /@azure/core-client/1.7.3:
    resolution: {integrity: sha512-kleJ1iUTxcO32Y06dH9Pfi9K4U+Tlb111WXEnbt7R/ne+NLRwppZiTGJuTD5VVoxTMK5NTbEtm5t2vcdNCFe2g==}
    engines: {node: '>=14.0.0'}
    dependencies:
      '@azure/abort-controller': 1.1.0
      '@azure/core-auth': 1.6.0
      '@azure/core-rest-pipeline': 1.14.0
      '@azure/core-tracing': 1.0.1
      '@azure/core-util': 1.5.0
      '@azure/logger': 1.0.4
      tslib: 2.6.2
    transitivePeerDependencies:
      - supports-color

  /@azure/core-http-compat/1.3.0:
    resolution: {integrity: sha512-ZN9avruqbQ5TxopzG3ih3KRy52n8OAbitX3fnZT5go4hzu0J+KVPSzkL+Wt3hpJpdG8WIfg1sBD1tWkgUdEpBA==}
    engines: {node: '>=12.0.0'}
    dependencies:
      '@azure/abort-controller': 1.1.0
      '@azure/core-client': 1.7.3
      '@azure/core-rest-pipeline': 1.14.0
    transitivePeerDependencies:
      - supports-color
    dev: false

  /@azure/core-http/3.0.3:
    resolution: {integrity: sha512-QMib3wXotJMFhHgmJBPUF9YsyErw34H0XDFQd9CauH7TPB+RGcyl9Ayy7iURtJB04ngXhE6YwrQsWDXlSLrilg==}
    engines: {node: '>=14.0.0'}
    dependencies:
      '@azure/abort-controller': 1.1.0
      '@azure/core-auth': 1.6.0
      '@azure/core-tracing': 1.0.0-preview.13
      '@azure/core-util': 1.5.0
      '@azure/logger': 1.0.4
      '@types/node-fetch': 2.6.6
      '@types/tunnel': 0.0.3
      form-data: 4.0.0
      node-fetch: 2.7.0
      process: 0.11.10
      tslib: 2.6.2
      tunnel: 0.0.6
      uuid: 8.3.2
      xml2js: 0.5.0
    transitivePeerDependencies:
      - encoding

  /@azure/core-lro/2.5.4:
    resolution: {integrity: sha512-3GJiMVH7/10bulzOKGrrLeG/uCBH/9VtxqaMcB9lIqAeamI/xYQSHJL/KcsLDuH+yTjYpro/u6D/MuRe4dN70Q==}
    engines: {node: '>=14.0.0'}
    dependencies:
      '@azure/abort-controller': 1.1.0
      '@azure/core-util': 1.5.0
      '@azure/logger': 1.0.4
      tslib: 2.6.2

  /@azure/core-paging/1.5.0:
    resolution: {integrity: sha512-zqWdVIt+2Z+3wqxEOGzR5hXFZ8MGKK52x4vFLw8n58pR6ZfKRx3EXYTxTaYxYHc/PexPUTyimcTWFJbji9Z6Iw==}
    engines: {node: '>=14.0.0'}
    dependencies:
      tslib: 2.6.2

  /@azure/core-rest-pipeline/1.14.0:
    resolution: {integrity: sha512-Tp4M6NsjCmn9L5p7HsW98eSOS7A0ibl3e5ntZglozT0XuD/0y6i36iW829ZbBq0qihlGgfaeFpkLjZ418KDm1Q==}
    engines: {node: '>=18.0.0'}
    dependencies:
      '@azure/abort-controller': 2.0.0
      '@azure/core-auth': 1.6.0
      '@azure/core-tracing': 1.0.1
      '@azure/core-util': 1.5.0
      '@azure/logger': 1.0.4
      http-proxy-agent: 5.0.0
      https-proxy-agent: 5.0.1
      tslib: 2.6.2
    transitivePeerDependencies:
      - supports-color

  /@azure/core-tracing/1.0.0-preview.13:
    resolution: {integrity: sha512-KxDlhXyMlh2Jhj2ykX6vNEU0Vou4nHr025KoSEiz7cS3BNiHNaZcdECk/DmLkEB0as5T7b/TpRcehJ5yV6NeXQ==}
    engines: {node: '>=12.0.0'}
    dependencies:
      '@opentelemetry/api': 1.6.0
      tslib: 2.6.2

  /@azure/core-tracing/1.0.1:
    resolution: {integrity: sha512-I5CGMoLtX+pI17ZdiFJZgxMJApsK6jjfm85hpgp3oazCdq5Wxgh4wMr7ge/TTWW1B5WBuvIOI1fMU/FrOAMKrw==}
    engines: {node: '>=12.0.0'}
    dependencies:
      tslib: 2.6.2

  /@azure/core-util/1.5.0:
    resolution: {integrity: sha512-GZBpVFDtQ/15hW1OgBcRdT4Bl7AEpcEZqLfbAvOtm1CQUncKWiYapFHVD588hmlV27NbOOtSm3cnLF3lvoHi4g==}
    engines: {node: '>=14.0.0'}
    dependencies:
      '@azure/abort-controller': 1.1.0
      tslib: 2.6.2

  /@azure/core-xml/1.3.4:
    resolution: {integrity: sha512-B1xI79Ur/u+KR69fGTcsMNj8KDjBSqAy0Ys6Byy4Qm1CqoUy7gCT5A7Pej0EBWRskuH6bpCwrAnosfmQEalkcg==}
    engines: {node: '>=14.0.0'}
    dependencies:
      fast-xml-parser: 4.3.1
      tslib: 2.6.2
    dev: true

  /@azure/identity/3.3.0:
    resolution: {integrity: sha512-gISa/dAAxrWt6F2WiDXZY0y2xY4MLlN2wkNW4cPuq5OgPQKLSkxLc4I2WR04puTfZyQZnpXbAapAMEj1b96fgg==}
    engines: {node: '>=14.0.0'}
    deprecated: Please upgrade to the latest version of this package to get necessary fixes
    dependencies:
      '@azure/abort-controller': 1.1.0
      '@azure/core-auth': 1.6.0
      '@azure/core-client': 1.7.3
      '@azure/core-rest-pipeline': 1.14.0
      '@azure/core-tracing': 1.0.1
      '@azure/core-util': 1.5.0
      '@azure/logger': 1.0.4
      '@azure/msal-browser': 2.38.2
      '@azure/msal-common': 13.3.0
      '@azure/msal-node': 1.18.3
      events: 3.3.0
      jws: 4.0.0
      open: 8.4.2
      stoppable: 1.1.0
      tslib: 2.6.2
      uuid: 8.3.2
    transitivePeerDependencies:
      - supports-color
    dev: true

  /@azure/logger/1.0.4:
    resolution: {integrity: sha512-ustrPY8MryhloQj7OWGe+HrYx+aoiOxzbXTtgblbV3xwCqpzUK36phH3XNHQKj3EPonyFUuDTfR3qFhTEAuZEg==}
    engines: {node: '>=14.0.0'}
    dependencies:
      tslib: 2.6.2

  /@azure/msal-browser/2.38.2:
    resolution: {integrity: sha512-71BeIn2we6LIgMplwCSaMq5zAwmalyJR3jFcVOZxNVfQ1saBRwOD+P77nLs5vrRCedVKTq8RMFhIOdpMLNno0A==}
    engines: {node: '>=0.8.0'}
    deprecated: A newer major version of this library is available. Please upgrade to the latest available version.
    dependencies:
      '@azure/msal-common': 13.3.0
    dev: true

  /@azure/msal-common/13.3.0:
    resolution: {integrity: sha512-/VFWTicjcJbrGp3yQP7A24xU95NiDMe23vxIU1U6qdRPFsprMDNUohMudclnd+WSHE4/McqkZs/nUU3sAKkVjg==}
    engines: {node: '>=0.8.0'}
    dev: true

  /@azure/msal-node/1.18.3:
    resolution: {integrity: sha512-lI1OsxNbS/gxRD4548Wyj22Dk8kS7eGMwD9GlBZvQmFV8FJUXoXySL1BiNzDsHUE96/DS/DHmA+F73p1Dkcktg==}
    engines: {node: 10 || 12 || 14 || 16 || 18}
    deprecated: A newer major version of this library is available. Please upgrade to the latest available version.
    dependencies:
      '@azure/msal-common': 13.3.0
      jsonwebtoken: 9.0.2
      uuid: 8.3.2
    dev: true

  /@azure/storage-blob/12.16.0:
    resolution: {integrity: sha512-jz33rUSUGUB65FgYrTRgRDjG6hdPHwfvHe+g/UrwVG8MsyLqSxg9TaW7Yuhjxu1v1OZ5xam2NU6+IpCN0xJO8Q==}
    engines: {node: '>=14.0.0'}
    dependencies:
      '@azure/abort-controller': 1.1.0
      '@azure/core-http': 3.0.3
      '@azure/core-lro': 2.5.4
      '@azure/core-paging': 1.5.0
      '@azure/core-tracing': 1.0.0-preview.13
      '@azure/logger': 1.0.4
      events: 3.3.0
      tslib: 2.6.2
    transitivePeerDependencies:
      - encoding
    dev: true

  /@babel/code-frame/7.23.5:
    resolution: {integrity: sha512-CgH3s1a96LipHCmSUmYFPwY7MNx8C3avkq7i4Wl3cfa662ldtUe4VM1TPXX70pfmrlWTb6jLqTYrZyT2ZTJBgA==}
    engines: {node: '>=6.9.0'}
    dependencies:
      '@babel/highlight': 7.23.4
      chalk: 2.4.2

  /@babel/helper-validator-identifier/7.22.20:
    resolution: {integrity: sha512-Y4OZ+ytlatR8AI+8KZfKuL5urKp7qey08ha31L8b3BwewJAoJamTzyvxPR/5D+KkdJCGPq/+8TukHBlY10FX9A==}
    engines: {node: '>=6.9.0'}

  /@babel/highlight/7.23.4:
    resolution: {integrity: sha512-acGdbYSfp2WheJoJm/EBBBLh/ID8KDc64ISZ9DYtBmC8/Q204PZJLHyzeB5qMzJ5trcOkybd78M4x2KWsUq++A==}
    engines: {node: '>=6.9.0'}
    dependencies:
      '@babel/helper-validator-identifier': 7.22.20
      chalk: 2.4.2
      js-tokens: 4.0.0

  /@colors/colors/1.5.0:
    resolution: {integrity: sha512-ooWCrlZP11i8GImSjTHYHLkvFDP48nS4+204nGb1RiX/WXYHmJA2III9/e2DWVabCESdW7hBAEzHRqUn9OUVvQ==}
    engines: {node: '>=0.1.90'}
    dev: true

  /@cspotcode/source-map-support/0.8.1:
    resolution: {integrity: sha512-IchNf6dN4tHoMFIn/7OE8LWZ19Y6q/67Bmf6vnGREv8RSbBVb9LPJxEcnwrcwX6ixSvaiGoomAUvu4YSxXrVgw==}
    engines: {node: '>=12'}
    dependencies:
      '@jridgewell/trace-mapping': 0.3.9
    dev: true

  /@dabh/diagnostics/2.0.3:
    resolution: {integrity: sha512-hrlQOIi7hAfzsMqlGSFyVucrx38O+j6wiGOf//H2ecvIEqYN4ADBSS2iLMh5UFyDunCNniUIPk/q3riFv45xRA==}
    dependencies:
      colorspace: 1.1.4
      enabled: 2.0.0
      kuler: 2.0.0
    dev: true

  /@discoveryjs/json-ext/0.5.7:
    resolution: {integrity: sha512-dBVuXR082gk3jsFp7Rd/JI4kytwGHecnCoTtXFb7DB6CNHp4rg5k1bhg0nWdLGLnOV71lmDzGQaLMy8iPLY0pw==}
    engines: {node: '>=10.0.0'}
    dev: true

  /@eslint-community/eslint-utils/4.4.0_eslint@8.50.0:
    resolution: {integrity: sha512-1/sA4dwrzBAyeUoQ6oxahHKmrZvsnLCg4RfxW3ZFGGmQkSNQPFNLV9CUEFQP1x9EYXHTo5p6xdhZM1Ne9p/AfA==}
    engines: {node: ^12.22.0 || ^14.17.0 || >=16.0.0}
    peerDependencies:
      eslint: ^6.0.0 || ^7.0.0 || >=8.0.0
    dependencies:
      eslint: 8.50.0
      eslint-visitor-keys: 3.4.3
    dev: true

  /@eslint-community/regexpp/4.8.2:
    resolution: {integrity: sha512-0MGxAVt1m/ZK+LTJp/j0qF7Hz97D9O/FH9Ms3ltnyIdDD57cbb1ACIQTkbHvNXtWDv5TPq7w5Kq56+cNukbo7g==}
    engines: {node: ^12.0.0 || ^14.0.0 || >=16.0.0}
    dev: true

  /@eslint/eslintrc/2.1.2:
    resolution: {integrity: sha512-+wvgpDsrB1YqAMdEUCcnTlpfVBH7Vqn6A/NT3D8WVXFIaKMlErPIZT3oCIAVCOtarRpMtelZLqJeU3t7WY6X6g==}
    engines: {node: ^12.22.0 || ^14.17.0 || >=16.0.0}
    dependencies:
      ajv: 6.12.6
      debug: 4.3.4
      espree: 9.6.1
      globals: 13.22.0
      ignore: 5.2.4
      import-fresh: 3.3.0
      js-yaml: 4.1.0
      minimatch: 3.1.2
      strip-json-comments: 3.1.1
    transitivePeerDependencies:
      - supports-color
    dev: true

  /@eslint/js/8.50.0:
    resolution: {integrity: sha512-NCC3zz2+nvYd+Ckfh87rA47zfu2QsQpvc6k1yzTk+b9KzRj0wkGa8LSoGOXN6Zv4lRf/EIoZ80biDh9HOI+RNQ==}
    engines: {node: ^12.22.0 || ^14.17.0 || >=16.0.0}
    dev: true

  /@humanwhocodes/config-array/0.11.11:
    resolution: {integrity: sha512-N2brEuAadi0CcdeMXUkhbZB84eskAc8MEX1By6qEchoVywSgXPIjou4rYsl0V3Hj0ZnuGycGCjdNgockbzeWNA==}
    engines: {node: '>=10.10.0'}
    dependencies:
      '@humanwhocodes/object-schema': 1.2.1
      debug: 4.3.4
      minimatch: 3.1.2
    transitivePeerDependencies:
      - supports-color
    dev: true

  /@humanwhocodes/module-importer/1.0.1:
    resolution: {integrity: sha512-bxveV4V8v5Yb4ncFTT3rPSgZBOpCkjfK0y4oVVVJwIuDVBRMDXrPyXRL988i5ap9m9bnyEEjWfm5WkBmtffLfA==}
    engines: {node: '>=12.22'}
    dev: true

  /@humanwhocodes/object-schema/1.2.1:
    resolution: {integrity: sha512-ZnQMnLV4e7hDlUvw8H+U8ASL02SS2Gn6+9Ac3wGGLIe7+je2AeAOxPY+izIPJDfFDb7eDjev0Us8MO1iFRN8hA==}
    dev: true

  /@isaacs/cliui/8.0.2:
    resolution: {integrity: sha512-O8jcjabXaleOG9DQ0+ARXWZBTfnP4WNAqzuiJK7ll44AmxGKv/J2M4TPjxjY3znBCfvBXFzucm1twdyFybFqEA==}
    engines: {node: '>=12'}
    dependencies:
      string-width: 5.1.2
      string-width-cjs: /string-width/4.2.3
      strip-ansi: 7.1.0
      strip-ansi-cjs: /strip-ansi/6.0.1
      wrap-ansi: 8.1.0
      wrap-ansi-cjs: /wrap-ansi/7.0.0
    dev: true

  /@jridgewell/gen-mapping/0.3.3:
    resolution: {integrity: sha512-HLhSWOLRi875zjjMG/r+Nv0oCW8umGb0BgEhyX3dDX3egwZtB8PqLnjz3yedt8R5StBrzcg4aBpnh8UA9D1BoQ==}
    engines: {node: '>=6.0.0'}
    dependencies:
      '@jridgewell/set-array': 1.1.2
      '@jridgewell/sourcemap-codec': 1.4.15
      '@jridgewell/trace-mapping': 0.3.19
    dev: true

  /@jridgewell/resolve-uri/3.1.1:
    resolution: {integrity: sha512-dSYZh7HhCDtCKm4QakX0xFpsRDqjjtZf/kjI/v3T3Nwt5r8/qz/M19F9ySyOqU94SXBmeG9ttTul+YnR4LOxFA==}
    engines: {node: '>=6.0.0'}
    dev: true

  /@jridgewell/set-array/1.1.2:
    resolution: {integrity: sha512-xnkseuNADM0gt2bs+BvhO0p78Mk762YnZdsuzFV018NoG1Sj1SCQvpSqa7XUaTam5vAGasABV9qXASMKnFMwMw==}
    engines: {node: '>=6.0.0'}
    dev: true

  /@jridgewell/source-map/0.3.5:
    resolution: {integrity: sha512-UTYAUj/wviwdsMfzoSJspJxbkH5o1snzwX0//0ENX1u/55kkZZkcTZP6u9bwKGkv+dkk9at4m1Cpt0uY80kcpQ==}
    dependencies:
      '@jridgewell/gen-mapping': 0.3.3
      '@jridgewell/trace-mapping': 0.3.19
    dev: true

  /@jridgewell/sourcemap-codec/1.4.15:
    resolution: {integrity: sha512-eF2rxCRulEKXHTRiDrDy6erMYWqNw4LPdQ8UQA4huuxaQsVeRPFl2oM8oDGxMFhJUWZf9McpLtJasDDZb/Bpeg==}
    dev: true

  /@jridgewell/trace-mapping/0.3.19:
    resolution: {integrity: sha512-kf37QtfW+Hwx/buWGMPcR60iF9ziHa6r/CZJIHbmcm4+0qrXiVdxegAH0F6yddEVQ7zdkjcGCgCzUu+BcbhQxw==}
    dependencies:
      '@jridgewell/resolve-uri': 3.1.1
      '@jridgewell/sourcemap-codec': 1.4.15
    dev: true

  /@jridgewell/trace-mapping/0.3.9:
    resolution: {integrity: sha512-3Belt6tdc8bPgAtbcmdtNJlirVoTmEb5e2gC94PnkwEW9jI6CAHUeoG85tjWP5WquqfavoMtMwiG4P926ZKKuQ==}
    dependencies:
      '@jridgewell/resolve-uri': 3.1.1
      '@jridgewell/sourcemap-codec': 1.4.15
    dev: true

  /@microsoft.azure/autorest.testserver/3.3.48:
    resolution: {integrity: sha512-/6SPjIEkHFxHi/mImmWHsTA2yhuSWfM2JWzsngZlck+0gTF5xIEyPTL1eIosdoc0oynBQGDuAsjGkd4ssioMpA==}
    engines: {node: '>=10'}
    hasBin: true
    dependencies:
      '@azure/storage-blob': 12.16.0
      axios: 0.21.4
      body-parser: 1.20.2
      busboy: 1.6.0
      commonmark: 0.30.0
      deep-equal: 2.2.2
      express: 4.18.2
      express-promise-router: 4.1.1_express@4.18.2
      glob: 8.1.0
      js-yaml: 4.1.0
      morgan: 1.10.0
      mustache: 4.2.0
      request: 2.88.2
      request-promise-native: 1.0.9_request@2.88.2
      source-map-support: 0.5.21
      underscore: 1.13.6
      winston: 3.10.0
      xml2js: 0.5.0
      yargs: 17.7.2
    transitivePeerDependencies:
      - '@types/express'
      - debug
      - encoding
    dev: true

  /@nodelib/fs.scandir/2.1.5:
    resolution: {integrity: sha512-vq24Bq3ym5HEQm2NKCr3yXDwjc7vTsEThRDnkp2DK9p1uqLR+DHurm/NOTo0KG7HYHU7eppKZj3MyqYuMBf62g==}
    engines: {node: '>= 8'}
    dependencies:
      '@nodelib/fs.stat': 2.0.5
      run-parallel: 1.2.0

  /@nodelib/fs.stat/2.0.5:
    resolution: {integrity: sha512-RkhPPp2zrqDAQA/2jNhnztcPAlv64XdhIp7a7454A5ovI7Bukxgt7MX7udwAu3zg1DcpPU0rz3VV1SeaqvY4+A==}
    engines: {node: '>= 8'}

  /@nodelib/fs.walk/1.2.8:
    resolution: {integrity: sha512-oGB+UxlgWcgQkgwo8GcEGwemoTFt3FIO9ababBmaGwXIoBKZ+GTy0pP185beGg7Llih/NSHSV2XAs1lnznocSg==}
    engines: {node: '>= 8'}
    dependencies:
      '@nodelib/fs.scandir': 2.1.5
      fastq: 1.15.0

  /@opentelemetry/api/1.6.0:
    resolution: {integrity: sha512-OWlrQAnWn9577PhVgqjUvMr1pg57Bc4jv0iL4w0PRuOSRvq67rvHW9Ie/dZVMvCzhSCB+UxhcY/PmCmFj33Q+g==}
    engines: {node: '>=8.0.0'}

  /@pkgjs/parseargs/0.11.0:
    resolution: {integrity: sha512-+1VkjdD0QBLPodGrJUeqarH8VAIvQODIbwh9XpP5Syisf7YoQgsJKPNFoqqLQlu+VQ/tVSshMR6loPMn8U+dPg==}
    engines: {node: '>=14'}
    requiresBuild: true
    dev: true
    optional: true

  /@puppeteer/browsers/1.9.1:
    resolution: {integrity: sha512-PuvK6xZzGhKPvlx3fpfdM2kYY3P/hB1URtK8wA7XUJ6prn6pp22zvJHu48th0SGcHL9SutbPHrFuQgfXTFobWA==}
    engines: {node: '>=16.3.0'}
    hasBin: true
    dependencies:
      debug: 4.3.4
      extract-zip: 2.0.1
      progress: 2.0.3
      proxy-agent: 6.3.1
      tar-fs: 3.0.4
      unbzip2-stream: 1.4.3
      yargs: 17.7.2
    transitivePeerDependencies:
      - supports-color
    dev: true

  /@sindresorhus/merge-streams/1.0.0:
    resolution: {integrity: sha512-rUV5WyJrJLoloD4NDN1V1+LDMDWOa4OTsT4yYJwQNpTU6FWxkxHpL7eu4w+DmiH8x/EAM1otkPE1+LaspIbplw==}
    engines: {node: '>=18'}

  /@sinonjs/commons/1.8.6:
    resolution: {integrity: sha512-Ky+XkAkqPZSm3NLBeUng77EBQl3cmeJhITaGHdYH8kjVB+aun3S4XBRti2zt17mtt0mIUDiNxYeoJm6drVvBJQ==}
    dependencies:
      type-detect: 4.0.8
    dev: true

  /@sinonjs/commons/2.0.0:
    resolution: {integrity: sha512-uLa0j859mMrg2slwQYdO/AkrOfmH+X6LTVmNTS9CqexuE2IvVORIkSpJLqePAbEnKJ77aMmCwr1NUZ57120Xcg==}
    dependencies:
      type-detect: 4.0.8
    dev: true

  /@sinonjs/commons/3.0.0:
    resolution: {integrity: sha512-jXBtWAF4vmdNmZgD5FoKsVLv3rPgDnLgPbU84LIJ3otV44vJlDRokVng5v8NFJdCf/da9legHcKaRuZs4L7faA==}
    dependencies:
      type-detect: 4.0.8
    dev: true

  /@sinonjs/fake-timers/10.3.0:
    resolution: {integrity: sha512-V4BG07kuYSUkTCSBHG8G8TNhM+F19jXFWnQtzj+we8DrkpSBCee9Z3Ms8yiGer/dlmhe35/Xdgyo3/0rQKg7YA==}
    dependencies:
      '@sinonjs/commons': 3.0.0
    dev: true

  /@sinonjs/fake-timers/7.1.2:
    resolution: {integrity: sha512-iQADsW4LBMISqZ6Ci1dupJL9pprqwcVFTcOsEmQOEhW+KLCVn/Y4Jrvg2k19fIHCp+iFprriYPTdRcQR8NbUPg==}
    dependencies:
      '@sinonjs/commons': 1.8.6
    dev: true

  /@sinonjs/samsam/6.1.3:
    resolution: {integrity: sha512-nhOb2dWPeb1sd3IQXL/dVPnKHDOAFfvichtBf4xV00/rU1QbPCQqKMbvIheIjqwVjh7qIgf2AHTHi391yMOMpQ==}
    dependencies:
      '@sinonjs/commons': 1.8.6
      lodash.get: 4.4.2
      type-detect: 4.0.8
    dev: true

  /@sinonjs/text-encoding/0.7.2:
    resolution: {integrity: sha512-sXXKG+uL9IrKqViTtao2Ws6dy0znu9sOaP1di/jKGW1M6VssO8vlpXCQcpZ+jisQ1tTFAC5Jo/EOzFbggBagFQ==}
    dev: true

  /@socket.io/component-emitter/3.1.0:
    resolution: {integrity: sha512-+9jVqKhRSpsc591z5vX+X5Yyw+he/HCB4iQ/RYxw35CEPaY1gnsNE43nf9n9AaYjAQrTiI/mOwKUKdUs9vf7Xg==}
    dev: true

  /@tootallnate/once/2.0.0:
    resolution: {integrity: sha512-XCuKFP5PS55gnMVu3dty8KPatLqUoy/ZYzDzAGCQ8JNFCkLXzmI7vNHCR+XpbZaMWQK/vQubr7PkYq8g470J/A==}
    engines: {node: '>= 10'}

  /@tootallnate/quickjs-emscripten/0.23.0:
    resolution: {integrity: sha512-C5Mc6rdnsaJDjO3UpGW/CQTHtCKaYlScZTly4JIu97Jxo/odCiH0ITnDXSJPTOrEKk/ycSZ0AOgTmkDtkOsvIA==}
    dev: true

  /@ts-morph/common/0.16.0:
    resolution: {integrity: sha512-SgJpzkTgZKLKqQniCjLaE3c2L2sdL7UShvmTmPBejAKd2OKV/yfMpQ2IWpAuA+VY5wy7PkSUaEObIqEK6afFuw==}
    dependencies:
      fast-glob: 3.3.2
      minimatch: 5.1.6
      mkdirp: 1.0.4
      path-browserify: 1.0.1
    dev: false

  /@tsconfig/node10/1.0.9:
    resolution: {integrity: sha512-jNsYVVxU8v5g43Erja32laIDHXeoNvFEpX33OK4d6hljo3jDhCBDhx5dhCCTMWUojscpAagGiRkBKxpdl9fxqA==}
    dev: true

  /@tsconfig/node12/1.0.11:
    resolution: {integrity: sha512-cqefuRsh12pWyGsIoBKJA9luFu3mRxCA+ORZvA4ktLSzIuCUtWVxGIuXigEwO5/ywWFMZ2QEGKWvkZG1zDMTag==}
    dev: true

  /@tsconfig/node14/1.0.3:
    resolution: {integrity: sha512-ysT8mhdixWK6Hw3i1V2AeRqZ5WfXg1G43mqoYlM2nc6388Fq5jcXyr5mRsqViLx/GJYdoL0bfXD8nmF+Zn/Iow==}
    dev: true

  /@tsconfig/node16/1.0.4:
    resolution: {integrity: sha512-vxhUy4J8lyeyinH7Azl1pdd43GJhZH/tP2weN8TntQblOY+A0XbT8DJk1/oCPuOOyg/Ja757rG0CgHcWC8OfMA==}
    dev: true

  /@types/chai-as-promised/7.1.6:
    resolution: {integrity: sha512-cQLhk8fFarRVZAXUQV1xEnZgMoPxqKojBvRkqPCKPQCzEhpbbSKl1Uu75kDng7k5Ln6LQLUmNBjLlFthCgm1NA==}
    dependencies:
      '@types/chai': 4.3.6
    dev: true

  /@types/chai/4.3.6:
    resolution: {integrity: sha512-VOVRLM1mBxIRxydiViqPcKn6MIxZytrbMpd6RJLIWKxUNr3zux8no0Oc7kJx0WAPIitgZ0gkrDS+btlqQpubpw==}
    dev: true

  /@types/cookie/0.4.1:
    resolution: {integrity: sha512-XW/Aa8APYr6jSVVA1y/DEIZX0/GMKLEVekNG727R8cs56ahETkRAy/3DR7+fJyh7oUgGwNQaRfXCun0+KbWY7Q==}
    dev: true

  /@types/cors/2.8.14:
    resolution: {integrity: sha512-RXHUvNWYICtbP6s18PnOCaqToK8y14DnLd75c6HfyKf228dxy7pHNOQkxPtvXKp/hINFMDjbYzsj63nnpPMSRQ==}
    dependencies:
      '@types/node': 18.18.0
    dev: true

  /@types/eslint-scope/3.7.5:
    resolution: {integrity: sha512-JNvhIEyxVW6EoMIFIvj93ZOywYFatlpu9deeH6eSx6PE3WHYvHaQtmHmQeNw7aA81bYGBPPQqdtBm6b1SsQMmA==}
    dependencies:
      '@types/eslint': 8.44.3
      '@types/estree': 1.0.2
    dev: true

  /@types/eslint/8.44.3:
    resolution: {integrity: sha512-iM/WfkwAhwmPff3wZuPLYiHX18HI24jU8k1ZSH7P8FHwxTjZ2P6CoX2wnF43oprR+YXJM6UUxATkNvyv/JHd+g==}
    dependencies:
      '@types/estree': 1.0.2
      '@types/json-schema': 7.0.13
    dev: true

  /@types/estree/1.0.2:
    resolution: {integrity: sha512-VeiPZ9MMwXjO32/Xu7+OwflfmeoRwkE/qzndw42gGtgJwZopBnzy2gD//NN1+go1mADzkDcqf/KnFRSjTJ8xJA==}
    dev: true

  /@types/fs-extra/8.1.3:
    resolution: {integrity: sha512-7IdV01N0u/CaVO0fuY1YmEg14HQN3+EW8mpNgg6NEfxEl/lzCa5OxlBu3iFsCAdamnYOcTQ7oEi43Xc/67Rgzw==}
    dependencies:
      '@types/node': 18.18.0
    dev: true

  /@types/fs-extra/9.0.13:
    resolution: {integrity: sha512-nEnwB++1u5lVDM2UI4c1+5R+FYaKfaAzS4OococimjVm3nQw3TuzH5UNsocrcTBbhnerblyHj4A49qXbIiZdpA==}
    dependencies:
      '@types/node': 18.18.0
    dev: true

  /@types/js-yaml/3.12.1:
    resolution: {integrity: sha512-SGGAhXLHDx+PK4YLNcNGa6goPf9XRWQNAUUbffkwVGGXIxmDKWyGGL4inzq2sPmExu431Ekb9aEMn9BkPqEYFA==}
    dev: true

  /@types/js-yaml/4.0.6:
    resolution: {integrity: sha512-ACTuifTSIIbyksx2HTon3aFtCKWcID7/h3XEmRpDYdMCXxPbl+m9GteOJeaAkiAta/NJaSFuA7ahZ0NkwajDSw==}
    dev: true

  /@types/json-schema/7.0.13:
    resolution: {integrity: sha512-RbSSoHliUbnXj3ny0CNFOoxrIDV6SUGyStHsvDqosw6CkdPV8TtWGlfecuK4ToyMEAql6pzNxgCFKanovUzlgQ==}
    dev: true

  /@types/lodash/4.14.199:
    resolution: {integrity: sha512-Vrjz5N5Ia4SEzWWgIVwnHNEnb1UE1XMkvY5DGXrAeOGE9imk0hgTHh5GyDjLDJi9OTCn9oo9dXH1uToK1VRfrg==}

  /@types/mocha/10.0.1:
    resolution: {integrity: sha512-/fvYntiO1GeICvqbQ3doGDIP97vWmvFt83GKguJ6prmQM2iXZfFcq6YE8KteFyRtX2/h5Hf91BYvPodJKFYv5Q==}
    dev: true

  /@types/mocha/5.2.7:
    resolution: {integrity: sha512-NYrtPht0wGzhwe9+/idPaBB+TqkY9AhTvOLMkThm0IoEfLaiVQZwBwyJ5puCkO3AUCWrmcoePjp2mbFocKy4SQ==}
    dev: true

  /@types/mocha/9.1.1:
    resolution: {integrity: sha512-Z61JK7DKDtdKTWwLeElSEBcWGRLY8g95ic5FoQqI9CMx0ns/Ghep3B4DfcEimiKMvtamNVULVNKEsiwV3aQmXw==}
    dev: true

  /@types/node-fetch/2.6.6:
    resolution: {integrity: sha512-95X8guJYhfqiuVVhRFxVQcf4hW/2bCuoPwDasMf/531STFoNoWTT7YDnWdXHEZKqAGUigmpG31r2FE70LwnzJw==}
    dependencies:
      '@types/node': 18.18.0
      form-data: 4.0.0

  /@types/node/18.18.0:
    resolution: {integrity: sha512-3xA4X31gHT1F1l38ATDIL9GpRLdwVhnEFC8Uikv5ZLlXATwrCYyPq7ZWHxzxc3J/30SUiwiYT+bQe0/XvKlWbw==}

  /@types/semver/7.5.3:
    resolution: {integrity: sha512-OxepLK9EuNEIPxWNME+C6WwbRAOOI2o2BaQEGzz5Lu2e4Z5eDnEo+/aVEDMIXywoJitJ7xWd641wrGLZdtwRyw==}
    dev: true

  /@types/sinon/10.0.17:
    resolution: {integrity: sha512-+6ILpcixQ0Ma3dHMTLv4rSycbDXkDljgKL+E0nI2RUxxhYTFyPSjt6RVMxh7jUshvyVcBvicb0Ktj+lAJcjgeA==}
    dependencies:
      '@types/sinonjs__fake-timers': 8.1.3
    dev: true

  /@types/sinonjs__fake-timers/8.1.3:
    resolution: {integrity: sha512-4g+2YyWe0Ve+LBh+WUm1697PD0Kdi6coG1eU0YjQbwx61AZ8XbEpL1zIT6WjuUKrCMCROpEaYQPDjBnDouBVAQ==}
    dev: true

  /@types/triple-beam/1.3.3:
    resolution: {integrity: sha512-6tOUG+nVHn0cJbVp25JFayS5UE6+xlbcNF9Lo9mU7U0zk3zeUShZied4YEQZjy1JBF043FSkdXw8YkUJuVtB5g==}
    dev: true

  /@types/tunnel/0.0.3:
    resolution: {integrity: sha512-sOUTGn6h1SfQ+gbgqC364jLFBw2lnFqkgF3q0WovEHRLMrVD1sd5aufqi/aJObLekJO+Aq5z646U4Oxy6shXMA==}
    dependencies:
      '@types/node': 18.18.0

  /@types/xmlbuilder/0.0.34:
    resolution: {integrity: sha512-yVsHfYqJblSEg3DvUhGndpCZBZz2GiGVmqMa04fbGro2xzxRj85Q7MQ4os+MaXmKcpCDD42MXuxUWfoUKTuVdQ==}
    dev: true

  /@types/yargs-parser/21.0.1:
    resolution: {integrity: sha512-axdPBuLuEJt0c4yI5OZssC19K2Mq1uKdrfZBzuxLvaztgqUtFYZUNw7lETExPYJR9jdEoIg4mb7RQKRQzOkeGQ==}
    dev: true

  /@types/yargs/17.0.25:
    resolution: {integrity: sha512-gy7iPgwnzNvxgAEi2bXOHWCVOG6f7xsprVJH4MjlAWeBmJ7vh/Y1kwMtUrs64ztf24zVIRCpr3n/z6gm9QIkgg==}
    dependencies:
      '@types/yargs-parser': 21.0.1
    dev: true

  /@types/yauzl/2.10.1:
    resolution: {integrity: sha512-CHzgNU3qYBnp/O4S3yv2tXPlvMTq0YWSTVg2/JYLqWZGHwwgJGAwd00poay/11asPq8wLFwHzubyInqHIFmmiw==}
    requiresBuild: true
    dependencies:
      '@types/node': 18.18.0
    dev: true
    optional: true

  /@typescript-eslint/eslint-plugin/6.8.0_qc27boxdfajyxyoyktucppwpla:
    resolution: {integrity: sha512-GosF4238Tkes2SHPQ1i8f6rMtG6zlKwMEB0abqSJ3Npvos+doIlc/ATG+vX1G9coDF3Ex78zM3heXHLyWEwLUw==}
    engines: {node: ^16.0.0 || >=18.0.0}
    peerDependencies:
      '@typescript-eslint/parser': ^6.0.0 || ^6.0.0-alpha
      eslint: ^7.0.0 || ^8.0.0
      typescript: '*'
    peerDependenciesMeta:
      typescript:
        optional: true
    dependencies:
      '@eslint-community/regexpp': 4.8.2
      '@typescript-eslint/parser': 6.8.0_jk7qbkaijtltyu4ajmze3dfiwa
      '@typescript-eslint/scope-manager': 6.8.0
      '@typescript-eslint/type-utils': 6.8.0_jk7qbkaijtltyu4ajmze3dfiwa
      '@typescript-eslint/utils': 6.8.0_jk7qbkaijtltyu4ajmze3dfiwa
      '@typescript-eslint/visitor-keys': 6.8.0
      debug: 4.3.4
      eslint: 8.50.0
      graphemer: 1.4.0
      ignore: 5.2.4
      natural-compare: 1.4.0
      semver: 7.5.4
      ts-api-utils: 1.0.3_typescript@5.2.2
      typescript: 5.2.2
    transitivePeerDependencies:
      - supports-color
    dev: true

  /@typescript-eslint/parser/6.8.0_jk7qbkaijtltyu4ajmze3dfiwa:
    resolution: {integrity: sha512-5tNs6Bw0j6BdWuP8Fx+VH4G9fEPDxnVI7yH1IAPkQH5RUtvKwRoqdecAPdQXv4rSOADAaz1LFBZvZG7VbXivSg==}
    engines: {node: ^16.0.0 || >=18.0.0}
    peerDependencies:
      eslint: ^7.0.0 || ^8.0.0
      typescript: '*'
    peerDependenciesMeta:
      typescript:
        optional: true
    dependencies:
      '@typescript-eslint/scope-manager': 6.8.0
      '@typescript-eslint/types': 6.8.0
      '@typescript-eslint/typescript-estree': 6.8.0_typescript@5.2.2
      '@typescript-eslint/visitor-keys': 6.8.0
      debug: 4.3.4
      eslint: 8.50.0
      typescript: 5.2.2
    transitivePeerDependencies:
      - supports-color
    dev: true

  /@typescript-eslint/scope-manager/6.8.0:
    resolution: {integrity: sha512-xe0HNBVwCph7rak+ZHcFD6A+q50SMsFwcmfdjs9Kz4qDh5hWhaPhFjRs/SODEhroBI5Ruyvyz9LfwUJ624O40g==}
    engines: {node: ^16.0.0 || >=18.0.0}
    dependencies:
      '@typescript-eslint/types': 6.8.0
      '@typescript-eslint/visitor-keys': 6.8.0
    dev: true

  /@typescript-eslint/type-utils/6.8.0_jk7qbkaijtltyu4ajmze3dfiwa:
    resolution: {integrity: sha512-RYOJdlkTJIXW7GSldUIHqc/Hkto8E+fZN96dMIFhuTJcQwdRoGN2rEWA8U6oXbLo0qufH7NPElUb+MceHtz54g==}
    engines: {node: ^16.0.0 || >=18.0.0}
    peerDependencies:
      eslint: ^7.0.0 || ^8.0.0
      typescript: '*'
    peerDependenciesMeta:
      typescript:
        optional: true
    dependencies:
      '@typescript-eslint/typescript-estree': 6.8.0_typescript@5.2.2
      '@typescript-eslint/utils': 6.8.0_jk7qbkaijtltyu4ajmze3dfiwa
      debug: 4.3.4
      eslint: 8.50.0
      ts-api-utils: 1.0.3_typescript@5.2.2
      typescript: 5.2.2
    transitivePeerDependencies:
      - supports-color
    dev: true

  /@typescript-eslint/types/6.8.0:
    resolution: {integrity: sha512-p5qOxSum7W3k+llc7owEStXlGmSl8FcGvhYt8Vjy7FqEnmkCVlM3P57XQEGj58oqaBWDQXbJDZxwUWMS/EAPNQ==}
    engines: {node: ^16.0.0 || >=18.0.0}
    dev: true

  /@typescript-eslint/typescript-estree/6.8.0_typescript@5.2.2:
    resolution: {integrity: sha512-ISgV0lQ8XgW+mvv5My/+iTUdRmGspducmQcDw5JxznasXNnZn3SKNrTRuMsEXv+V/O+Lw9AGcQCfVaOPCAk/Zg==}
    engines: {node: ^16.0.0 || >=18.0.0}
    peerDependencies:
      typescript: '*'
    peerDependenciesMeta:
      typescript:
        optional: true
    dependencies:
      '@typescript-eslint/types': 6.8.0
      '@typescript-eslint/visitor-keys': 6.8.0
      debug: 4.3.4
      globby: 11.1.0
      is-glob: 4.0.3
      semver: 7.5.4
      ts-api-utils: 1.0.3_typescript@5.2.2
      typescript: 5.2.2
    transitivePeerDependencies:
      - supports-color
    dev: true

  /@typescript-eslint/utils/6.8.0_jk7qbkaijtltyu4ajmze3dfiwa:
    resolution: {integrity: sha512-dKs1itdE2qFG4jr0dlYLQVppqTE+Itt7GmIf/vX6CSvsW+3ov8PbWauVKyyfNngokhIO9sKZeRGCUo1+N7U98Q==}
    engines: {node: ^16.0.0 || >=18.0.0}
    peerDependencies:
      eslint: ^7.0.0 || ^8.0.0
    dependencies:
      '@eslint-community/eslint-utils': 4.4.0_eslint@8.50.0
      '@types/json-schema': 7.0.13
      '@types/semver': 7.5.3
      '@typescript-eslint/scope-manager': 6.8.0
      '@typescript-eslint/types': 6.8.0
      '@typescript-eslint/typescript-estree': 6.8.0_typescript@5.2.2
      eslint: 8.50.0
      semver: 7.5.4
    transitivePeerDependencies:
      - supports-color
      - typescript
    dev: true

  /@typescript-eslint/visitor-keys/6.8.0:
    resolution: {integrity: sha512-oqAnbA7c+pgOhW2OhGvxm0t1BULX5peQI/rLsNDpGM78EebV3C9IGbX5HNZabuZ6UQrYveCLjKo8Iy/lLlBkkg==}
    engines: {node: ^16.0.0 || >=18.0.0}
    dependencies:
      '@typescript-eslint/types': 6.8.0
      eslint-visitor-keys: 3.4.3
    dev: true

  /@typespec/compiler/0.53.1:
    resolution: {integrity: sha512-qneMDvZsLaL8+3PXzwXMAqgE4YtkUPPBg4oXrbreYa5NTccuvgVaO4cfya/SzG4WePUnmDTbbrP5aWd+VzYwYA==}
    engines: {node: '>=18.0.0'}
    hasBin: true
    dependencies:
      '@babel/code-frame': 7.23.5
      ajv: 8.12.0
      change-case: 5.3.0
      globby: 14.0.0
      mustache: 4.2.0
      picocolors: 1.0.0
      prettier: 3.1.1
      prompts: 2.4.2
      semver: 7.5.4
      vscode-languageserver: 9.0.1
      vscode-languageserver-textdocument: 1.0.8
      yaml: 2.3.4
      yargs: 17.7.2

  /@typespec/http/0.53.0_@typespec+compiler@0.53.1:
    resolution: {integrity: sha512-Hdwbxr6KgzmJdULbbcwWaSSrWlduuMuEVUVdlytxyo9K+aoUCcPl0thR5Ez2VRh02/IJl3xG4n5wXgOwWb3amA==}
    engines: {node: '>=18.0.0'}
    peerDependencies:
      '@typespec/compiler': ~0.53.0
    dependencies:
      '@typespec/compiler': 0.53.1

  /@typespec/openapi/0.53.0_64qybqewxiyskcyfotlclzf2y4:
    resolution: {integrity: sha512-FRHb6Wi4Yf1HGm3EnhhXZ0Bw+EIPam6ptxRy7NDRxyMnzHsOphGcv8mDIZk6MPSy8xPasbFNwaRC1TXpxVhQBw==}
    engines: {node: '>=18.0.0'}
    peerDependencies:
      '@typespec/compiler': ~0.53.0
      '@typespec/http': ~0.53.0
    dependencies:
      '@typespec/compiler': 0.53.1
      '@typespec/http': 0.53.0_@typespec+compiler@0.53.1
    dev: false

  /@typespec/openapi3/0.53.0_lqfmsn3ic7k7gj2tti6ntv44gy:
    resolution: {integrity: sha512-wcgwYJP/UPwuYlJbCSbhI3+G+RnZaaj5xwUEDD2QPkIhIiwhETyuXaN0ZFTSQWUTmypXt/e21KPUwHO03RpIdA==}
    engines: {node: '>=18.0.0'}
    peerDependencies:
      '@typespec/compiler': ~0.53.0
      '@typespec/http': ~0.53.0
      '@typespec/openapi': ~0.53.0
      '@typespec/versioning': ~0.53.0
    dependencies:
      '@typespec/compiler': 0.53.1
      '@typespec/http': 0.53.0_@typespec+compiler@0.53.1
      '@typespec/openapi': 0.53.0_64qybqewxiyskcyfotlclzf2y4
      '@typespec/versioning': 0.53.0_@typespec+compiler@0.53.1
      yaml: 2.3.4
    dev: false

  /@typespec/rest/0.53.0_64qybqewxiyskcyfotlclzf2y4:
    resolution: {integrity: sha512-aA75Ol2pRvUjtRqQvFHmFG52pkeif3m+tboLAT00AekTxOPZ3rqQmlE12ne4QF8KjgHA6denqH4f/XyDoRJOJQ==}
    engines: {node: '>=18.0.0'}
    peerDependencies:
      '@typespec/compiler': ~0.53.0
      '@typespec/http': ~0.53.0
    dependencies:
      '@typespec/compiler': 0.53.1
      '@typespec/http': 0.53.0_@typespec+compiler@0.53.1

  /@typespec/ts-http-runtime/1.0.0-alpha.20240226.9:
    resolution: {integrity: sha512-c1srD2gidsKNiK4YJ1yAMsJdKYIXaRpWdnu5mcyhP3GQ4b89fUQ5pGXLsaF1rimmxpOaI1cENgEWFC7pRf580A==}
    engines: {node: '>=18.0.0'}
    dependencies:
      http-proxy-agent: 7.0.0
      https-proxy-agent: 7.0.2
      tslib: 2.6.2
    transitivePeerDependencies:
      - supports-color
    dev: true

  /@typespec/versioning/0.53.0_@typespec+compiler@0.53.1:
    resolution: {integrity: sha512-nrrLXCWPDrrClAfpCMzQ3YPTbKQmjPC3LSeMjq+wPiMq+1PW95ulOGD4QiCBop+4wKhMCJHnqqSzVauT1LjdvQ==}
    engines: {node: '>=18.0.0'}
    peerDependencies:
      '@typespec/compiler': ~0.53.0
    dependencies:
      '@typespec/compiler': 0.53.1

  /@ungap/promise-all-settled/1.1.2:
    resolution: {integrity: sha512-sL/cEvJWAnClXw0wHk85/2L0G6Sj8UB0Ctc1TEMbKSsmpRosqhwj9gWgFRZSrBr2f9tiXISwNhCPmlfqUqyb9Q==}
    dev: true

  /@webassemblyjs/ast/1.11.6:
    resolution: {integrity: sha512-IN1xI7PwOvLPgjcf180gC1bqn3q/QaOCwYUahIOhbYUu8KA/3tw2RT/T0Gidi1l7Hhj5D/INhJxiICObqpMu4Q==}
    dependencies:
      '@webassemblyjs/helper-numbers': 1.11.6
      '@webassemblyjs/helper-wasm-bytecode': 1.11.6
    dev: true

  /@webassemblyjs/floating-point-hex-parser/1.11.6:
    resolution: {integrity: sha512-ejAj9hfRJ2XMsNHk/v6Fu2dGS+i4UaXBXGemOfQ/JfQ6mdQg/WXtwleQRLLS4OvfDhv8rYnVwH27YJLMyYsxhw==}
    dev: true

  /@webassemblyjs/helper-api-error/1.11.6:
    resolution: {integrity: sha512-o0YkoP4pVu4rN8aTJgAyj9hC2Sv5UlkzCHhxqWj8butaLvnpdc2jOwh4ewE6CX0txSfLn/UYaV/pheS2Txg//Q==}
    dev: true

  /@webassemblyjs/helper-buffer/1.11.6:
    resolution: {integrity: sha512-z3nFzdcp1mb8nEOFFk8DrYLpHvhKC3grJD2ardfKOzmbmJvEf/tPIqCY+sNcwZIY8ZD7IkB2l7/pqhUhqm7hLA==}
    dev: true

  /@webassemblyjs/helper-numbers/1.11.6:
    resolution: {integrity: sha512-vUIhZ8LZoIWHBohiEObxVm6hwP034jwmc9kuq5GdHZH0wiLVLIPcMCdpJzG4C11cHoQ25TFIQj9kaVADVX7N3g==}
    dependencies:
      '@webassemblyjs/floating-point-hex-parser': 1.11.6
      '@webassemblyjs/helper-api-error': 1.11.6
      '@xtuc/long': 4.2.2
    dev: true

  /@webassemblyjs/helper-wasm-bytecode/1.11.6:
    resolution: {integrity: sha512-sFFHKwcmBprO9e7Icf0+gddyWYDViL8bpPjJJl0WHxCdETktXdmtWLGVzoHbqUcY4Be1LkNfwTmXOJUFZYSJdA==}
    dev: true

  /@webassemblyjs/helper-wasm-section/1.11.6:
    resolution: {integrity: sha512-LPpZbSOwTpEC2cgn4hTydySy1Ke+XEu+ETXuoyvuyezHO3Kjdu90KK95Sh9xTbmjrCsUwvWwCOQQNta37VrS9g==}
    dependencies:
      '@webassemblyjs/ast': 1.11.6
      '@webassemblyjs/helper-buffer': 1.11.6
      '@webassemblyjs/helper-wasm-bytecode': 1.11.6
      '@webassemblyjs/wasm-gen': 1.11.6
    dev: true

  /@webassemblyjs/ieee754/1.11.6:
    resolution: {integrity: sha512-LM4p2csPNvbij6U1f19v6WR56QZ8JcHg3QIJTlSwzFcmx6WSORicYj6I63f9yU1kEUtrpG+kjkiIAkevHpDXrg==}
    dependencies:
      '@xtuc/ieee754': 1.2.0
    dev: true

  /@webassemblyjs/leb128/1.11.6:
    resolution: {integrity: sha512-m7a0FhE67DQXgouf1tbN5XQcdWoNgaAuoULHIfGFIEVKA6tu/edls6XnIlkmS6FrXAquJRPni3ZZKjw6FSPjPQ==}
    dependencies:
      '@xtuc/long': 4.2.2
    dev: true

  /@webassemblyjs/utf8/1.11.6:
    resolution: {integrity: sha512-vtXf2wTQ3+up9Zsg8sa2yWiQpzSsMyXj0qViVP6xKGCUT8p8YJ6HqI7l5eCnWx1T/FYdsv07HQs2wTFbbof/RA==}
    dev: true

  /@webassemblyjs/wasm-edit/1.11.6:
    resolution: {integrity: sha512-Ybn2I6fnfIGuCR+Faaz7YcvtBKxvoLV3Lebn1tM4o/IAJzmi9AWYIPWpyBfU8cC+JxAO57bk4+zdsTjJR+VTOw==}
    dependencies:
      '@webassemblyjs/ast': 1.11.6
      '@webassemblyjs/helper-buffer': 1.11.6
      '@webassemblyjs/helper-wasm-bytecode': 1.11.6
      '@webassemblyjs/helper-wasm-section': 1.11.6
      '@webassemblyjs/wasm-gen': 1.11.6
      '@webassemblyjs/wasm-opt': 1.11.6
      '@webassemblyjs/wasm-parser': 1.11.6
      '@webassemblyjs/wast-printer': 1.11.6
    dev: true

  /@webassemblyjs/wasm-gen/1.11.6:
    resolution: {integrity: sha512-3XOqkZP/y6B4F0PBAXvI1/bky7GryoogUtfwExeP/v7Nzwo1QLcq5oQmpKlftZLbT+ERUOAZVQjuNVak6UXjPA==}
    dependencies:
      '@webassemblyjs/ast': 1.11.6
      '@webassemblyjs/helper-wasm-bytecode': 1.11.6
      '@webassemblyjs/ieee754': 1.11.6
      '@webassemblyjs/leb128': 1.11.6
      '@webassemblyjs/utf8': 1.11.6
    dev: true

  /@webassemblyjs/wasm-opt/1.11.6:
    resolution: {integrity: sha512-cOrKuLRE7PCe6AsOVl7WasYf3wbSo4CeOk6PkrjS7g57MFfVUF9u6ysQBBODX0LdgSvQqRiGz3CXvIDKcPNy4g==}
    dependencies:
      '@webassemblyjs/ast': 1.11.6
      '@webassemblyjs/helper-buffer': 1.11.6
      '@webassemblyjs/wasm-gen': 1.11.6
      '@webassemblyjs/wasm-parser': 1.11.6
    dev: true

  /@webassemblyjs/wasm-parser/1.11.6:
    resolution: {integrity: sha512-6ZwPeGzMJM3Dqp3hCsLgESxBGtT/OeCvCZ4TA1JUPYgmhAx38tTPR9JaKy0S5H3evQpO/h2uWs2j6Yc/fjkpTQ==}
    dependencies:
      '@webassemblyjs/ast': 1.11.6
      '@webassemblyjs/helper-api-error': 1.11.6
      '@webassemblyjs/helper-wasm-bytecode': 1.11.6
      '@webassemblyjs/ieee754': 1.11.6
      '@webassemblyjs/leb128': 1.11.6
      '@webassemblyjs/utf8': 1.11.6
    dev: true

  /@webassemblyjs/wast-printer/1.11.6:
    resolution: {integrity: sha512-JM7AhRcE+yW2GWYaKeHL5vt4xqee5N2WcezptmgyhNS+ScggqcT1OtXykhAb13Sn5Yas0j2uv9tHgrjwvzAP4A==}
    dependencies:
      '@webassemblyjs/ast': 1.11.6
      '@xtuc/long': 4.2.2
    dev: true

  /@webpack-cli/configtest/1.2.0_w3wu7rcwmvifygnqiqkxwjppse:
    resolution: {integrity: sha512-4FB8Tj6xyVkyqjj1OaTqCjXYULB9FMkqQ8yGrZjRDrYh0nOE+7Lhs45WioWQQMV+ceFlE368Ukhe6xdvJM9Egg==}
    peerDependencies:
      webpack: 4.x.x || 5.x.x
      webpack-cli: 4.x.x
    dependencies:
      webpack: 5.88.2_webpack-cli@4.10.0
      webpack-cli: 4.10.0_webpack@5.88.2
    dev: true

  /@webpack-cli/info/1.5.0_webpack-cli@4.10.0:
    resolution: {integrity: sha512-e8tSXZpw2hPl2uMJY6fsMswaok5FdlGNRTktvFk2sD8RjH0hE2+XistawJx1vmKteh4NmGmNUrp+Tb2w+udPcQ==}
    peerDependencies:
      webpack-cli: 4.x.x
    dependencies:
      envinfo: 7.10.0
      webpack-cli: 4.10.0_webpack@5.88.2
    dev: true

  /@webpack-cli/serve/1.7.0_webpack-cli@4.10.0:
    resolution: {integrity: sha512-oxnCNGj88fL+xzV+dacXs44HcDwf1ovs3AuEzvP7mqXw7fQntqIhQ1BRmynh4qEKQSSSRSWVyXRjmTbZIX9V2Q==}
    peerDependencies:
      webpack-cli: 4.x.x
      webpack-dev-server: '*'
    peerDependenciesMeta:
      webpack-dev-server:
        optional: true
    dependencies:
      webpack-cli: 4.10.0_webpack@5.88.2
    dev: true

  /@xtuc/ieee754/1.2.0:
    resolution: {integrity: sha512-DX8nKgqcGwsc0eJSqYt5lwP4DH5FlHnmuWWBRy7X0NcaGR0ZtuyeESgMwTYVEtxmsNGY+qit4QYT/MIYTOTPeA==}
    dev: true

  /@xtuc/long/4.2.2:
    resolution: {integrity: sha512-NuHqBY1PB/D8xU6s/thBgOAiAP7HOYDQ32+BFZILJ8ivkUkAHQnWfn6WhL79Owj1qmUnoN/YPhktdIoucipkAQ==}
    dev: true

  /abab/2.0.6:
    resolution: {integrity: sha512-j2afSsaIENvHZN2B8GOpF566vZ5WVk5opAiMTvWgaQT8DkbOqsTfvNAvHoRGU2zzP8cPoqys+xHTRDWW8L+/BA==}
    dev: true

  /accepts/1.3.8:
    resolution: {integrity: sha512-PYAthTa2m2VKxuvSD3DPC/Gy+U+sOA1LAuT8mkmRuvw+NACSaeXEQ+NHcVF7rONl6qcaxV3Uuemwawk+7+SJLw==}
    engines: {node: '>= 0.6'}
    dependencies:
      mime-types: 2.1.35
      negotiator: 0.6.3
    dev: true

  /acorn-import-assertions/1.9.0_acorn@8.10.0:
    resolution: {integrity: sha512-cmMwop9x+8KFhxvKrKfPYmN6/pKTYYHBqLa0DfvVZcKMJWNyWLnaqND7dx/qn66R7ewM1UX5XMaDVP5wlVTaVA==}
    peerDependencies:
      acorn: ^8
    dependencies:
      acorn: 8.10.0
    dev: true

  /acorn-jsx/5.3.2_acorn@8.10.0:
    resolution: {integrity: sha512-rq9s+JNhf0IChjtDXxllJ7g41oZk5SlXtp0LHwyA5cejwn7vKmKp4pPri6YEePv2PU65sAsegbXtIinmDFDXgQ==}
    peerDependencies:
      acorn: ^6.0.0 || ^7.0.0 || ^8.0.0
    dependencies:
      acorn: 8.10.0
    dev: true

  /acorn-walk/8.2.0:
    resolution: {integrity: sha512-k+iyHEuPgSw6SbuDpGQM+06HQUa04DZ3o+F6CSzXMvvI5KMvnaEqXe+YVe555R9nn6GPt404fos4wcgpw12SDA==}
    engines: {node: '>=0.4.0'}
    dev: true

  /acorn/8.10.0:
    resolution: {integrity: sha512-F0SAmZ8iUtS//m8DmCTA0jlh6TDKkHQyK6xc6V4KDTyZKA9dnvX9/3sRTVQrWm79glUAZbnmmNcdYwUIHWVybw==}
    engines: {node: '>=0.4.0'}
    hasBin: true
    dev: true

  /agent-base/6.0.2:
    resolution: {integrity: sha512-RZNwNclF7+MS/8bDg70amg32dyeZGZxiDuQmZxKLAlQjr3jGyLx+4Kkk58UO7D2QdgFIQCovuSuZESne6RG6XQ==}
    engines: {node: '>= 6.0.0'}
    dependencies:
      debug: 4.3.4
    transitivePeerDependencies:
      - supports-color

  /agent-base/7.1.0:
    resolution: {integrity: sha512-o/zjMZRhJxny7OyEF+Op8X+efiELC7k7yOjMzgfzVqOzXqkBkWI79YoTdOtsuWd5BWhAGAuOY/Xa6xpiaWXiNg==}
    engines: {node: '>= 14'}
    dependencies:
      debug: 4.3.4
    transitivePeerDependencies:
      - supports-color
    dev: true

  /ajv-keywords/3.5.2_ajv@6.12.6:
    resolution: {integrity: sha512-5p6WTN0DdTGVQk6VjcEju19IgaHudalcfabD7yhDGeA6bcQnmL+CpveLJq/3hvfwd1aof6L386Ougkx6RfyMIQ==}
    peerDependencies:
      ajv: ^6.9.1
    dependencies:
      ajv: 6.12.6
    dev: true

  /ajv/6.12.6:
    resolution: {integrity: sha512-j3fVLgvTo527anyYyJOGTYJbG+vnnQYvE0m5mmkc1TK+nxAppkCLMIL0aZ4dblVCNoGShhm+kzE4ZUykBoMg4g==}
    dependencies:
      fast-deep-equal: 3.1.3
      fast-json-stable-stringify: 2.1.0
      json-schema-traverse: 0.4.1
      uri-js: 4.4.1
    dev: true

  /ajv/8.12.0:
    resolution: {integrity: sha512-sRu1kpcO9yLtYxBKvqfTeh9KzZEwO3STyX1HT+4CaDzC6HpTGYhIhPIzj9XuKU7KYDwnaeh5hcOwjy1QuJzBPA==}
    dependencies:
      fast-deep-equal: 3.1.3
      json-schema-traverse: 1.0.0
      require-from-string: 2.0.2
      uri-js: 4.4.1

  /ansi-colors/4.1.1:
    resolution: {integrity: sha512-JoX0apGbHaUJBNl6yF+p6JAFYZ666/hhCGKN5t9QFjbJQKUU/g8MNbFDbvfrgKXvI1QpZplPOnwIo99lX/AAmA==}
    engines: {node: '>=6'}
    dev: true

  /ansi-regex/5.0.1:
    resolution: {integrity: sha512-quJQXlTSUGL2LH9SUXo8VwsY4soanhgo6LNSm84E1LBcE8s3O0wpdiRzyR9z/ZZJMlMWv37qOOb9pdJlMUEKFQ==}
    engines: {node: '>=8'}

  /ansi-regex/6.0.1:
    resolution: {integrity: sha512-n5M855fKb2SsfMIiFFoVrABHJC8QtHwVx+mHWP3QcEqBHYienj5dHSgjbxtC0WEZXYt4wcD6zrQElDPhFuZgfA==}
    engines: {node: '>=12'}
    dev: true

  /ansi-styles/3.2.1:
    resolution: {integrity: sha512-VT0ZI6kZRdTh8YyJw3SMbYm/u+NqfsAxEpWO0Pf9sq8/e94WxxOpPKx9FR1FlyCtOVDNOQ+8ntlqFxiRc+r5qA==}
    engines: {node: '>=4'}
    dependencies:
      color-convert: 1.9.3

  /ansi-styles/4.3.0:
    resolution: {integrity: sha512-zbB9rCJAT1rbjiVDb2hqKFHNYLxgtk8NURxZ3IZwD3F6NtxbXZQCnnSi1Lkx+IDohdPlFp222wVALIheZJQSEg==}
    engines: {node: '>=8'}
    dependencies:
      color-convert: 2.0.1

  /ansi-styles/6.2.1:
    resolution: {integrity: sha512-bN798gFfQX+viw3R7yrGWRqnrN2oRkEkUjjl4JNn4E8GxxbjtG3FbrEIIY3l8/hrwUwIeCZvi4QuOTP4MErVug==}
    engines: {node: '>=12'}
    dev: true

  /anymatch/3.1.3:
    resolution: {integrity: sha512-KMReFUr0B4t+D+OBkjR3KYqvocp2XaSzO55UcB6mgQMd3KbcE+mWTyvVV7D/zsdEbNnV6acZUutkiHQXvTr1Rw==}
    engines: {node: '>= 8'}
    dependencies:
      normalize-path: 3.0.0
      picomatch: 2.3.1
    dev: true

  /append-field/1.0.0:
    resolution: {integrity: sha512-klpgFSWLW1ZEs8svjfb7g4qWY0YS5imI82dTg+QahUvJ8YqAY0P10Uk8tTyh9ZGuYEZEMaeJYCF5BFuX552hsw==}
    dev: true

  /arg/4.1.3:
    resolution: {integrity: sha512-58S9QDqG0Xx27YwPSt9fJxivjYl432YCwfDMfZ+71RAqUrZef7LrKQZ3LHLOwCS4FLNBplP533Zx895SeOCHvA==}
    dev: true

  /argparse/2.0.1:
    resolution: {integrity: sha512-8+9WqebbFzpX9OR+Wa6O29asIogeRMzcGtAINdpMHHyAg10f05aSFVBbcEqGf/PXw1EjAZ+q2/bEBg3DvurK3Q==}

  /array-buffer-byte-length/1.0.0:
    resolution: {integrity: sha512-LPuwb2P+NrQw3XhxGc36+XSvuBPopovXYTR9Ew++Du9Yb/bx5AzBfrIsBoj0EZUifjQU+sHL21sseZ3jerWO/A==}
    dependencies:
      call-bind: 1.0.2
      is-array-buffer: 3.0.2
    dev: true

  /array-flatten/1.1.1:
    resolution: {integrity: sha512-PCVAQswWemu6UdxsDFFX/+gVeYqKAod3D3UVm91jHwynguOwAvYPhx8nNlM++NqRcK6CxxpUafjmhIdKiHibqg==}
    dev: true

  /array-union/2.1.0:
    resolution: {integrity: sha512-HGyxoOTYUyCM6stUe6EJgnd4EoewAI7zMdfqO+kGjnlZmBDz/cR5pf8r/cR4Wq60sL/p0IkcjUEEPwS3GFrIyw==}
    engines: {node: '>=8'}
    dev: true

  /arraybuffer.prototype.slice/1.0.2:
    resolution: {integrity: sha512-yMBKppFur/fbHu9/6USUe03bZ4knMYiwFBcyiaXB8Go0qNehwX6inYPzK9U0NeQvGxKthcmHcaR8P5MStSRBAw==}
    engines: {node: '>= 0.4'}
    dependencies:
      array-buffer-byte-length: 1.0.0
      call-bind: 1.0.2
      define-properties: 1.2.1
      es-abstract: 1.22.2
      get-intrinsic: 1.2.1
      is-array-buffer: 3.0.2
      is-shared-array-buffer: 1.0.2
    dev: true

  /asn1/0.2.6:
    resolution: {integrity: sha512-ix/FxPn0MDjeyJ7i/yoHGFt/EX6LyNbxSEhPPXODPL+KB0VPk86UYfL0lMdy+KCnv+fmvIzySwaK5COwqVbWTQ==}
    dependencies:
      safer-buffer: 2.1.2
    dev: true

  /assert-plus/1.0.0:
    resolution: {integrity: sha512-NfJ4UzBCcQGLDlQq7nHxH+tv3kyZ0hHQqF5BO6J7tNJeP5do1llPr8dZ8zHonfhAu0PHAdMkSo+8o0wxg9lZWw==}
    engines: {node: '>=0.8'}
    dev: true

  /assertion-error/1.1.0:
    resolution: {integrity: sha512-jgsaNduz+ndvGyFt3uSuWqvy4lCnIJiovtouQN5JZHOKCS2QuhEdbcQHFhVksz2N2U9hXJo8odG7ETyWlEeuDw==}
    dev: true

  /ast-types/0.13.4:
    resolution: {integrity: sha512-x1FCFnFifvYDDzTaLII71vG5uvDwgtmDTEVWAxrgeiR8VjMONcCXJx7E+USjDtHlwFmt9MysbqgF9b9Vjr6w+w==}
    engines: {node: '>=4'}
    dependencies:
      tslib: 2.6.2
    dev: true

  /async/3.2.4:
    resolution: {integrity: sha512-iAB+JbDEGXhyIUavoDl9WP/Jj106Kz9DEn1DPgYw5ruDn0e3Wgi3sKFm55sASdGBNOQB8F59d9qQ7deqrHA8wQ==}
    dev: true

  /asynckit/0.4.0:
    resolution: {integrity: sha512-Oei9OH4tRh0YqU3GxhX79dM/mwVgvbZJaSNaRk+bshkj0S5cfHcgYakreBjrHwatXKbz+IoIdYLxrKim2MjW0Q==}

  /autorest/3.6.3:
    resolution: {integrity: sha512-j/Axwk9bniifTNtBLYVxfQZGQIGPKljFaCQCBWOiybVar2j3tkHP1btiC4a/t9pAJXY6IaFgWctoPM3G/Puhyg==}
    engines: {node: '>=12.0.0'}
    hasBin: true
    requiresBuild: true
    dev: true

  /available-typed-arrays/1.0.5:
    resolution: {integrity: sha512-DMD0KiN46eipeziST1LPP/STfDU0sufISXmjSgvVsoU2tqxctQeASejWcfNtxYKqETM1UxQ8sp2OrSBWpHY6sw==}
    engines: {node: '>= 0.4'}
    dev: true

  /aws-sign2/0.7.0:
    resolution: {integrity: sha512-08kcGqnYf/YmjoRhfxyu+CLxBjUtHLXLXX/vUfx9l2LYzG3c1m61nrpyFUZI6zeS+Li/wWMMidD9KgrqtGq3mA==}
    dev: true

  /aws4/1.12.0:
    resolution: {integrity: sha512-NmWvPnx0F1SfrQbYwOi7OeaNGokp9XhzNioJ/CSBs8Qa4vxug81mhJEAVZwxXuBmYB5KDRfMq/F3RR0BIU7sWg==}
    dev: true

  /axios/0.21.4:
    resolution: {integrity: sha512-ut5vewkiu8jjGBdqpM44XxjuCjq9LAKeHVmoVfHVzy8eHgxxq8SbAVQNovDA8mVi05kP0Ea/n/UzcSHcTJQfNg==}
    dependencies:
      follow-redirects: 1.15.3
    transitivePeerDependencies:
      - debug
    dev: true

  /b4a/1.6.4:
    resolution: {integrity: sha512-fpWrvyVHEKyeEvbKZTVOeZF3VSKKWtJxFIxX/jaVPf+cLbGUSitjb49pHLqPV2BUNNZ0LcoeEGfE/YCpyDYHIw==}
    dev: true

  /balanced-match/1.0.2:
    resolution: {integrity: sha512-3oSeUO0TMV67hN1AmbXsK4yaqU7tjiHlbxRDZOpH0KW9+CeX4bRAaX0Anxt0tx2MrpRpWwQaPwIlISEJhYU5Pw==}

  /base64-js/1.5.1:
    resolution: {integrity: sha512-AKpaYlHn8t4SVbOHCy+b5+KKgvR4vrsD8vbvrbiQJps7fKDTkjkDry6ji0rUJjC0kzbNePLwzxq8iypo41qeWA==}
    dev: true

  /base64id/2.0.0:
    resolution: {integrity: sha512-lGe34o6EHj9y3Kts9R4ZYs/Gr+6N7MCaMlIFA3F1R2O5/m7K06AxfSeO5530PEERE6/WyEg3lsuyw4GHlPZHog==}
    engines: {node: ^4.5.0 || >= 5.9}
    dev: true

  /basic-auth/2.0.1:
    resolution: {integrity: sha512-NF+epuEdnUYVlGuhaxbbq+dvJttwLnGY+YixlXlME5KpQ5W3CnXA5cVTneY3SPbPDRkcjMbifrwmFYcClgOZeg==}
    engines: {node: '>= 0.8'}
    dependencies:
      safe-buffer: 5.1.2
    dev: true

  /basic-ftp/5.0.4:
    resolution: {integrity: sha512-8PzkB0arJFV4jJWSGOYR+OEic6aeKMu/osRhBULN6RY0ykby6LKhbmuQ5ublvaas5BOwboah5D87nrHyuh8PPA==}
    engines: {node: '>=10.0.0'}
    dev: true

  /bcrypt-pbkdf/1.0.2:
    resolution: {integrity: sha512-qeFIXtP4MSoi6NLqO12WfqARWWuCKi2Rn/9hJLEmtB5yTNr9DqFWkJRCf2qShWzPeAMRnOgCrq0sg/KLv5ES9w==}
    dependencies:
      tweetnacl: 0.14.5
    dev: true

  /big.js/5.2.2:
    resolution: {integrity: sha512-vyL2OymJxmarO8gxMr0mhChsO9QGwhynfuu4+MHTAW6czfq9humCB7rKpUjDd9YUiDPU4mzpyupFSvOClAwbmQ==}
    dev: true

  /binary-extensions/2.2.0:
    resolution: {integrity: sha512-jDctJ/IVQbZoJykoeHbhXpOlNBqGNcwXJKJog42E5HDPUwQTSdjCHdihjj0DlnheQ7blbT6dHOafNAiS8ooQKA==}
    engines: {node: '>=8'}
    dev: true

  /body-parser/1.20.1:
    resolution: {integrity: sha512-jWi7abTbYwajOytWCQc37VulmWiRae5RyTpaCyDcS5/lMdtwSz5lOpDE67srw/HYe35f1z3fDQw+3txg7gNtWw==}
    engines: {node: '>= 0.8', npm: 1.2.8000 || >= 1.4.16}
    dependencies:
      bytes: 3.1.2
      content-type: 1.0.5
      debug: 2.6.9
      depd: 2.0.0
      destroy: 1.2.0
      http-errors: 2.0.0
      iconv-lite: 0.4.24
      on-finished: 2.4.1
      qs: 6.11.0
      raw-body: 2.5.1
      type-is: 1.6.18
      unpipe: 1.0.0
    dev: true

  /body-parser/1.20.2:
    resolution: {integrity: sha512-ml9pReCu3M61kGlqoTm2umSXTlRTuGTx0bfYj+uIUKKYycG5NtSbeetV3faSU6R7ajOPw0g/J1PvK4qNy7s5bA==}
    engines: {node: '>= 0.8', npm: 1.2.8000 || >= 1.4.16}
    dependencies:
      bytes: 3.1.2
      content-type: 1.0.5
      debug: 2.6.9
      depd: 2.0.0
      destroy: 1.2.0
      http-errors: 2.0.0
      iconv-lite: 0.4.24
      on-finished: 2.4.1
      qs: 6.11.0
      raw-body: 2.5.2
      type-is: 1.6.18
      unpipe: 1.0.0
    dev: true

  /brace-expansion/1.1.11:
    resolution: {integrity: sha512-iCuPHDFgrHX7H2vEI/5xpz07zSHB00TpugqhmYtVmMO6518mCuRMoOYFldEBl0g187ufozdaHgWKcYFb61qGiA==}
    dependencies:
      balanced-match: 1.0.2
      concat-map: 0.0.1
    dev: true

  /brace-expansion/2.0.1:
    resolution: {integrity: sha512-XnAIvQ8eM+kC6aULx6wuQiwVsnzsi9d3WxzV3FpWTGA19F621kwdbsAcFKXgKUHZWsy+mY6iL1sHTxWEFCytDA==}
    dependencies:
      balanced-match: 1.0.2

  /braces/3.0.2:
    resolution: {integrity: sha512-b8um+L1RzM3WDSzvhm6gIz1yfTbBt6YTlcEKAvsmqCZZFw46z626lVj9j1yEPW33H5H+lBQpZMP1k8l+78Ha0A==}
    engines: {node: '>=8'}
    dependencies:
      fill-range: 7.0.1

  /browser-stdout/1.3.1:
    resolution: {integrity: sha512-qhAVI1+Av2X7qelOfAIYwXONood6XlZE/fXaBSmW/T5SzLAmCgzi+eiWE7fUvbHaeNBQH13UftjpXxsfLkMpgw==}
    dev: true

  /browserslist/4.21.11:
    resolution: {integrity: sha512-xn1UXOKUz7DjdGlg9RrUr0GGiWzI97UQJnugHtH0OLDfJB7jMgoIkYvRIEO1l9EeEERVqeqLYOcFBW9ldjypbQ==}
    engines: {node: ^6 || ^7 || ^8 || ^9 || ^10 || ^11 || ^12 || >=13.7}
    hasBin: true
    dependencies:
      caniuse-lite: 1.0.30001539
      electron-to-chromium: 1.4.529
      node-releases: 2.0.13
      update-browserslist-db: 1.0.13_browserslist@4.21.11
    dev: true

  /buffer-crc32/0.2.13:
    resolution: {integrity: sha512-VO9Ht/+p3SN7SKWqcrgEzjGbRSJYTx+Q1pTQC0wrWqHx0vpJraQ6GtHx8tvcg1rlK1byhU5gccxgOgj7B0TDkQ==}
    dev: true

  /buffer-equal-constant-time/1.0.1:
    resolution: {integrity: sha512-zRpUiDwd/xk6ADqPMATG8vc9VPrkck7T07OIx0gnjmJAnHnTVXNQG3vfvWNuiZIkwu9KrKdA1iJKfsfTVxE6NA==}
    dev: true

  /buffer-from/1.1.2:
    resolution: {integrity: sha512-E+XQCRwSbaaiChtv6k6Dwgc+bx+Bs6vuKJHHl5kox/BaKbhiXzqQOwK4cO22yElGp2OCmjwVhT3HmxgyPGnJfQ==}

  /buffer/5.7.1:
    resolution: {integrity: sha512-EHcyIPBQ4BSGlvjB16k5KgAJ27CIsHY/2JBmCRReo48y9rQ3MaUzWX3KVlBa4U7MyX02HdVj0K7C3WaB3ju7FQ==}
    dependencies:
      base64-js: 1.5.1
      ieee754: 1.2.1
    dev: true

  /buffer/6.0.3:
    resolution: {integrity: sha512-FTiCpNxtwiZZHEZbcbTIcZjERVICn9yq/pDFkTl95/AxzD1naBctN7YO68riM/gLSDY7sdrMby8hofADYuuqOA==}
    dependencies:
      base64-js: 1.5.1
      ieee754: 1.2.1
    dev: true

  /busboy/1.6.0:
    resolution: {integrity: sha512-8SFQbg/0hQ9xy3UNTB0YEnsNBbWfhf7RtnzpL7TkBiTBRfrQ9Fxcnz7VJsleJpyp6rVLvXiuORqjlHi5q+PYuA==}
    engines: {node: '>=10.16.0'}
    dependencies:
      streamsearch: 1.1.0
    dev: true

  /bytes/3.1.2:
    resolution: {integrity: sha512-/Nf7TyzTx6S3yRJObOAV7956r8cr2+Oj8AC5dt8wSP3BQAoeX58NoHyCU8P8zGkNXStjTSi6fzO6F0pBdcYbEg==}
    engines: {node: '>= 0.8'}
    dev: true

  /call-bind/1.0.2:
    resolution: {integrity: sha512-7O+FbCihrB5WGbFYesctwmTKae6rOiIzmz1icreWJ+0aA7LJfuqhEso2T9ncpcFtzMQtzXf2QGGueWJGTYsqrA==}
    dependencies:
      function-bind: 1.1.1
      get-intrinsic: 1.2.1
    dev: true

  /callsites/3.1.0:
    resolution: {integrity: sha512-P8BjAsXvZS+VIDUI11hHCQEv74YT67YUi5JJFNWIqL235sBmjX4+qx9Muvls5ivyNENctx46xQLQ3aTuE7ssaQ==}
    engines: {node: '>=6'}
    dev: true

  /camelcase/6.3.0:
    resolution: {integrity: sha512-Gmy6FhYlCY7uOElZUSbxo2UCDH8owEk996gkbrpsgGtrJLM3J7jGxl9Ic7Qwwj4ivOE5AWZWRMecDdF7hqGjFA==}
    engines: {node: '>=10'}
    dev: true

  /caniuse-lite/1.0.30001539:
    resolution: {integrity: sha512-hfS5tE8bnNiNvEOEkm8HElUHroYwlqMMENEzELymy77+tJ6m+gA2krtHl5hxJaj71OlpC2cHZbdSMX1/YEqEkA==}
    dev: true

  /caseless/0.12.0:
    resolution: {integrity: sha512-4tYFyifaFfGacoiObjJegolkwSU4xQNGbVgUiNYVUxbQ2x2lUsFvY4hVgVzGiIe6WLOPqycWXA40l+PWsxthUw==}
    dev: true

  /chai-as-promised/7.1.1_chai@4.3.8:
    resolution: {integrity: sha512-azL6xMoi+uxu6z4rhWQ1jbdUhOMhis2PvscD/xjLqNMkv3BPPp2JyyuTHOrf9BOosGpNQ11v6BKv/g57RXbiaA==}
    peerDependencies:
      chai: '>= 2.1.2 < 5'
    dependencies:
      chai: 4.3.8
      check-error: 1.0.2
    dev: true

  /chai/4.3.8:
    resolution: {integrity: sha512-vX4YvVVtxlfSZ2VecZgFUTU5qPCYsobVI2O9FmwEXBhDigYGQA6jRXCycIs1yJnnWbZ6/+a2zNIF5DfVCcJBFQ==}
    engines: {node: '>=4'}
    dependencies:
      assertion-error: 1.1.0
      check-error: 1.0.2
      deep-eql: 4.1.3
      get-func-name: 2.0.0
      loupe: 2.3.6
      pathval: 1.1.1
      type-detect: 4.0.8
    dev: true

  /chalk/2.4.2:
    resolution: {integrity: sha512-Mti+f9lpJNcwF4tWV8/OrTTtF1gZi+f8FqlyAdouralcFWFQWF2+NgCHShjkCb+IFBLq9buZwE1xckQU4peSuQ==}
    engines: {node: '>=4'}
    dependencies:
      ansi-styles: 3.2.1
      escape-string-regexp: 1.0.5
      supports-color: 5.5.0

  /chalk/4.1.2:
    resolution: {integrity: sha512-oKnbhFyRIXpUuez8iBMmyEa4nbj4IOQyuhc/wy9kY7/WVPcwIO9VA668Pu8RkO7+0G76SLROeyw9CpQ061i4mA==}
    engines: {node: '>=10'}
    dependencies:
      ansi-styles: 4.3.0
      supports-color: 7.2.0
    dev: true

  /change-case/5.3.0:
    resolution: {integrity: sha512-Eykca0fGS/xYlx2fG5NqnGSnsWauhSGiSXYhB1kO6E909GUfo8S54u4UZNS7lMJmgZumZ2SUpWaoLgAcfQRICg==}

  /check-error/1.0.2:
    resolution: {integrity: sha512-BrgHpW9NURQgzoNyjfq0Wu6VFO6D7IZEmJNdtgNqpzGG8RuNFHt2jQxWlAs4HMe119chBnv+34syEZtc6IhLtA==}
    dev: true

  /chokidar/3.5.3:
    resolution: {integrity: sha512-Dr3sfKRP6oTcjf2JmUmFJfeVMvXBdegxB0iVQ5eb2V10uFJUCAS8OByZdVAyVb8xXNz3GjjTgj9kLWsZTqE6kw==}
    engines: {node: '>= 8.10.0'}
    dependencies:
      anymatch: 3.1.3
      braces: 3.0.2
      glob-parent: 5.1.2
      is-binary-path: 2.1.0
      is-glob: 4.0.3
      normalize-path: 3.0.0
      readdirp: 3.6.0
    optionalDependencies:
      fsevents: 2.3.3
    dev: true

  /chrome-trace-event/1.0.3:
    resolution: {integrity: sha512-p3KULyQg4S7NIHixdwbGX+nFHkoBiA4YQmyWtjb8XngSKV124nJmRysgAeujbUVb15vh+RvFUfCPqU7rXk+hZg==}
    engines: {node: '>=6.0'}
    dev: true

  /chromium-bidi/0.5.2_6l3ta6d4k37jlx7r4do7wz4j2a:
    resolution: {integrity: sha512-PbVOSddxgKyj+JByqavWMNqWPCoCaT6XK5Z1EFe168sxnB/BM51LnZEPXSbFcFAJv/+u2B4XNTs9uXxy4GW3cQ==}
    peerDependencies:
      devtools-protocol: '*'
    dependencies:
      devtools-protocol: 0.0.1203626
      mitt: 3.0.1
      urlpattern-polyfill: 9.0.0
    dev: true

  /cliui/7.0.4:
    resolution: {integrity: sha512-OcRE68cOsVMXp1Yvonl/fzkQOyjLSu/8bhPDfQt0e0/Eb283TKP20Fs2MqoPsr9SwA595rRCA+QMzYc9nBP+JQ==}
    dependencies:
      string-width: 4.2.3
      strip-ansi: 6.0.1
      wrap-ansi: 7.0.0
    dev: true

  /cliui/8.0.1:
    resolution: {integrity: sha512-BSeNnyus75C4//NQ9gQt1/csTXyo/8Sb+afLAkzAptFuMsod9HFokGNudZpi/oQV73hnVK+sR+5PVRMd+Dr7YQ==}
    engines: {node: '>=12'}
    dependencies:
      string-width: 4.2.3
      strip-ansi: 6.0.1
      wrap-ansi: 7.0.0

  /clone-deep/4.0.1:
    resolution: {integrity: sha512-neHB9xuzh/wk0dIHweyAXv2aPGZIVk3pLMe+/RNzINf17fe0OG96QroktYAUm7SM1PBnzTabaLboqqxDyMU+SQ==}
    engines: {node: '>=6'}
    dependencies:
      is-plain-object: 2.0.4
      kind-of: 6.0.3
      shallow-clone: 3.0.1
    dev: true

  /code-block-writer/11.0.3:
    resolution: {integrity: sha512-NiujjUFB4SwScJq2bwbYUtXbZhBSlY6vYzm++3Q6oC+U+injTqfPYFK8wS9COOmb2lueqp0ZRB4nK1VYeHgNyw==}
    dev: false

  /color-convert/1.9.3:
    resolution: {integrity: sha512-QfAUtd+vFdAtFQcC8CCyYt1fYWxSqAiK2cSD6zDB8N3cpsEBAvRxp9zOGg6G/SHHJYAT88/az/IuDGALsNVbGg==}
    dependencies:
      color-name: 1.1.3

  /color-convert/2.0.1:
    resolution: {integrity: sha512-RRECPsj7iu/xb5oKYcsFHSppFNnsj/52OVTRKb4zP5onXwVF3zVmmToNcOfGC+CRDpfK/U584fMg38ZHCaElKQ==}
    engines: {node: '>=7.0.0'}
    dependencies:
      color-name: 1.1.4

  /color-name/1.1.3:
    resolution: {integrity: sha512-72fSenhMw2HZMTVHeCA9KCmpEIbzWiQsjN+BHcBbS9vr1mtt+vJjPdksIBNUmKAW8TFUDPJK5SUU3QhE9NEXDw==}

  /color-name/1.1.4:
    resolution: {integrity: sha512-dOy+3AuW3a2wNbZHIuMZpTcgjGuLU/uBL/ubcZF9OXbDo8ff4O8yVp5Bf0efS8uEoYo5q4Fx7dY9OgQGXgAsQA==}

  /color-string/1.9.1:
    resolution: {integrity: sha512-shrVawQFojnZv6xM40anx4CkoDP+fZsw/ZerEMsW/pyzsRbElpsL/DBVW7q3ExxwusdNXI3lXpuhEZkzs8p5Eg==}
    dependencies:
      color-name: 1.1.4
      simple-swizzle: 0.2.2
    dev: true

  /color/3.2.1:
    resolution: {integrity: sha512-aBl7dZI9ENN6fUGC7mWpMTPNHmWUSNan9tuWN6ahh5ZLNk9baLJOnSMlrQkHcrfFgz2/RigjUVAjdx36VcemKA==}
    dependencies:
      color-convert: 1.9.3
      color-string: 1.9.1
    dev: true

  /colorette/2.0.20:
    resolution: {integrity: sha512-IfEDxwoWIjkeXL1eXcDiow4UbKjhLdq6/EuSVR9GMN7KVH3r9gQ83e73hsz1Nd1T3ijd5xv1wcWRYO+D6kCI2w==}
    dev: true

  /colorspace/1.1.4:
    resolution: {integrity: sha512-BgvKJiuVu1igBUF2kEjRCZXol6wiiGbY5ipL/oVPwm0BL9sIpMIzM8IK7vwuxIIzOXMV3Ey5w+vxhm0rR/TN8w==}
    dependencies:
      color: 3.2.1
      text-hex: 1.0.0
    dev: true

  /combined-stream/1.0.8:
    resolution: {integrity: sha512-FQN4MRfuJeHf7cBbBMJFXhKSDq+2kAArBlmRBvcvFE5BB1HZKXtSFASDhdlz9zOYwxh8lDdnvmMOe/+5cdoEdg==}
    engines: {node: '>= 0.8'}
    dependencies:
      delayed-stream: 1.0.0

  /commander/2.20.3:
    resolution: {integrity: sha512-GpVkmM8vF2vQUkj2LvZmD35JxeJOLCwJ9cUkugyk2nuhbv3+mJvpLYYt+0+USMxE+oj+ey/lJEnhZw75x/OMcQ==}
    dev: true

  /commander/3.0.2:
    resolution: {integrity: sha512-Gar0ASD4BDyKC4hl4DwHqDrmvjoxWKZigVnAbn5H1owvm4CxCPdb0HQDehwNYMJpla5+M2tPmPARzhtYuwpHow==}
    dev: true

  /commander/7.2.0:
    resolution: {integrity: sha512-QrWXB+ZQSVPmIWIhtEO9H+gwHaMGYiF5ChvoJ+K9ZGHG/sVsa6yiesAD1GC/x46sET00Xlwo1u49RVVVzvcSkw==}
    engines: {node: '>= 10'}
    dev: true

  /commonmark/0.30.0:
    resolution: {integrity: sha512-j1yoUo4gxPND1JWV9xj5ELih0yMv1iCWDG6eEQIPLSWLxzCXiFoyS7kvB+WwU+tZMf4snwJMMtaubV0laFpiBA==}
    hasBin: true
    dependencies:
      entities: 2.0.3
      mdurl: 1.0.1
      minimist: 1.2.8
      string.prototype.repeat: 0.2.0
    dev: true

  /concat-map/0.0.1:
    resolution: {integrity: sha512-/Srv4dswyQNBfohGpz9o6Yb3Gz3SrUDqBH5rTuhGR7ahtlbYKnVxw2bCFMRljaA7EXHaXZ8wsHdodFvbkhKmqg==}
    dev: true

  /concat-stream/1.6.2:
    resolution: {integrity: sha512-27HBghJxjiZtIk3Ycvn/4kbJk/1uZuJFfuPEns6LaEvpvG1f0hTea8lilrouyo9mVc2GWdcEZ8OLoGmSADlrCw==}
    engines: {'0': node >= 0.8}
    dependencies:
      buffer-from: 1.1.2
      inherits: 2.0.4
      readable-stream: 2.3.8
      typedarray: 0.0.6
    dev: true

  /connect/3.7.0:
    resolution: {integrity: sha512-ZqRXc+tZukToSNmh5C2iWMSoV3X1YUcPbqEM4DkEG5tNQXrQUZCNVGGv3IuicnkMtPfGf3Xtp8WCXs295iQ1pQ==}
    engines: {node: '>= 0.10.0'}
    dependencies:
      debug: 2.6.9
      finalhandler: 1.1.2
      parseurl: 1.3.3
      utils-merge: 1.0.1
    dev: true

  /content-disposition/0.5.4:
    resolution: {integrity: sha512-FveZTNuGw04cxlAiWbzi6zTAL/lhehaWbTtgluJh4/E95DqMwTmha3KZN1aAWA8cFIhHzMZUvLevkw5Rqk+tSQ==}
    engines: {node: '>= 0.6'}
    dependencies:
      safe-buffer: 5.2.1
    dev: true

  /content-type/1.0.5:
    resolution: {integrity: sha512-nTjqfcBFEipKdXCv4YDQWCfmcLZKm81ldF0pAopTvyrFGVbcR6P/VAAd5G7N+0tTr8QqiU0tFadD6FK4NtJwOA==}
    engines: {node: '>= 0.6'}
    dev: true

  /cookie-signature/1.0.6:
    resolution: {integrity: sha512-QADzlaHc8icV8I7vbaJXJwod9HWYp8uCqf1xa4OfNu1T7JVxQIrUgOWtHdNDtPiywmFbiS12VjotIXLrKM3orQ==}
    dev: true

  /cookie/0.4.2:
    resolution: {integrity: sha512-aSWTXFzaKWkvHO1Ny/s+ePFpvKsPnjc551iI41v3ny/ow6tBG5Vd+FuqGNhh1LxOmVzOlGUriIlOaokOvhaStA==}
    engines: {node: '>= 0.6'}
    dev: true

  /cookie/0.5.0:
    resolution: {integrity: sha512-YZ3GUyn/o8gfKJlnlX7g7xq4gyO6OSuhGPKaaGssGB2qgDUS0gPgtTvoyZLTt9Ab6dC4hfc9dV5arkvc/OCmrw==}
    engines: {node: '>= 0.6'}
    dev: true

  /core-util-is/1.0.2:
    resolution: {integrity: sha512-3lqz5YjWTYnW6dlDa5TLaTCcShfar1e40rmcJVwCBJC6mWlFuj0eCHIElmG1g5kyuJ/GD+8Wn4FFCcz4gJPfaQ==}
    dev: true

  /cors/2.8.5:
    resolution: {integrity: sha512-KIHbLJqu73RGr/hnbrO9uBeixNGuvSQjul/jdFvS/KFSIH1hWVd1ng7zOHx+YrEfInLG7q4n6GHQ9cDtxv/P6g==}
    engines: {node: '>= 0.10'}
    dependencies:
      object-assign: 4.1.1
      vary: 1.1.2
    dev: true

  /cosmiconfig/8.3.6_typescript@5.2.2:
    resolution: {integrity: sha512-kcZ6+W5QzcJ3P1Mt+83OUv/oHFqZHIx8DuxG6eZ5RGMERoLqp4BuGjhHLYGK+Kf5XVkQvqBSmAy/nGWN3qDgEA==}
    engines: {node: '>=14'}
    peerDependencies:
      typescript: '>=4.9.5'
    peerDependenciesMeta:
      typescript:
        optional: true
    dependencies:
      import-fresh: 3.3.0
      js-yaml: 4.1.0
      parse-json: 5.2.0
      path-type: 4.0.0
      typescript: 5.2.2
    dev: true

  /create-require/1.1.1:
    resolution: {integrity: sha512-dcKFX3jn0MpIaXjisoRvexIJVEKzaq7z2rZKxf+MSr9TkdmHmsU4m2lcLojrj/FHl8mk5VxMmYA+ftRkP/3oKQ==}
    dev: true

  /cross-env/7.0.3:
    resolution: {integrity: sha512-+/HKd6EgcQCJGh2PSjZuUitQBQynKor4wrFbRg4DtAgS1aWO+gU52xpH7M9ScGgXSYmAVS9bIJ8EzuaGw0oNAw==}
    engines: {node: '>=10.14', npm: '>=6', yarn: '>=1'}
    hasBin: true
    dependencies:
      cross-spawn: 7.0.3
    dev: true

  /cross-fetch/4.0.0:
    resolution: {integrity: sha512-e4a5N8lVvuLgAWgnCrLr2PP0YyDOTHa9H/Rj54dirp61qXnNq46m82bRhNqIA5VccJtWBvPTFRV3TtvHUKPB1g==}
    dependencies:
      node-fetch: 2.7.0
    transitivePeerDependencies:
      - encoding
    dev: true

  /cross-spawn/6.0.5:
    resolution: {integrity: sha512-eTVLrBSt7fjbDygz805pMnstIs2VTBNkRm0qxZd+M7A5XDdxVRWO5MxGBXZhjY4cqLYLdtrGqRf8mBPmzwSpWQ==}
    engines: {node: '>=4.8'}
    dependencies:
      nice-try: 1.0.5
      path-key: 2.0.1
      semver: 5.7.2
      shebang-command: 1.2.0
      which: 1.3.1
    dev: true

  /cross-spawn/7.0.3:
    resolution: {integrity: sha512-iRDPJKUPVEND7dHPO8rkbOnPpyDygcDFtWjpeWNCgy8WP2rXcxXL8TskReQl6OrB2G7+UJrags1q15Fudc7G6w==}
    engines: {node: '>= 8'}
    dependencies:
      path-key: 3.1.1
      shebang-command: 2.0.0
      which: 2.0.2
    dev: true

  /custom-event/1.0.1:
    resolution: {integrity: sha512-GAj5FOq0Hd+RsCGVJxZuKaIDXDf3h6GQoNEjFgbLLI/trgtavwUbSnZ5pVfg27DVCaWjIohryS0JFwIJyT2cMg==}
    dev: true

  /dashdash/1.14.1:
    resolution: {integrity: sha512-jRFi8UDGo6j+odZiEpjazZaWqEal3w/basFjQHQEwVtZJGDpxbH1MeYluwCS8Xq5wmLJooDlMgvVarmWfGM44g==}
    engines: {node: '>=0.10'}
    dependencies:
      assert-plus: 1.0.0
    dev: true

  /data-uri-to-buffer/4.0.1:
    resolution: {integrity: sha512-0R9ikRb668HB7QDxT1vkpuUBtqc53YyAwMwGeUFKRojY/NWKvdZ+9UYtRfGmhqNbRkTSVpMbmyhXipFFv2cb/A==}
    engines: {node: '>= 12'}
    dev: true

  /data-uri-to-buffer/6.0.1:
    resolution: {integrity: sha512-MZd3VlchQkp8rdend6vrx7MmVDJzSNTBvghvKjirLkD+WTChA3KUf0jkE68Q4UyctNqI11zZO9/x2Yx+ub5Cvg==}
    engines: {node: '>= 14'}
    dev: true

  /date-format/4.0.14:
    resolution: {integrity: sha512-39BOQLs9ZjKh0/patS9nrT8wc3ioX3/eA/zgbKNopnF2wCqJEoxywwwElATYvRsXdnOxA/OQeQoFZ3rFjVajhg==}
    engines: {node: '>=4.0'}
    dev: true

  /debug/2.6.9:
    resolution: {integrity: sha512-bC7ElrdJaJnPbAP+1EotYvqZsb3ecl5wi6Bfi6BJTUcNowp6cvspg0jXznRTKDjm/E7AdgFBVeAPVMNcKGsHMA==}
    dependencies:
      ms: 2.0.0
    dev: true

  /debug/4.3.3_supports-color@8.1.1:
    resolution: {integrity: sha512-/zxw5+vh1Tfv+4Qn7a5nsbcJKPaSvCDhojn6FEl9vupwK2VCSDtEiEtqr8DFtzYFOdz63LBkxec7DYuc2jon6Q==}
    engines: {node: '>=6.0'}
    peerDependencies:
      supports-color: '*'
    peerDependenciesMeta:
      supports-color:
        optional: true
    dependencies:
      ms: 2.1.2
      supports-color: 8.1.1
    dev: true

  /debug/4.3.4:
    resolution: {integrity: sha512-PRWFHuSU3eDtQJPvnNY7Jcket1j0t5OuOsFzPPzsekD52Zl8qUfFIPEiswXqIvHWGVHOgX+7G/vCNNhehwxfkQ==}
    engines: {node: '>=6.0'}
    peerDependencies:
      supports-color: '*'
    peerDependenciesMeta:
      supports-color:
        optional: true
    dependencies:
      ms: 2.1.2

  /debug/4.3.4_supports-color@8.1.1:
    resolution: {integrity: sha512-PRWFHuSU3eDtQJPvnNY7Jcket1j0t5OuOsFzPPzsekD52Zl8qUfFIPEiswXqIvHWGVHOgX+7G/vCNNhehwxfkQ==}
    engines: {node: '>=6.0'}
    peerDependencies:
      supports-color: '*'
    peerDependenciesMeta:
      supports-color:
        optional: true
    dependencies:
      ms: 2.1.2
      supports-color: 8.1.1
    dev: true

  /decamelize/4.0.0:
    resolution: {integrity: sha512-9iE1PgSik9HeIIw2JO94IidnE3eBoQrFJ3w7sFuzSX4DpmZ3v5sZpUiV5Swcf6mQEF+Y0ru8Neo+p+nyh2J+hQ==}
    engines: {node: '>=10'}
    dev: true

  /deep-eql/4.1.3:
    resolution: {integrity: sha512-WaEtAOpRA1MQ0eohqZjpGD8zdI0Ovsm8mmFhaDN8dvDZzyoUMcYDnf5Y6iu7HTXxf8JDS23qWa4a+hKCDyOPzw==}
    engines: {node: '>=6'}
    dependencies:
      type-detect: 4.0.8
    dev: true

  /deep-equal/2.2.2:
    resolution: {integrity: sha512-xjVyBf0w5vH0I42jdAZzOKVldmPgSulmiyPRywoyq7HXC9qdgo17kxJE+rdnif5Tz6+pIrpJI8dCpMNLIGkUiA==}
    dependencies:
      array-buffer-byte-length: 1.0.0
      call-bind: 1.0.2
      es-get-iterator: 1.1.3
      get-intrinsic: 1.2.1
      is-arguments: 1.1.1
      is-array-buffer: 3.0.2
      is-date-object: 1.0.5
      is-regex: 1.1.4
      is-shared-array-buffer: 1.0.2
      isarray: 2.0.5
      object-is: 1.1.5
      object-keys: 1.1.1
      object.assign: 4.1.4
      regexp.prototype.flags: 1.5.1
      side-channel: 1.0.4
      which-boxed-primitive: 1.0.2
      which-collection: 1.0.1
      which-typed-array: 1.1.11
    dev: true

  /deep-is/0.1.4:
    resolution: {integrity: sha512-oIPzksmTg4/MriiaYGO+okXDT7ztn/w3Eptv/+gSIdMdKsJo0u4CfYNFJPy+4SKMuCqGw2wxnA+URMg3t8a/bQ==}
    dev: true

  /define-data-property/1.1.0:
    resolution: {integrity: sha512-UzGwzcjyv3OtAvolTj1GoyNYzfFR+iqbGjcnBEENZVCpM4/Ng1yhGNvS3lR/xDS74Tb2wGG9WzNSNIOS9UVb2g==}
    engines: {node: '>= 0.4'}
    dependencies:
      get-intrinsic: 1.2.1
      gopd: 1.0.1
      has-property-descriptors: 1.0.0
    dev: true

  /define-lazy-prop/2.0.0:
    resolution: {integrity: sha512-Ds09qNh8yw3khSjiJjiUInaGX9xlqZDY7JVryGxdxV7NPeuqQfplOpQ66yJFZut3jLa5zOwkXw1g9EI2uKh4Og==}
    engines: {node: '>=8'}
    dev: true

  /define-properties/1.2.1:
    resolution: {integrity: sha512-8QmQKqEASLd5nx0U1B1okLElbUuuttJ/AnYmRXbbbGDWh6uS208EjD4Xqq/I9wK7u0v6O08XhTWnt5XtEbR6Dg==}
    engines: {node: '>= 0.4'}
    dependencies:
      define-data-property: 1.1.0
      has-property-descriptors: 1.0.0
      object-keys: 1.1.1
    dev: true

  /degenerator/5.0.1:
    resolution: {integrity: sha512-TllpMR/t0M5sqCXfj85i4XaAzxmS5tVA16dqvdkMwGmzI+dXLXnw3J+3Vdv7VKw+ThlTMboK6i9rnZ6Nntj5CQ==}
    engines: {node: '>= 14'}
    dependencies:
      ast-types: 0.13.4
      escodegen: 2.1.0
      esprima: 4.0.1
    dev: true

  /delayed-stream/1.0.0:
    resolution: {integrity: sha512-ZySD7Nf91aLB0RxL4KGrKHBXl7Eds1DAmEdcoVawXnLD7SDhpNgtuII2aAkg7a7QS41jxPSZ17p4VdGnMHk3MQ==}
    engines: {node: '>=0.4.0'}

  /depd/2.0.0:
    resolution: {integrity: sha512-g7nH6P6dyDioJogAAGprGpCtVImJhpPk/roCzdb3fIh61/s/nPsfR6onyMwkCAR/OlC3yBC0lESvUoQEAssIrw==}
    engines: {node: '>= 0.8'}
    dev: true

  /destroy/1.2.0:
    resolution: {integrity: sha512-2sJGJTaXIIaR1w4iJSNoN0hnMY7Gpc/n8D4qSCJw8QqFWXf7cuAgnEHxBpweaVcPevC2l3KpjYCx3NypQQgaJg==}
    engines: {node: '>= 0.8', npm: 1.2.8000 || >= 1.4.16}
    dev: true

  /devtools-protocol/0.0.1203626:
    resolution: {integrity: sha512-nEzHZteIUZfGCZtTiS1fRpC8UZmsfD1SiyPvaUNvS13dvKf666OAm8YTi0+Ca3n1nLEyu49Cy4+dPWpaHFJk9g==}
    dev: true

  /di/0.0.1:
    resolution: {integrity: sha512-uJaamHkagcZtHPqCIHZxnFrXlunQXgBOsZSUOWwFw31QJCAbyTBoHMW75YOTur5ZNx8pIeAKgf6GWIgaqqiLhA==}
    dev: true

  /diff/4.0.2:
    resolution: {integrity: sha512-58lmxKSA4BNyLz+HHMUzlOEpg09FV+ev6ZMe3vJihgdxzgcwZ8VoEEPmALCZG9LmqfVoNMMKpttIYTVG6uDY7A==}
    engines: {node: '>=0.3.1'}
    dev: true

  /diff/5.0.0:
    resolution: {integrity: sha512-/VTCrvm5Z0JGty/BWHljh+BAiw3IK+2j87NGMu8Nwc/f48WoDAC395uomO9ZD117ZOBaHmkX1oyLvkVM/aIT3w==}
    engines: {node: '>=0.3.1'}
    dev: true

  /dir-glob/3.0.1:
    resolution: {integrity: sha512-WkrWp9GR4KXfKGYzOLmTuGVi1UWFfws377n9cc55/tb6DuqyF6pcQ5AbiHEshaDpY9v6oaSr2XCDidGmMwdzIA==}
    engines: {node: '>=8'}
    dependencies:
      path-type: 4.0.0
    dev: true

  /directory-tree/2.4.0:
    resolution: {integrity: sha512-AM03Th+ypDAHefyB6SP3uezaWkTbol1P43CS5yFU7wePTuHnR4YoHgY6KbGHLr/a065ocN26l9lXOoFBzzM31w==}
    engines: {node: '>=10.0'}
    deprecated: Breaking change, bumped to 3.0.0
    dev: true

  /doctrine/3.0.0:
    resolution: {integrity: sha512-yS+Q5i3hBf7GBkd4KG8a7eBNNWNGLTaEwwYWUijIYM7zrlYDM0BFXHjjPWlWZ1Rg7UaddZeIDmi9jF3HmqiQ2w==}
    engines: {node: '>=6.0.0'}
    dependencies:
      esutils: 2.0.3
    dev: true

  /dom-serialize/2.2.1:
    resolution: {integrity: sha512-Yra4DbvoW7/Z6LBN560ZwXMjoNOSAN2wRsKFGc4iBeso+mpIA6qj1vfdf9HpMaKAqG6wXTy+1SYEzmNpKXOSsQ==}
    dependencies:
      custom-event: 1.0.1
      ent: 2.2.0
      extend: 3.0.2
      void-elements: 2.0.1
    dev: true

  /dotenv/16.3.1:
    resolution: {integrity: sha512-IPzF4w4/Rd94bA9imS68tZBaYyBWSCE47V1RGuMrB94iyTOIEwRmVL2x/4An+6mETpLrKJ5hQkB8W4kFAadeIQ==}
    engines: {node: '>=12'}
    dev: false

  /eastasianwidth/0.2.0:
    resolution: {integrity: sha512-I88TYZWc9XiYHRQ4/3c5rjjfgkjhLyW2luGIheGERbNQ6OY7yTybanSpDXZa8y7VUP9YmDcYa+eyq4ca7iLqWA==}
    dev: true

  /ecc-jsbn/0.1.2:
    resolution: {integrity: sha512-eh9O+hwRHNbG4BLTjEl3nw044CkGm5X6LoaCf7LPp7UU8Qrt47JYNi6nPX8xjW97TKGKm1ouctg0QSpZe9qrnw==}
    dependencies:
      jsbn: 0.1.1
      safer-buffer: 2.1.2
    dev: true

  /ecdsa-sig-formatter/1.0.11:
    resolution: {integrity: sha512-nagl3RYrbNv6kQkeJIpt6NJZy8twLB/2vtz6yN9Z4vRKHN4/QZJIEbqohALSgwKdnksuY3k5Addp5lg8sVoVcQ==}
    dependencies:
      safe-buffer: 5.2.1
    dev: true

  /ee-first/1.1.1:
    resolution: {integrity: sha512-WMwm9LhRUo+WUaRN+vRuETqG89IgZphVSNkdFgeb6sS/E4OrDIN7t48CAewSHXc6C8lefD8KKfr5vY61brQlow==}
    dev: true

  /electron-to-chromium/1.4.529:
    resolution: {integrity: sha512-6uyPyXTo8lkv8SWAmjKFbG42U073TXlzD4R8rW3EzuznhFS2olCIAfjjQtV2dV2ar/vRF55KUd3zQYnCB0dd3A==}
    dev: true

  /emoji-regex/8.0.0:
    resolution: {integrity: sha512-MSjYzcWNOA0ewAHpz0MxpYFvwg6yjy1NG3xteoqz644VCo/RPgnr1/GGt+ic3iJTzQ8Eu3TdM14SawnVUmGE6A==}

  /emoji-regex/9.2.2:
    resolution: {integrity: sha512-L18DaJsXSUk2+42pv8mLs5jJT2hqFkFE4j21wOmgbUqsZ2hL72NsUU785g9RXgo3s0ZNgVl42TiHp3ZtOv/Vyg==}
    dev: true

  /emojis-list/3.0.0:
    resolution: {integrity: sha512-/kyM18EfinwXZbno9FyUGeFh87KC8HRQBQGildHZbEuRyWFOmv1U10o9BBp8XVZDVNNuQKyIGIu5ZYAAXJ0V2Q==}
    engines: {node: '>= 4'}
    dev: true

  /enabled/2.0.0:
    resolution: {integrity: sha512-AKrN98kuwOzMIdAizXGI86UFBoo26CL21UM763y1h/GMSJ4/OHU9k2YlsmBpyScFo/wbLzWQJBMCW4+IO3/+OQ==}
    dev: true

  /encodeurl/1.0.2:
    resolution: {integrity: sha512-TPJXq8JqFaVYm2CWmPvnP2Iyo4ZSM7/QKcSmuMLDObfpH5fi7RUGmd/rTDf+rut/saiDiQEeVTNgAmJEdAOx0w==}
    engines: {node: '>= 0.8'}
    dev: true

  /end-of-stream/1.4.4:
    resolution: {integrity: sha512-+uw1inIHVPQoaVuHzRyXd21icM+cnt4CzD5rW+NC1wjOUSTOs+Te7FOv7AhN7vS9x/oIyhLP5PR1H+phQAHu5Q==}
    dependencies:
      once: 1.4.0
    dev: true

  /engine.io-parser/5.2.1:
    resolution: {integrity: sha512-9JktcM3u18nU9N2Lz3bWeBgxVgOKpw7yhRaoxQA3FUDZzzw+9WlA6p4G4u0RixNkg14fH7EfEc/RhpurtiROTQ==}
    engines: {node: '>=10.0.0'}
    dev: true

  /engine.io/6.5.2:
    resolution: {integrity: sha512-IXsMcGpw/xRfjra46sVZVHiSWo/nJ/3g1337q9KNXtS6YRzbW5yIzTCb9DjhrBe7r3GZQR0I4+nq+4ODk5g/cA==}
    engines: {node: '>=10.2.0'}
    dependencies:
      '@types/cookie': 0.4.1
      '@types/cors': 2.8.14
      '@types/node': 18.18.0
      accepts: 1.3.8
      base64id: 2.0.0
      cookie: 0.4.2
      cors: 2.8.5
      debug: 4.3.4
      engine.io-parser: 5.2.1
      ws: 8.11.0
    transitivePeerDependencies:
      - bufferutil
      - supports-color
      - utf-8-validate
    dev: true

  /enhanced-resolve/5.15.0:
    resolution: {integrity: sha512-LXYT42KJ7lpIKECr2mAXIaMldcNCh/7E0KBKOu4KSfkHmP+mZmSs+8V5gBAqisWBy0OO4W5Oyys0GO1Y8KtdKg==}
    engines: {node: '>=10.13.0'}
    dependencies:
      graceful-fs: 4.2.11
      tapable: 2.2.1
    dev: true

  /ent/2.2.0:
    resolution: {integrity: sha512-GHrMyVZQWvTIdDtpiEXdHZnFQKzeO09apj8Cbl4pKWy4i0Oprcq17usfDt5aO63swf0JOeMWjWQE/LzgSRuWpA==}
    dev: true

  /entities/2.0.3:
    resolution: {integrity: sha512-MyoZ0jgnLvB2X3Lg5HqpFmn1kybDiIfEQmKzTb5apr51Rb+T3KdmMiqa70T+bhGnyv7bQ6WMj2QMHpGMmlrUYQ==}
    dev: true

  /envinfo/7.10.0:
    resolution: {integrity: sha512-ZtUjZO6l5mwTHvc1L9+1q5p/R3wTopcfqMW8r5t8SJSKqeVI/LtajORwRFEKpEFuekjD0VBjwu1HMxL4UalIRw==}
    engines: {node: '>=4'}
    hasBin: true
    dev: true

  /error-ex/1.3.2:
    resolution: {integrity: sha512-7dFHNmqeFSEt2ZBsCriorKnn3Z2pj+fd9kmI6QoWw4//DL+icEBfc0U7qJCisqrTsKTjw4fNFy2pW9OqStD84g==}
    dependencies:
      is-arrayish: 0.2.1
    dev: true

  /es-abstract/1.22.2:
    resolution: {integrity: sha512-YoxfFcDmhjOgWPWsV13+2RNjq1F6UQnfs+8TftwNqtzlmFzEXvlUwdrNrYeaizfjQzRMxkZ6ElWMOJIFKdVqwA==}
    engines: {node: '>= 0.4'}
    dependencies:
      array-buffer-byte-length: 1.0.0
      arraybuffer.prototype.slice: 1.0.2
      available-typed-arrays: 1.0.5
      call-bind: 1.0.2
      es-set-tostringtag: 2.0.1
      es-to-primitive: 1.2.1
      function.prototype.name: 1.1.6
      get-intrinsic: 1.2.1
      get-symbol-description: 1.0.0
      globalthis: 1.0.3
      gopd: 1.0.1
      has: 1.0.3
      has-property-descriptors: 1.0.0
      has-proto: 1.0.1
      has-symbols: 1.0.3
      internal-slot: 1.0.5
      is-array-buffer: 3.0.2
      is-callable: 1.2.7
      is-negative-zero: 2.0.2
      is-regex: 1.1.4
      is-shared-array-buffer: 1.0.2
      is-string: 1.0.7
      is-typed-array: 1.1.12
      is-weakref: 1.0.2
      object-inspect: 1.12.3
      object-keys: 1.1.1
      object.assign: 4.1.4
      regexp.prototype.flags: 1.5.1
      safe-array-concat: 1.0.1
      safe-regex-test: 1.0.0
      string.prototype.trim: 1.2.8
      string.prototype.trimend: 1.0.7
      string.prototype.trimstart: 1.0.7
      typed-array-buffer: 1.0.0
      typed-array-byte-length: 1.0.0
      typed-array-byte-offset: 1.0.0
      typed-array-length: 1.0.4
      unbox-primitive: 1.0.2
      which-typed-array: 1.1.11
    dev: true

  /es-get-iterator/1.1.3:
    resolution: {integrity: sha512-sPZmqHBe6JIiTfN5q2pEi//TwxmAFHwj/XEuYjTuse78i8KxaqMTTzxPoFKuzRpDpTJ+0NAbpfenkmH2rePtuw==}
    dependencies:
      call-bind: 1.0.2
      get-intrinsic: 1.2.1
      has-symbols: 1.0.3
      is-arguments: 1.1.1
      is-map: 2.0.2
      is-set: 2.0.2
      is-string: 1.0.7
      isarray: 2.0.5
      stop-iteration-iterator: 1.0.0
    dev: true

  /es-module-lexer/1.3.1:
    resolution: {integrity: sha512-JUFAyicQV9mXc3YRxPnDlrfBKpqt6hUYzz9/boprUJHs4e4KVr3XwOF70doO6gwXUor6EWZJAyWAfKki84t20Q==}
    dev: true

  /es-set-tostringtag/2.0.1:
    resolution: {integrity: sha512-g3OMbtlwY3QewlqAiMLI47KywjWZoEytKr8pf6iTC8uJq5bIAH52Z9pnQ8pVL6whrCto53JZDuUIsifGeLorTg==}
    engines: {node: '>= 0.4'}
    dependencies:
      get-intrinsic: 1.2.1
      has: 1.0.3
      has-tostringtag: 1.0.0
    dev: true

  /es-to-primitive/1.2.1:
    resolution: {integrity: sha512-QCOllgZJtaUo9miYBcLChTUaHNjJF3PYs1VidD7AwiEj1kYxKeQTctLAezAOH5ZKRH0g2IgPn6KwB4IT8iRpvA==}
    engines: {node: '>= 0.4'}
    dependencies:
      is-callable: 1.2.7
      is-date-object: 1.0.5
      is-symbol: 1.0.4
    dev: true

  /escalade/3.1.1:
    resolution: {integrity: sha512-k0er2gUkLf8O0zKJiAhmkTnJlTvINGv7ygDNPbeIsX/TJjGJZHuh9B2UxbsaEkmlEo9MfhrSzmhIlhRlI2GXnw==}
    engines: {node: '>=6'}

  /escape-html/1.0.3:
    resolution: {integrity: sha512-NiSupZ4OeuGwr68lGIeym/ksIZMJodUGOSCZ/FSnTxcrekbvqrgdUxlJOMpijaKZVjAJrWrGs/6Jy8OMuyj9ow==}
    dev: true

  /escape-string-regexp/1.0.5:
    resolution: {integrity: sha512-vbRorB5FUQWvla16U8R/qgaFIya2qGzwDrNmCZuYKrbdSUMG6I1ZCGQRefkRVhuOkIGVne7BQ35DSfo1qvJqFg==}
    engines: {node: '>=0.8.0'}

  /escape-string-regexp/4.0.0:
    resolution: {integrity: sha512-TtpcNJ3XAzx3Gq8sWRzJaVajRs0uVxA2YAkdb1jm2YkPz4G6egUFAyA3n5vtEIZefPk5Wa4UXbKuS5fKkJWdgA==}
    engines: {node: '>=10'}
    dev: true

  /escodegen/2.1.0:
    resolution: {integrity: sha512-2NlIDTwUWJN0mRPQOdtQBzbUHvdGY2P1VXSyU83Q3xKxM7WHX2Ql8dKq782Q9TgQUNOLEzEYu9bzLNj1q88I5w==}
    engines: {node: '>=6.0'}
    hasBin: true
    dependencies:
      esprima: 4.0.1
      estraverse: 5.3.0
      esutils: 2.0.3
    optionalDependencies:
      source-map: 0.6.1
    dev: true

  /eslint-plugin-require-extensions/0.1.3_eslint@8.50.0:
    resolution: {integrity: sha512-T3c1PZ9PIdI3hjV8LdunfYI8gj017UQjzAnCrxuo3wAjneDbTPHdE3oNWInOjMA+z/aBkUtlW5vC0YepYMZIug==}
    engines: {node: '>=16'}
    peerDependencies:
      eslint: '*'
    dependencies:
      eslint: 8.50.0
    dev: true

  /eslint-scope/5.1.1:
    resolution: {integrity: sha512-2NxwbF/hZ0KpepYN0cNbo+FN6XoK7GaHlQhgx/hIZl6Va0bF45RQOOwhLIy8lQDbuCiadSLCBnH2CFYquit5bw==}
    engines: {node: '>=8.0.0'}
    dependencies:
      esrecurse: 4.3.0
      estraverse: 4.3.0
    dev: true

  /eslint-scope/7.2.2:
    resolution: {integrity: sha512-dOt21O7lTMhDM+X9mB4GX+DZrZtCUJPL/wlcTqxyrx5IvO0IYtILdtrQGQp+8n5S0gwSVmOf9NQrjMOgfQZlIg==}
    engines: {node: ^12.22.0 || ^14.17.0 || >=16.0.0}
    dependencies:
      esrecurse: 4.3.0
      estraverse: 5.3.0
    dev: true

  /eslint-visitor-keys/3.4.3:
    resolution: {integrity: sha512-wpc+LXeiyiisxPlEkUzU6svyS1frIO3Mgxj1fdy7Pm8Ygzguax2N3Fa/D/ag1WqbOprdI+uY6wMUl8/a2G+iag==}
    engines: {node: ^12.22.0 || ^14.17.0 || >=16.0.0}
    dev: true

  /eslint/8.50.0:
    resolution: {integrity: sha512-FOnOGSuFuFLv/Sa+FDVRZl4GGVAAFFi8LecRsI5a1tMO5HIE8nCm4ivAlzt4dT3ol/PaaGC0rJEEXQmHJBGoOg==}
    engines: {node: ^12.22.0 || ^14.17.0 || >=16.0.0}
    hasBin: true
    dependencies:
      '@eslint-community/eslint-utils': 4.4.0_eslint@8.50.0
      '@eslint-community/regexpp': 4.8.2
      '@eslint/eslintrc': 2.1.2
      '@eslint/js': 8.50.0
      '@humanwhocodes/config-array': 0.11.11
      '@humanwhocodes/module-importer': 1.0.1
      '@nodelib/fs.walk': 1.2.8
      ajv: 6.12.6
      chalk: 4.1.2
      cross-spawn: 7.0.3
      debug: 4.3.4
      doctrine: 3.0.0
      escape-string-regexp: 4.0.0
      eslint-scope: 7.2.2
      eslint-visitor-keys: 3.4.3
      espree: 9.6.1
      esquery: 1.5.0
      esutils: 2.0.3
      fast-deep-equal: 3.1.3
      file-entry-cache: 6.0.1
      find-up: 5.0.0
      glob-parent: 6.0.2
      globals: 13.22.0
      graphemer: 1.4.0
      ignore: 5.2.4
      imurmurhash: 0.1.4
      is-glob: 4.0.3
      is-path-inside: 3.0.3
      js-yaml: 4.1.0
      json-stable-stringify-without-jsonify: 1.0.1
      levn: 0.4.1
      lodash.merge: 4.6.2
      minimatch: 3.1.2
      natural-compare: 1.4.0
      optionator: 0.9.3
      strip-ansi: 6.0.1
      text-table: 0.2.0
    transitivePeerDependencies:
      - supports-color
    dev: true

  /espree/9.6.1:
    resolution: {integrity: sha512-oruZaFkjorTpF32kDSI5/75ViwGeZginGGy2NoOSg3Q9bnwlnmDm4HLnkl0RE3n+njDXR037aY1+x58Z/zFdwQ==}
    engines: {node: ^12.22.0 || ^14.17.0 || >=16.0.0}
    dependencies:
      acorn: 8.10.0
      acorn-jsx: 5.3.2_acorn@8.10.0
      eslint-visitor-keys: 3.4.3
    dev: true

  /esprima/4.0.1:
    resolution: {integrity: sha512-eGuFFw7Upda+g4p+QHvnW0RyTX/SVeJBDM/gCtMARO0cLuT2HcEKnTPvhjV6aGeqrCB/sbNop0Kszm0jsaWU4A==}
    engines: {node: '>=4'}
    hasBin: true
    dev: true

  /esquery/1.5.0:
    resolution: {integrity: sha512-YQLXUplAwJgCydQ78IMJywZCceoqk1oH01OERdSAJc/7U2AylwjhSCLDEtqwg811idIS/9fIU5GjG73IgjKMVg==}
    engines: {node: '>=0.10'}
    dependencies:
      estraverse: 5.3.0
    dev: true

  /esrecurse/4.3.0:
    resolution: {integrity: sha512-KmfKL3b6G+RXvP8N1vr3Tq1kL/oCFgn2NYXEtqP8/L3pKapUA4G8cFVaoF3SU323CD4XypR/ffioHmkti6/Tag==}
    engines: {node: '>=4.0'}
    dependencies:
      estraverse: 5.3.0
    dev: true

  /estraverse/4.3.0:
    resolution: {integrity: sha512-39nnKffWz8xN1BU/2c79n9nB9HDzo0niYUqx6xyqUnyoAnQyyWpOTdZEeiCch8BBu515t4wp9ZmgVfVhn9EBpw==}
    engines: {node: '>=4.0'}
    dev: true

  /estraverse/5.3.0:
    resolution: {integrity: sha512-MMdARuVEQziNTeJD8DgMqmhwR11BRQ/cBP+pLtYdSTnf3MIO8fFeiINEbX36ZdNlfU/7A9f3gUw49B3oQsvwBA==}
    engines: {node: '>=4.0'}
    dev: true

  /esutils/2.0.3:
    resolution: {integrity: sha512-kVscqXk4OCp68SZ0dkgEKVi6/8ij300KBWTJq32P/dYeWTSwK41WyTxalN1eRmA5Z9UU/LX9D7FWSmV9SAYx6g==}
    engines: {node: '>=0.10.0'}
    dev: true

  /etag/1.8.1:
    resolution: {integrity: sha512-aIL5Fx7mawVa300al2BnEE4iNvo1qETxLrPI/o05L7z6go7fCw1J6EQmbK4FmJ2AS7kgVF/KEZWufBfdClMcPg==}
    engines: {node: '>= 0.6'}
    dev: true

  /eventemitter3/4.0.7:
    resolution: {integrity: sha512-8guHBZCwKnFhYdHr2ysuRWErTwhoN2X8XELRlrRwpmfeY2jjuUN4taQMsULKUVo1K4DvZl+0pgfyoysHxvmvEw==}
    dev: true

  /events/3.3.0:
    resolution: {integrity: sha512-mQw+2fkQbALzQ7V0MY0IqdnXNOeTtP4r0lN9z7AAawCXgqea7bDii20AYrIBrFd/Hx0M2Ocz6S111CaFkUcb0Q==}
    engines: {node: '>=0.8.x'}
    dev: true

  /express-promise-router/4.1.1_express@4.18.2:
    resolution: {integrity: sha512-Lkvcy/ZGrBhzkl3y7uYBHLMtLI4D6XQ2kiFg9dq7fbktBch5gjqJ0+KovX0cvCAvTJw92raWunRLM/OM+5l4fA==}
    engines: {node: '>=10'}
    peerDependencies:
      '@types/express': ^4.0.0
      express: ^4.0.0
    peerDependenciesMeta:
      '@types/express':
        optional: true
    dependencies:
      express: 4.18.2
      is-promise: 4.0.0
      lodash.flattendeep: 4.4.0
      methods: 1.1.2
    dev: true

  /express/4.18.2:
    resolution: {integrity: sha512-5/PsL6iGPdfQ/lKM1UuielYgv3BUoJfz1aUwU9vHZ+J7gyvwdQXFEBIEIaxeGf0GIcreATNyBExtalisDbuMqQ==}
    engines: {node: '>= 0.10.0'}
    dependencies:
      accepts: 1.3.8
      array-flatten: 1.1.1
      body-parser: 1.20.1
      content-disposition: 0.5.4
      content-type: 1.0.5
      cookie: 0.5.0
      cookie-signature: 1.0.6
      debug: 2.6.9
      depd: 2.0.0
      encodeurl: 1.0.2
      escape-html: 1.0.3
      etag: 1.8.1
      finalhandler: 1.2.0
      fresh: 0.5.2
      http-errors: 2.0.0
      merge-descriptors: 1.0.1
      methods: 1.1.2
      on-finished: 2.4.1
      parseurl: 1.3.3
      path-to-regexp: 0.1.7
      proxy-addr: 2.0.7
      qs: 6.11.0
      range-parser: 1.2.1
      safe-buffer: 5.2.1
      send: 0.18.0
      serve-static: 1.15.0
      setprototypeof: 1.2.0
      statuses: 2.0.1
      type-is: 1.6.18
      utils-merge: 1.0.1
      vary: 1.1.2
    dev: true

  /extend/3.0.2:
    resolution: {integrity: sha512-fjquC59cD7CyW6urNXK0FBufkZcoiGG80wTuPujX590cB5Ttln20E2UB4S/WARVqhXffZl2LNgS+gQdPIIim/g==}
    dev: true

  /extract-zip/2.0.1:
    resolution: {integrity: sha512-GDhU9ntwuKyGXdZBUgTIe+vXnWj0fppUEtMDL0+idd5Sta8TGpHssn/eusA9mrPr9qNDym6SxAYZjNvCn/9RBg==}
    engines: {node: '>= 10.17.0'}
    hasBin: true
    dependencies:
      debug: 4.3.4
      get-stream: 5.2.0
      yauzl: 2.10.0
    optionalDependencies:
      '@types/yauzl': 2.10.1
    transitivePeerDependencies:
      - supports-color
    dev: true

  /extsprintf/1.3.0:
    resolution: {integrity: sha512-11Ndz7Nv+mvAC1j0ktTa7fAb0vLyGGX+rMHNBYQviQDGU0Hw7lhctJANqbPhu9nV9/izT/IntTgZ7Im/9LJs9g==}
    engines: {'0': node >=0.6.0}
    dev: true

  /fast-deep-equal/3.1.3:
    resolution: {integrity: sha512-f3qQ9oQy9j2AhBe/H9VC91wLmKBCCU/gDOnKNAYG5hswO7BLKj09Hc5HYNz9cGI++xlpDCIgDaitVs03ATR84Q==}

  /fast-fifo/1.3.2:
    resolution: {integrity: sha512-/d9sfos4yxzpwkDkuN7k2SqFKtYNmCTzgfEpz82x34IM9/zc8KGxQoXg1liNC/izpRM/MBdt44Nmx41ZWqk+FQ==}
    dev: true

  /fast-glob/3.3.2:
    resolution: {integrity: sha512-oX2ruAFQwf/Orj8m737Y5adxDQO0LAB7/S5MnxCdTNDd4p6BsyIVsv9JQsATbTSq8KHRpLwIHbVlUNatxd+1Ow==}
    engines: {node: '>=8.6.0'}
    dependencies:
      '@nodelib/fs.stat': 2.0.5
      '@nodelib/fs.walk': 1.2.8
      glob-parent: 5.1.2
      merge2: 1.4.1
      micromatch: 4.0.5

  /fast-json-stable-stringify/2.1.0:
    resolution: {integrity: sha512-lhd/wF+Lk98HZoTCtlVraHtfh5XYijIjalXck7saUtuanSDyLMxnHhSXEDJqHxD7msR8D0uCmqlkwjCV8xvwHw==}
    dev: true

  /fast-levenshtein/2.0.6:
    resolution: {integrity: sha512-DCXu6Ifhqcks7TZKY3Hxp3y6qphY5SJZmrWMDrKcERSOXWQdMhU9Ig/PYrzyw/ul9jOIyh0N4M0tbC5hodg8dw==}
    dev: true

  /fast-xml-parser/4.3.1:
    resolution: {integrity: sha512-viVv3xb8D+SiS1W4cv4tva3bni08kAkx0gQnWrykMM8nXPc1FxqZPU00dCEVjkiCg4HoXd2jC4x29Nzg/l2DAA==}
    hasBin: true
    dependencies:
      strnum: 1.0.5
    dev: true

  /fastest-levenshtein/1.0.16:
    resolution: {integrity: sha512-eRnCtTTtGZFpQCwhJiUOuxPQWRXVKYDn0b2PeHfXL6/Zi53SLAzAHfVhVWK2AryC/WH05kGfxhFIPvTF0SXQzg==}
    engines: {node: '>= 4.9.1'}
    dev: true

  /fastq/1.15.0:
    resolution: {integrity: sha512-wBrocU2LCXXa+lWBt8RoIRD89Fi8OdABODa/kEnyeyjS5aZO5/GNvI5sEINADqP/h8M29UHTHUb53sUu5Ihqdw==}
    dependencies:
      reusify: 1.0.4

  /fd-slicer/1.1.0:
    resolution: {integrity: sha512-cE1qsB/VwyQozZ+q1dGxR8LBYNZeofhEdUNGSMbQD3Gw2lAzX9Zb3uIU6Ebc/Fmyjo9AWWfnn0AUCHqtevs/8g==}
    dependencies:
      pend: 1.2.0
    dev: true

  /fecha/4.2.3:
    resolution: {integrity: sha512-OP2IUU6HeYKJi3i0z4A19kHMQoLVs4Hc+DPqqxI2h/DPZHTm/vjsfC6P0b4jCMy14XizLBqvndQ+UilD7707Jw==}
    dev: true

  /fetch-blob/3.2.0:
    resolution: {integrity: sha512-7yAQpD2UMJzLi1Dqv7qFYnPbaPx7ZfFK6PiIxQ4PfkGPyNyl2Ugx+a/umUonmKqjhM4DnfbMvdX6otXq83soQQ==}
    engines: {node: ^12.20 || >= 14.13}
    dependencies:
      node-domexception: 1.0.0
      web-streams-polyfill: 3.2.1
    dev: true

  /file-entry-cache/6.0.1:
    resolution: {integrity: sha512-7Gps/XWymbLk2QLYK4NzpMOrYjMhdIxXuIvy2QBsLE6ljuodKvdkWs/cpyJJ3CVIVpH0Oi1Hvg1ovbMzLdFBBg==}
    engines: {node: ^10.12.0 || >=12.0.0}
    dependencies:
      flat-cache: 3.1.0
    dev: true

  /fill-range/7.0.1:
    resolution: {integrity: sha512-qOo9F+dMUmC2Lcb4BbVvnKJxTPjCm+RRpe4gDuGrzkL7mEVl/djYSu2OdQ2Pa302N4oqkSg9ir6jaLWJ2USVpQ==}
    engines: {node: '>=8'}
    dependencies:
      to-regex-range: 5.0.1

  /finalhandler/1.1.2:
    resolution: {integrity: sha512-aAWcW57uxVNrQZqFXjITpW3sIUQmHGG3qSb9mUah9MgMC4NeWhNOlNjXEYq3HjRAvL6arUviZGGJsBg6z0zsWA==}
    engines: {node: '>= 0.8'}
    dependencies:
      debug: 2.6.9
      encodeurl: 1.0.2
      escape-html: 1.0.3
      on-finished: 2.3.0
      parseurl: 1.3.3
      statuses: 1.5.0
      unpipe: 1.0.0
    dev: true

  /finalhandler/1.2.0:
    resolution: {integrity: sha512-5uXcUVftlQMFnWC9qu/svkWv3GTd2PfUhK/3PLkYNAe7FbqJMt3515HaxE6eRL74GdsriiwujiawdaB1BpEISg==}
    engines: {node: '>= 0.8'}
    dependencies:
      debug: 2.6.9
      encodeurl: 1.0.2
      escape-html: 1.0.3
      on-finished: 2.4.1
      parseurl: 1.3.3
      statuses: 2.0.1
      unpipe: 1.0.0
    dev: true

  /find-up/4.1.0:
    resolution: {integrity: sha512-PpOwAdQ/YlXQ2vj8a3h8IipDuYRi3wceVQQGYWxNINccq40Anw7BlsEXCMbt1Zt+OLA6Fq9suIpIWD0OsnISlw==}
    engines: {node: '>=8'}
    dependencies:
      locate-path: 5.0.0
      path-exists: 4.0.0
    dev: true

  /find-up/5.0.0:
    resolution: {integrity: sha512-78/PXT1wlLLDgTzDs7sjq9hzz0vXD+zn+7wypEe4fXQxCmdmqfGsEPQxmiCSQI3ajFV91bVSsvNtrJRiW6nGng==}
    engines: {node: '>=10'}
    dependencies:
      locate-path: 6.0.0
      path-exists: 4.0.0
    dev: true

  /flat-cache/3.1.0:
    resolution: {integrity: sha512-OHx4Qwrrt0E4jEIcI5/Xb+f+QmJYNj2rrK8wiIdQOIrB9WrrJL8cjZvXdXuBTkkEwEqLycb5BeZDV1o2i9bTew==}
    engines: {node: '>=12.0.0'}
    dependencies:
      flatted: 3.2.9
      keyv: 4.5.3
      rimraf: 3.0.2
    dev: true

  /flat/5.0.2:
    resolution: {integrity: sha512-b6suED+5/3rTpUBdG1gupIl8MPFCAMA0QXwmljLhvCUKcUvdE4gWky9zpuGCcXHOsz4J9wPGNWq6OKpmIzz3hQ==}
    hasBin: true
    dev: true

  /flatted/3.2.9:
    resolution: {integrity: sha512-36yxDn5H7OFZQla0/jFJmbIKTdZAQHngCedGxiMmpNfEZM0sdEeT+WczLQrjK6D7o2aiyLYDnkw0R3JK0Qv1RQ==}
    dev: true

  /fn.name/1.1.0:
    resolution: {integrity: sha512-GRnmB5gPyJpAhTQdSZTSp9uaPSvl09KoYcMQtsB9rQoOmzs9dH6ffeccH+Z+cv6P68Hu5bC6JjRh4Ah/mHSNRw==}
    dev: true

  /follow-redirects/1.15.3:
    resolution: {integrity: sha512-1VzOtuEM8pC9SFU1E+8KfTjZyMztRsgEfwQl44z8A25uy13jSzTj6dyK2Df52iV0vgHCfBwLhDWevLn95w5v6Q==}
    engines: {node: '>=4.0'}
    peerDependencies:
      debug: '*'
    peerDependenciesMeta:
      debug:
        optional: true
    dev: true

  /for-each/0.3.3:
    resolution: {integrity: sha512-jqYfLp7mo9vIyQf8ykW2v7A+2N4QjeCeI5+Dz9XraiO1ign81wjiH7Fb9vSOWvQfNtmSa4H2RoQTrrXivdUZmw==}
    dependencies:
      is-callable: 1.2.7
    dev: true

  /foreground-child/3.1.1:
    resolution: {integrity: sha512-TMKDUnIte6bfb5nWv7V/caI169OHgvwjb7V4WkeUvbQQdjr5rWKqHFiKWb/fcOwB+CzBT+qbWjvj+DVwRskpIg==}
    engines: {node: '>=14'}
    dependencies:
      cross-spawn: 7.0.3
      signal-exit: 4.1.0
    dev: true

  /forever-agent/0.6.1:
    resolution: {integrity: sha512-j0KLYPhm6zeac4lz3oJ3o65qvgQCcPubiyotZrXqEaG4hNagNYO8qdlUrX5vwqv9ohqeT/Z3j6+yW067yWWdUw==}
    dev: true

  /form-data/2.3.3:
    resolution: {integrity: sha512-1lLKB2Mu3aGP1Q/2eCOx0fNbRMe7XdwktwOruhfqqd0rIJWwN4Dh+E3hrPSlDCXnSR7UtZ1N38rVXm+6+MEhJQ==}
    engines: {node: '>= 0.12'}
    dependencies:
      asynckit: 0.4.0
      combined-stream: 1.0.8
      mime-types: 2.1.35
    dev: true

  /form-data/4.0.0:
    resolution: {integrity: sha512-ETEklSGi5t0QMZuiXoA/Q6vcnxcLQP5vdugSpuAyi6SVGi2clPPp+xgEhuMaHC+zGgn31Kd235W35f7Hykkaww==}
    engines: {node: '>= 6'}
    dependencies:
      asynckit: 0.4.0
      combined-stream: 1.0.8
      mime-types: 2.1.35

  /formdata-polyfill/4.0.10:
    resolution: {integrity: sha512-buewHzMvYL29jdeQTVILecSaZKnt/RJWjoZCF5OW60Z67/GmSLBkOFM7qh1PI3zFNtJbaZL5eQu1vLfazOwj4g==}
    engines: {node: '>=12.20.0'}
    dependencies:
      fetch-blob: 3.2.0
    dev: true

  /forwarded/0.2.0:
    resolution: {integrity: sha512-buRG0fpBtRHSTCOASe6hD258tEubFoRLb4ZNA6NxMVHNw2gOcwHo9wyablzMzOA5z9xA9L1KNjk/Nt6MT9aYow==}
    engines: {node: '>= 0.6'}
    dev: true

  /fresh/0.5.2:
    resolution: {integrity: sha512-zJ2mQYM18rEFOudeV4GShTGIQ7RbzA7ozbU9I/XBpm7kqgMywgmylMwXHxZJmkVoYkna9d2pVXVXPdYTP9ej8Q==}
    engines: {node: '>= 0.6'}
    dev: true

  /fs-extra/10.1.0:
    resolution: {integrity: sha512-oRXApq54ETRj4eMiFzGnHWGy+zo5raudjuxN0b8H7s/RU2oW0Wvsx9O0ACRN/kRq9E8Vu/ReskGB5o3ji+FzHQ==}
    engines: {node: '>=12'}
    dependencies:
      graceful-fs: 4.2.11
      jsonfile: 6.1.0
      universalify: 2.0.0
    dev: true

  /fs-extra/11.1.1:
    resolution: {integrity: sha512-MGIE4HOvQCeUCzmlHs0vXpih4ysz4wg9qiSAu6cd42lVwPbTM1TjV7RusoyQqMmk/95gdQZX72u+YW+c3eEpFQ==}
    engines: {node: '>=14.14'}
    dependencies:
      graceful-fs: 4.2.11
      jsonfile: 6.1.0
      universalify: 2.0.0
    dev: false

  /fs-extra/8.1.0:
    resolution: {integrity: sha512-yhlQgA6mnOJUKOsRUFsgJdQCvkKhcz8tlZG5HBQfReYZy46OwLcY+Zia0mtdHsOo9y/hP+CxMN0TU9QxoOtG4g==}
    engines: {node: '>=6 <7 || >=8'}
    dependencies:
      graceful-fs: 4.2.11
      jsonfile: 4.0.0
      universalify: 0.1.2
    dev: true

  /fs.realpath/1.0.0:
    resolution: {integrity: sha512-OO0pH2lK6a0hZnAdau5ItzHPI6pUlvI7jMVnxUQRtw4owF2wk8lOSabtGDCTP4Ggrg2MbGnWO9X8K1t4+fGMDw==}
    dev: true

  /fsevents/2.3.3:
    resolution: {integrity: sha512-5xoDfX+fL7faATnagmWPpbFtwh/R77WmMMqqHGS65C3vvB0YHrgF+B1YmZ3441tMj5n63k0212XNoJwzlhffQw==}
    engines: {node: ^8.16.0 || ^10.6.0 || >=11.0.0}
    os: [darwin]
    requiresBuild: true
    dev: true
    optional: true

  /function-bind/1.1.1:
    resolution: {integrity: sha512-yIovAzMX49sF8Yl58fSCWJ5svSLuaibPxXQJFLmBObTuCr0Mf1KiPopGM9NiFjiYBCbfaa2Fh6breQ6ANVTI0A==}
    dev: true

  /function.prototype.name/1.1.6:
    resolution: {integrity: sha512-Z5kx79swU5P27WEayXM1tBi5Ze/lbIyiNgU3qyXUOf9b2rgXYyF9Dy9Cx+IQv/Lc8WCG6L82zwUPpSS9hGehIg==}
    engines: {node: '>= 0.4'}
    dependencies:
      call-bind: 1.0.2
      define-properties: 1.2.1
      es-abstract: 1.22.2
      functions-have-names: 1.2.3
    dev: true

  /functions-have-names/1.2.3:
    resolution: {integrity: sha512-xckBUXyTIqT97tq2x2AMb+g163b5JFysYk0x4qxNFwbfQkmNZoiRHb6sPzI9/QV33WeuvVYBUIiD4NzNIyqaRQ==}
    dev: true

  /get-caller-file/2.0.5:
    resolution: {integrity: sha512-DyFP3BM/3YHTQOCUL/w0OZHR0lpKeGrxotcHWcqNEdnltqFwXVfhEBQ94eIo34AfQpo0rGki4cyIiftY06h2Fg==}
    engines: {node: 6.* || 8.* || >= 10.*}

  /get-func-name/2.0.0:
    resolution: {integrity: sha512-Hm0ixYtaSZ/V7C8FJrtZIuBBI+iSgL+1Aq82zSu8VQNB4S3Gk8e7Qs3VwBDJAhmRZcFqkl3tQu36g/Foh5I5ig==}
    dev: true

  /get-intrinsic/1.2.1:
    resolution: {integrity: sha512-2DcsyfABl+gVHEfCOaTrWgyt+tb6MSEGmKq+kI5HwLbIYgjgmMcV8KQ41uaKz1xxUcn9tJtgFbQUEVcEbd0FYw==}
    dependencies:
      function-bind: 1.1.1
      has: 1.0.3
      has-proto: 1.0.1
      has-symbols: 1.0.3
    dev: true

  /get-stream/5.2.0:
    resolution: {integrity: sha512-nBF+F1rAZVCu/p7rjzgA+Yb4lfYXrpl7a6VmJrU8wF9I1CKvP/QwPNZHnOlwbTkY6dvtFIzFMSyQXbLoTQPRpA==}
    engines: {node: '>=8'}
    dependencies:
      pump: 3.0.0
    dev: true

  /get-symbol-description/1.0.0:
    resolution: {integrity: sha512-2EmdH1YvIQiZpltCNgkuiUnyukzxM/R6NDJX31Ke3BG1Nq5b0S2PhX59UKi9vZpPDQVdqn+1IcaAwnzTT5vCjw==}
    engines: {node: '>= 0.4'}
    dependencies:
      call-bind: 1.0.2
      get-intrinsic: 1.2.1
    dev: true

  /get-uri/6.0.2:
    resolution: {integrity: sha512-5KLucCJobh8vBY1K07EFV4+cPZH3mrV9YeAruUseCQKHB58SGjjT2l9/eA9LD082IiuMjSlFJEcdJ27TXvbZNw==}
    engines: {node: '>= 14'}
    dependencies:
      basic-ftp: 5.0.4
      data-uri-to-buffer: 6.0.1
      debug: 4.3.4
      fs-extra: 8.1.0
    transitivePeerDependencies:
      - supports-color
    dev: true

  /getpass/0.1.7:
    resolution: {integrity: sha512-0fzj9JxOLfJ+XGLhR8ze3unN0KZCgZwiSSDz168VERjK8Wl8kVSdcu2kspd4s4wtAa1y/qrVRiAA0WclVsu0ng==}
    dependencies:
      assert-plus: 1.0.0
    dev: true

  /glob-parent/5.1.2:
    resolution: {integrity: sha512-AOIgSQCepiJYwP3ARnGx+5VnTu2HBYdzbGP45eLw1vr3zB3vZLeyed1sC9hnbcOc9/SrMyM5RPQrkGz4aS9Zow==}
    engines: {node: '>= 6'}
    dependencies:
      is-glob: 4.0.3

  /glob-parent/6.0.2:
    resolution: {integrity: sha512-XxwI8EOhVQgWp6iDL+3b0r86f4d6AX6zSU55HfB4ydCEuXLXc5FcYeOu+nnGftS4TEju/11rt4KJPTMgbfmv4A==}
    engines: {node: '>=10.13.0'}
    dependencies:
      is-glob: 4.0.3
    dev: true

  /glob-to-regexp/0.4.1:
    resolution: {integrity: sha512-lkX1HJXwyMcprw/5YUZc2s7DrpAiHB21/V+E1rHUrVNokkvB6bqMzT0VfV6/86ZNabt1k14YOIaT7nDvOX3Iiw==}
    dev: true

  /glob/10.3.9:
    resolution: {integrity: sha512-2tU/LKevAQvDVuVJ9pg9Yv9xcbSh+TqHuTaXTNbQwf+0kDl9Fm6bMovi4Nm5c8TVvfxo2LLcqCGtmO9KoJaGWg==}
    engines: {node: '>=16 || 14 >=14.17'}
    hasBin: true
    dependencies:
      foreground-child: 3.1.1
      jackspeak: 2.3.5
      minimatch: 9.0.3
      minipass: 7.0.3
      path-scurry: 1.10.1
    dev: true

  /glob/7.2.0:
    resolution: {integrity: sha512-lmLf6gtyrPq8tTjSmrO94wBeQbFR3HbLHbuyD69wuyQkImp2hWqMGB47OX65FBkPffO641IP9jWa1z4ivqG26Q==}
    dependencies:
      fs.realpath: 1.0.0
      inflight: 1.0.6
      inherits: 2.0.4
      minimatch: 3.1.2
      once: 1.4.0
      path-is-absolute: 1.0.1
    dev: true

  /glob/7.2.3:
    resolution: {integrity: sha512-nFR0zLpU2YCaRxwoCJvL6UvCH2JFyFVIvwTLsIf21AuHlMskA1hhTdk+LlYJtOlYt9v6dvszD2BGRqBL+iQK9Q==}
    dependencies:
      fs.realpath: 1.0.0
      inflight: 1.0.6
      inherits: 2.0.4
      minimatch: 3.1.2
      once: 1.4.0
      path-is-absolute: 1.0.1
    dev: true

  /glob/8.1.0:
    resolution: {integrity: sha512-r8hpEjiQEYlF2QU0df3dS+nxxSIreXQS1qRhMJM0Q5NDdR386C7jb7Hwwod8Fgiuex+k0GFjgft18yvxm5XoCQ==}
    engines: {node: '>=12'}
    dependencies:
      fs.realpath: 1.0.0
      inflight: 1.0.6
      inherits: 2.0.4
      minimatch: 5.1.6
      once: 1.4.0
    dev: true

  /globals/13.22.0:
    resolution: {integrity: sha512-H1Ddc/PbZHTDVJSnj8kWptIRSD6AM3pK+mKytuIVF4uoBV7rshFlhhvA58ceJ5wp3Er58w6zj7bykMpYXt3ETw==}
    engines: {node: '>=8'}
    dependencies:
      type-fest: 0.20.2
    dev: true

  /globalthis/1.0.3:
    resolution: {integrity: sha512-sFdI5LyBiNTHjRd7cGPWapiHWMOXKyuBNX/cWJ3NfzrZQVa8GI/8cofCl74AOVqq9W5kNmguTIzJ/1s2gyI9wA==}
    engines: {node: '>= 0.4'}
    dependencies:
      define-properties: 1.2.1
    dev: true

  /globby/11.1.0:
    resolution: {integrity: sha512-jhIXaOzy1sb8IyocaruWSn1TjmnBVs8Ayhcy83rmxNJ8q2uWKCAj3CnJY+KpGSXCueAPc0i05kVvVKtP1t9S3g==}
    engines: {node: '>=10'}
    dependencies:
      array-union: 2.1.0
      dir-glob: 3.0.1
      fast-glob: 3.3.2
      ignore: 5.2.4
      merge2: 1.4.1
      slash: 3.0.0
    dev: true

  /globby/14.0.0:
    resolution: {integrity: sha512-/1WM/LNHRAOH9lZta77uGbq0dAEQM+XjNesWwhlERDVenqothRbnzTrL3/LrIoEPPjeUHC3vrS6TwoyxeHs7MQ==}
    engines: {node: '>=18'}
    dependencies:
      '@sindresorhus/merge-streams': 1.0.0
      fast-glob: 3.3.2
      ignore: 5.2.4
      path-type: 5.0.0
      slash: 5.1.0
      unicorn-magic: 0.1.0

  /gopd/1.0.1:
    resolution: {integrity: sha512-d65bNlIadxvpb/A2abVdlqKqV563juRnZ1Wtk6s1sIR8uNsXR70xqIzVqxVf1eTqDunwT2MkczEeaezCKTZhwA==}
    dependencies:
      get-intrinsic: 1.2.1
    dev: true

  /graceful-fs/4.2.11:
    resolution: {integrity: sha512-RbJ5/jmFcNNCcDV5o9eTnBLJ/HszWV0P73bc+Ff4nS/rJj+YaS6IGyiOL0VoBYX+l1Wrl3k63h/KrH+nhJ0XvQ==}

  /graphemer/1.4.0:
    resolution: {integrity: sha512-EtKwoO6kxCL9WO5xipiHTZlSzBm7WLT627TqC/uVRd0HKmq8NXyebnNYxDoBi7wt8eTWrUrKXCOVaFq9x1kgag==}
    dev: true

  /growl/1.10.5:
    resolution: {integrity: sha512-qBr4OuELkhPenW6goKVXiv47US3clb3/IbuWF9KNKEijAy9oeHxU9IgzjvJhHkUzhaj7rOUD7+YGWqUjLp5oSA==}
    engines: {node: '>=4.x'}
    dev: true

  /handlebars/4.7.8:
    resolution: {integrity: sha512-vafaFqs8MZkRrSX7sFVUdo3ap/eNiLnb4IakshzvP56X5Nr1iGKAIqdX6tMlm6HcNRIkr6AxO5jFEoJzzpT8aQ==}
    engines: {node: '>=0.4.7'}
    hasBin: true
    dependencies:
      minimist: 1.2.8
      neo-async: 2.6.2
      source-map: 0.6.1
      wordwrap: 1.0.0
    optionalDependencies:
      uglify-js: 3.17.4
    dev: false

  /har-schema/2.0.0:
    resolution: {integrity: sha512-Oqluz6zhGX8cyRaTQlFMPw80bSJVG2x/cFb8ZPhUILGgHka9SsokCCOQgpveePerqidZOrT14ipqfJb7ILcW5Q==}
    engines: {node: '>=4'}
    dev: true

  /har-validator/5.1.5:
    resolution: {integrity: sha512-nmT2T0lljbxdQZfspsno9hgrG3Uir6Ks5afism62poxqBM6sDnMEuPmzTq8XN0OEwqKLLdh1jQI3qyE66Nzb3w==}
    engines: {node: '>=6'}
    deprecated: this library is no longer supported
    dependencies:
      ajv: 6.12.6
      har-schema: 2.0.0
    dev: true

  /has-bigints/1.0.2:
    resolution: {integrity: sha512-tSvCKtBr9lkF0Ex0aQiP9N+OpV4zi2r/Nee5VkRDbaqv35RLYMzbwQfFSZZH0kR+Rd6302UJZ2p/bJCEoR3VoQ==}
    dev: true

  /has-flag/3.0.0:
    resolution: {integrity: sha512-sKJf1+ceQBr4SMkvQnBDNDtf4TXpVhVGateu0t918bl30FnbE2m4vNLX+VWe/dpjlb+HugGYzW7uQXH98HPEYw==}
    engines: {node: '>=4'}

  /has-flag/4.0.0:
    resolution: {integrity: sha512-EykJT/Q1KjTWctppgIAgfSO0tKVuZUjhgMr17kqTumMl6Afv3EISleU7qZUzoXDFTAHTDC4NOoG/ZxU3EvlMPQ==}
    engines: {node: '>=8'}
    dev: true

  /has-property-descriptors/1.0.0:
    resolution: {integrity: sha512-62DVLZGoiEBDHQyqG4w9xCuZ7eJEwNmJRWw2VY84Oedb7WFcA27fiEVe8oUQx9hAUJ4ekurquucTGwsyO1XGdQ==}
    dependencies:
      get-intrinsic: 1.2.1
    dev: true

  /has-proto/1.0.1:
    resolution: {integrity: sha512-7qE+iP+O+bgF9clE5+UoBFzE65mlBiVj3tKCrlNQ0Ogwm0BjpT/gK4SlLYDMybDh5I3TCTKnPPa0oMG7JDYrhg==}
    engines: {node: '>= 0.4'}
    dev: true

  /has-symbols/1.0.3:
    resolution: {integrity: sha512-l3LCuF6MgDNwTDKkdYGEihYjt5pRPbEg46rtlmnSPlUbgmB8LOIrKJbYYFBSbnPaJexMKtiPO8hmeRjRz2Td+A==}
    engines: {node: '>= 0.4'}
    dev: true

  /has-tostringtag/1.0.0:
    resolution: {integrity: sha512-kFjcSNhnlGV1kyoGk7OXKSawH5JOb/LzUc5w9B02hOTO0dfFRjbHQKvg1d6cf3HbeUmtU9VbbV3qzZ2Teh97WQ==}
    engines: {node: '>= 0.4'}
    dependencies:
      has-symbols: 1.0.3
    dev: true

  /has/1.0.3:
    resolution: {integrity: sha512-f2dvO0VU6Oej7RkWJGrehjbzMAjFp5/VKPp5tTpWIV4JHHZK1/BxbFRtf/siA2SWTe09caDmVtYYzWEIbBS4zw==}
    engines: {node: '>= 0.4.0'}
    dependencies:
      function-bind: 1.1.1
    dev: true

  /he/1.2.0:
    resolution: {integrity: sha512-F/1DnUGPopORZi0ni+CvrCgHQ5FyEAHRLSApuYWMmrbSwoN2Mn/7k+Gl38gJnR7yyDZk6WLXwiGod1JOWNDKGw==}
    hasBin: true
    dev: true

  /hosted-git-info/2.8.9:
    resolution: {integrity: sha512-mxIDAb9Lsm6DoOJ7xH+5+X4y1LU/4Hi50L9C5sIswK3JzULS4bwk1FvjdBgvYR4bzT4tuUQiC15FE2f5HbLvYw==}
    dev: true

  /http-errors/2.0.0:
    resolution: {integrity: sha512-FtwrG/euBzaEjYeRqOgly7G0qviiXoJWnvEH2Z1plBdXgbyjv34pHTSb9zoeHMyDy33+DWy5Wt9Wo+TURtOYSQ==}
    engines: {node: '>= 0.8'}
    dependencies:
      depd: 2.0.0
      inherits: 2.0.4
      setprototypeof: 1.2.0
      statuses: 2.0.1
      toidentifier: 1.0.1
    dev: true

  /http-proxy-agent/5.0.0:
    resolution: {integrity: sha512-n2hY8YdoRE1i7r6M0w9DIw5GgZN0G25P8zLCRQ8rjXtTU3vsNFBI/vWK/UIeE6g5MUUz6avwAPXmL6Fy9D/90w==}
    engines: {node: '>= 6'}
    dependencies:
      '@tootallnate/once': 2.0.0
      agent-base: 6.0.2
      debug: 4.3.4
    transitivePeerDependencies:
      - supports-color

  /http-proxy-agent/7.0.0:
    resolution: {integrity: sha512-+ZT+iBxVUQ1asugqnD6oWoRiS25AkjNfG085dKJGtGxkdwLQrMKU5wJr2bOOFAXzKcTuqq+7fZlTMgG3SRfIYQ==}
    engines: {node: '>= 14'}
    dependencies:
      agent-base: 7.1.0
      debug: 4.3.4
    transitivePeerDependencies:
      - supports-color
    dev: true

  /http-proxy/1.18.1:
    resolution: {integrity: sha512-7mz/721AbnJwIVbnaSv1Cz3Am0ZLT/UBwkC92VlxhXv/k/BBQfM2fXElQNC27BVGr0uwUpplYPQM9LnaBMR5NQ==}
    engines: {node: '>=8.0.0'}
    dependencies:
      eventemitter3: 4.0.7
      follow-redirects: 1.15.3
      requires-port: 1.0.0
    transitivePeerDependencies:
      - debug
    dev: true

  /http-signature/1.2.0:
    resolution: {integrity: sha512-CAbnr6Rz4CYQkLYUtSNXxQPUH2gK8f3iWexVlsnMeD+GjlsQ0Xsy1cOX+mN3dtxYomRy21CiOzU8Uhw6OwncEQ==}
    engines: {node: '>=0.8', npm: '>=1.3.7'}
    dependencies:
      assert-plus: 1.0.0
      jsprim: 1.4.2
      sshpk: 1.17.0
    dev: true

  /https-proxy-agent/5.0.1:
    resolution: {integrity: sha512-dFcAjpTQFgoLMzC2VwU+C/CbS7uRL0lWmxDITmqm7C+7F0Odmj6s9l6alZc6AELXhrnggM2CeWSXHGOdX2YtwA==}
    engines: {node: '>= 6'}
    dependencies:
      agent-base: 6.0.2
      debug: 4.3.4
    transitivePeerDependencies:
      - supports-color

  /https-proxy-agent/7.0.2:
    resolution: {integrity: sha512-NmLNjm6ucYwtcUmL7JQC1ZQ57LmHP4lT15FQ8D61nak1rO6DH+fz5qNK2Ap5UN4ZapYICE3/0KodcLYSPsPbaA==}
    engines: {node: '>= 14'}
    dependencies:
      agent-base: 7.1.0
      debug: 4.3.4
    transitivePeerDependencies:
      - supports-color
    dev: true

  /iconv-lite/0.4.24:
    resolution: {integrity: sha512-v3MXnZAcvnywkTUEZomIActle7RXXeedOR31wwl7VlyoXO4Qi9arvSenNQWne1TcRwhCL1HwLI21bEqdpj8/rA==}
    engines: {node: '>=0.10.0'}
    dependencies:
      safer-buffer: 2.1.2
    dev: true

  /iconv-lite/0.6.3:
    resolution: {integrity: sha512-4fCk79wshMdzMp2rH06qWrJE4iolqLhCUH+OiuIgU++RB0+94NlDL81atO7GX55uUKueo0txHNtvEyI6D7WdMw==}
    engines: {node: '>=0.10.0'}
    dependencies:
      safer-buffer: 2.1.2
    dev: true

  /ieee754/1.2.1:
    resolution: {integrity: sha512-dcyqhDvX1C46lXZcVqCpK+FtMRQVdIMN6/Df5js2zouUsqG7I6sFxitIC+7KYK29KdXOLHdu9zL4sFnoVQnqaA==}
    dev: true

  /ignore/5.2.4:
    resolution: {integrity: sha512-MAb38BcSbH0eHNBxn7ql2NH/kX33OkB3lZ1BNdh7ENeRChHTYsTvWrMubiIAMNS2llXEEgZ1MUOBtXChP3kaFQ==}
    engines: {node: '>= 4'}

  /import-fresh/3.3.0:
    resolution: {integrity: sha512-veYYhQa+D1QBKznvhUHxb8faxlrwUnxseDAbAp457E0wLNio2bOSKnjYDhMj+YiAq61xrMGhQk9iXVk5FzgQMw==}
    engines: {node: '>=6'}
    dependencies:
      parent-module: 1.0.1
      resolve-from: 4.0.0
    dev: true

  /import-local/3.1.0:
    resolution: {integrity: sha512-ASB07uLtnDs1o6EHjKpX34BKYDSqnFerfTOJL2HvMqF70LnxpjkzDB8J44oT9pu4AMPkQwf8jl6szgvNd2tRIg==}
    engines: {node: '>=8'}
    hasBin: true
    dependencies:
      pkg-dir: 4.2.0
      resolve-cwd: 3.0.0
    dev: true

  /imurmurhash/0.1.4:
    resolution: {integrity: sha512-JmXMZ6wuvDmLiHEml9ykzqO6lwFbof0GG4IkcGaENdCRDDmMVnny7s5HsIgHCbaq0w2MyPhDqkhTUgS2LU2PHA==}
    engines: {node: '>=0.8.19'}
    dev: true

  /inflight/1.0.6:
    resolution: {integrity: sha512-k92I/b08q4wvFscXCLvqfsHCrjrF7yiXsQuIVvVE7N82W3+aqpzuUdBbfhWcy/FZR3/4IgflMgKLOsvPDrGCJA==}
    dependencies:
      once: 1.4.0
      wrappy: 1.0.2
    dev: true

  /inherits/2.0.4:
    resolution: {integrity: sha512-k/vGaX4/Yla3WzyMCvTQOXYeIHvqOKtnqBduzTHpzpQZzAskKMhZ2K+EnBiSM9zGSoIFeMpXKxa4dYeZIQqewQ==}
    dev: true

  /internal-slot/1.0.5:
    resolution: {integrity: sha512-Y+R5hJrzs52QCG2laLn4udYVnxsfny9CpOhNhUvk/SSSVyF6T27FzRbF0sroPidSu3X8oEAkOn2K804mjpt6UQ==}
    engines: {node: '>= 0.4'}
    dependencies:
      get-intrinsic: 1.2.1
      has: 1.0.3
      side-channel: 1.0.4
    dev: true

  /interpret/2.2.0:
    resolution: {integrity: sha512-Ju0Bz/cEia55xDwUWEa8+olFpCiQoypjnQySseKtmjNrnps3P+xfpUmGr90T7yjlVJmOtybRvPXhKMbHr+fWnw==}
    engines: {node: '>= 0.10'}
    dev: true

  /ip/1.1.8:
    resolution: {integrity: sha512-PuExPYUiu6qMBQb4l06ecm6T6ujzhmh+MeJcW9wa89PoAz5pvd4zPgN5WJV104mb6S2T1AwNIAaB70JNrLQWhg==}
    dev: true

  /ip/2.0.0:
    resolution: {integrity: sha512-WKa+XuLG1A1R0UWhl2+1XQSi+fZWMsYKffMZTTYsiZaUD8k2yDAj5atimTUD2TZkyCkNEeYE5NhFZmupOGtjYQ==}
    dev: true

  /ipaddr.js/1.9.1:
    resolution: {integrity: sha512-0KI/607xoxSToH7GjN1FfSbLoU0+btTicjsQSWQlh/hZykN8KpmMf7uYwPW3R+akZ6R/w18ZlXSHBYXiYUPO3g==}
    engines: {node: '>= 0.10'}
    dev: true

  /is-arguments/1.1.1:
    resolution: {integrity: sha512-8Q7EARjzEnKpt/PCD7e1cgUS0a6X8u5tdSiMqXhojOdoV9TsMsiO+9VLC5vAmO8N7/GmXn7yjR8qnA6bVAEzfA==}
    engines: {node: '>= 0.4'}
    dependencies:
      call-bind: 1.0.2
      has-tostringtag: 1.0.0
    dev: true

  /is-array-buffer/3.0.2:
    resolution: {integrity: sha512-y+FyyR/w8vfIRq4eQcM1EYgSTnmHXPqaF+IgzgraytCFq5Xh8lllDVmAZolPJiZttZLeFSINPYMaEJ7/vWUa1w==}
    dependencies:
      call-bind: 1.0.2
      get-intrinsic: 1.2.1
      is-typed-array: 1.1.12
    dev: true

  /is-arrayish/0.2.1:
    resolution: {integrity: sha512-zz06S8t0ozoDXMG+ube26zeCTNXcKIPJZJi8hBrF4idCLms4CG9QtK7qBl1boi5ODzFpjswb5JPmHCbMpjaYzg==}
    dev: true

  /is-arrayish/0.3.2:
    resolution: {integrity: sha512-eVRqCvVlZbuw3GrM63ovNSNAeA1K16kaR/LRY/92w0zxQ5/1YzwblUX652i4Xs9RwAGjW9d9y6X88t8OaAJfWQ==}
    dev: true

  /is-bigint/1.0.4:
    resolution: {integrity: sha512-zB9CruMamjym81i2JZ3UMn54PKGsQzsJeo6xvN3HJJ4CAsQNB6iRutp2To77OfCNuoxspsIhzaPoO1zyCEhFOg==}
    dependencies:
      has-bigints: 1.0.2
    dev: true

  /is-binary-path/2.1.0:
    resolution: {integrity: sha512-ZMERYes6pDydyuGidse7OsHxtbI7WVeUEozgR/g7rd0xUimYNlvZRE/K2MgZTjWy725IfelLeVcEM97mmtRGXw==}
    engines: {node: '>=8'}
    dependencies:
      binary-extensions: 2.2.0
    dev: true

  /is-boolean-object/1.1.2:
    resolution: {integrity: sha512-gDYaKHJmnj4aWxyj6YHyXVpdQawtVLHU5cb+eztPGczf6cjuTdwve5ZIEfgXqH4e57An1D1AKf8CZ3kYrQRqYA==}
    engines: {node: '>= 0.4'}
    dependencies:
      call-bind: 1.0.2
      has-tostringtag: 1.0.0
    dev: true

  /is-callable/1.2.7:
    resolution: {integrity: sha512-1BC0BVFhS/p0qtw6enp8e+8OD0UrK0oFLztSjNzhcKA3WDuJxxAPXzPuPtKkjEY9UUoEWlX/8fgKeu2S8i9JTA==}
    engines: {node: '>= 0.4'}
    dev: true

  /is-core-module/2.13.0:
    resolution: {integrity: sha512-Z7dk6Qo8pOCp3l4tsX2C5ZVas4V+UxwQodwZhLopL91TX8UyyHEXafPcyoeeWuLrwzHcr3igO78wNLwHJHsMCQ==}
    dependencies:
      has: 1.0.3
    dev: true

  /is-date-object/1.0.5:
    resolution: {integrity: sha512-9YQaSxsAiSwcvS33MBk3wTCVnWK+HhF8VZR2jRxehM16QcVOdHqPn4VPHmRK4lSr38n9JriurInLcP90xsYNfQ==}
    engines: {node: '>= 0.4'}
    dependencies:
      has-tostringtag: 1.0.0
    dev: true

  /is-docker/2.2.1:
    resolution: {integrity: sha512-F+i2BKsFrH66iaUFc0woD8sLy8getkwTwtOBjvs56Cx4CgJDeKQeqfz8wAYiSb8JOprWhHH5p77PbmYCvvUuXQ==}
    engines: {node: '>=8'}
    hasBin: true
    dev: true

  /is-extglob/2.1.1:
    resolution: {integrity: sha512-SbKbANkN603Vi4jEZv49LeVJMn4yGwsbzZworEoyEiutsN3nJYdbO36zfhGJ6QEDpOZIFkDtnq5JRxmvl3jsoQ==}
    engines: {node: '>=0.10.0'}

  /is-fullwidth-code-point/3.0.0:
    resolution: {integrity: sha512-zymm5+u+sCsSWyD9qNaejV3DFvhCKclKdizYaJUuHA83RLjb7nSuGnddCHGv0hk+KY7BMAlsWeK4Ueg6EV6XQg==}
    engines: {node: '>=8'}

  /is-glob/4.0.3:
    resolution: {integrity: sha512-xelSayHH36ZgE7ZWhli7pW34hNbNl8Ojv5KVmkJD4hBdD3th8Tfk9vYasLM+mXWOZhFkgZfxhLSnrwRr4elSSg==}
    engines: {node: '>=0.10.0'}
    dependencies:
      is-extglob: 2.1.1

  /is-map/2.0.2:
    resolution: {integrity: sha512-cOZFQQozTha1f4MxLFzlgKYPTyj26picdZTx82hbc/Xf4K/tZOOXSCkMvU4pKioRXGDLJRn0GM7Upe7kR721yg==}
    dev: true

  /is-negative-zero/2.0.2:
    resolution: {integrity: sha512-dqJvarLawXsFbNDeJW7zAz8ItJ9cd28YufuuFzh0G8pNHjJMnY08Dv7sYX2uF5UpQOwieAeOExEYAWWfu7ZZUA==}
    engines: {node: '>= 0.4'}
    dev: true

  /is-number-object/1.0.7:
    resolution: {integrity: sha512-k1U0IRzLMo7ZlYIfzRu23Oh6MiIFasgpb9X76eqfFZAqwH44UI4KTBvBYIZ1dSL9ZzChTB9ShHfLkR4pdW5krQ==}
    engines: {node: '>= 0.4'}
    dependencies:
      has-tostringtag: 1.0.0
    dev: true

  /is-number/7.0.0:
    resolution: {integrity: sha512-41Cifkg6e8TylSpdtTpeLVMqvSBEVzTttHvERD741+pnZ8ANv0004MRL43QKPDlK9cGvNp6NZWZUBlbGXYxxng==}
    engines: {node: '>=0.12.0'}

  /is-path-inside/3.0.3:
    resolution: {integrity: sha512-Fd4gABb+ycGAmKou8eMftCupSir5lRxqf4aD/vd0cD2qc4HL07OjCeuHMr8Ro4CoMaeCKDB0/ECBOVWjTwUvPQ==}
    engines: {node: '>=8'}
    dev: true

  /is-plain-obj/2.1.0:
    resolution: {integrity: sha512-YWnfyRwxL/+SsrWYfOpUtz5b3YD+nyfkHvjbcanzk8zgyO4ASD67uVMRt8k5bM4lLMDnXfriRhOpemw+NfT1eA==}
    engines: {node: '>=8'}
    dev: true

  /is-plain-object/2.0.4:
    resolution: {integrity: sha512-h5PpgXkWitc38BBMYawTYMWJHFZJVnBquFE57xFpjB8pJFiF6gZ+bU+WyI/yqXiFR5mdLsgYNaPe8uao6Uv9Og==}
    engines: {node: '>=0.10.0'}
    dependencies:
      isobject: 3.0.1
    dev: true

  /is-promise/4.0.0:
    resolution: {integrity: sha512-hvpoI6korhJMnej285dSg6nu1+e6uxs7zG3BYAm5byqDsgJNWwxzM6z6iZiAgQR4TJ30JmBTOwqZUw3WlyH3AQ==}
    dev: true

  /is-regex/1.1.4:
    resolution: {integrity: sha512-kvRdxDsxZjhzUX07ZnLydzS1TU/TJlTUHHY4YLL87e37oUA49DfkLqgy+VjFocowy29cKvcSiu+kIv728jTTVg==}
    engines: {node: '>= 0.4'}
    dependencies:
      call-bind: 1.0.2
      has-tostringtag: 1.0.0
    dev: true

  /is-set/2.0.2:
    resolution: {integrity: sha512-+2cnTEZeY5z/iXGbLhPrOAaK/Mau5k5eXq9j14CpRTftq0pAJu2MwVRSZhyZWBzx3o6X795Lz6Bpb6R0GKf37g==}
    dev: true

  /is-shared-array-buffer/1.0.2:
    resolution: {integrity: sha512-sqN2UDu1/0y6uvXyStCOzyhAjCSlHceFoMKJW8W9EU9cvic/QdsZ0kEU93HEy3IUEFZIiH/3w+AH/UQbPHNdhA==}
    dependencies:
      call-bind: 1.0.2
    dev: true

  /is-stream/2.0.1:
    resolution: {integrity: sha512-hFoiJiTl63nn+kstHGBtewWSKnQLpyb155KHheA1l39uvtO9nWIop1p3udqPcUd/xbF1VLMO4n7OI6p7RbngDg==}
    engines: {node: '>=8'}
    dev: true

  /is-string/1.0.7:
    resolution: {integrity: sha512-tE2UXzivje6ofPW7l23cjDOMa09gb7xlAqG6jG5ej6uPV32TlWP3NKPigtaGeHNu9fohccRYvIiZMfOOnOYUtg==}
    engines: {node: '>= 0.4'}
    dependencies:
      has-tostringtag: 1.0.0
    dev: true

  /is-symbol/1.0.4:
    resolution: {integrity: sha512-C/CPBqKWnvdcxqIARxyOh4v1UUEOCHpgDa0WYgpKDFMszcrPcffg5uhwSgPCLD2WWxmq6isisz87tzT01tuGhg==}
    engines: {node: '>= 0.4'}
    dependencies:
      has-symbols: 1.0.3
    dev: true

  /is-typed-array/1.1.12:
    resolution: {integrity: sha512-Z14TF2JNG8Lss5/HMqt0//T9JeHXttXy5pH/DBU4vi98ozO2btxzq9MwYDZYnKwU8nRsz/+GVFVRDq3DkVuSPg==}
    engines: {node: '>= 0.4'}
    dependencies:
      which-typed-array: 1.1.11
    dev: true

  /is-typedarray/1.0.0:
    resolution: {integrity: sha512-cyA56iCMHAh5CdzjJIa4aohJyeO1YbwLi3Jc35MmRU6poroFjIGZzUzupGiRPOjgHg9TLu43xbpwXk523fMxKA==}
    dev: true

  /is-unicode-supported/0.1.0:
    resolution: {integrity: sha512-knxG2q4UC3u8stRGyAVJCOdxFmv5DZiRcdlIaAQXAbSfJya+OhopNotLQrstBhququ4ZpuKbDc/8S6mgXgPFPw==}
    engines: {node: '>=10'}
    dev: true

  /is-weakmap/2.0.1:
    resolution: {integrity: sha512-NSBR4kH5oVj1Uwvv970ruUkCV7O1mzgVFO4/rev2cLRda9Tm9HrL70ZPut4rOHgY0FNrUu9BCbXA2sdQ+x0chA==}
    dev: true

  /is-weakref/1.0.2:
    resolution: {integrity: sha512-qctsuLZmIQ0+vSSMfoVvyFe2+GSEvnmZ2ezTup1SBse9+twCCeial6EEi3Nc2KFcf6+qz2FBPnjXsk8xhKSaPQ==}
    dependencies:
      call-bind: 1.0.2
    dev: true

  /is-weakset/2.0.2:
    resolution: {integrity: sha512-t2yVvttHkQktwnNNmBQ98AhENLdPUTDTE21uPqAQ0ARwQfGeQKRVS0NNurH7bTf7RrvcVn1OOge45CnBeHCSmg==}
    dependencies:
      call-bind: 1.0.2
      get-intrinsic: 1.2.1
    dev: true

  /is-wsl/2.2.0:
    resolution: {integrity: sha512-fKzAra0rGJUUBwGBgNkHZuToZcn+TtXHpeCgmkMJMMYx1sQDYaCSyjJBSCa2nH1DGm7s3n1oBnohoVTBaN7Lww==}
    engines: {node: '>=8'}
    dependencies:
      is-docker: 2.2.1
    dev: true

  /isarray/0.0.1:
    resolution: {integrity: sha512-D2S+3GLxWH+uhrNEcoh/fnmYeP8E8/zHl644d/jdA0g2uyXvy3sb0qxotE+ne0LtccHknQzWwZEzhak7oJ0COQ==}
    dev: true

  /isarray/1.0.0:
    resolution: {integrity: sha512-VLghIWNM6ELQzo7zwmcg0NmTVyWKYjvIeM83yjp0wRDTmUnrM678fQbcKBo6n2CJEF0szoG//ytg+TKla89ALQ==}
    dev: true

  /isarray/2.0.5:
    resolution: {integrity: sha512-xHjhDr3cNBK0BzdUJSPXZntQUx/mwMS5Rw4A7lPJ90XGAO6ISP/ePDNuo0vhqOZU+UD5JoodwCAAoZQd3FeAKw==}
    dev: true

  /isbinaryfile/4.0.10:
    resolution: {integrity: sha512-iHrqe5shvBUcFbmZq9zOQHBoeOhZJu6RQGrDpBgenUm/Am+F3JM2MgQj+rK3Z601fzrL5gLZWtAPH2OBaSVcyw==}
    engines: {node: '>= 8.0.0'}
    dev: true

  /isexe/2.0.0:
    resolution: {integrity: sha512-RHxMLp9lnKHGHRng9QFhRCMbYAcVpn69smSGcq3f36xjgVVWThj4qqLbTLlq7Ssj8B+fIQ1EuCEGI2lKsyQeIw==}
    dev: true

  /isobject/3.0.1:
    resolution: {integrity: sha512-WhB9zCku7EGTj/HQQRz5aUQEUeoQZH2bWcltRErOpymJ4boYE6wL9Tbr23krRPSZ+C5zqNSrSw+Cc7sZZ4b7vg==}
    engines: {node: '>=0.10.0'}
    dev: true

  /isstream/0.1.2:
    resolution: {integrity: sha512-Yljz7ffyPbrLpLngrMtZ7NduUgVvi6wG9RJ9IUcyCd59YQ911PBJphODUcbOVbqYfxe1wuYf/LJ8PauMRwsM/g==}
    dev: true

  /jackspeak/2.1.1:
    resolution: {integrity: sha512-juf9stUEwUaILepraGOWIJTLwg48bUnBmRqd2ln2Os1sW987zeoj/hzhbvRB95oMuS2ZTpjULmdwHNX4rzZIZw==}
    engines: {node: '>=14'}
    dependencies:
      cliui: 8.0.1
    optionalDependencies:
      '@pkgjs/parseargs': 0.11.0
    dev: true

  /jackspeak/2.3.5:
    resolution: {integrity: sha512-Ratx+B8WeXLAtRJn26hrhY8S1+Jz6pxPMrkrdkgb/NstTNiqMhX0/oFVu5wX+g5n6JlEu2LPsDJmY8nRP4+alw==}
    engines: {node: '>=14'}
    dependencies:
      '@isaacs/cliui': 8.0.2
    optionalDependencies:
      '@pkgjs/parseargs': 0.11.0
    dev: true

  /jest-worker/27.5.1:
    resolution: {integrity: sha512-7vuh85V5cdDofPyxn58nrPjBktZo0u9x1g8WtjQol+jZDaE+fhN+cIvTj11GndBnMnyfrUOG1sZQxCdjKh+DKg==}
    engines: {node: '>= 10.13.0'}
    dependencies:
      '@types/node': 18.18.0
      merge-stream: 2.0.0
      supports-color: 8.1.1
    dev: true

  /js-tokens/4.0.0:
    resolution: {integrity: sha512-RdJUflcE3cUzKiMqQgsCu06FPu9UdIJO0beYbPhHN4k6apgJtifcoCtT9bcxOpYBtpD2kCM6Sbzg4CausW/PKQ==}

  /js-yaml/4.0.0:
    resolution: {integrity: sha512-pqon0s+4ScYUvX30wxQi3PogGFAlUyH0awepWvwkj4jD4v+ova3RiYw8bmA6x2rDrEaj8i/oWKoRxpVNW+Re8Q==}
    hasBin: true
    dependencies:
      argparse: 2.0.1
    dev: false

  /js-yaml/4.1.0:
    resolution: {integrity: sha512-wpxZs9NoxZaJESJGIZTyDEaYpl0FKSA+FB9aJiyemKhMwkxQg63h4T1KJgUGHpTqPDNRcmmYLugrRjJlBtWvRA==}
    hasBin: true
    dependencies:
      argparse: 2.0.1
    dev: true

  /jsbn/0.1.1:
    resolution: {integrity: sha512-UVU9dibq2JcFWxQPA6KCqj5O42VOmAY3zQUfEKxU0KpTGXwNoCjkX1e13eHNvw/xPynt6pU0rZ1htjWTNTSXsg==}
    dev: true

  /json-buffer/3.0.1:
    resolution: {integrity: sha512-4bV5BfR2mqfQTJm+V5tPPdf+ZpuhiIvTuAB5g8kcrXOZpTT/QwwVRWBywX1ozr6lEuPdbHxwaJlm9G6mI2sfSQ==}
    dev: true

  /json-parse-better-errors/1.0.2:
    resolution: {integrity: sha512-mrqyZKfX5EhL7hvqcV6WG1yYjnjeuYDzDhhcAAUrq8Po85NBQBJP+ZDUT75qZQ98IkUoBqdkExkukOU7Ts2wrw==}
    dev: true

  /json-parse-even-better-errors/2.3.1:
    resolution: {integrity: sha512-xyFwyhro/JEof6Ghe2iz2NcXoj2sloNsWr/XsERDK/oiPCfaNhl5ONfp+jQdAZRQQ0IJWNzH9zIZF7li91kh2w==}
    dev: true

  /json-schema-traverse/0.4.1:
    resolution: {integrity: sha512-xbbCH5dCYU5T8LcEhhuh7HJ88HXuW3qsI3Y0zOZFKfZEHcpWiHU/Jxzk629Brsab/mMiHQti9wMP+845RPe3Vg==}
    dev: true

  /json-schema-traverse/1.0.0:
    resolution: {integrity: sha512-NM8/P9n3XjXhIZn1lLhkFaACTOURQXjWhV4BA/RnOv8xvgqtqpAX9IO4mRQxSx1Rlo4tqzeqb0sOlruaOy3dug==}

  /json-schema/0.4.0:
    resolution: {integrity: sha512-es94M3nTIfsEPisRafak+HDLfHXnKBhV3vU5eqPcS3flIWqcxJWgXHXiey3YrpaNsanY5ei1VoYEbOzijuq9BA==}
    dev: true

  /json-stable-stringify-without-jsonify/1.0.1:
    resolution: {integrity: sha512-Bdboy+l7tA3OGW6FjyFHWkP5LuByj1Tk33Ljyq0axyzdk9//JSi2u3fP1QSmd1KNwq6VOKYGlAu87CisVir6Pw==}
    dev: true

  /json-stringify-safe/5.0.1:
    resolution: {integrity: sha512-ZClg6AaYvamvYEE82d3Iyd3vSSIjQ+odgjaTzRuO3s7toCdFKczob2i0zCh7JE8kWn17yvAWhUVxvqGwUalsRA==}
    dev: true

  /json5/2.2.3:
    resolution: {integrity: sha512-XmOWe7eyHYH14cLdVPoyg+GOH3rYX++KpzrylJwSW98t3Nk+U8XOl8FWKOgwtzdb8lXGf6zYwDUzeHMWfxasyg==}
    engines: {node: '>=6'}
    hasBin: true
    dev: true

  /jsonfile/4.0.0:
    resolution: {integrity: sha512-m6F1R3z8jjlf2imQHS2Qez5sjKWQzbuuhuJ/FKYFRZvPE3PuHcSMVZzfsLhGVOkfd20obL5SWEBew5ShlquNxg==}
    optionalDependencies:
      graceful-fs: 4.2.11
    dev: true

  /jsonfile/6.1.0:
    resolution: {integrity: sha512-5dgndWOriYSm5cnYaJNhalLNDKOqFwyDB/rr1E9ZsGciGvKPs8R2xYGCacuf3z6K1YKDz182fd+fY3cn3pMqXQ==}
    dependencies:
      universalify: 2.0.0
    optionalDependencies:
      graceful-fs: 4.2.11

  /jsonwebtoken/9.0.2:
    resolution: {integrity: sha512-PRp66vJ865SSqOlgqS8hujT5U4AOgMfhrwYIuIhfKaoSCZcirrmASQr8CX7cUg+RMih+hgznrjp99o+W4pJLHQ==}
    engines: {node: '>=12', npm: '>=6'}
    dependencies:
      jws: 3.2.2
      lodash.includes: 4.3.0
      lodash.isboolean: 3.0.3
      lodash.isinteger: 4.0.4
      lodash.isnumber: 3.0.3
      lodash.isplainobject: 4.0.6
      lodash.isstring: 4.0.1
      lodash.once: 4.1.1
      ms: 2.1.3
      semver: 7.5.4
    dev: true

  /jsprim/1.4.2:
    resolution: {integrity: sha512-P2bSOMAc/ciLz6DzgjVlGJP9+BrJWu5UDGK70C2iweC5QBIeFf0ZXRvGjEj2uYgrY2MkAAhsSWHDWlFtEroZWw==}
    engines: {node: '>=0.6.0'}
    dependencies:
      assert-plus: 1.0.0
      extsprintf: 1.3.0
      json-schema: 0.4.0
      verror: 1.10.0
    dev: true

  /just-extend/4.2.1:
    resolution: {integrity: sha512-g3UB796vUFIY90VIv/WX3L2c8CS2MdWUww3CNrYmqza1Fg0DURc2K/O4YrnklBdQarSJ/y8JnJYDGc+1iumQjg==}
    dev: true

  /jwa/1.4.1:
    resolution: {integrity: sha512-qiLX/xhEEFKUAJ6FiBMbes3w9ATzyk5W7Hvzpa/SLYdxNtng+gcurvrI7TbACjIXlsJyr05/S1oUhZrc63evQA==}
    dependencies:
      buffer-equal-constant-time: 1.0.1
      ecdsa-sig-formatter: 1.0.11
      safe-buffer: 5.2.1
    dev: true

  /jwa/2.0.0:
    resolution: {integrity: sha512-jrZ2Qx916EA+fq9cEAeCROWPTfCwi1IVHqT2tapuqLEVVDKFDENFw1oL+MwrTvH6msKxsd1YTDVw6uKEcsrLEA==}
    dependencies:
      buffer-equal-constant-time: 1.0.1
      ecdsa-sig-formatter: 1.0.11
      safe-buffer: 5.2.1
    dev: true

  /jws/3.2.2:
    resolution: {integrity: sha512-YHlZCB6lMTllWDtSPHz/ZXTsi8S00usEV6v1tjq8tOUZzw7DpSDWVXjXDre6ed1w/pd495ODpHZYSdkRTsa0HA==}
    dependencies:
      jwa: 1.4.1
      safe-buffer: 5.2.1
    dev: true

  /jws/4.0.0:
    resolution: {integrity: sha512-KDncfTmOZoOMTFG4mBlG0qUIOlc03fmzH+ru6RgYVZhPkyiy/92Owlt/8UEN+a4TXR1FQetfIpJE8ApdvdVxTg==}
    dependencies:
      jwa: 2.0.0
      safe-buffer: 5.2.1
    dev: true

  /karma-chrome-launcher/3.2.0:
    resolution: {integrity: sha512-rE9RkUPI7I9mAxByQWkGJFXfFD6lE4gC5nPuZdobf/QdTEJI6EU4yIay/cfU/xV4ZxlM5JiTv7zWYgA64NpS5Q==}
    dependencies:
      which: 1.3.1
    dev: true

  /karma-mocha/2.0.1:
    resolution: {integrity: sha512-Tzd5HBjm8his2OA4bouAsATYEpZrp9vC7z5E5j4C5Of5Rrs1jY67RAwXNcVmd/Bnk1wgvQRou0zGVLey44G4tQ==}
    dependencies:
      minimist: 1.2.8
    dev: true

  /karma-source-map-support/1.4.0:
    resolution: {integrity: sha512-RsBECncGO17KAoJCYXjv+ckIz+Ii9NCi+9enk+rq6XC81ezYkb4/RHE6CTXdA7IOJqoF3wcaLfVG0CPmE5ca6A==}
    dependencies:
      source-map-support: 0.5.21
    dev: true

  /karma/6.4.2:
    resolution: {integrity: sha512-C6SU/53LB31BEgRg+omznBEMY4SjHU3ricV6zBcAe1EeILKkeScr+fZXtaI5WyDbkVowJxxAI6h73NcFPmXolQ==}
    engines: {node: '>= 10'}
    hasBin: true
    dependencies:
      '@colors/colors': 1.5.0
      body-parser: 1.20.2
      braces: 3.0.2
      chokidar: 3.5.3
      connect: 3.7.0
      di: 0.0.1
      dom-serialize: 2.2.1
      glob: 7.2.3
      graceful-fs: 4.2.11
      http-proxy: 1.18.1
      isbinaryfile: 4.0.10
      lodash: 4.17.21
      log4js: 6.9.1
      mime: 2.6.0
      minimatch: 3.1.2
      mkdirp: 0.5.6
      qjobs: 1.2.0
      range-parser: 1.2.1
      rimraf: 3.0.2
      socket.io: 4.7.2
      source-map: 0.6.1
      tmp: 0.2.1
      ua-parser-js: 0.7.36
      yargs: 16.2.0
    transitivePeerDependencies:
      - bufferutil
      - debug
      - supports-color
      - utf-8-validate
    dev: true

  /keyv/4.5.3:
    resolution: {integrity: sha512-QCiSav9WaX1PgETJ+SpNnx2PRRapJ/oRSXM4VO5OGYGSjrxbKPVFVhB3l2OCbLCk329N8qyAtsJjSjvVBWzEug==}
    dependencies:
      json-buffer: 3.0.1
    dev: true

  /kind-of/6.0.3:
    resolution: {integrity: sha512-dcS1ul+9tmeD95T+x28/ehLgd9mENa3LsvDTtzm3vyBEO7RPptvAD+t44WVXaUjTBRcrpFeFlC8WCruUR456hw==}
    engines: {node: '>=0.10.0'}
    dev: true

  /kleur/3.0.3:
    resolution: {integrity: sha512-eTIzlVOSUR+JxdDFepEYcBMtZ9Qqdef+rnzWdRZuMbOywu5tO2w2N7rqjoANZ5k9vywhL6Br1VRjUIgTQx4E8w==}
    engines: {node: '>=6'}

  /kuler/2.0.0:
    resolution: {integrity: sha512-Xq9nH7KlWZmXAtodXDDRE7vs6DU1gTU8zYDHDiWLSip45Egwq3plLHzPn27NgvzL2r1LMPC1vdqh98sQxtqj4A==}
    dev: true

  /levn/0.4.1:
    resolution: {integrity: sha512-+bT2uH4E5LGE7h/n3evcS/sQlJXCpIp6ym8OWJ5eV6+67Dsql/LaaT7qJBAt2rzfoa/5QBGBhxDix1dMt2kQKQ==}
    engines: {node: '>= 0.8.0'}
    dependencies:
      prelude-ls: 1.2.1
      type-check: 0.4.0
    dev: true

  /lines-and-columns/1.2.4:
    resolution: {integrity: sha512-7ylylesZQ/PV29jhEDl3Ufjo6ZX7gCqJr5F7PKrqc93v7fzSymt1BpwEU8nAUXs8qzzvqhbjhK5QZg6Mt/HkBg==}
    dev: true

  /load-json-file/4.0.0:
    resolution: {integrity: sha512-Kx8hMakjX03tiGTLAIdJ+lL0htKnXjEZN6hk/tozf/WOuYGdZBJrZ+rCJRbVCugsjB3jMLn9746NsQIf5VjBMw==}
    engines: {node: '>=4'}
    dependencies:
      graceful-fs: 4.2.11
      parse-json: 4.0.0
      pify: 3.0.0
      strip-bom: 3.0.0
    dev: true

  /loader-runner/4.3.0:
    resolution: {integrity: sha512-3R/1M+yS3j5ou80Me59j7F9IMs4PXs3VqRrm0TU3AbKPxlmpoY1TNscJV/oGJXo8qCatFGTfDbY6W6ipGOYXfg==}
    engines: {node: '>=6.11.5'}
    dev: true

  /loader-utils/2.0.4:
    resolution: {integrity: sha512-xXqpXoINfFhgua9xiqD8fPFHgkoq1mmmpE92WlDbm9rNRd/EbRb+Gqf908T2DMfuHjjJlksiK2RbHVOdD/MqSw==}
    engines: {node: '>=8.9.0'}
    dependencies:
      big.js: 5.2.2
      emojis-list: 3.0.0
      json5: 2.2.3
    dev: true

  /locate-path/5.0.0:
    resolution: {integrity: sha512-t7hw9pI+WvuwNJXwk5zVHpyhIqzg2qTlklJOf0mVxGSbe3Fp2VieZcduNYjaLDoy6p9uGpQEGWG87WpMKlNq8g==}
    engines: {node: '>=8'}
    dependencies:
      p-locate: 4.1.0
    dev: true

  /locate-path/6.0.0:
    resolution: {integrity: sha512-iPZK6eYjbxRu3uB4/WZ3EsEIMJFMqAoopl3R+zuq0UjcAm/MO6KCweDgPfP3elTztoKP3KtnVHxTn2NHBSDVUw==}
    engines: {node: '>=10'}
    dependencies:
      p-locate: 5.0.0
    dev: true

  /lodash.flattendeep/4.4.0:
    resolution: {integrity: sha512-uHaJFihxmJcEX3kT4I23ABqKKalJ/zDrDg0lsFtc1h+3uw49SIJ5beyhx5ExVRti3AvKoOJngIj7xz3oylPdWQ==}
    dev: true

  /lodash.get/4.4.2:
    resolution: {integrity: sha512-z+Uw/vLuy6gQe8cfaFWD7p0wVv8fJl3mbzXh33RS+0oW2wvUqiRXiQ69gLWSLpgB5/6sU+r6BlQR0MBILadqTQ==}
    dev: true

  /lodash.includes/4.3.0:
    resolution: {integrity: sha512-W3Bx6mdkRTGtlJISOvVD/lbqjTlPPUDTMnlXZFnVwi9NKJ6tiAk6LVdlhZMm17VZisqhKcgzpO5Wz91PCt5b0w==}
    dev: true

  /lodash.isboolean/3.0.3:
    resolution: {integrity: sha512-Bz5mupy2SVbPHURB98VAcw+aHh4vRV5IPNhILUCsOzRmsTmSQ17jIuqopAentWoehktxGd9e/hbIXq980/1QJg==}
    dev: true

  /lodash.isinteger/4.0.4:
    resolution: {integrity: sha512-DBwtEWN2caHQ9/imiNeEA5ys1JoRtRfY3d7V9wkqtbycnAmTvRRmbHKDV4a0EYc678/dia0jrte4tjYwVBaZUA==}
    dev: true

  /lodash.isnumber/3.0.3:
    resolution: {integrity: sha512-QYqzpfwO3/CWf3XP+Z+tkQsfaLL/EnUlXWVkIk5FUPc4sBdTehEqZONuyRt2P67PXAk+NXmTBcc97zw9t1FQrw==}
    dev: true

  /lodash.isplainobject/4.0.6:
    resolution: {integrity: sha512-oSXzaWypCMHkPC3NvBEaPHf0KsA5mvPrOPgQWDsbg8n7orZ290M0BmC/jgRZ4vcJ6DTAhjrsSYgdsW/F+MFOBA==}
    dev: true

  /lodash.isstring/4.0.1:
    resolution: {integrity: sha512-0wJxfxH1wgO3GrbuP+dTTk7op+6L41QCXbGINEmD+ny/G/eCqGzxyCsh7159S+mgDDcoarnBw6PC1PS5+wUGgw==}
    dev: true

  /lodash.merge/4.6.2:
    resolution: {integrity: sha512-0KpjqXRVvrYyCsX1swR/XTK0va6VQkQM6MNo7PqW77ByjAhoARA8EfrP1N4+KlKj8YS0ZUCtRT/YUuhyYDujIQ==}
    dev: true

  /lodash.once/4.1.1:
    resolution: {integrity: sha512-Sb487aTOCr9drQVL8pIxOzVhafOjZN9UU54hiN8PU3uAiSV7lx1yYNpbNmex2PK6dSJoNTSJUUswT651yww3Mg==}
    dev: true

  /lodash/4.17.21:
    resolution: {integrity: sha512-v2kDEe57lecTulaDIuNTPy3Ry4gLGJ6Z1O3vE1krgXZNrsQ+LFTGHVxVjcXPs17LhbZVGedAJv8XZ1tvj5FvSg==}

  /log-symbols/4.1.0:
    resolution: {integrity: sha512-8XPvpAA8uyhfteu8pIvQxpJZ7SYYdpUivZpGy6sFsBuKRY/7rQGavedeB8aK+Zkyq6upMFVL/9AW6vOYzfRyLg==}
    engines: {node: '>=10'}
    dependencies:
      chalk: 4.1.2
      is-unicode-supported: 0.1.0
    dev: true

  /log4js/6.9.1:
    resolution: {integrity: sha512-1somDdy9sChrr9/f4UlzhdaGfDR2c/SaD2a4T7qEkG4jTS57/B3qmnjLYePwQ8cqWnUHZI0iAKxMBpCZICiZ2g==}
    engines: {node: '>=8.0'}
    dependencies:
      date-format: 4.0.14
      debug: 4.3.4
      flatted: 3.2.9
      rfdc: 1.3.0
      streamroller: 3.1.5
    transitivePeerDependencies:
      - supports-color
    dev: true

  /logform/2.5.1:
    resolution: {integrity: sha512-9FyqAm9o9NKKfiAKfZoYo9bGXXuwMkxQiQttkT4YjjVtQVIQtK6LmVtlxmCaFswo6N4AfEkHqZTV0taDtPotNg==}
    dependencies:
      '@colors/colors': 1.5.0
      '@types/triple-beam': 1.3.3
      fecha: 4.2.3
      ms: 2.1.3
      safe-stable-stringify: 2.4.3
      triple-beam: 1.4.1
    dev: true

  /loupe/2.3.6:
    resolution: {integrity: sha512-RaPMZKiMy8/JruncMU5Bt6na1eftNoo++R4Y+N2FrxkDVTrGvcyzFTsaGif4QTeKESheMGegbhw6iUAq+5A8zA==}
    dependencies:
      get-func-name: 2.0.0
    dev: true

  /lru-cache/10.0.1:
    resolution: {integrity: sha512-IJ4uwUTi2qCccrioU6g9g/5rvvVl13bsdczUUcqbciD9iLr095yj8DQKdObriEvuNSx325N1rV1O0sJFszx75g==}
    engines: {node: 14 || >=16.14}
    dev: true

  /lru-cache/6.0.0:
    resolution: {integrity: sha512-Jo6dJ04CmSjuznwJSS3pUeWmd/H0ffTlkXXgwZi+eq1UCmqQwCh+eLsYOYCwY991i2Fah4h1BEMCx4qThGbsiA==}
    engines: {node: '>=10'}
    dependencies:
      yallist: 4.0.0

  /lru-cache/7.18.3:
    resolution: {integrity: sha512-jumlc0BIUrS3qJGgIkWZsyfAM7NCWiBcCDhnd+3NNM5KbBmLTgHVfWBcg6W+rLUsIpzpERPsvwUP7CckAQSOoA==}
    engines: {node: '>=12'}
    dev: true

  /make-error/1.3.6:
    resolution: {integrity: sha512-s8UhlNe7vPKomQhC1qFelMokr/Sc3AgNbso3n74mVPA5LTZwkB9NlXf4XPamLxJE8h0gh73rM94xvwRT2CVInw==}
    dev: true

  /mdurl/1.0.1:
    resolution: {integrity: sha512-/sKlQJCBYVY9Ers9hqzKou4H6V5UWc/M59TH2dvkt+84itfnq7uFOMLpOiOS4ujvHP4etln18fmIxA5R5fll0g==}
    dev: true

  /media-typer/0.3.0:
    resolution: {integrity: sha512-dq+qelQ9akHpcOl/gUVRTxVIOkAJ1wR3QAvb4RsVjS8oVoFjDGTc679wJYmUmknUF5HwMLOgb5O+a3KxfWapPQ==}
    engines: {node: '>= 0.6'}
    dev: true

  /memorystream/0.3.1:
    resolution: {integrity: sha512-S3UwM3yj5mtUSEfP41UZmt/0SCoVYUcU1rkXv+BQ5Ig8ndL4sPoJNBUJERafdPb5jjHJGuMgytgKvKIf58XNBw==}
    engines: {node: '>= 0.10.0'}
    dev: true

  /merge-descriptors/1.0.1:
    resolution: {integrity: sha512-cCi6g3/Zr1iqQi6ySbseM1Xvooa98N0w31jzUYrXPX2xqObmFGHJ0tQ5u74H3mVh7wLouTseZyYIq39g8cNp1w==}
    dev: true

  /merge-stream/2.0.0:
    resolution: {integrity: sha512-abv/qOcuPfk3URPfDzmZU1LKmuw8kT+0nIHvKrKgFrwifol/doWcdA4ZqsWQ8ENrFKkd67Mfpo/LovbIUsbt3w==}
    dev: true

  /merge2/1.4.1:
    resolution: {integrity: sha512-8q7VEgMJW4J8tcfVPy8g09NcQwZdbwFEqhe/WZkoIzjn/3TGDwtOCYtXGxA3O8tPzpczCCDgv+P2P5y00ZJOOg==}
    engines: {node: '>= 8'}

  /methods/1.1.2:
    resolution: {integrity: sha512-iclAHeNqNm68zFtnZ0e+1L2yUIdvzNoauKU4WBA3VvH/vPFieF7qfRlwUZU+DA9P9bPXIS90ulxoUoCH23sV2w==}
    engines: {node: '>= 0.6'}
    dev: true

  /micromatch/4.0.5:
    resolution: {integrity: sha512-DMy+ERcEW2q8Z2Po+WNXuw3c5YaUSFjAO5GsJqfEl7UjvtIuFKO6ZrKvcItdy98dwFI2N1tg3zNIdKaQT+aNdA==}
    engines: {node: '>=8.6'}
    dependencies:
      braces: 3.0.2
      picomatch: 2.3.1

  /mime-db/1.52.0:
    resolution: {integrity: sha512-sPU4uV7dYlvtWJxwwxHD0PuihVNiE7TyAbQ5SWxDCB9mUYvOgroQOwYQQOKPJ8CIbE+1ETVlOoK1UC2nU3gYvg==}
    engines: {node: '>= 0.6'}

  /mime-types/2.1.35:
    resolution: {integrity: sha512-ZDY+bPm5zTTF+YpCrAU9nK0UgICYPT0QtT1NZWFv4s++TNkcgVaT0g6+4R2uI4MjQjzysHB1zxuWL50hzaeXiw==}
    engines: {node: '>= 0.6'}
    dependencies:
      mime-db: 1.52.0

  /mime/1.6.0:
    resolution: {integrity: sha512-x0Vn8spI+wuJ1O6S7gnbaQg8Pxh4NNHb7KSINmEWKiPE4RKOplvijn+NkmYmmRgP68mc70j2EbeTFRsrswaQeg==}
    engines: {node: '>=4'}
    hasBin: true
    dev: true

  /mime/2.6.0:
    resolution: {integrity: sha512-USPkMeET31rOMiarsBNIHZKLGgvKc/LrjofAnBlOttf5ajRvqiRA8QsenbcooctK6d6Ts6aqZXBA+XbkKthiQg==}
    engines: {node: '>=4.0.0'}
    hasBin: true
    dev: true

  /minimatch/3.1.2:
    resolution: {integrity: sha512-J7p63hRiAjw1NDEww1W7i37+ByIrOWO5XQQAzZ3VOcL0PNybwpfmV/N05zFAzwQ9USyEcX6t3UO+K5aqBQOIHw==}
    dependencies:
      brace-expansion: 1.1.11
    dev: true

  /minimatch/4.2.1:
    resolution: {integrity: sha512-9Uq1ChtSZO+Mxa/CL1eGizn2vRn3MlLgzhT0Iz8zaY8NdvxvB0d5QdPFmCKf7JKA9Lerx5vRrnwO03jsSfGG9g==}
    engines: {node: '>=10'}
    dependencies:
      brace-expansion: 1.1.11
    dev: true

  /minimatch/5.0.1:
    resolution: {integrity: sha512-nLDxIFRyhDblz3qMuq+SoRZED4+miJ/G+tdDrjkkkRnjAsBexeGpgjLEQ0blJy7rHhR2b93rhQY4SvyWu9v03g==}
    engines: {node: '>=10'}
    dependencies:
      brace-expansion: 2.0.1
    dev: true

  /minimatch/5.1.6:
    resolution: {integrity: sha512-lKwV/1brpG6mBUFHtb7NUmtABCb2WZZmm2wNiOA5hAb8VdCS4B3dtMWyvcoViccwAW/COERjXLt0zP1zXUN26g==}
    engines: {node: '>=10'}
    dependencies:
      brace-expansion: 2.0.1

  /minimatch/9.0.3:
    resolution: {integrity: sha512-RHiac9mvaRw0x3AYRgDC1CxAP7HTcNrrECeA8YYJeWnpo+2Q5CegtZjaotWTWxDG3UeGA1coE05iH1mPjT/2mg==}
    engines: {node: '>=16 || 14 >=14.17'}
    dependencies:
      brace-expansion: 2.0.1
    dev: true

  /minimist/1.2.8:
    resolution: {integrity: sha512-2yyAR8qBkN3YuheJanUpWC5U3bb5osDywNB8RzDVlDwDHbocAJveqqj1u8+SVD7jkWT4yvsHCpWqqWqAxb0zCA==}

  /minipass/7.0.3:
    resolution: {integrity: sha512-LhbbwCfz3vsb12j/WkWQPZfKTsgqIe1Nf/ti1pKjYESGLHIVjWU96G9/ljLH4F9mWNVhlQOm0VySdAWzf05dpg==}
    engines: {node: '>=16 || 14 >=14.17'}
    dev: true

  /mitt/3.0.1:
    resolution: {integrity: sha512-vKivATfr97l2/QBCYAkXYDbrIWPM2IIKEl7YPhjCvKlG3kE2gm+uBo6nEXK3M5/Ffh/FLpKExzOQ3JJoJGFKBw==}
    dev: true

  /mkdirp-classic/0.5.3:
    resolution: {integrity: sha512-gKLcREMhtuZRwRAfqP3RFW+TK4JqApVBtOIftVgjuABpAtpxhPGaDcfvbhNvD0B8iD1oUr/txX35NjcaY6Ns/A==}
    dev: true

  /mkdirp/0.5.6:
    resolution: {integrity: sha512-FP+p8RB8OWpF3YZBCrP5gtADmtXApB5AMLn+vdyA+PyxCjrCs00mjyUozssO33cwDeT3wNGdLxJ5M//YqtHAJw==}
    hasBin: true
    dependencies:
      minimist: 1.2.8
    dev: true

  /mkdirp/1.0.4:
    resolution: {integrity: sha512-vVqVZQyf3WLx2Shd0qJ9xuvqgAyKPLAiqITEtqW0oIUjzo3PePDd6fW9iFz30ef7Ysp/oiWqbhszeGWW2T6Gzw==}
    engines: {node: '>=10'}
    hasBin: true
    dev: false

  /mkdirp/2.1.6:
    resolution: {integrity: sha512-+hEnITedc8LAtIP9u3HJDFIdcLV2vXP33sqLLIzkv1Db1zO/1OxbvYf0Y1OC/S/Qo5dxHXepofhmxL02PsKe+A==}
    engines: {node: '>=10'}
    hasBin: true
    dev: true

  /mocha/10.2.0:
    resolution: {integrity: sha512-IDY7fl/BecMwFHzoqF2sg/SHHANeBoMMXFlS9r0OXKDssYE1M5O43wUY/9BVPeIvfH2zmEbBfseqN9gBQZzXkg==}
    engines: {node: '>= 14.0.0'}
    hasBin: true
    dependencies:
      ansi-colors: 4.1.1
      browser-stdout: 1.3.1
      chokidar: 3.5.3
      debug: 4.3.4_supports-color@8.1.1
      diff: 5.0.0
      escape-string-regexp: 4.0.0
      find-up: 5.0.0
      glob: 7.2.0
      he: 1.2.0
      js-yaml: 4.1.0
      log-symbols: 4.1.0
      minimatch: 5.0.1
      ms: 2.1.3
      nanoid: 3.3.3
      serialize-javascript: 6.0.0
      strip-json-comments: 3.1.1
      supports-color: 8.1.1
      workerpool: 6.2.1
      yargs: 16.2.0
      yargs-parser: 20.2.4
      yargs-unparser: 2.0.0
    dev: true

  /mocha/9.2.2:
    resolution: {integrity: sha512-L6XC3EdwT6YrIk0yXpavvLkn8h+EU+Y5UcCHKECyMbdUIxyMuZj4bX4U9e1nvnvUUvQVsV2VHQr5zLdcUkhW/g==}
    engines: {node: '>= 12.0.0'}
    hasBin: true
    dependencies:
      '@ungap/promise-all-settled': 1.1.2
      ansi-colors: 4.1.1
      browser-stdout: 1.3.1
      chokidar: 3.5.3
      debug: 4.3.3_supports-color@8.1.1
      diff: 5.0.0
      escape-string-regexp: 4.0.0
      find-up: 5.0.0
      glob: 7.2.0
      growl: 1.10.5
      he: 1.2.0
      js-yaml: 4.1.0
      log-symbols: 4.1.0
      minimatch: 4.2.1
      ms: 2.1.3
      nanoid: 3.3.1
      serialize-javascript: 6.0.0
      strip-json-comments: 3.1.1
      supports-color: 8.1.1
      which: 2.0.2
      workerpool: 6.2.0
      yargs: 16.2.0
      yargs-parser: 20.2.4
      yargs-unparser: 2.0.0
    dev: true

  /moment/2.29.4:
    resolution: {integrity: sha512-5LC9SOxjSc2HF6vO2CyuTDNivEdoz2IvyJJGj6X8DJ0eFyfszE0QiEd+iXmBvUP3WHxSjFH/vIsA0EN00cgr8w==}
    dev: true

  /morgan/1.10.0:
    resolution: {integrity: sha512-AbegBVI4sh6El+1gNwvD5YIck7nSA36weD7xvIxG4in80j/UoK8AEGaWnnz8v1GxonMCltmlNs5ZKbGvl9b1XQ==}
    engines: {node: '>= 0.8.0'}
    dependencies:
      basic-auth: 2.0.1
      debug: 2.6.9
      depd: 2.0.0
      on-finished: 2.3.0
      on-headers: 1.0.2
    dev: true

  /ms/2.0.0:
    resolution: {integrity: sha512-Tpp60P6IUJDTuOq/5Z8cdskzJujfwqfOTkrwIwj7IRISpnkJnT6SyJ4PCPnGMoFjC9ddhal5KVIYtAt97ix05A==}
    dev: true

  /ms/2.1.2:
    resolution: {integrity: sha512-sGkPx+VjMtmA6MX27oA4FBFELFCZZ4S4XqeGOXCv68tT+jb3vk/RyaKWP0PTKyWtmLSM0b+adUTEvbs1PEaH2w==}

  /ms/2.1.3:
    resolution: {integrity: sha512-6FlzubTLZG3J2a/NVCAleEhjzq5oxgHyaCU9yYXvcLsvoVaHJq/s5xXI6/XXP6tz7R9xAOtHnSO/tXtF3WRTlA==}
    dev: true

  /multer/1.4.5-lts.1:
    resolution: {integrity: sha512-ywPWvcDMeH+z9gQq5qYHCCy+ethsk4goepZ45GLD63fOu0YcNecQxi64nDs3qluZB+murG3/D4dJ7+dGctcCQQ==}
    engines: {node: '>= 6.0.0'}
    dependencies:
      append-field: 1.0.0
      busboy: 1.6.0
      concat-stream: 1.6.2
      mkdirp: 0.5.6
      object-assign: 4.1.1
      type-is: 1.6.18
      xtend: 4.0.2
    dev: true

  /mustache/4.2.0:
    resolution: {integrity: sha512-71ippSywq5Yb7/tVYyGbkBggbU8H3u5Rz56fH60jGFgr8uHwxs+aSKeqmluIVzM0m0kB7xQjKS6qPfd0b2ZoqQ==}
    hasBin: true

  /nanoid/3.3.1:
    resolution: {integrity: sha512-n6Vs/3KGyxPQd6uO0eH4Bv0ojGSUvuLlIHtC3Y0kEO23YRge8H9x1GCzLn28YX0H66pMkxuaeESFq4tKISKwdw==}
    engines: {node: ^10 || ^12 || ^13.7 || ^14 || >=15.0.1}
    hasBin: true
    dev: true

  /nanoid/3.3.3:
    resolution: {integrity: sha512-p1sjXuopFs0xg+fPASzQ28agW1oHD7xDsd9Xkf3T15H3c/cifrFHVwrh74PdoklAPi+i7MdRsE47vm2r6JoB+w==}
    engines: {node: ^10 || ^12 || ^13.7 || ^14 || >=15.0.1}
    hasBin: true
    dev: true

  /natural-compare/1.4.0:
    resolution: {integrity: sha512-OWND8ei3VtNC9h7V60qff3SVobHr996CTwgxubgyQYEpg290h9J0buyECNNJexkFm5sOajh5G116RYA1c8ZMSw==}
    dev: true

  /negotiator/0.6.3:
    resolution: {integrity: sha512-+EUsqGPLsM+j/zdChZjsnX51g4XrHFOIXwfnCVPGlQk/k5giakcKsuxCObBRu6DSm9opw/O6slWbJdghQM4bBg==}
    engines: {node: '>= 0.6'}
    dev: true

  /neo-async/2.6.2:
    resolution: {integrity: sha512-Yd3UES5mWCSqR+qNT93S3UoYUkqAZ9lLg8a7g9rimsWmYGK8cVToA4/sF3RrshdyV3sAGMXVUmpMYOw+dLpOuw==}

  /netmask/2.0.2:
    resolution: {integrity: sha512-dBpDMdxv9Irdq66304OLfEmQ9tbNRFnFTuZiLo+bD+r332bBmMJ8GBLXklIXXgxd3+v9+KUnZaUR5PJMa75Gsg==}
    engines: {node: '>= 0.4.0'}
    dev: true

  /nice-try/1.0.5:
    resolution: {integrity: sha512-1nh45deeb5olNY7eX82BkPO7SSxR5SSYJiPTrTdFUVYwAl8CKMA5N9PjTYkHiRjisVcxcQ1HXdLhx2qxxJzLNQ==}
    dev: true

  /nise/5.1.4:
    resolution: {integrity: sha512-8+Ib8rRJ4L0o3kfmyVCL7gzrohyDe0cMFTBa2d364yIrEGMEoetznKJx899YxjybU6bL9SQkYPSBBs1gyYs8Xg==}
    dependencies:
      '@sinonjs/commons': 2.0.0
      '@sinonjs/fake-timers': 10.3.0
      '@sinonjs/text-encoding': 0.7.2
      just-extend: 4.2.1
      path-to-regexp: 1.8.0
    dev: true

  /node-cmd/3.0.0:
    resolution: {integrity: sha512-SBvtm39iEkhEEDbUowR0O2YVaqpbD2nRvQ3fxXP/Tn1FgRpZAaUb8yKeEtFulBIv+xTHDodOKkj4EXIBANj+AQ==}
    dev: true

  /node-domexception/1.0.0:
    resolution: {integrity: sha512-/jKZoMpw0F8GRwl4/eLROPA3cfcXtLApP0QzLmUT/HuPCZWyB7IY9ZrMeKw2O/nFIqPQB3PVM9aYm0F312AXDQ==}
    engines: {node: '>=10.5.0'}
    dev: true

  /node-fetch/2.7.0:
    resolution: {integrity: sha512-c4FRfUm/dbcWZ7U+1Wq0AwCyFL+3nt2bEw05wfxSz+DWpWsitgmSgYmy2dQdWyKC1694ELPqMs/YzUSNozLt8A==}
    engines: {node: 4.x || >=6.0.0}
    peerDependencies:
      encoding: ^0.1.0
    peerDependenciesMeta:
      encoding:
        optional: true
    dependencies:
      whatwg-url: 5.0.0

  /node-fetch/3.3.2:
    resolution: {integrity: sha512-dRB78srN/l6gqWulah9SrxeYnxeddIG30+GOqK/9OlLVyLg3HPnr6SqOWTWOXKRwC2eGYCkZ59NNuSgvSrpgOA==}
    engines: {node: ^12.20.0 || ^14.13.1 || >=16.0.0}
    dependencies:
      data-uri-to-buffer: 4.0.1
      fetch-blob: 3.2.0
      formdata-polyfill: 4.0.10
    dev: true

  /node-releases/2.0.13:
    resolution: {integrity: sha512-uYr7J37ae/ORWdZeQ1xxMJe3NtdmqMC/JZK+geofDrkLUApKRHPd18/TxtBOJ4A0/+uUIliorNrfYV6s1b02eQ==}
    dev: true

  /normalize-package-data/2.5.0:
    resolution: {integrity: sha512-/5CMN3T0R4XTj4DcGaexo+roZSdSFW/0AOOTROrjxzCG1wrWXEsGbRKevjlIL+ZDE4sZlJr5ED4YW0yqmkK+eA==}
    dependencies:
      hosted-git-info: 2.8.9
      resolve: 1.22.6
      semver: 5.7.2
      validate-npm-package-license: 3.0.4
    dev: true

  /normalize-path/3.0.0:
    resolution: {integrity: sha512-6eZs5Ls3WtCisHWp9S2GUy8dqkpGi4BVSz3GaqiE6ezub0512ESztXUwUB6C6IKbQkY2Pnb/mD4WYojCRwcwLA==}
    engines: {node: '>=0.10.0'}
    dev: true

  /npm-run-all/4.1.5:
    resolution: {integrity: sha512-Oo82gJDAVcaMdi3nuoKFavkIHBRVqQ1qvMb+9LHk/cF4P6B2m8aP04hGf7oL6wZ9BuGwX1onlLhpuoofSyoQDQ==}
    engines: {node: '>= 4'}
    hasBin: true
    dependencies:
      ansi-styles: 3.2.1
      chalk: 2.4.2
      cross-spawn: 6.0.5
      memorystream: 0.3.1
      minimatch: 3.1.2
      pidtree: 0.3.1
      read-pkg: 3.0.0
      shell-quote: 1.8.1
      string.prototype.padend: 3.1.5
    dev: true

  /oauth-sign/0.9.0:
    resolution: {integrity: sha512-fexhUFFPTGV8ybAtSIGbV6gOkSv8UtRbDBnAyLQw4QPKkgNlsH2ByPGtMUqdWkos6YCRmAqViwgZrJc/mRDzZQ==}
    dev: true

  /object-assign/4.1.1:
    resolution: {integrity: sha512-rJgTQnkUnH1sFw8yT6VSU3zD3sWmu6sZhIseY8VX+GRu3P6F7Fu+JNDoXfklElbLJSnc3FUQHVe4cU5hj+BcUg==}
    engines: {node: '>=0.10.0'}
    dev: true

  /object-inspect/1.12.3:
    resolution: {integrity: sha512-geUvdk7c+eizMNUDkRpW1wJwgfOiOeHbxBR/hLXK1aT6zmVSO0jsQcs7fj6MGw89jC/cjGfLcNOrtMYtGqm81g==}
    dev: true

  /object-is/1.1.5:
    resolution: {integrity: sha512-3cyDsyHgtmi7I7DfSSI2LDp6SK2lwvtbg0p0R1e0RvTqF5ceGx+K2dfSjm1bKDMVCFEDAQvy+o8c6a7VujOddw==}
    engines: {node: '>= 0.4'}
    dependencies:
      call-bind: 1.0.2
      define-properties: 1.2.1
    dev: true

  /object-keys/1.1.1:
    resolution: {integrity: sha512-NuAESUOUMrlIXOfHKzD6bpPu3tYt3xvjNdRIQ+FeT0lNb4K8WR70CaDxhuNguS2XG+GjkyMwOzsN5ZktImfhLA==}
    engines: {node: '>= 0.4'}
    dev: true

  /object.assign/4.1.4:
    resolution: {integrity: sha512-1mxKf0e58bvyjSCtKYY4sRe9itRk3PJpquJOjeIkz885CczcI4IvJJDLPS72oowuSh+pBxUFROpX+TU++hxhZQ==}
    engines: {node: '>= 0.4'}
    dependencies:
      call-bind: 1.0.2
      define-properties: 1.2.1
      has-symbols: 1.0.3
      object-keys: 1.1.1
    dev: true

  /on-finished/2.3.0:
    resolution: {integrity: sha512-ikqdkGAAyf/X/gPhXGvfgAytDZtDbr+bkNUJ0N9h5MI/dmdgCs3l6hoHrcUv41sRKew3jIwrp4qQDXiK99Utww==}
    engines: {node: '>= 0.8'}
    dependencies:
      ee-first: 1.1.1
    dev: true

  /on-finished/2.4.1:
    resolution: {integrity: sha512-oVlzkg3ENAhCk2zdv7IJwd/QUD4z2RxRwpkcGY8psCVcCYZNq4wYnVWALHM+brtuJjePWiYF/ClmuDr8Ch5+kg==}
    engines: {node: '>= 0.8'}
    dependencies:
      ee-first: 1.1.1
    dev: true

  /on-headers/1.0.2:
    resolution: {integrity: sha512-pZAE+FJLoyITytdqK0U5s+FIpjN0JP3OzFi/u8Rx+EV5/W+JTWGXG8xFzevE7AjBfDqHv/8vL8qQsIhHnqRkrA==}
    engines: {node: '>= 0.8'}
    dev: true

  /once/1.4.0:
    resolution: {integrity: sha512-lNaJgI+2Q5URQBkccEKHTQOPaXdUxnZZElQTZY0MFUAuaEqe1E+Nyvgdz/aIyNi6Z9MzO5dv1H8n58/GELp3+w==}
    dependencies:
      wrappy: 1.0.2
    dev: true

  /one-time/1.0.0:
    resolution: {integrity: sha512-5DXOiRKwuSEcQ/l0kGCF6Q3jcADFv5tSmRaJck/OqkVFcOzutB134KRSfF0xDrL39MNnqxbHBbUUcjZIhTgb2g==}
    dependencies:
      fn.name: 1.1.0
    dev: true

  /open/8.4.2:
    resolution: {integrity: sha512-7x81NCL719oNbsq/3mh+hVrAWmFuEYUqrq/Iw3kUzH8ReypT9QQ0BLoJS7/G9k6N81XjW4qHWtjWwe/9eLy1EQ==}
    engines: {node: '>=12'}
    dependencies:
      define-lazy-prop: 2.0.0
      is-docker: 2.2.1
      is-wsl: 2.2.0
    dev: true

  /openapi-types/7.2.3:
    resolution: {integrity: sha512-olbaNxz12R27+mTyJ/ZAFEfUruauHH27AkeQHDHRq5AF0LdNkK1SSV7EourXQDK+4aX7dv2HtyirAGK06WMAsA==}
    dev: true

  /optionator/0.9.3:
    resolution: {integrity: sha512-JjCoypp+jKn1ttEFExxhetCKeJt9zhAgAve5FXHixTvFDW/5aEktX9bufBKLRRMdU7bNtpLfcGu94B3cdEJgjg==}
    engines: {node: '>= 0.8.0'}
    dependencies:
      '@aashutoshrathi/word-wrap': 1.2.6
      deep-is: 0.1.4
      fast-levenshtein: 2.0.6
      levn: 0.4.1
      prelude-ls: 1.2.1
      type-check: 0.4.0
    dev: true

  /p-limit/2.3.0:
    resolution: {integrity: sha512-//88mFWSJx8lxCzwdAABTJL2MyWB12+eIY7MDL2SqLmAkeKU9qxRvWuSyTjm3FUmpBEMuFfckAIqEaVGUDxb6w==}
    engines: {node: '>=6'}
    dependencies:
      p-try: 2.2.0
    dev: true

  /p-limit/3.1.0:
    resolution: {integrity: sha512-TYOanM3wGwNGsZN2cVTYPArw454xnXj5qmWF1bEoAc4+cU/ol7GVh7odevjp1FNHduHc3KZMcFduxU5Xc6uJRQ==}
    engines: {node: '>=10'}
    dependencies:
      yocto-queue: 0.1.0
    dev: true

  /p-locate/4.1.0:
    resolution: {integrity: sha512-R79ZZ/0wAxKGu3oYMlz8jy/kbhsNrS7SKZ7PxEHBgJ5+F2mtFW2fK2cOtBh1cHYkQsbzFV7I+EoRKe6Yt0oK7A==}
    engines: {node: '>=8'}
    dependencies:
      p-limit: 2.3.0
    dev: true

  /p-locate/5.0.0:
    resolution: {integrity: sha512-LaNjtRWUBY++zB5nE/NwcaoMylSPk+S+ZHNB1TzdbMJMny6dynpAGt7X/tl/QYq3TIeE6nxHppbo2LGymrG5Pw==}
    engines: {node: '>=10'}
    dependencies:
      p-limit: 3.1.0
    dev: true

  /p-try/2.2.0:
    resolution: {integrity: sha512-R4nPAVTAU0B9D35/Gk3uJf/7XYbQcyohSKdvAxIRSNghFl4e71hVoGnBNQz9cWaXxO2I10KTC+3jMdvvoKw6dQ==}
    engines: {node: '>=6'}
    dev: true

  /pac-proxy-agent/7.0.1:
    resolution: {integrity: sha512-ASV8yU4LLKBAjqIPMbrgtaKIvxQri/yh2OpI+S6hVa9JRkUI3Y3NPFbfngDtY7oFtSMD3w31Xns89mDa3Feo5A==}
    engines: {node: '>= 14'}
    dependencies:
      '@tootallnate/quickjs-emscripten': 0.23.0
      agent-base: 7.1.0
      debug: 4.3.4
      get-uri: 6.0.2
      http-proxy-agent: 7.0.0
      https-proxy-agent: 7.0.2
      pac-resolver: 7.0.0
      socks-proxy-agent: 8.0.2
    transitivePeerDependencies:
      - supports-color
    dev: true

  /pac-resolver/7.0.0:
    resolution: {integrity: sha512-Fd9lT9vJbHYRACT8OhCbZBbxr6KRSawSovFpy8nDGshaK99S/EBhVIHp9+crhxrsZOuvLpgL1n23iyPg6Rl2hg==}
    engines: {node: '>= 14'}
    dependencies:
      degenerator: 5.0.1
      ip: 1.1.8
      netmask: 2.0.2
    dev: true

  /parent-module/1.0.1:
    resolution: {integrity: sha512-GQ2EWRpQV8/o+Aw8YqtfZZPfNRWZYkbidE9k5rpl/hC3vtHHBfGm2Ifi6qWV+coDGkrUKZAxE3Lot5kcsRlh+g==}
    engines: {node: '>=6'}
    dependencies:
      callsites: 3.1.0
    dev: true

  /parse-json/4.0.0:
    resolution: {integrity: sha512-aOIos8bujGN93/8Ox/jPLh7RwVnPEysynVFE+fQZyg6jKELEHwzgKdLRFHUgXJL6kylijVSBC4BvN9OmsB48Rw==}
    engines: {node: '>=4'}
    dependencies:
      error-ex: 1.3.2
      json-parse-better-errors: 1.0.2
    dev: true

  /parse-json/5.2.0:
    resolution: {integrity: sha512-ayCKvm/phCGxOkYRSCM82iDwct8/EonSEgCSxWxD7ve6jHggsFl4fZVQBPRNgQoKiuV/odhFrGzQXZwbifC8Rg==}
    engines: {node: '>=8'}
    dependencies:
      '@babel/code-frame': 7.23.5
      error-ex: 1.3.2
      json-parse-even-better-errors: 2.3.1
      lines-and-columns: 1.2.4
    dev: true

  /parseurl/1.3.3:
    resolution: {integrity: sha512-CiyeOxFT/JZyN5m0z9PfXw4SCBJ6Sygz1Dpl0wqjlhDEGGBP1GnsUVEL0p63hoG1fcj3fHynXi9NYO4nWOL+qQ==}
    engines: {node: '>= 0.8'}
    dev: true

  /path-browserify/1.0.1:
    resolution: {integrity: sha512-b7uo2UCUOYZcnF/3ID0lulOJi/bafxa1xPe7ZPsammBSpjSWQkjNxlt635YGS2MiR9GjvuXCtz2emr3jbsz98g==}

  /path-exists/4.0.0:
    resolution: {integrity: sha512-ak9Qy5Q7jYb2Wwcey5Fpvg2KoAc/ZIhLSLOSBmRmygPsGwkVVt0fZa0qrtMz+m6tJTAHfZQ8FnmB4MG4LWy7/w==}
    engines: {node: '>=8'}
    dev: true

  /path-is-absolute/1.0.1:
    resolution: {integrity: sha512-AVbw3UJ2e9bq64vSaS9Am0fje1Pa8pbGqTTsmXfaIiMpnr5DlDhfJOuLj9Sf95ZPVDAUerDfEk88MPmPe7UCQg==}
    engines: {node: '>=0.10.0'}
    dev: true

  /path-key/2.0.1:
    resolution: {integrity: sha512-fEHGKCSmUSDPv4uoj8AlD+joPlq3peND+HRYyxFz4KPw4z926S/b8rIuFs2FYJg3BwsxJf6A9/3eIdLaYC+9Dw==}
    engines: {node: '>=4'}
    dev: true

  /path-key/3.1.1:
    resolution: {integrity: sha512-ojmeN0qd+y0jszEtoY48r0Peq5dwMEkIlCOu6Q5f41lfkswXuKtYrhgoTpLnyIcHm24Uhqx+5Tqm2InSwLhE6Q==}
    engines: {node: '>=8'}
    dev: true

  /path-parse/1.0.7:
    resolution: {integrity: sha512-LDJzPVEEEPR+y48z93A0Ed0yXb8pAByGWo/k5YYdYgpY2/2EsOsksJrq7lOHxryrVOn1ejG6oAp8ahvOIQD8sw==}
    dev: true

  /path-scurry/1.10.1:
    resolution: {integrity: sha512-MkhCqzzBEpPvxxQ71Md0b1Kk51W01lrYvlMzSUaIzNsODdd7mqhiimSZlr+VegAz5Z6Vzt9Xg2ttE//XBhH3EQ==}
    engines: {node: '>=16 || 14 >=14.17'}
    dependencies:
      lru-cache: 10.0.1
      minipass: 7.0.3
    dev: true

  /path-to-regexp/0.1.7:
    resolution: {integrity: sha512-5DFkuoqlv1uYQKxy8omFBeJPQcdoE07Kv2sferDCrAq1ohOU+MSDswDIbnx3YAM60qIOnYa53wBhXW0EbMonrQ==}
    dev: true

  /path-to-regexp/1.8.0:
    resolution: {integrity: sha512-n43JRhlUKUAlibEJhPeir1ncUID16QnEjNpwzNdO3Lm4ywrBpBZ5oLD0I6br9evr1Y9JTqwRtAh7JLoOzAQdVA==}
    dependencies:
      isarray: 0.0.1
    dev: true

  /path-type/3.0.0:
    resolution: {integrity: sha512-T2ZUsdZFHgA3u4e5PfPbjd7HDDpxPnQb5jN0SrDsjNSuVXHJqtwTnWqG0B1jZrgmJ/7lj1EmVIByWt1gxGkWvg==}
    engines: {node: '>=4'}
    dependencies:
      pify: 3.0.0
    dev: true

  /path-type/4.0.0:
    resolution: {integrity: sha512-gDKb8aZMDeD/tZWs9P6+q0J9Mwkdl6xMV8TjnGP3qJVJ06bdMgkbBlLU8IdfOsIsFz2BW1rNVT3XuNEl8zPAvw==}
    engines: {node: '>=8'}
    dev: true

  /path-type/5.0.0:
    resolution: {integrity: sha512-5HviZNaZcfqP95rwpv+1HDgUamezbqdSYTyzjTvwtJSnIH+3vnbmWsItli8OFEndS984VT55M3jduxZbX351gg==}
    engines: {node: '>=12'}

  /pathval/1.1.1:
    resolution: {integrity: sha512-Dp6zGqpTdETdR63lehJYPeIOqpiNBNtc7BpWSLrOje7UaIsE5aY92r/AunQA7rsXvet3lrJ3JnZX29UPTKXyKQ==}
    dev: true

  /pend/1.2.0:
    resolution: {integrity: sha512-F3asv42UuXchdzt+xXqfW1OGlVBe+mxa2mqI0pg5yAHZPvFmY3Y6drSf/GQ1A86WgWEN9Kzh/WrgKa6iGcHXLg==}
    dev: true

  /performance-now/2.1.0:
    resolution: {integrity: sha512-7EAHlyLHI56VEIdK57uwHdHKIaAGbnXPiw0yWbarQZOKaKpvUIgW0jWRVLiatnM+XXlSwsanIBH/hzGMJulMow==}
    dev: true

  /picocolors/1.0.0:
    resolution: {integrity: sha512-1fygroTLlHu66zi26VoTDv8yRgm0Fccecssto+MhsZ0D/DGW2sm8E8AjW7NU5VVTRt5GxbeZ5qBuJr+HyLYkjQ==}

  /picomatch/2.3.1:
    resolution: {integrity: sha512-JU3teHTNjmE2VCGFzuY8EXzCDVwEqB2a8fsIvwaStHhAWJEeVd1o1QD80CU6+ZdEXXSLbSsuLwJjkCBWqRQUVA==}
    engines: {node: '>=8.6'}

  /pidtree/0.3.1:
    resolution: {integrity: sha512-qQbW94hLHEqCg7nhby4yRC7G2+jYHY4Rguc2bjw7Uug4GIJuu1tvf2uHaZv5Q8zdt+WKJ6qK1FOI6amaWUo5FA==}
    engines: {node: '>=0.10'}
    hasBin: true
    dev: true

  /pify/3.0.0:
    resolution: {integrity: sha512-C3FsVNH1udSEX48gGX1xfvwTWfsYWj5U+8/uK15BGzIGrKoUpghX8hWZwa/OFnakBiiVNmBvemTJR5mcy7iPcg==}
    engines: {node: '>=4'}
    dev: true

  /pkg-dir/4.2.0:
    resolution: {integrity: sha512-HRDzbaKjC+AOWVXxAU/x54COGeIv9eb+6CkDSQoNTt4XyWoIJvuPsXizxu/Fr23EiekbtZwmh1IcIG/l/a10GQ==}
    engines: {node: '>=8'}
    dependencies:
      find-up: 4.1.0
    dev: true

  /pluralize/8.0.0:
    resolution: {integrity: sha512-Nc3IT5yHzflTfbjgqWcCPpo7DaKy4FnpB0l/zCAW0Tc7jxAiuqSxHasntB3D7887LSrA93kDJ9IXovxJYxyLCA==}
    engines: {node: '>=4'}

  /prelude-ls/1.2.1:
    resolution: {integrity: sha512-vkcDPrRZo1QZLbn5RLGPpg/WmIQ65qoWWhcGKf/b5eplkkarX0m9z8ppCat4mlOqUsWpyNuYgO3VRyrYHSzX5g==}
    engines: {node: '>= 0.8.0'}
    dev: true

  /prettier/3.1.1:
    resolution: {integrity: sha512-22UbSzg8luF4UuZtzgiUOfcGM8s4tjBv6dJRT7j275NXsy2jb4aJa4NNveul5x4eqlF1wuhuR2RElK71RvmVaw==}
    engines: {node: '>=14'}
    hasBin: true

  /process-nextick-args/2.0.1:
    resolution: {integrity: sha512-3ouUOpQhtgrbOa17J7+uxOTpITYWaGP7/AhoR3+A+/1e9skrzelGi/dXzEYyvbxubEF6Wn2ypscTKiKJFFn1ag==}
    dev: true

  /process/0.11.10:
    resolution: {integrity: sha512-cdGef/drWFoydD1JsMzuFf8100nZl+GT+yacc2bEced5f9Rjk4z+WtFUTBu9PhOi9j/jfmBPu0mMEY4wIdAF8A==}
    engines: {node: '>= 0.6.0'}

  /progress/2.0.3:
    resolution: {integrity: sha512-7PiHtLll5LdnKIMw100I+8xJXR5gW2QwWYkT6iJva0bXitZKa/XMrSbdmg3r2Xnaidz9Qumd0VPaMrZlF9V9sA==}
    engines: {node: '>=0.4.0'}
    dev: true

  /prompts/2.4.2:
    resolution: {integrity: sha512-NxNv/kLguCA7p3jE8oL2aEBsrJWgAakBpgmgK6lpPWV+WuOmY6r2/zbAVnP+T8bQlA0nzHXSJSJW0Hq7ylaD2Q==}
    engines: {node: '>= 6'}
    dependencies:
      kleur: 3.0.3
      sisteransi: 1.0.5

  /proper-lockfile/2.0.1:
    resolution: {integrity: sha512-rjaeGbsmhNDcDInmwi4MuI6mRwJu6zq8GjYCLuSuE7GF+4UjgzkL69sVKKJ2T2xH61kK7rXvGYpvaTu909oXaQ==}
    engines: {node: '>=4.0.0'}
    dependencies:
      graceful-fs: 4.2.11
      retry: 0.10.1
    dev: false

  /proxy-addr/2.0.7:
    resolution: {integrity: sha512-llQsMLSUDUPT44jdrU/O37qlnifitDP+ZwrmmZcoSKyLKvtZxpyV0n2/bD/N4tBAAZ/gJEdZU7KMraoK1+XYAg==}
    engines: {node: '>= 0.10'}
    dependencies:
      forwarded: 0.2.0
      ipaddr.js: 1.9.1
    dev: true

  /proxy-agent/6.3.1:
    resolution: {integrity: sha512-Rb5RVBy1iyqOtNl15Cw/llpeLH8bsb37gM1FUfKQ+Wck6xHlbAhWGUFiTRHtkjqGTA5pSHz6+0hrPW/oECihPQ==}
    engines: {node: '>= 14'}
    dependencies:
      agent-base: 7.1.0
      debug: 4.3.4
      http-proxy-agent: 7.0.0
      https-proxy-agent: 7.0.2
      lru-cache: 7.18.3
      pac-proxy-agent: 7.0.1
      proxy-from-env: 1.1.0
      socks-proxy-agent: 8.0.2
    transitivePeerDependencies:
      - supports-color
    dev: true

  /proxy-from-env/1.1.0:
    resolution: {integrity: sha512-D+zkORCbA9f1tdWRK0RaCR3GPv50cMxcrz4X8k5LTSUD1Dkw47mKJEZQNunItRTkWwgtaUSo1RVFRIG9ZXiFYg==}
    dev: true

  /psl/1.9.0:
    resolution: {integrity: sha512-E/ZsdU4HLs/68gYzgGTkMicWTLPdAftJLfJFlLUAAKZGkStNU72sZjT66SnMDVOfOWY/YAoiD7Jxa9iHvngcag==}
    dev: true

  /pump/3.0.0:
    resolution: {integrity: sha512-LwZy+p3SFs1Pytd/jYct4wpv49HiYCqd9Rlc5ZVdk0V+8Yzv6jR5Blk3TRmPL1ft69TxP0IMZGJ+WPFU2BFhww==}
    dependencies:
      end-of-stream: 1.4.4
      once: 1.4.0
    dev: true

  /punycode/2.3.0:
    resolution: {integrity: sha512-rRV+zQD8tVFys26lAGR9WUuS4iUAngJScM+ZRSKtvl5tKeZ2t5bvdNFdNHBW9FWR4guGHlgmsZ1G7BSm2wTbuA==}
    engines: {node: '>=6'}

  /puppeteer-core/21.7.0:
    resolution: {integrity: sha512-elPYPozrgiM3phSy7VDUJCVWQ07SPnOm78fpSaaSNFoQx5sur/MqhTSro9Wz8lOEjqCykGC6WRkwxDgmqcy1dQ==}
    engines: {node: '>=16.13.2'}
    dependencies:
      '@puppeteer/browsers': 1.9.1
      chromium-bidi: 0.5.2_6l3ta6d4k37jlx7r4do7wz4j2a
      cross-fetch: 4.0.0
      debug: 4.3.4
      devtools-protocol: 0.0.1203626
      ws: 8.16.0
    transitivePeerDependencies:
      - bufferutil
      - encoding
      - supports-color
      - utf-8-validate
    dev: true

  /puppeteer/21.7.0_typescript@5.2.2:
    resolution: {integrity: sha512-Yy+UUy0b9siJezbhHO/heYUoZQUwyqDK1yOQgblTt0l97tspvDVFkcW9toBlnSvSfkDmMI3Dx9cZL6R8bDArHA==}
    engines: {node: '>=16.13.2'}
    hasBin: true
    requiresBuild: true
    dependencies:
      '@puppeteer/browsers': 1.9.1
      cosmiconfig: 8.3.6_typescript@5.2.2
      puppeteer-core: 21.7.0
    transitivePeerDependencies:
      - bufferutil
      - encoding
      - supports-color
      - typescript
      - utf-8-validate
    dev: true

  /qjobs/1.2.0:
    resolution: {integrity: sha512-8YOJEHtxpySA3fFDyCRxA+UUV+fA+rTWnuWvylOK/NCjhY+b4ocCtmu8TtsWb+mYeU+GCHf/S66KZF/AsteKHg==}
    engines: {node: '>=0.9'}
    dev: true

  /qs/6.11.0:
    resolution: {integrity: sha512-MvjoMCJwEarSbUYk5O+nmoSzSutSsTwF85zcHPQ9OrlFoZOYIjaqBAJIqIXjptyD5vThxGq52Xu/MaJzRkIk4Q==}
    engines: {node: '>=0.6'}
    dependencies:
      side-channel: 1.0.4
    dev: true

  /qs/6.5.3:
    resolution: {integrity: sha512-qxXIEh4pCGfHICj1mAJQ2/2XVZkjCDTcEgfoSQxc/fYivUZxTkk7L3bDBJSoNrEzXI17oUO5Dp07ktqE5KzczA==}
    engines: {node: '>=0.6'}
    dev: true

  /queue-microtask/1.2.3:
    resolution: {integrity: sha512-NuaNSa6flKT5JaSYQzJok04JzTL1CA6aGhv5rfLW3PgqA+M2ChpZQnAC8h8i4ZFkBS8X5RqkDBHA7r4hej3K9A==}

  /queue-tick/1.0.1:
    resolution: {integrity: sha512-kJt5qhMxoszgU/62PLP1CJytzd2NKetjSRnyuj31fDd3Rlcz3fzlFdFLD1SItunPwyqEOkca6GbV612BWfaBag==}
    dev: true

  /randombytes/2.1.0:
    resolution: {integrity: sha512-vYl3iOX+4CKUWuxGi9Ukhie6fsqXqS9FE2Zaic4tNFD2N2QQaXOMFbuKK4QmDHC0JO6B1Zp41J0LpT0oR68amQ==}
    dependencies:
      safe-buffer: 5.2.1
    dev: true

  /range-parser/1.2.1:
    resolution: {integrity: sha512-Hrgsx+orqoygnmhFbKaHE6c296J+HTAQXoxEF6gNupROmmGJRoyzfG3ccAveqCBrwr/2yxQ5BVd/GTl5agOwSg==}
    engines: {node: '>= 0.6'}
    dev: true

  /raw-body/2.5.1:
    resolution: {integrity: sha512-qqJBtEyVgS0ZmPGdCFPWJ3FreoqvG4MVQln/kCgF7Olq95IbOp0/BWyMwbdtn4VTvkM8Y7khCQ2Xgk/tcrCXig==}
    engines: {node: '>= 0.8'}
    dependencies:
      bytes: 3.1.2
      http-errors: 2.0.0
      iconv-lite: 0.4.24
      unpipe: 1.0.0
    dev: true

  /raw-body/2.5.2:
    resolution: {integrity: sha512-8zGqypfENjCIqGhgXToC8aB2r7YrBX+AQAfIPs/Mlk+BtPTztOvTS01NRW/3Eh60J+a48lt8qsCzirQ6loCVfA==}
    engines: {node: '>= 0.8'}
    dependencies:
      bytes: 3.1.2
      http-errors: 2.0.0
      iconv-lite: 0.4.24
      unpipe: 1.0.0
    dev: true

  /read-pkg/3.0.0:
    resolution: {integrity: sha512-BLq/cCO9two+lBgiTYNqD6GdtK8s4NpaWrl6/rCO9w0TUS8oJl7cmToOZfRYllKTISY6nt1U7jQ53brmKqY6BA==}
    engines: {node: '>=4'}
    dependencies:
      load-json-file: 4.0.0
      normalize-package-data: 2.5.0
      path-type: 3.0.0
    dev: true

  /readable-stream/2.3.8:
    resolution: {integrity: sha512-8p0AUk4XODgIewSi0l8Epjs+EVnWiK7NoDIEGU0HhE7+ZyY8D1IMY7odu5lRrFXGg71L15KG8QrPmum45RTtdA==}
    dependencies:
      core-util-is: 1.0.2
      inherits: 2.0.4
      isarray: 1.0.0
      process-nextick-args: 2.0.1
      safe-buffer: 5.1.2
      string_decoder: 1.1.1
      util-deprecate: 1.0.2
    dev: true

  /readable-stream/3.6.2:
    resolution: {integrity: sha512-9u/sniCrY3D5WdsERHzHE4G2YCXqoG5FTHUiCC4SIbr6XcLZBY05ya9EKjYek9O5xOAwjGq+1JdGBAS7Q9ScoA==}
    engines: {node: '>= 6'}
    dependencies:
      inherits: 2.0.4
      string_decoder: 1.3.0
      util-deprecate: 1.0.2
    dev: true

  /readdirp/3.6.0:
    resolution: {integrity: sha512-hOS089on8RduqdbhvQ5Z37A0ESjsqz6qnRcffsMU3495FuTdqSm+7bhJ29JvIOsBDEEnan5DPu9t3To9VRlMzA==}
    engines: {node: '>=8.10.0'}
    dependencies:
      picomatch: 2.3.1
    dev: true

  /rechoir/0.7.1:
    resolution: {integrity: sha512-/njmZ8s1wVeR6pjTZ+0nCnv8SpZNRMT2D1RLOJQESlYFDBvwpTA4KWJpZ+sBJ4+vhjILRcK7JIFdGCdxEAAitg==}
    engines: {node: '>= 0.10'}
    dependencies:
      resolve: 1.22.6
    dev: true

  /regexp.prototype.flags/1.5.1:
    resolution: {integrity: sha512-sy6TXMN+hnP/wMy+ISxg3krXx7BAtWVO4UouuCN/ziM9UEne0euamVNafDfvC83bRNr95y0V5iijeDQFUNpvrg==}
    engines: {node: '>= 0.4'}
    dependencies:
      call-bind: 1.0.2
      define-properties: 1.2.1
      set-function-name: 2.0.1
    dev: true

  /request-promise-core/1.1.4_request@2.88.2:
    resolution: {integrity: sha512-TTbAfBBRdWD7aNNOoVOBH4pN/KigV6LyapYNNlAPA8JwbovRti1E88m3sYAwsLi5ryhPKsE9APwnjFTgdUjTpw==}
    engines: {node: '>=0.10.0'}
    peerDependencies:
      request: ^2.34
    dependencies:
      lodash: 4.17.21
      request: 2.88.2
    dev: true

  /request-promise-native/1.0.9_request@2.88.2:
    resolution: {integrity: sha512-wcW+sIUiWnKgNY0dqCpOZkUbF/I+YPi+f09JZIDa39Ec+q82CpSYniDp+ISgTTbKmnpJWASeJBPZmoxH84wt3g==}
    engines: {node: '>=0.12.0'}
    deprecated: request-promise-native has been deprecated because it extends the now deprecated request package, see https://github.com/request/request/issues/3142
    peerDependencies:
      request: ^2.34
    dependencies:
      request: 2.88.2
      request-promise-core: 1.1.4_request@2.88.2
      stealthy-require: 1.1.1
      tough-cookie: 2.5.0
    dev: true

  /request/2.88.2:
    resolution: {integrity: sha512-MsvtOrfG9ZcrOwAW+Qi+F6HbD0CWXEh9ou77uOb7FM2WPhwT7smM833PzanhJLsgXjN89Ir6V2PczXNnMpwKhw==}
    engines: {node: '>= 6'}
    deprecated: request has been deprecated, see https://github.com/request/request/issues/3142
    dependencies:
      aws-sign2: 0.7.0
      aws4: 1.12.0
      caseless: 0.12.0
      combined-stream: 1.0.8
      extend: 3.0.2
      forever-agent: 0.6.1
      form-data: 2.3.3
      har-validator: 5.1.5
      http-signature: 1.2.0
      is-typedarray: 1.0.0
      isstream: 0.1.2
      json-stringify-safe: 5.0.1
      mime-types: 2.1.35
      oauth-sign: 0.9.0
      performance-now: 2.1.0
      qs: 6.5.3
      safe-buffer: 5.2.1
      tough-cookie: 2.5.0
      tunnel-agent: 0.6.0
      uuid: 3.4.0
    dev: true

  /require-directory/2.1.1:
    resolution: {integrity: sha512-fGxEI7+wsG9xrvdjsrlmL22OMTTiHRwAMroiEeMgq8gzoLC/PQr7RsRDSTLUg/bZAZtF+TVIkHc6/4RIKrui+Q==}
    engines: {node: '>=0.10.0'}

  /require-from-string/2.0.2:
    resolution: {integrity: sha512-Xf0nWe6RseziFMu+Ap9biiUbmplq6S9/p+7w7YXP/JBHhrUDDUhwa+vANyubuqfZWTveU//DYVGsDG7RKL/vEw==}
    engines: {node: '>=0.10.0'}

  /requires-port/1.0.0:
    resolution: {integrity: sha512-KigOCHcocU3XODJxsu8i/j8T9tzT4adHiecwORRQ0ZZFcp7ahwXuRU1m+yuO90C5ZUyGeGfocHDI14M3L3yDAQ==}
    dev: true

  /resolve-cwd/3.0.0:
    resolution: {integrity: sha512-OrZaX2Mb+rJCpH/6CpSqt9xFVpN++x01XnN2ie9g6P5/3xelLAkXWVADpdz1IHD/KFfEXyE6V0U01OQ3UO2rEg==}
    engines: {node: '>=8'}
    dependencies:
      resolve-from: 5.0.0
    dev: true

  /resolve-from/4.0.0:
    resolution: {integrity: sha512-pb/MYmXstAkysRFx8piNI1tGFNQIFA3vkE3Gq4EuA1dF6gHp/+vgZqsCGJapvy8N3Q+4o7FwvquPJcnZ7RYy4g==}
    engines: {node: '>=4'}
    dev: true

  /resolve-from/5.0.0:
    resolution: {integrity: sha512-qYg9KP24dD5qka9J47d0aVky0N+b4fTU89LN9iDnjB5waksiC49rvMB0PrUJQGoTmH50XPiqOvAjDfaijGxYZw==}
    engines: {node: '>=8'}
    dev: true

  /resolve/1.22.6:
    resolution: {integrity: sha512-njhxM7mV12JfufShqGy3Rz8j11RPdLy4xi15UurGJeoHLfJpVXKdh3ueuOqbYUcDZnffr6X739JBo5LzyahEsw==}
    hasBin: true
    dependencies:
      is-core-module: 2.13.0
      path-parse: 1.0.7
      supports-preserve-symlinks-flag: 1.0.0
    dev: true

  /retry/0.10.1:
    resolution: {integrity: sha512-ZXUSQYTHdl3uS7IuCehYfMzKyIDBNoAuUblvy5oGO5UJSUTmStUUVPXbA9Qxd173Bgre53yCQczQuHgRWAdvJQ==}
    dev: false

  /reusify/1.0.4:
    resolution: {integrity: sha512-U9nH88a3fc/ekCF1l0/UP1IosiuIjyTh7hBvXVMHYgVcfGvt897Xguj2UOLDeI5BG2m7/uwyaLVT6fbtCwTyzw==}
    engines: {iojs: '>=1.0.0', node: '>=0.10.0'}

  /rfdc/1.3.0:
    resolution: {integrity: sha512-V2hovdzFbOi77/WajaSMXk2OLm+xNIeQdMMuB7icj7bk6zi2F8GGAxigcnDFpJHbNyNcgyJDiP+8nOrY5cZGrA==}
    dev: true

  /rimraf/3.0.2:
    resolution: {integrity: sha512-JZkJMZkAGFFPP2YqXZXPbMlMBgsxzE8ILs4lMIX/2o0L9UBw9O/Y3o6wFw/i9YLapcUJWwqbi3kdxIPdC62TIA==}
    hasBin: true
    dependencies:
      glob: 7.2.3
    dev: true

  /rimraf/5.0.4:
    resolution: {integrity: sha512-rizQI/o/YAMM1us0Zyax0uRfIK39XR52EAjjOi0fzMolpGp0onj6CWzBAXuOx6+6Xi9Rgi0d9tUZojhJerLUmQ==}
    engines: {node: '>=14'}
    hasBin: true
    dependencies:
      glob: 10.3.9
    dev: true

  /run-parallel/1.2.0:
    resolution: {integrity: sha512-5l4VyZR86LZ/lDxZTR6jqL8AFE2S0IFLMP26AbjsLVADxHdhB/c0GUsH+y39UfCi3dzz8OlQuPmnaJOMoDHQBA==}
    dependencies:
      queue-microtask: 1.2.3

  /safe-array-concat/1.0.1:
    resolution: {integrity: sha512-6XbUAseYE2KtOuGueyeobCySj9L4+66Tn6KQMOPQJrAJEowYKW/YR/MGJZl7FdydUdaFu4LYyDZjxf4/Nmo23Q==}
    engines: {node: '>=0.4'}
    dependencies:
      call-bind: 1.0.2
      get-intrinsic: 1.2.1
      has-symbols: 1.0.3
      isarray: 2.0.5
    dev: true

  /safe-buffer/5.1.2:
    resolution: {integrity: sha512-Gd2UZBJDkXlY7GbJxfsE8/nvKkUEU1G38c1siN6QP6a9PT9MmHB8GnpscSmMJSoF8LOIrt8ud/wPtojys4G6+g==}
    dev: true

  /safe-buffer/5.2.1:
    resolution: {integrity: sha512-rp3So07KcdmmKbGvgaNxQSJr7bGVSVk5S9Eq1F+ppbRo70+YeaDxkw5Dd8NPN+GD6bjnYm2VuPuCXmpuYvmCXQ==}
    dev: true

  /safe-regex-test/1.0.0:
    resolution: {integrity: sha512-JBUUzyOgEwXQY1NuPtvcj/qcBDbDmEvWufhlnXZIm75DEHp+afM1r1ujJpJsV/gSM4t59tpDyPi1sd6ZaPFfsA==}
    dependencies:
      call-bind: 1.0.2
      get-intrinsic: 1.2.1
      is-regex: 1.1.4
    dev: true

  /safe-stable-stringify/2.4.3:
    resolution: {integrity: sha512-e2bDA2WJT0wxseVd4lsDP4+3ONX6HpMXQa1ZhFQ7SU+GjvORCmShbCMltrtIDfkYhVHrOcPtj+KhmDBdPdZD1g==}
    engines: {node: '>=10'}
    dev: true

  /safer-buffer/2.1.2:
    resolution: {integrity: sha512-YZo3K82SD7Riyi0E1EQPojLz7kpepnSQI9IyPbHHg1XXXevb5dJI7tpyN2ADxGcQbHG7vcyRHk0cbwqcQriUtg==}
    dev: true

  /sax/1.2.4:
    resolution: {integrity: sha512-NqVDv9TpANUjFm0N8uM5GxL36UgKi9/atZw+x7YFnQ8ckwFGKrl4xX4yWtrey3UJm5nP1kUbnYgLopqWNSRhWw==}

  /schema-utils/3.3.0:
    resolution: {integrity: sha512-pN/yOAvcC+5rQ5nERGuwrjLlYvLTbCibnZ1I7B1LaiAz9BRBlE9GMgE/eqV30P7aJQUf7Ddimy/RsbYO/GrVGg==}
    engines: {node: '>= 10.13.0'}
    dependencies:
      '@types/json-schema': 7.0.13
      ajv: 6.12.6
      ajv-keywords: 3.5.2_ajv@6.12.6
    dev: true

  /semver/5.7.2:
    resolution: {integrity: sha512-cBznnQ9KjJqU67B52RMC65CMarK2600WFnbkcaiwWq3xy/5haFJlshgnpjovMVJ+Hff49d8GEn0b87C5pDQ10g==}
    hasBin: true
    dev: true

  /semver/7.5.4:
    resolution: {integrity: sha512-1bCSESV6Pv+i21Hvpxp3Dx+pSD8lIPt8uVjRrxAUt/nbswYc+tK6Y2btiULjd4+fnq15PX+nqQDC7Oft7WkwcA==}
    engines: {node: '>=10'}
    hasBin: true
    dependencies:
      lru-cache: 6.0.0

  /send/0.18.0:
    resolution: {integrity: sha512-qqWzuOjSFOuqPjFe4NOsMLafToQQwBSOEpS+FwEt3A2V3vKubTquT3vmLTQpFgMXp8AlFWFuP1qKaJZOtPpVXg==}
    engines: {node: '>= 0.8.0'}
    dependencies:
      debug: 2.6.9
      depd: 2.0.0
      destroy: 1.2.0
      encodeurl: 1.0.2
      escape-html: 1.0.3
      etag: 1.8.1
      fresh: 0.5.2
      http-errors: 2.0.0
      mime: 1.6.0
      ms: 2.1.3
      on-finished: 2.4.1
      range-parser: 1.2.1
      statuses: 2.0.1
    dev: true

  /serialize-javascript/6.0.0:
    resolution: {integrity: sha512-Qr3TosvguFt8ePWqsvRfrKyQXIiW+nGbYpy8XK24NQHE83caxWt+mIymTT19DGFbNWNLfEwsrkSmN64lVWB9ag==}
    dependencies:
      randombytes: 2.1.0
    dev: true

  /serialize-javascript/6.0.1:
    resolution: {integrity: sha512-owoXEFjWRllis8/M1Q+Cw5k8ZH40e3zhp/ovX+Xr/vi1qj6QesbyXXViFbpNvWvPNAD62SutwEXavefrLJWj7w==}
    dependencies:
      randombytes: 2.1.0
    dev: true

  /serve-static/1.15.0:
    resolution: {integrity: sha512-XGuRDNjXUijsUL0vl6nSD7cwURuzEgglbOaFuZM9g3kwDXOWVTck0jLzjPzGD+TazWbboZYu52/9/XPdUgne9g==}
    engines: {node: '>= 0.8.0'}
    dependencies:
      encodeurl: 1.0.2
      escape-html: 1.0.3
      parseurl: 1.3.3
      send: 0.18.0
    dev: true

  /set-function-name/2.0.1:
    resolution: {integrity: sha512-tMNCiqYVkXIZgc2Hnoy2IvC/f8ezc5koaRFkCjrpWzGpCd3qbZXPzVy9MAZzK1ch/X0jvSkojys3oqJN0qCmdA==}
    engines: {node: '>= 0.4'}
    dependencies:
      define-data-property: 1.1.0
      functions-have-names: 1.2.3
      has-property-descriptors: 1.0.0
    dev: true

  /setprototypeof/1.2.0:
    resolution: {integrity: sha512-E5LDX7Wrp85Kil5bhZv46j8jOeboKq5JMmYM3gVGdGH8xFpPWXUMsNrlODCrkoxMEeNi/XZIwuRvY4XNwYMJpw==}
    dev: true

  /shallow-clone/3.0.1:
    resolution: {integrity: sha512-/6KqX+GVUdqPuPPd2LxDDxzX6CAbjJehAAOKlNpqqUpAqPM6HeL8f+o3a+JsyGjn2lv0WY8UsTgUJjU9Ok55NA==}
    engines: {node: '>=8'}
    dependencies:
      kind-of: 6.0.3
    dev: true

  /shebang-command/1.2.0:
    resolution: {integrity: sha512-EV3L1+UQWGor21OmnvojK36mhg+TyIKDh3iFBKBohr5xeXIhNBcx8oWdgkTEEQ+BEFFYdLRuqMfd5L84N1V5Vg==}
    engines: {node: '>=0.10.0'}
    dependencies:
      shebang-regex: 1.0.0
    dev: true

  /shebang-command/2.0.0:
    resolution: {integrity: sha512-kHxr2zZpYtdmrN1qDjrrX/Z1rR1kG8Dx+gkpK1G4eXmvXswmcE1hTWBWYUzlraYw1/yZp6YuDY77YtvbN0dmDA==}
    engines: {node: '>=8'}
    dependencies:
      shebang-regex: 3.0.0
    dev: true

  /shebang-regex/1.0.0:
    resolution: {integrity: sha512-wpoSFAxys6b2a2wHZ1XpDSgD7N9iVjg29Ph9uV/uaP9Ex/KXlkTZTeddxDPSYQpgvzKLGJke2UU0AzoGCjNIvQ==}
    engines: {node: '>=0.10.0'}
    dev: true

  /shebang-regex/3.0.0:
    resolution: {integrity: sha512-7++dFhtcx3353uBaq8DDR4NuxBetBzC7ZQOhmTQInHEd6bSrXdiEyzCvG07Z44UYdLShWUyXt5M/yhz8ekcb1A==}
    engines: {node: '>=8'}
    dev: true

  /shell-quote/1.8.1:
    resolution: {integrity: sha512-6j1W9l1iAs/4xYBI1SYOVZyFcCis9b4KCLQ8fgAGG07QvzaRLVVRQvAy85yNmmZSjYjg4MWh4gNvlPujU/5LpA==}
    dev: true

  /side-channel/1.0.4:
    resolution: {integrity: sha512-q5XPytqFEIKHkGdiMIrY10mvLRvnQh42/+GoBlFW3b2LXLE2xxJpZFdm94we0BaoV3RwJyGqg5wS7epxTv0Zvw==}
    dependencies:
      call-bind: 1.0.2
      get-intrinsic: 1.2.1
      object-inspect: 1.12.3
    dev: true

  /signal-exit/4.1.0:
    resolution: {integrity: sha512-bzyZ1e88w9O1iNJbKnOlvYTrWPDl46O1bG0D3XInv+9tkPrxrN8jUUTiFlDkkmKWgn1M6CfIA13SuGqOa9Korw==}
    engines: {node: '>=14'}
    dev: true

  /simple-swizzle/0.2.2:
    resolution: {integrity: sha512-JA//kQgZtbuY83m+xT+tXJkmJncGMTFT+C+g2h2R9uxkYIrE2yy9sgmcLhCnw57/WSD+Eh3J97FPEDFnbXnDUg==}
    dependencies:
      is-arrayish: 0.3.2
    dev: true

  /sinon/10.0.1:
    resolution: {integrity: sha512-1rf86mvW4Mt7JitEIgmNaLXaWnrWd/UrVKZZlL+kbeOujXVf9fmC4kQEQ/YeHoiIA23PLNngYWK+dngIx/AumA==}
    deprecated: Breaking change found in this patch version
    dependencies:
      '@sinonjs/commons': 1.8.6
      '@sinonjs/fake-timers': 7.1.2
      '@sinonjs/samsam': 6.1.3
      diff: 4.0.2
      nise: 5.1.4
      supports-color: 7.2.0
    dev: true

  /sisteransi/1.0.5:
    resolution: {integrity: sha512-bLGGlR1QxBcynn2d5YmDX4MGjlZvy2MRBDRNHLJ8VI6l6+9FUiyTFNJ0IveOSP0bcXgVDPRcfGqA0pjaqUpfVg==}

  /slash/3.0.0:
    resolution: {integrity: sha512-g9Q1haeby36OSStwb4ntCGGGaKsaVSjQ68fBxoQcutl5fS1vuY18H3wSt3jFyFtrkx+Kz0V1G85A4MyAdDMi2Q==}
    engines: {node: '>=8'}
    dev: true

  /slash/5.1.0:
    resolution: {integrity: sha512-ZA6oR3T/pEyuqwMgAKT0/hAv8oAXckzbkmR0UkUosQ+Mc4RxGoJkRmwHgHufaenlyAgE1Mxgpdcrf75y6XcnDg==}
    engines: {node: '>=14.16'}

  /smart-buffer/4.2.0:
    resolution: {integrity: sha512-94hK0Hh8rPqQl2xXc3HsaBoOXKV20MToPkcXvwbISWLEs+64sBq5kFgn2kJDHb1Pry9yrP0dxrCI9RRci7RXKg==}
    engines: {node: '>= 6.0.0', npm: '>= 3.0.0'}
    dev: true

  /socket.io-adapter/2.5.2:
    resolution: {integrity: sha512-87C3LO/NOMc+eMcpcxUBebGjkpMDkNBS9tf7KJqcDsmL936EChtVva71Dw2q4tQcuVC+hAUy4an2NO/sYXmwRA==}
    dependencies:
      ws: 8.11.0
    transitivePeerDependencies:
      - bufferutil
      - utf-8-validate
    dev: true

  /socket.io-parser/4.2.4:
    resolution: {integrity: sha512-/GbIKmo8ioc+NIWIhwdecY0ge+qVBSMdgxGygevmdHj24bsfgtCmcUUcQ5ZzcylGFHsN3k4HB4Cgkl96KVnuew==}
    engines: {node: '>=10.0.0'}
    dependencies:
      '@socket.io/component-emitter': 3.1.0
      debug: 4.3.4
    transitivePeerDependencies:
      - supports-color
    dev: true

  /socket.io/4.7.2:
    resolution: {integrity: sha512-bvKVS29/I5fl2FGLNHuXlQaUH/BlzX1IN6S+NKLNZpBsPZIDH+90eQmCs2Railn4YUiww4SzUedJ6+uzwFnKLw==}
    engines: {node: '>=10.2.0'}
    dependencies:
      accepts: 1.3.8
      base64id: 2.0.0
      cors: 2.8.5
      debug: 4.3.4
      engine.io: 6.5.2
      socket.io-adapter: 2.5.2
      socket.io-parser: 4.2.4
    transitivePeerDependencies:
      - bufferutil
      - supports-color
      - utf-8-validate
    dev: true

  /socks-proxy-agent/8.0.2:
    resolution: {integrity: sha512-8zuqoLv1aP/66PHF5TqwJ7Czm3Yv32urJQHrVyhD7mmA6d61Zv8cIXQYPTWwmg6qlupnPvs/QKDmfa4P/qct2g==}
    engines: {node: '>= 14'}
    dependencies:
      agent-base: 7.1.0
      debug: 4.3.4
      socks: 2.7.1
    transitivePeerDependencies:
      - supports-color
    dev: true

  /socks/2.7.1:
    resolution: {integrity: sha512-7maUZy1N7uo6+WVEX6psASxtNlKaNVMlGQKkG/63nEDdLOWNbiUMoLK7X4uYoLhQstau72mLgfEWcXcwsaHbYQ==}
    engines: {node: '>= 10.13.0', npm: '>= 3.0.0'}
    dependencies:
      ip: 2.0.0
      smart-buffer: 4.2.0
    dev: true

  /source-map-loader/1.1.3_webpack@5.88.2:
    resolution: {integrity: sha512-6YHeF+XzDOrT/ycFJNI53cgEsp/tHTMl37hi7uVyqFAlTXW109JazaQCkbc+jjoL2637qkH1amLi+JzrIpt5lA==}
    engines: {node: '>= 10.13.0'}
    peerDependencies:
      webpack: ^4.0.0 || ^5.0.0
    dependencies:
      abab: 2.0.6
      iconv-lite: 0.6.3
      loader-utils: 2.0.4
      schema-utils: 3.3.0
      source-map: 0.6.1
      webpack: 5.88.2_webpack-cli@4.10.0
      whatwg-mimetype: 2.3.0
    dev: true

  /source-map-support/0.5.21:
    resolution: {integrity: sha512-uBHU3L3czsIyYXKX88fdrGovxdSCoTGDRZ6SYXtSRxLZUzHg5P/66Ht6uoUlHu9EZod+inXhKo3qQgwXUT/y1w==}
    dependencies:
      buffer-from: 1.1.2
      source-map: 0.6.1

  /source-map/0.6.1:
    resolution: {integrity: sha512-UjgapumWlbMhkBgzT7Ykc5YXUT46F0iKu8SGXq0bcwP5dz/h0Plj6enJqjz1Zbq2l5WaqYnrVbwWOWMyF3F47g==}
    engines: {node: '>=0.10.0'}

  /spdx-correct/3.2.0:
    resolution: {integrity: sha512-kN9dJbvnySHULIluDHy32WHRUu3Og7B9sbY7tsFLctQkIqnMh3hErYgdMjTYuqmcXX+lK5T1lnUt3G7zNswmZA==}
    dependencies:
      spdx-expression-parse: 3.0.1
      spdx-license-ids: 3.0.15
    dev: true

  /spdx-exceptions/2.3.0:
    resolution: {integrity: sha512-/tTrYOC7PPI1nUAgx34hUpqXuyJG+DTHJTnIULG4rDygi4xu/tfgmq1e1cIRwRzwZgo4NLySi+ricLkZkw4i5A==}
    dev: true

  /spdx-expression-parse/3.0.1:
    resolution: {integrity: sha512-cbqHunsQWnJNE6KhVSMsMeH5H/L9EpymbzqTQ3uLwNCLZ1Q481oWaofqH7nO6V07xlXwY6PhQdQ2IedWx/ZK4Q==}
    dependencies:
      spdx-exceptions: 2.3.0
      spdx-license-ids: 3.0.15
    dev: true

  /spdx-license-ids/3.0.15:
    resolution: {integrity: sha512-lpT8hSQp9jAKp9mhtBU4Xjon8LPGBvLIuBiSVhMEtmLecTh2mO0tlqrAMp47tBXzMr13NJMQ2lf7RpQGLJ3HsQ==}
    dev: true

  /sshpk/1.17.0:
    resolution: {integrity: sha512-/9HIEs1ZXGhSPE8X6Ccm7Nam1z8KcoCqPdI7ecm1N33EzAetWahvQWVqLZtaZQ+IDKX4IyA2o0gBzqIMkAagHQ==}
    engines: {node: '>=0.10.0'}
    hasBin: true
    dependencies:
      asn1: 0.2.6
      assert-plus: 1.0.0
      bcrypt-pbkdf: 1.0.2
      dashdash: 1.14.1
      ecc-jsbn: 0.1.2
      getpass: 0.1.7
      jsbn: 0.1.1
      safer-buffer: 2.1.2
      tweetnacl: 0.14.5
    dev: true

  /stack-trace/0.0.10:
    resolution: {integrity: sha512-KGzahc7puUKkzyMt+IqAep+TVNbKP+k2Lmwhub39m1AsTSkaDutx56aDCo+HLDzf/D26BIHTJWNiTG1KAJiQCg==}
    dev: true

  /statuses/1.5.0:
    resolution: {integrity: sha512-OpZ3zP+jT1PI7I8nemJX4AKmAX070ZkYPVWV/AaKTJl+tXCTGyVdC1a4SL8RUQYEwk/f34ZX8UTykN68FwrqAA==}
    engines: {node: '>= 0.6'}
    dev: true

  /statuses/2.0.1:
    resolution: {integrity: sha512-RwNA9Z/7PrK06rYLIzFMlaF+l73iwpzsqRIFgbMLbTcLD6cOao82TaWefPXQvB2fOC4AjuYSEndS7N/mTCbkdQ==}
    engines: {node: '>= 0.8'}
    dev: true

  /stealthy-require/1.1.1:
    resolution: {integrity: sha512-ZnWpYnYugiOVEY5GkcuJK1io5V8QmNYChG62gSit9pQVGErXtrKuPC55ITaVSukmMta5qpMU7vqLt2Lnni4f/g==}
    engines: {node: '>=0.10.0'}
    dev: true

  /stop-iteration-iterator/1.0.0:
    resolution: {integrity: sha512-iCGQj+0l0HOdZ2AEeBADlsRC+vsnDsZsbdSiH1yNSjcfKM7fdpCMfqAL/dwF5BLiw/XhRft/Wax6zQbhq2BcjQ==}
    engines: {node: '>= 0.4'}
    dependencies:
      internal-slot: 1.0.5
    dev: true

  /stoppable/1.1.0:
    resolution: {integrity: sha512-KXDYZ9dszj6bzvnEMRYvxgeTHU74QBFL54XKtP3nyMuJ81CFYtABZ3bAzL2EdFUaEwJOBOgENyFj3R7oTzDyyw==}
    engines: {node: '>=4', npm: '>=6'}
    dev: true

  /streamroller/3.1.5:
    resolution: {integrity: sha512-KFxaM7XT+irxvdqSP1LGLgNWbYN7ay5owZ3r/8t77p+EtSUAfUgtl7be3xtqtOmGUl9K9YPO2ca8133RlTjvKw==}
    engines: {node: '>=8.0'}
    dependencies:
      date-format: 4.0.14
      debug: 4.3.4
      fs-extra: 8.1.0
    transitivePeerDependencies:
      - supports-color
    dev: true

  /streamsearch/1.1.0:
    resolution: {integrity: sha512-Mcc5wHehp9aXz1ax6bZUyY5afg9u2rv5cqQI3mRrYkGC8rW2hM02jWuwjtL++LS5qinSyhj2QfLyNsuc+VsExg==}
    engines: {node: '>=10.0.0'}
    dev: true

  /streamx/2.15.6:
    resolution: {integrity: sha512-q+vQL4AAz+FdfT137VF69Cc/APqUbxy+MDOImRrMvchJpigHj9GksgDU2LYbO9rx7RX6osWgxJB2WxhYv4SZAw==}
    dependencies:
      fast-fifo: 1.3.2
      queue-tick: 1.0.1
    dev: true

  /string-width/4.2.3:
    resolution: {integrity: sha512-wKyQRQpjJ0sIp62ErSZdGsjMJWsap5oRNihHhu6G7JVO/9jIB6UyevL+tXuOqrng8j/cxKTWyWUwvSTriiZz/g==}
    engines: {node: '>=8'}
    dependencies:
      emoji-regex: 8.0.0
      is-fullwidth-code-point: 3.0.0
      strip-ansi: 6.0.1

  /string-width/5.1.2:
    resolution: {integrity: sha512-HnLOCR3vjcY8beoNLtcjZ5/nxn2afmME6lhrDrebokqMap+XbeW8n9TXpPDOqdGK5qcI3oT0GKTW6wC7EMiVqA==}
    engines: {node: '>=12'}
    dependencies:
      eastasianwidth: 0.2.0
      emoji-regex: 9.2.2
      strip-ansi: 7.1.0
    dev: true

  /string.prototype.padend/3.1.5:
    resolution: {integrity: sha512-DOB27b/2UTTD+4myKUFh+/fXWcu/UDyASIXfg+7VzoCNNGOfWvoyU/x5pvVHr++ztyt/oSYI1BcWBBG/hmlNjA==}
    engines: {node: '>= 0.4'}
    dependencies:
      call-bind: 1.0.2
      define-properties: 1.2.1
      es-abstract: 1.22.2
    dev: true

  /string.prototype.repeat/0.2.0:
    resolution: {integrity: sha512-1BH+X+1hSthZFW+X+JaUkjkkUPwIlLEMJBLANN3hOob3RhEk5snLWNECDnYbgn/m5c5JV7Ersu1Yubaf+05cIA==}
    dev: true

  /string.prototype.trim/1.2.8:
    resolution: {integrity: sha512-lfjY4HcixfQXOfaqCvcBuOIapyaroTXhbkfJN3gcB1OtyupngWK4sEET9Knd0cXd28kTUqu/kHoV4HKSJdnjiQ==}
    engines: {node: '>= 0.4'}
    dependencies:
      call-bind: 1.0.2
      define-properties: 1.2.1
      es-abstract: 1.22.2
    dev: true

  /string.prototype.trimend/1.0.7:
    resolution: {integrity: sha512-Ni79DqeB72ZFq1uH/L6zJ+DKZTkOtPIHovb3YZHQViE+HDouuU4mBrLOLDn5Dde3RF8qw5qVETEjhu9locMLvA==}
    dependencies:
      call-bind: 1.0.2
      define-properties: 1.2.1
      es-abstract: 1.22.2
    dev: true

  /string.prototype.trimstart/1.0.7:
    resolution: {integrity: sha512-NGhtDFu3jCEm7B4Fy0DpLewdJQOZcQ0rGbwQ/+stjnrp2i+rlKeCvos9hOIeCmqwratM47OBxY7uFZzjxHXmrg==}
    dependencies:
      call-bind: 1.0.2
      define-properties: 1.2.1
      es-abstract: 1.22.2
    dev: true

  /string_decoder/1.1.1:
    resolution: {integrity: sha512-n/ShnvDi6FHbbVfviro+WojiFzv+s8MPMHBczVePfUpDJLwoLT0ht1l4YwBCbi8pJAveEEdnkHyPyTP/mzRfwg==}
    dependencies:
      safe-buffer: 5.1.2
    dev: true

  /string_decoder/1.3.0:
    resolution: {integrity: sha512-hkRX8U1WjJFd8LsDJ2yQ/wWWxaopEsABU1XfkM8A+j0+85JAGppt16cr1Whg6KIbb4okU6Mql6BOj+uup/wKeA==}
    dependencies:
      safe-buffer: 5.2.1
    dev: true

  /strip-ansi/6.0.1:
    resolution: {integrity: sha512-Y38VPSHcqkFrCpFnQ9vuSXmquuv5oXOKpGeT6aGrr3o3Gc9AlVa6JBfUSOCnbxGGZF+/0ooI7KrPuUSztUdU5A==}
    engines: {node: '>=8'}
    dependencies:
      ansi-regex: 5.0.1

  /strip-ansi/7.1.0:
    resolution: {integrity: sha512-iq6eVVI64nQQTRYq2KtEg2d2uU7LElhTJwsH4YzIHZshxlgZms/wIc4VoDQTlG/IvVIrBKG06CrZnp0qv7hkcQ==}
    engines: {node: '>=12'}
    dependencies:
      ansi-regex: 6.0.1
    dev: true

  /strip-bom/3.0.0:
    resolution: {integrity: sha512-vavAMRXOgBVNF6nyEEmL3DBK19iRpDcoIwW+swQ+CbGiu7lju6t+JklA1MHweoWtadgt4ISVUsXLyDq34ddcwA==}
    engines: {node: '>=4'}
    dev: true

  /strip-json-comments/3.1.1:
    resolution: {integrity: sha512-6fPc+R4ihwqP6N/aIv2f1gMH8lOVtWQHoqC4yK6oSDVVocumAsfCqjkXnqiYMhmMwS/mEHLp7Vehlt3ql6lEig==}
    engines: {node: '>=8'}
    dev: true

  /strnum/1.0.5:
    resolution: {integrity: sha512-J8bbNyKKXl5qYcR36TIO8W3mVGVHrmmxsd5PAItGkmyzwJvybiw2IVq5nqd0i4LSNSkB/sx9VHllbfFdr9k1JA==}
    dev: true

  /supports-color/5.5.0:
    resolution: {integrity: sha512-QjVjwdXIt408MIiAqCX4oUKsgU2EqAGzs2Ppkm4aQYbjm+ZEWEcW4SfFNTr4uMNZma0ey4f5lgLrkB0aX0QMow==}
    engines: {node: '>=4'}
    dependencies:
      has-flag: 3.0.0

  /supports-color/7.2.0:
    resolution: {integrity: sha512-qpCAvRl9stuOHveKsn7HncJRvv501qIacKzQlO/+Lwxc9+0q2wLyv4Dfvt80/DPn2pqOBsJdDiogXGR9+OvwRw==}
    engines: {node: '>=8'}
    dependencies:
      has-flag: 4.0.0
    dev: true

  /supports-color/8.1.1:
    resolution: {integrity: sha512-MpUEN2OodtUzxvKQl72cUF7RQ5EiHsGvSsVG0ia9c5RbWGL2CI4C7EpPS8UTBIplnlzZiNuV56w+FuNxy3ty2Q==}
    engines: {node: '>=10'}
    dependencies:
      has-flag: 4.0.0
    dev: true

  /supports-preserve-symlinks-flag/1.0.0:
    resolution: {integrity: sha512-ot0WnXS9fgdkgIcePe6RHNk1WA8+muPa6cSjeR3V8K27q9BB1rTE3R1p7Hv0z1ZyAc8s6Vvv8DIyWf681MAt0w==}
    engines: {node: '>= 0.4'}
    dev: true

  /tapable/2.2.1:
    resolution: {integrity: sha512-GNzQvQTOIP6RyTfE2Qxb8ZVlNmw0n88vp1szwWRimP02mnTsx3Wtn5qRdqY9w2XduFNUgvOwhNnQsjwCp+kqaQ==}
    engines: {node: '>=6'}
    dev: true

  /tar-fs/3.0.4:
    resolution: {integrity: sha512-5AFQU8b9qLfZCX9zp2duONhPmZv0hGYiBPJsyUdqMjzq/mqVpy/rEUSeHk1+YitmxugaptgBh5oDGU3VsAJq4w==}
    dependencies:
      mkdirp-classic: 0.5.3
      pump: 3.0.0
      tar-stream: 3.1.6
    dev: true

  /tar-stream/3.1.6:
    resolution: {integrity: sha512-B/UyjYwPpMBv+PaFSWAmtYjwdrlEaZQEhMIBFNC5oEG8lpiW8XjcSdmEaClj28ArfKScKHs2nshz3k2le6crsg==}
    dependencies:
      b4a: 1.6.4
      fast-fifo: 1.3.2
      streamx: 2.15.6
    dev: true

  /terser-webpack-plugin/5.3.9_webpack@5.88.2:
    resolution: {integrity: sha512-ZuXsqE07EcggTWQjXUj+Aot/OMcD0bMKGgF63f7UxYcu5/AJF53aIpK1YoP5xR9l6s/Hy2b+t1AM0bLNPRuhwA==}
    engines: {node: '>= 10.13.0'}
    peerDependencies:
      '@swc/core': '*'
      esbuild: '*'
      uglify-js: '*'
      webpack: ^5.1.0
    peerDependenciesMeta:
      '@swc/core':
        optional: true
      esbuild:
        optional: true
      uglify-js:
        optional: true
    dependencies:
      '@jridgewell/trace-mapping': 0.3.19
      jest-worker: 27.5.1
      schema-utils: 3.3.0
      serialize-javascript: 6.0.1
      terser: 5.20.0
      webpack: 5.88.2_webpack-cli@4.10.0
    dev: true

  /terser/5.20.0:
    resolution: {integrity: sha512-e56ETryaQDyebBwJIWYB2TT6f2EZ0fL0sW/JRXNMN26zZdKi2u/E/5my5lG6jNxym6qsrVXfFRmOdV42zlAgLQ==}
    engines: {node: '>=10'}
    hasBin: true
    dependencies:
      '@jridgewell/source-map': 0.3.5
      acorn: 8.10.0
      commander: 2.20.3
      source-map-support: 0.5.21
    dev: true

  /text-hex/1.0.0:
    resolution: {integrity: sha512-uuVGNWzgJ4yhRaNSiubPY7OjISw4sw4E5Uv0wbjp+OzcbmVU/rsT8ujgcXJhn9ypzsgr5vlzpPqP+MBBKcGvbg==}
    dev: true

  /text-table/0.2.0:
    resolution: {integrity: sha512-N+8UisAXDGk8PFXP4HAzVR9nbfmVJ3zYLAWiTIoqC5v5isinhr+r5uaO8+7r3BMfuNIufIsA7RdpVgacC2cSpw==}
    dev: true

  /through/2.3.8:
    resolution: {integrity: sha512-w89qg7PI8wAdvX60bMDP+bFoD5Dvhm9oLheFp5O4a2QF0cSBGsBX4qZmadPMvVqlLJBBci+WqGGOAPvcDeNSVg==}
    dev: true

  /tmp/0.2.1:
    resolution: {integrity: sha512-76SUhtfqR2Ijn+xllcI5P1oyannHNHByD80W1q447gU3mp9G9PSpGdWmjUOHRDPiHYacIk66W7ubDTuPF3BEtQ==}
    engines: {node: '>=8.17.0'}
    dependencies:
      rimraf: 3.0.2
    dev: true

  /to-regex-range/5.0.1:
    resolution: {integrity: sha512-65P7iz6X5yEr1cwcgvQxbbIw7Uk3gOy5dIdtZ4rDveLqhrdJP+Li/Hx6tyK0NEb+2GCyneCMJiGqrADCSNk8sQ==}
    engines: {node: '>=8.0'}
    dependencies:
      is-number: 7.0.0

  /toidentifier/1.0.1:
    resolution: {integrity: sha512-o5sSPKEkg/DIQNmH43V0/uerLrpzVedkUh8tGNvaeXpfpuwjKenlSox/2O/BTlZUtEe+JG7s5YhEz608PlAHRA==}
    engines: {node: '>=0.6'}
    dev: true

  /tough-cookie/2.5.0:
    resolution: {integrity: sha512-nlLsUzgm1kfLXSXfRZMc1KLAugd4hqJHDTvc2hDIwS3mZAfMEuMbc03SujMF+GEcpaX/qboeycw6iO8JwVv2+g==}
    engines: {node: '>=0.8'}
    dependencies:
      psl: 1.9.0
      punycode: 2.3.0
    dev: true

  /tr46/0.0.3:
    resolution: {integrity: sha512-N3WMsuqV66lT30CrXNbEjx4GEwlow3v6rr4mCcv6prnfwhS01rkgyFdjPNBYd9br7LpXV1+Emh01fHnq2Gdgrw==}

  /triple-beam/1.4.1:
    resolution: {integrity: sha512-aZbgViZrg1QNcG+LULa7nhZpJTZSLm/mXnHXnbAbjmN5aSa0y7V+wvv6+4WaBtpISJzThKy+PIPxc1Nq1EJ9mg==}
    engines: {node: '>= 14.0.0'}
    dev: true

  /ts-api-utils/1.0.3_typescript@5.2.2:
    resolution: {integrity: sha512-wNMeqtMz5NtwpT/UZGY5alT+VoKdSsOOP/kqHFcUW1P/VRhH2wJ48+DN2WwUliNbQ976ETwDL0Ifd2VVvgonvg==}
    engines: {node: '>=16.13.0'}
    peerDependencies:
      typescript: '>=4.2.0'
    dependencies:
      typescript: 5.2.2
    dev: true

  /ts-morph/15.1.0:
    resolution: {integrity: sha512-RBsGE2sDzUXFTnv8Ba22QfeuKbgvAGJFuTN7HfmIRUkgT/NaVLfDM/8OFm2NlFkGlWEXdpW5OaFIp1jvqdDuOg==}
    dependencies:
      '@ts-morph/common': 0.16.0
      code-block-writer: 11.0.3
    dev: false

  /ts-node/10.9.1_5a6lqx2r5gtzmizq73fzykbege:
    resolution: {integrity: sha512-NtVysVPkxxrwFGUUxGYhfux8k78pQB3JqYBXlLRZgdGUqTO5wU/UyHop5p70iEbGhB7q5KmiZiU0Y3KlJrScEw==}
    hasBin: true
    peerDependencies:
      '@swc/core': '>=1.2.50'
      '@swc/wasm': '>=1.2.50'
      '@types/node': '*'
      typescript: '>=2.7'
    peerDependenciesMeta:
      '@swc/core':
        optional: true
      '@swc/wasm':
        optional: true
    dependencies:
      '@cspotcode/source-map-support': 0.8.1
      '@tsconfig/node10': 1.0.9
      '@tsconfig/node12': 1.0.11
      '@tsconfig/node14': 1.0.3
      '@tsconfig/node16': 1.0.4
      '@types/node': 18.18.0
      acorn: 8.10.0
      acorn-walk: 8.2.0
      arg: 4.1.3
      create-require: 1.1.1
      diff: 4.0.2
      make-error: 1.3.6
      typescript: 5.2.2
      v8-compile-cache-lib: 3.0.1
      yn: 3.1.1
    dev: true

  /ts-node/8.10.2_typescript@5.2.2:
    resolution: {integrity: sha512-ISJJGgkIpDdBhWVu3jufsWpK3Rzo7bdiIXJjQc0ynKxVOVcg2oIrf2H2cejminGrptVc6q6/uynAHNCuWGbpVA==}
    engines: {node: '>=6.0.0'}
    hasBin: true
    peerDependencies:
      typescript: '>=2.7'
    dependencies:
      arg: 4.1.3
      diff: 4.0.2
      make-error: 1.3.6
      source-map-support: 0.5.21
      typescript: 5.2.2
      yn: 3.1.1
    dev: true

  /tslib/2.6.2:
    resolution: {integrity: sha512-AEYxH93jGFPn/a2iVAwW87VuUIkR1FVUKB77NwMF7nBTDkDrrT/Hpt/IrCJ0QXhW27jTBDcf5ZY7w6RiqTMw2Q==}

  /tunnel-agent/0.6.0:
    resolution: {integrity: sha512-McnNiV1l8RYeY8tBgEpuodCC1mLUdbSN+CYBL7kJsJNInOP8UjDDEwdk6Mw60vdLLrr5NHKZhMAOSrR2NZuQ+w==}
    dependencies:
      safe-buffer: 5.2.1
    dev: true

  /tunnel/0.0.6:
    resolution: {integrity: sha512-1h/Lnq9yajKY2PEbBadPXj3VxsDDu844OnaAo52UVmIzIvwwtBPIuNvkjuzBlTWpfJyUbG3ez0KSBibQkj4ojg==}
    engines: {node: '>=0.6.11 <=0.7.0 || >=0.7.3'}

  /tweetnacl/0.14.5:
    resolution: {integrity: sha512-KXXFFdAbFXY4geFIwoyNK+f5Z1b7swfXABfL7HXCmoIWMKU3dmS26672A4EeQtDzLKy7SXmfBu51JolvEKwtGA==}
    dev: true

  /type-check/0.4.0:
    resolution: {integrity: sha512-XleUoc9uwGXqjWwXaUTZAmzMcFZ5858QA2vvx1Ur5xIcixXIP+8LnFDgRplU30us6teqdlskFfu+ae4K79Ooew==}
    engines: {node: '>= 0.8.0'}
    dependencies:
      prelude-ls: 1.2.1
    dev: true

  /type-detect/4.0.8:
    resolution: {integrity: sha512-0fr/mIH1dlO+x7TlcMy+bIDqKPsw/70tVyeHW787goQjhmqaZe10uwLujubK9q9Lg6Fiho1KUKDYz0Z7k7g5/g==}
    engines: {node: '>=4'}
    dev: true

  /type-fest/0.20.2:
    resolution: {integrity: sha512-Ne+eE4r0/iWnpAxD852z3A+N0Bt5RN//NjJwRd2VFHEmrywxf5vsZlh4R6lixl6B+wz/8d+maTSAkN1FIkI3LQ==}
    engines: {node: '>=10'}
    dev: true

  /type-is/1.6.18:
    resolution: {integrity: sha512-TkRKr9sUTxEH8MdfuCSP7VizJyzRNMjj2J2do2Jr3Kym598JVdEksuzPQCnlFPW4ky9Q+iA+ma9BGm06XQBy8g==}
    engines: {node: '>= 0.6'}
    dependencies:
      media-typer: 0.3.0
      mime-types: 2.1.35
    dev: true

  /typed-array-buffer/1.0.0:
    resolution: {integrity: sha512-Y8KTSIglk9OZEr8zywiIHG/kmQ7KWyjseXs1CbSo8vC42w7hg2HgYTxSWwP0+is7bWDc1H+Fo026CpHFwm8tkw==}
    engines: {node: '>= 0.4'}
    dependencies:
      call-bind: 1.0.2
      get-intrinsic: 1.2.1
      is-typed-array: 1.1.12
    dev: true

  /typed-array-byte-length/1.0.0:
    resolution: {integrity: sha512-Or/+kvLxNpeQ9DtSydonMxCx+9ZXOswtwJn17SNLvhptaXYDJvkFFP5zbfU/uLmvnBJlI4yrnXRxpdWH/M5tNA==}
    engines: {node: '>= 0.4'}
    dependencies:
      call-bind: 1.0.2
      for-each: 0.3.3
      has-proto: 1.0.1
      is-typed-array: 1.1.12
    dev: true

  /typed-array-byte-offset/1.0.0:
    resolution: {integrity: sha512-RD97prjEt9EL8YgAgpOkf3O4IF9lhJFr9g0htQkm0rchFp/Vx7LW5Q8fSXXub7BXAODyUQohRMyOc3faCPd0hg==}
    engines: {node: '>= 0.4'}
    dependencies:
      available-typed-arrays: 1.0.5
      call-bind: 1.0.2
      for-each: 0.3.3
      has-proto: 1.0.1
      is-typed-array: 1.1.12
    dev: true

  /typed-array-length/1.0.4:
    resolution: {integrity: sha512-KjZypGq+I/H7HI5HlOoGHkWUUGq+Q0TPhQurLbyrVrvnKTBgzLhIJ7j6J/XTQOi0d1RjyZ0wdas8bKs2p0x3Ng==}
    dependencies:
      call-bind: 1.0.2
      for-each: 0.3.3
      is-typed-array: 1.1.12
    dev: true

  /typedarray/0.0.6:
    resolution: {integrity: sha512-/aCDEGatGvZ2BIk+HmLf4ifCJFwvKFNb9/JeZPMulfgFracn9QFcAf5GO8B/mweUjSoblS5In0cWhqpfs/5PQA==}
    dev: true

  /typescript/5.2.2:
    resolution: {integrity: sha512-mI4WrpHsbCIcwT9cF4FZvr80QUeKvsUsUvKDoR+X/7XHQH98xYD8YHZg7ANtz2GtZt/CBq2QJ0thkGJMHfqc1w==}
    engines: {node: '>=14.17'}
    hasBin: true
    dev: true

  /ua-parser-js/0.7.36:
    resolution: {integrity: sha512-CPPLoCts2p7D8VbybttE3P2ylv0OBZEAy7a12DsulIEcAiMtWJy+PBgMXgWDI80D5UwqE8oQPHYnk13tm38M2Q==}
    dev: true

  /uglify-js/3.17.4:
    resolution: {integrity: sha512-T9q82TJI9e/C1TAxYvfb16xO120tMVFZrGA3f9/P4424DNu6ypK103y0GPFVa17yotwSyZW5iYXgjYHkGrJW/g==}
    engines: {node: '>=0.8.0'}
    hasBin: true
    requiresBuild: true
    dev: false
    optional: true

  /unbox-primitive/1.0.2:
    resolution: {integrity: sha512-61pPlCD9h51VoreyJ0BReideM3MDKMKnh6+V9L08331ipq6Q8OFXZYiqP6n/tbHx4s5I9uRhcye6BrbkizkBDw==}
    dependencies:
      call-bind: 1.0.2
      has-bigints: 1.0.2
      has-symbols: 1.0.3
      which-boxed-primitive: 1.0.2
    dev: true

  /unbzip2-stream/1.4.3:
    resolution: {integrity: sha512-mlExGW4w71ebDJviH16lQLtZS32VKqsSfk80GCfUlwT/4/hNRFsoscrF/c++9xinkMzECL1uL9DDwXqFWkruPg==}
    dependencies:
      buffer: 5.7.1
      through: 2.3.8
    dev: true

  /underscore/1.13.6:
    resolution: {integrity: sha512-+A5Sja4HP1M08MaXya7p5LvjuM7K6q/2EaC0+iovj/wOcMsTzMvDFbasi/oSapiwOlt252IqsKqPjCl7huKS0A==}
    dev: true

  /unicorn-magic/0.1.0:
    resolution: {integrity: sha512-lRfVq8fE8gz6QMBuDM6a+LO3IAzTi05H6gCVaUpir2E1Rwpo4ZUog45KpNXKC/Mn3Yb9UDuHumeFTo9iV/D9FQ==}
    engines: {node: '>=18'}

  /universalify/0.1.2:
    resolution: {integrity: sha512-rBJeI5CXAlmy1pV+617WB9J63U6XcazHHF2f2dbJix4XzpUF0RS3Zbj0FGIOCAva5P/d/GBOYaACQ1w+0azUkg==}
    engines: {node: '>= 4.0.0'}
    dev: true

  /universalify/2.0.0:
    resolution: {integrity: sha512-hAZsKq7Yy11Zu1DE0OzWjw7nnLZmJZYTDZZyEFHZdUhV8FkH5MCfoU1XMaxXovpyW5nq5scPqq0ZDP9Zyl04oQ==}
    engines: {node: '>= 10.0.0'}

  /unpipe/1.0.0:
    resolution: {integrity: sha512-pjy2bYhSsufwWlKwPc+l3cN7+wuJlK6uz0YdJEOlQDbl6jo/YlPi4mb8agUkVC8BF7V8NuzeyPNqRksA3hztKQ==}
    engines: {node: '>= 0.8'}
    dev: true

  /update-browserslist-db/1.0.13_browserslist@4.21.11:
    resolution: {integrity: sha512-xebP81SNcPuNpPP3uzeW1NYXxI3rxyJzF3pD6sH4jE7o/IX+WtSpwnVU+qIsDPyk0d3hmFQ7mjqc6AtV604hbg==}
    hasBin: true
    peerDependencies:
      browserslist: '>= 4.21.0'
    dependencies:
      browserslist: 4.21.11
      escalade: 3.1.1
      picocolors: 1.0.0
    dev: true

  /uri-js/4.4.1:
    resolution: {integrity: sha512-7rKUyy33Q1yc98pQ1DAmLtwX109F7TIfWlW1Ydo8Wl1ii1SeHieeh0HHfPeL2fMXK6z0s8ecKs9frCuLJvndBg==}
    dependencies:
      punycode: 2.3.0

  /urlpattern-polyfill/9.0.0:
    resolution: {integrity: sha512-WHN8KDQblxd32odxeIgo83rdVDE2bvdkb86it7bMhYZwWKJz0+O0RK/eZiHYnM+zgt/U7hAHOlCQGfjjvSkw2g==}
    dev: true

  /util-deprecate/1.0.2:
    resolution: {integrity: sha512-EPD5q1uXyFxJpCrLnCc1nHnq3gOa6DZBocAIiI2TaSCA7VCJ1UJDMagCzIkXNsUYfD1daK//LTEQ8xiIbrHtcw==}
    dev: true

  /utils-merge/1.0.1:
    resolution: {integrity: sha512-pMZTvIkT1d+TFGvDOqodOclx0QWkkgi6Tdoa8gC8ffGAAqz9pzPTZWAybbsHHoED/ztMtkv/VoYTYyShUn81hA==}
    engines: {node: '>= 0.4.0'}
    dev: true

  /uuid/3.4.0:
    resolution: {integrity: sha512-HjSDRw6gZE5JMggctHBcjVak08+KEVhSIiDzFnT9S9aegmp85S/bReBVTb4QTFaRNptJ9kuYaNhnbNEOkbKb/A==}
    deprecated: Please upgrade  to version 7 or higher.  Older versions may use Math.random() in certain circumstances, which is known to be problematic.  See https://v8.dev/blog/math-random for details.
    hasBin: true
    dev: true

  /uuid/8.3.2:
    resolution: {integrity: sha512-+NYs2QeMWy+GWFOEm9xnn6HCDp0l7QBD7ml8zLUmJ+93Q5NF0NocErnwkTkXVFNiX3/fpC6afS8Dhb/gz7R7eg==}
    hasBin: true

  /v8-compile-cache-lib/3.0.1:
    resolution: {integrity: sha512-wa7YjyUGfNZngI/vtK0UHAN+lgDCxBPCylVXGp0zu59Fz5aiGtNXaq3DhIov063MorB+VfufLh3JlF2KdTK3xg==}
    dev: true

  /validate-npm-package-license/3.0.4:
    resolution: {integrity: sha512-DpKm2Ui/xN7/HQKCtpZxoRWBhZ9Z0kqtygG8XCgNQ8ZlDnxuQmWhj566j8fN4Cu3/JmbhsDo7fcAJq4s9h27Ew==}
    dependencies:
      spdx-correct: 3.2.0
      spdx-expression-parse: 3.0.1
    dev: true

  /vary/1.1.2:
    resolution: {integrity: sha512-BNGbWLfd0eUPabhkXUVm0j8uuvREyTh5ovRa/dyow/BqAbZJyC+5fU+IzQOzmAKzYqYRAISoRhdQr3eIZ/PXqg==}
    engines: {node: '>= 0.8'}
    dev: true

  /verror/1.10.0:
    resolution: {integrity: sha512-ZZKSmDAEFOijERBLkmYfJ+vmk3w+7hOLYDNkRCuRuMJGEmqYNCNLyBBFwWKVMhfwaEF3WOd0Zlw86U/WC/+nYw==}
    engines: {'0': node >=0.6.0}
    dependencies:
      assert-plus: 1.0.0
      core-util-is: 1.0.2
      extsprintf: 1.3.0
    dev: true

  /void-elements/2.0.1:
    resolution: {integrity: sha512-qZKX4RnBzH2ugr8Lxa7x+0V6XD9Sb/ouARtiasEQCHB1EVU4NXtmHsDDrx1dO4ne5fc3J6EW05BP1Dl0z0iung==}
    engines: {node: '>=0.10.0'}
    dev: true

  /vscode-jsonrpc/3.6.2:
    resolution: {integrity: sha512-T24Jb5V48e4VgYliUXMnZ379ItbrXgOimweKaJshD84z+8q7ZOZjJan0MeDe+Ugb+uqERDVV8SBmemaGMSMugA==}
    engines: {node: '>=4.0.0 || >=6.0.0'}
    dev: false

  /vscode-jsonrpc/8.2.0:
    resolution: {integrity: sha512-C+r0eKJUIfiDIfwJhria30+TYWPtuHJXHtI7J0YlOmKAo7ogxP20T0zxB7HZQIFhIyvoBPwWskjxrvAtfjyZfA==}
    engines: {node: '>=14.0.0'}

  /vscode-languageserver-protocol/3.17.5:
    resolution: {integrity: sha512-mb1bvRJN8SVznADSGWM9u/b07H7Ecg0I3OgXDuLdn307rl/J3A9YD6/eYOssqhecL27hK1IPZAsaqh00i/Jljg==}
    dependencies:
      vscode-jsonrpc: 8.2.0
      vscode-languageserver-types: 3.17.5

  /vscode-languageserver-textdocument/1.0.8:
    resolution: {integrity: sha512-1bonkGqQs5/fxGT5UchTgjGVnfysL0O8v1AYMBjqTbWQTFn721zaPGDYFkOKtfDgFiSgXM3KwaG3FMGfW4Ed9Q==}

  /vscode-languageserver-types/3.17.5:
    resolution: {integrity: sha512-Ld1VelNuX9pdF39h2Hgaeb5hEZM2Z3jUrrMgWQAu82jMtZp7p3vJT3BzToKtZI7NgQssZje5o0zryOrhQvzQAg==}

  /vscode-languageserver/9.0.1:
    resolution: {integrity: sha512-woByF3PDpkHFUreUa7Hos7+pUWdeWMXRd26+ZX2A8cFx6v/JPTtd4/uN0/jB6XQHYaOlHbio03NTHCqrgG5n7g==}
    hasBin: true
    dependencies:
      vscode-languageserver-protocol: 3.17.5

  /wait-port/0.2.14:
    resolution: {integrity: sha512-kIzjWcr6ykl7WFbZd0TMae8xovwqcqbx6FM9l+7agOgUByhzdjfzZBPK2CPufldTOMxbUivss//Sh9MFawmPRQ==}
    engines: {node: '>=8'}
    hasBin: true
    dependencies:
      chalk: 2.4.2
      commander: 3.0.2
      debug: 4.3.4
    transitivePeerDependencies:
      - supports-color
    dev: true

  /watchpack/2.4.0:
    resolution: {integrity: sha512-Lcvm7MGST/4fup+ifyKi2hjyIAwcdI4HRgtvTpIUxBRhB+RFtUh8XtDOxUfctVCnhVi+QQj49i91OyvzkJl6cg==}
    engines: {node: '>=10.13.0'}
    dependencies:
      glob-to-regexp: 0.4.1
      graceful-fs: 4.2.11
    dev: true

  /web-streams-polyfill/3.2.1:
    resolution: {integrity: sha512-e0MO3wdXWKrLbL0DgGnUV7WHVuw9OUvL4hjgnPkIeEvESk74gAITi5G606JtZPp39cd8HA9VQzCIvA49LpPN5Q==}
    engines: {node: '>= 8'}
    dev: true

  /webidl-conversions/3.0.1:
    resolution: {integrity: sha512-2JAn3z8AR6rjK8Sm8orRC0h/bcl/DqL7tRPdGZ4I1CjdF+EaMLmYxBHyXuKL849eucPFhvBoxMsflfOb8kxaeQ==}

  /webpack-cli/4.10.0_webpack@5.88.2:
    resolution: {integrity: sha512-NLhDfH/h4O6UOy+0LSso42xvYypClINuMNBVVzX4vX98TmTaTUxwRbXdhucbFMd2qLaCTcLq/PdYrvi8onw90w==}
    engines: {node: '>=10.13.0'}
    hasBin: true
    peerDependencies:
      '@webpack-cli/generators': '*'
      '@webpack-cli/migrate': '*'
      webpack: 4.x.x || 5.x.x
      webpack-bundle-analyzer: '*'
      webpack-dev-server: '*'
    peerDependenciesMeta:
      '@webpack-cli/generators':
        optional: true
      '@webpack-cli/migrate':
        optional: true
      webpack-bundle-analyzer:
        optional: true
      webpack-dev-server:
        optional: true
    dependencies:
      '@discoveryjs/json-ext': 0.5.7
      '@webpack-cli/configtest': 1.2.0_w3wu7rcwmvifygnqiqkxwjppse
      '@webpack-cli/info': 1.5.0_webpack-cli@4.10.0
      '@webpack-cli/serve': 1.7.0_webpack-cli@4.10.0
      colorette: 2.0.20
      commander: 7.2.0
      cross-spawn: 7.0.3
      fastest-levenshtein: 1.0.16
      import-local: 3.1.0
      interpret: 2.2.0
      rechoir: 0.7.1
      webpack: 5.88.2_webpack-cli@4.10.0
      webpack-merge: 5.9.0
    dev: true

  /webpack-merge/5.9.0:
    resolution: {integrity: sha512-6NbRQw4+Sy50vYNTw7EyOn41OZItPiXB8GNv3INSoe3PSFaHJEz3SHTrYVaRm2LilNGnFUzh0FAwqPEmU/CwDg==}
    engines: {node: '>=10.0.0'}
    dependencies:
      clone-deep: 4.0.1
      wildcard: 2.0.1
    dev: true

  /webpack-sources/3.2.3:
    resolution: {integrity: sha512-/DyMEOrDgLKKIG0fmvtz+4dUX/3Ghozwgm6iPp8KRhvn+eQf9+Q7GWxVNMk3+uCPWfdXYC4ExGBckIXdFEfH1w==}
    engines: {node: '>=10.13.0'}
    dev: true

  /webpack/5.88.2_webpack-cli@4.10.0:
    resolution: {integrity: sha512-JmcgNZ1iKj+aiR0OvTYtWQqJwq37Pf683dY9bVORwVbUrDhLhdn/PlO2sHsFHPkj7sHNQF3JwaAkp49V+Sq1tQ==}
    engines: {node: '>=10.13.0'}
    hasBin: true
    peerDependencies:
      webpack-cli: '*'
    peerDependenciesMeta:
      webpack-cli:
        optional: true
    dependencies:
      '@types/eslint-scope': 3.7.5
      '@types/estree': 1.0.2
      '@webassemblyjs/ast': 1.11.6
      '@webassemblyjs/wasm-edit': 1.11.6
      '@webassemblyjs/wasm-parser': 1.11.6
      acorn: 8.10.0
      acorn-import-assertions: 1.9.0_acorn@8.10.0
      browserslist: 4.21.11
      chrome-trace-event: 1.0.3
      enhanced-resolve: 5.15.0
      es-module-lexer: 1.3.1
      eslint-scope: 5.1.1
      events: 3.3.0
      glob-to-regexp: 0.4.1
      graceful-fs: 4.2.11
      json-parse-even-better-errors: 2.3.1
      loader-runner: 4.3.0
      mime-types: 2.1.35
      neo-async: 2.6.2
      schema-utils: 3.3.0
      tapable: 2.2.1
      terser-webpack-plugin: 5.3.9_webpack@5.88.2
      watchpack: 2.4.0
      webpack-cli: 4.10.0_webpack@5.88.2
      webpack-sources: 3.2.3
    transitivePeerDependencies:
      - '@swc/core'
      - esbuild
      - uglify-js
    dev: true

  /whatwg-mimetype/2.3.0:
    resolution: {integrity: sha512-M4yMwr6mAnQz76TbJm914+gPpB/nCwvZbJU28cUD6dR004SAxDLOOSUaB1JDRqLtaOV/vi0IC5lEAGFgrjGv/g==}
    dev: true

  /whatwg-url/5.0.0:
    resolution: {integrity: sha512-saE57nupxk6v3HY35+jzBwYa0rKSy0XR8JSxZPwgLr7ys0IBzhGviA1/TUGJLmSVqs8pb9AnvICXEuOHLprYTw==}
    dependencies:
      tr46: 0.0.3
      webidl-conversions: 3.0.1

  /which-boxed-primitive/1.0.2:
    resolution: {integrity: sha512-bwZdv0AKLpplFY2KZRX6TvyuN7ojjr7lwkg6ml0roIy9YeuSr7JS372qlNW18UQYzgYK9ziGcerWqZOmEn9VNg==}
    dependencies:
      is-bigint: 1.0.4
      is-boolean-object: 1.1.2
      is-number-object: 1.0.7
      is-string: 1.0.7
      is-symbol: 1.0.4
    dev: true

  /which-collection/1.0.1:
    resolution: {integrity: sha512-W8xeTUwaln8i3K/cY1nGXzdnVZlidBcagyNFtBdD5kxnb4TvGKR7FfSIS3mYpwWS1QUCutfKz8IY8RjftB0+1A==}
    dependencies:
      is-map: 2.0.2
      is-set: 2.0.2
      is-weakmap: 2.0.1
      is-weakset: 2.0.2
    dev: true

  /which-typed-array/1.1.11:
    resolution: {integrity: sha512-qe9UWWpkeG5yzZ0tNYxDmd7vo58HDBc39mZ0xWWpolAGADdFOzkfamWLDxkOWcvHQKVmdTyQdLD4NOfjLWTKew==}
    engines: {node: '>= 0.4'}
    dependencies:
      available-typed-arrays: 1.0.5
      call-bind: 1.0.2
      for-each: 0.3.3
      gopd: 1.0.1
      has-tostringtag: 1.0.0
    dev: true

  /which/1.3.1:
    resolution: {integrity: sha512-HxJdYWq1MTIQbJ3nw0cqssHoTNU267KlrDuGZ1WYlxDStUtKUhOaJmh112/TZmHxxUfuJqPXSOm7tDyas0OSIQ==}
    hasBin: true
    dependencies:
      isexe: 2.0.0
    dev: true

  /which/2.0.2:
    resolution: {integrity: sha512-BLI3Tl1TW3Pvl70l3yq3Y64i+awpwXqsGBYWkkqMtnbXgrMD+yj7rhW0kuEDxzJaYXGjEW5ogapKNMEKNMjibA==}
    engines: {node: '>= 8'}
    hasBin: true
    dependencies:
      isexe: 2.0.0
    dev: true

  /wildcard/2.0.1:
    resolution: {integrity: sha512-CC1bOL87PIWSBhDcTrdeLo6eGT7mCFtrg0uIJtqJUFyK+eJnzl8A1niH56uu7KMa5XFrtiV+AQuHO3n7DsHnLQ==}
    dev: true

  /winston-transport/4.5.0:
    resolution: {integrity: sha512-YpZzcUzBedhlTAfJg6vJDlyEai/IFMIVcaEZZyl3UXIl4gmqRpU7AE89AHLkbzLUsv0NVmw7ts+iztqKxxPW1Q==}
    engines: {node: '>= 6.4.0'}
    dependencies:
      logform: 2.5.1
      readable-stream: 3.6.2
      triple-beam: 1.4.1
    dev: true

  /winston/3.10.0:
    resolution: {integrity: sha512-nT6SIDaE9B7ZRO0u3UvdrimG0HkB7dSTAgInQnNR2SOPJ4bvq5q79+pXLftKmP52lJGW15+H5MCK0nM9D3KB/g==}
    engines: {node: '>= 12.0.0'}
    dependencies:
      '@colors/colors': 1.5.0
      '@dabh/diagnostics': 2.0.3
      async: 3.2.4
      is-stream: 2.0.1
      logform: 2.5.1
      one-time: 1.0.0
      readable-stream: 3.6.2
      safe-stable-stringify: 2.4.3
      stack-trace: 0.0.10
      triple-beam: 1.4.1
      winston-transport: 4.5.0
    dev: true

  /wordwrap/1.0.0:
    resolution: {integrity: sha512-gvVzJFlPycKc5dZN4yPkP8w7Dc37BtP1yczEneOb4uq34pXZcvrtRTmWV8W+Ume+XCxKgbjM+nevkyFPMybd4Q==}
    dev: false

  /workerpool/6.2.0:
    resolution: {integrity: sha512-Rsk5qQHJ9eowMH28Jwhe8HEbmdYDX4lwoMWshiCXugjtHqMD9ZbiqSDLxcsfdqsETPzVUtX5s1Z5kStiIM6l4A==}
    dev: true

  /workerpool/6.2.1:
    resolution: {integrity: sha512-ILEIE97kDZvF9Wb9f6h5aXK4swSlKGUcOEGiIYb2OOu/IrDU9iwj0fD//SsA6E5ibwJxpEvhullJY4Sl4GcpAw==}
    dev: true

  /wrap-ansi/7.0.0:
    resolution: {integrity: sha512-YVGIj2kamLSTxw6NsZjoBxfSwsn0ycdesmc4p+Q21c5zPuZ1pl+NfxVdxPtdHvmNVOQ6XSYG4AUtyt/Fi7D16Q==}
    engines: {node: '>=10'}
    dependencies:
      ansi-styles: 4.3.0
      string-width: 4.2.3
      strip-ansi: 6.0.1

  /wrap-ansi/8.1.0:
    resolution: {integrity: sha512-si7QWI6zUMq56bESFvagtmzMdGOtoxfR+Sez11Mobfc7tm+VkUckk9bW2UeffTGVUbOksxmSw0AA2gs8g71NCQ==}
    engines: {node: '>=12'}
    dependencies:
      ansi-styles: 6.2.1
      string-width: 5.1.2
      strip-ansi: 7.1.0
    dev: true

  /wrappy/1.0.2:
    resolution: {integrity: sha512-l4Sp/DRseor9wL6EvV2+TuQn63dMkPjZ/sp9XkghTEbV9KlPS1xUsZ3u7/IQO4wxtcFB4bgpQPRcR3QCvezPcQ==}
    dev: true

  /ws/8.11.0:
    resolution: {integrity: sha512-HPG3wQd9sNQoT9xHyNCXoDUa+Xw/VevmY9FoHyQ+g+rrMn4j6FB4np7Z0OhdTgjx6MgQLK7jwSy1YecU1+4Asg==}
    engines: {node: '>=10.0.0'}
    peerDependencies:
      bufferutil: ^4.0.1
      utf-8-validate: ^5.0.2
    peerDependenciesMeta:
      bufferutil:
        optional: true
      utf-8-validate:
        optional: true
    dev: true

  /ws/8.16.0:
    resolution: {integrity: sha512-HS0c//TP7Ina87TfiPUz1rQzMhHrl/SG2guqRcTOIUYD2q8uhUdNHZYJUaQ8aTGPzCh+c6oawMKW35nFl1dxyQ==}
    engines: {node: '>=10.0.0'}
    peerDependencies:
      bufferutil: ^4.0.1
      utf-8-validate: '>=5.0.2'
    peerDependenciesMeta:
      bufferutil:
        optional: true
      utf-8-validate:
        optional: true
    dev: true

  /xml2js/0.5.0:
    resolution: {integrity: sha512-drPFnkQJik/O+uPKpqSgr22mpuFHqKdbS835iAQrUC73L2F5WkboIRd63ai/2Yg6I1jzifPFKH2NTK+cfglkIA==}
    engines: {node: '>=4.0.0'}
    dependencies:
      sax: 1.2.4
      xmlbuilder: 11.0.1

  /xmlbuilder/11.0.1:
    resolution: {integrity: sha512-fDlsI/kFEx7gLvbecc0/ohLG50fugQp8ryHzMTuW9vSa1GJ0XYWKnhsUx7oie3G98+r56aTQIUB4kht42R3JvA==}
    engines: {node: '>=4.0'}

  /xtend/4.0.2:
    resolution: {integrity: sha512-LKYU1iAXJXUgAXn9URjiu+MWhyUXHsvfp7mcuYm9dSUKK0/CjtrUwFAxD82/mCWbtLsGjFIad0wIsod4zrTAEQ==}
    engines: {node: '>=0.4'}
    dev: true

  /y18n/5.0.8:
    resolution: {integrity: sha512-0pfFzegeDWJHJIAmTLRP2DwHjdF5s7jo9tuztdQxAhINCdvS+3nGINqPd00AphqJR/0LhANUS6/+7SCb98YOfA==}
    engines: {node: '>=10'}

  /yallist/4.0.0:
    resolution: {integrity: sha512-3wdGidZyq5PB084XLES5TpOSRA3wjXAlIWMhum2kRcv/41Sn2emQ0dycQW4uZXLejwKvg6EsvbdlVL+FYEct7A==}

  /yaml/2.3.4:
    resolution: {integrity: sha512-8aAvwVUSHpfEqTQ4w/KMlf3HcRdt50E5ODIQJBw1fQ5RL34xabzxtUlzTXVqc4rkZsPbvrXKWnABCD7kWSmocA==}
    engines: {node: '>= 14'}

  /yargs-parser/20.2.4:
    resolution: {integrity: sha512-WOkpgNhPTlE73h4VFAFsOnomJVaovO8VqLDzy5saChRBFQFBoMYirowyW+Q9HB4HFF4Z7VZTiG3iSzJJA29yRA==}
    engines: {node: '>=10'}
    dev: true

  /yargs-parser/20.2.9:
    resolution: {integrity: sha512-y11nGElTIV+CT3Zv9t7VKl+Q3hTQoT9a1Qzezhhl6Rp21gJ/IVTW7Z3y9EWXhuUBC2Shnf+DX0antecpAwSP8w==}
    engines: {node: '>=10'}
    dev: true

  /yargs-parser/21.1.1:
    resolution: {integrity: sha512-tVpsJW7DdjecAiFpbIB1e3qxIQsE6NoPc5/eTdrbbIC4h0LVsWhnoa3g+m2HclBIujHzsxZ4VJVA+GUuc2/LBw==}
    engines: {node: '>=12'}

  /yargs-unparser/2.0.0:
    resolution: {integrity: sha512-7pRTIA9Qc1caZ0bZ6RYRGbHJthJWuakf+WmHK0rVeLkNrrGhfoabBNdue6kdINI6r4if7ocq9aD/n7xwKOdzOA==}
    engines: {node: '>=10'}
    dependencies:
      camelcase: 6.3.0
      decamelize: 4.0.0
      flat: 5.0.2
      is-plain-obj: 2.1.0
    dev: true

  /yargs/16.2.0:
    resolution: {integrity: sha512-D1mvvtDG0L5ft/jGWkLpG1+m0eQxOfaBvTNELraWj22wSVUMWxZUvYgJYcKh6jGGIkJFhH4IZPQhR4TKpc8mBw==}
    engines: {node: '>=10'}
    dependencies:
      cliui: 7.0.4
      escalade: 3.1.1
      get-caller-file: 2.0.5
      require-directory: 2.1.1
      string-width: 4.2.3
      y18n: 5.0.8
      yargs-parser: 20.2.9
    dev: true

  /yargs/17.7.2:
    resolution: {integrity: sha512-7dSzzRQ++CKnNI/krKnYRV7JKKPUXMEh61soaHKg9mrWEhzFWhFnxPxGl+69cD1Ou63C13NUPCnmIcrvqCuM6w==}
    engines: {node: '>=12'}
    dependencies:
      cliui: 8.0.1
      escalade: 3.1.1
      get-caller-file: 2.0.5
      require-directory: 2.1.1
      string-width: 4.2.3
      y18n: 5.0.8
      yargs-parser: 21.1.1

  /yauzl/2.10.0:
    resolution: {integrity: sha512-p4a9I6X6nu6IhoGmBqAcbJy1mlC4j27vEPZX9F4L4/vZT3Lyq1VkFHw/V/PUcB9Buo+DG3iHkT0x3Qya58zc3g==}
    dependencies:
      buffer-crc32: 0.2.13
      fd-slicer: 1.1.0
    dev: true

  /yn/3.1.1:
    resolution: {integrity: sha512-Ux4ygGWsu2c7isFWe8Yu1YluJmqVhxqK2cLXNQA5AcC3QfbGNpM7fu0Y8b/z16pXLnFxZYvWhd3fhBY9DLmC6Q==}
    engines: {node: '>=6'}
    dev: true

  /yocto-queue/0.1.0:
    resolution: {integrity: sha512-rVksvsnNCdJ/ohGc6xgPwyN8eheCxsiLM8mxuE/t/mOVqJewPuO1miLpTHQiRgTKCLexL4MeAFVagts7HmNZ2Q==}
    engines: {node: '>=10'}
    dev: true<|MERGE_RESOLUTION|>--- conflicted
+++ resolved
@@ -227,19 +227,11 @@
   ../../packages/typespec-ts:
     specifiers:
       '@azure-rest/core-client': ^1.2.0
-<<<<<<< HEAD
       '@azure-tools/cadl-ranch': ^0.12.2
       '@azure-tools/cadl-ranch-expect': ^0.13.1
       '@azure-tools/cadl-ranch-specs': ^0.31.0
-      '@azure-tools/rlc-common': workspace:^0.22.0
+      '@azure-tools/rlc-common': workspace:^0.23.0
       '@azure-tools/typespec-azure-core': '>=0.39.1 <1.0.0'
-=======
-      '@azure-tools/cadl-ranch': ^0.12.0
-      '@azure-tools/cadl-ranch-expect': ^0.13.0
-      '@azure-tools/cadl-ranch-specs': ^0.30.0
-      '@azure-tools/rlc-common': workspace:^0.23.0
-      '@azure-tools/typespec-azure-core': '>=0.39.0 <1.0.0'
->>>>>>> 90154443
       '@azure-tools/typespec-client-generator-core': '>=0.39.0 <1.0.0'
       '@azure/core-auth': ^1.6.0
       '@azure/core-lro': ^2.5.4
@@ -297,19 +289,11 @@
       '@types/node': 18.18.0
       '@typescript-eslint/eslint-plugin': 6.8.0_qc27boxdfajyxyoyktucppwpla
       '@typescript-eslint/parser': 6.8.0_jk7qbkaijtltyu4ajmze3dfiwa
-<<<<<<< HEAD
       '@typespec/compiler': 0.53.1
       '@typespec/http': 0.53.0_@typespec+compiler@0.53.1
       '@typespec/rest': 0.53.0_64qybqewxiyskcyfotlclzf2y4
-      '@typespec/ts-http-runtime': 1.0.0-alpha.20231129.4
+      '@typespec/ts-http-runtime': 1.0.0-alpha.20240226.9
       '@typespec/versioning': 0.53.0_@typespec+compiler@0.53.1
-=======
-      '@typespec/compiler': 0.53.0
-      '@typespec/http': 0.53.0_@typespec+compiler@0.53.0
-      '@typespec/rest': 0.53.0_nzwoo2agqoebfftes3rwmlmylm
-      '@typespec/ts-http-runtime': 1.0.0-alpha.20240226.9
-      '@typespec/versioning': 0.53.0_@typespec+compiler@0.53.0
->>>>>>> 90154443
       chai: 4.3.8
       chalk: 4.1.2
       cross-env: 7.0.3
