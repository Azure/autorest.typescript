lockfileVersion: 5.4

importers:

  .:
    specifiers: {}

  ../../packages/autorest.typescript:
    specifiers:
      '@autorest/codemodel': ~4.19.2
      '@autorest/extension-base': ^3.5.0
      '@autorest/testmodeler': ^2.4.0
      '@azure-rest/core-client': ^1.2.0
      '@azure-tools/codegen': ^2.9.1
      '@azure-tools/rlc-common': workspace:^0.23.0
      '@azure-tools/test-recorder': ^3.0.0
      '@azure/abort-controller': ^1.0.1
      '@azure/core-auth': ^1.6.0
      '@azure/core-client': ^1.6.1
      '@azure/core-http': ^3.0.0
      '@azure/core-http-compat': ^1.2.0
      '@azure/core-lro': ^2.5.4
      '@azure/core-paging': ^1.5.0
      '@azure/core-rest-pipeline': ^1.14.0
      '@azure/core-tracing': ^1.0.0
      '@azure/core-util': ^1.4.0
      '@azure/core-xml': ^1.0.0-beta.1
      '@azure/logger': ^1.0.0
      '@microsoft.azure/autorest.testserver': ^3.3.34
      '@types/chai': ^4.2.8
      '@types/chai-as-promised': ^7.1.4
      '@types/fs-extra': ^9.0.13
      '@types/js-yaml': 3.12.1
      '@types/lodash': ^4.14.149
      '@types/mocha': ^5.2.7
      '@types/node': ^18.0.0
      '@types/sinon': ^10.0.0
      '@types/xmlbuilder': 0.0.34
      '@types/yargs': ^17.0.10
      '@typescript-eslint/eslint-plugin': ^6.8.0
      '@typescript-eslint/parser': ^6.8.0
      autorest: ^3.4.2
      buffer: ^6.0.3
      chai: ^4.2.0
      chai-as-promised: ^7.1.1
      chalk: ^4.0.0
      directory-tree: ^2.2.7
      dotenv: ^16.0.0
      eslint: ^8.18.0
      fs-extra: ^11.1.0
      handlebars: ^4.7.7
      karma: ^6.3.18
      karma-chrome-launcher: ^3.1.0
      karma-mocha: ^2.0.1
      karma-source-map-support: ^1.4.0
      lodash: ^4.17.21
      mocha: ^9.2.2
      moment: ^2.29.4
      node-cmd: ^3.0.0
      npm-run-all: ^4.1.5
      openapi-types: ^7.0.0
      path-browserify: ^1.0.1
      prettier: ^3.1.0
      puppeteer: ^21.0.0
      rimraf: ^5.0.0
      sinon: ^10.0.0
      source-map-loader: ^1.0.0
      source-map-support: ^0.5.16
      ts-morph: ^15.1.0
      ts-node: ^8.5.2
      tslib: ^2.3.1
      typescript: ~5.2.0
      wait-port: ^0.2.6
      webpack: ^5.72.0
      webpack-cli: ^4.9.2
      yargs: ^17.4.1
    dependencies:
      '@autorest/codemodel': 4.19.3
      '@autorest/extension-base': 3.5.2
      '@autorest/testmodeler': 2.6.1
      '@azure-rest/core-client': 1.2.0
      '@azure-tools/codegen': 2.9.2
      '@azure-tools/rlc-common': link:../rlc-common
      '@azure/core-auth': 1.6.0
      '@azure/core-client': 1.7.3
      '@azure/core-http': 3.0.3
      '@azure/core-http-compat': 1.3.0
      '@azure/core-lro': 2.5.4
      '@azure/core-paging': 1.5.0
      '@azure/core-rest-pipeline': 1.14.0
      '@azure/core-tracing': 1.0.1
      '@azure/logger': 1.0.4
      '@types/lodash': 4.14.199
      dotenv: 16.3.1
      fs-extra: 11.1.1
      handlebars: 4.7.8
      lodash: 4.17.21
      prettier: 3.1.1
      source-map-support: 0.5.21
      ts-morph: 15.1.0
    devDependencies:
      '@azure-tools/test-recorder': 3.0.0
      '@azure/abort-controller': 1.1.0
      '@azure/core-util': 1.5.0
      '@azure/core-xml': 1.3.4
      '@microsoft.azure/autorest.testserver': 3.3.48
      '@types/chai': 4.3.6
      '@types/chai-as-promised': 7.1.6
      '@types/fs-extra': 9.0.13
      '@types/js-yaml': 3.12.1
      '@types/mocha': 5.2.7
      '@types/node': 18.18.0
      '@types/sinon': 10.0.17
      '@types/xmlbuilder': 0.0.34
      '@types/yargs': 17.0.25
      '@typescript-eslint/eslint-plugin': 6.8.0_qc27boxdfajyxyoyktucppwpla
      '@typescript-eslint/parser': 6.8.0_jk7qbkaijtltyu4ajmze3dfiwa
      autorest: 3.6.3
      buffer: 6.0.3
      chai: 4.3.8
      chai-as-promised: 7.1.1_chai@4.3.8
      chalk: 4.1.2
      directory-tree: 2.4.0
      eslint: 8.50.0
      karma: 6.4.2
      karma-chrome-launcher: 3.2.0
      karma-mocha: 2.0.1
      karma-source-map-support: 1.4.0
      mocha: 9.2.2
      moment: 2.29.4
      node-cmd: 3.0.0
      npm-run-all: 4.1.5
      openapi-types: 7.2.3
      path-browserify: 1.0.1
      puppeteer: 21.7.0_typescript@5.2.2
      rimraf: 5.0.4
      sinon: 10.0.1
      source-map-loader: 1.1.3_webpack@5.88.2
      ts-node: 8.10.2_typescript@5.2.2
      tslib: 2.6.2
      typescript: 5.2.2
      wait-port: 0.2.14
      webpack: 5.88.2_webpack-cli@4.10.0
      webpack-cli: 4.10.0_webpack@5.88.2
      yargs: 17.7.2

  ../../packages/rlc-common:
    specifiers:
      '@types/chai': ^4.3.4
      '@types/fs-extra': ^8.1.0
      '@types/lodash': ^4.14.182
      '@types/mocha': ^10.0.1
      '@types/node': ^18.0.0
      '@typescript-eslint/eslint-plugin': ^6.8.0
      '@typescript-eslint/parser': ^6.8.0
      chai: ^4.3.7
      cross-env: 7.0.3
      eslint: ^8.9.0
      eslint-plugin-require-extensions: 0.1.3
      fs-extra: ^10.0.0
      handlebars: ^4.7.7
      lodash: ^4.17.21
      mocha: ^10.2.0
      prettier: ^3.1.0
      rimraf: ^5.0.0
      ts-morph: ^15.1.0
      ts-node: ^10.7.0
      typescript: ~5.2.0
    dependencies:
      handlebars: 4.7.8
      lodash: 4.17.21
      ts-morph: 15.1.0
    devDependencies:
      '@types/chai': 4.3.6
      '@types/fs-extra': 8.1.3
      '@types/lodash': 4.14.199
      '@types/mocha': 10.0.1
      '@types/node': 18.18.0
      '@typescript-eslint/eslint-plugin': 6.8.0_qc27boxdfajyxyoyktucppwpla
      '@typescript-eslint/parser': 6.8.0_jk7qbkaijtltyu4ajmze3dfiwa
      chai: 4.3.8
      cross-env: 7.0.3
      eslint: 8.50.0
      eslint-plugin-require-extensions: 0.1.3_eslint@8.50.0
      fs-extra: 10.1.0
      mocha: 10.2.0
      prettier: 3.1.1
      rimraf: 5.0.4
      ts-node: 10.9.1_5a6lqx2r5gtzmizq73fzykbege
      typescript: 5.2.2

  ../../packages/typespec-test:
    specifiers:
      '@azure-tools/typespec-autorest': '>=0.39.0 <1.0.0'
      '@azure-tools/typespec-azure-core': '>=0.39.1 <1.0.0'
      '@azure-tools/typespec-client-generator-core': 0.40.0-dev.17
      '@azure-tools/typespec-ts': workspace:^0.23.0
      '@types/mocha': ^5.2.7
      '@types/node': ^18.0.0
      '@typespec/compiler': '>=0.53.1 <1.0.0'
      '@typespec/http': '>=0.53.0 <1.0.0'
      '@typespec/openapi': '>=0.53.0 <1.0.0'
      '@typespec/openapi3': '>=0.53.0 <1.0.0'
      '@typespec/rest': '>=0.53.0 <1.0.0'
      '@typespec/versioning': '>=0.53.0 <1.0.0'
      prettier: ^3.1.0
      ts-node: ^8.5.2
      typescript: ~5.2.0
    dependencies:
      '@azure-tools/typespec-autorest': 0.39.0_cq2dk4qguwown7trb5ot245xpu
      '@azure-tools/typespec-azure-core': 0.39.1_q34ckh5iqgco67bb3gv7iu6bsa
      '@azure-tools/typespec-client-generator-core': 0.40.0-dev.17_q7zdglulimeg6ck2usxqapplfy
      '@azure-tools/typespec-ts': link:../typespec-ts
      '@typespec/compiler': 0.53.1
      '@typespec/http': 0.53.0_@typespec+compiler@0.53.1
      '@typespec/openapi': 0.53.0_64qybqewxiyskcyfotlclzf2y4
      '@typespec/openapi3': 0.53.0_lqfmsn3ic7k7gj2tti6ntv44gy
      '@typespec/rest': 0.53.0_64qybqewxiyskcyfotlclzf2y4
      '@typespec/versioning': 0.53.0_@typespec+compiler@0.53.1
      prettier: 3.1.1
    devDependencies:
      '@types/mocha': 5.2.7
      '@types/node': 18.18.0
      ts-node: 8.10.2_typescript@5.2.2
      typescript: 5.2.2

  ../../packages/typespec-ts:
    specifiers:
      '@azure-rest/core-client': ^1.2.0
<<<<<<< HEAD
      '@azure-tools/cadl-ranch': ^0.10.0
      '@azure-tools/cadl-ranch-expect': ^0.9.0
      '@azure-tools/cadl-ranch-specs': ^0.26.2
      '@azure-tools/rlc-common': workspace:^0.20.0
      '@azure-tools/typespec-azure-core': '>=0.37.2 <1.0.0'
      '@azure-tools/typespec-client-generator-core': '>=0.37.0 <1.0.0'
      '@azure/core-auth': ^1.3.2
=======
      '@azure-tools/cadl-ranch': ^0.12.3
      '@azure-tools/cadl-ranch-expect': ^0.13.1
      '@azure-tools/cadl-ranch-specs': ^0.31.1
      '@azure-tools/rlc-common': workspace:^0.23.0
      '@azure-tools/typespec-azure-core': '>=0.39.1 <1.0.0'
      '@azure-tools/typespec-client-generator-core': 0.40.0-dev.17
      '@azure/core-auth': ^1.6.0
>>>>>>> f06f22ac
      '@azure/core-lro': ^2.5.4
      '@azure/core-paging': ^1.5.0
      '@azure/core-rest-pipeline': ^1.14.0
      '@azure/core-util': ^1.4.0
      '@azure/logger': ^1.0.4
      '@types/chai': ^4.3.1
      '@types/fs-extra': ^9.0.13
      '@types/mocha': ^9.1.1
      '@types/node': ^18.0.0
      '@typescript-eslint/eslint-plugin': ^6.8.0
      '@typescript-eslint/parser': ^6.8.0
      '@typespec/compiler': '>=0.53.1 <1.0.0'
      '@typespec/http': '>=0.53.0 <1.0.0'
      '@typespec/rest': '>=0.53.0 <1.0.0'
      '@typespec/ts-http-runtime': 1.0.0-alpha.20240226.9
      '@typespec/versioning': '>=0.53.0 <1.0.0'
      chai: ^4.3.6
      chalk: ^4.0.0
      cross-env: ^7.0.3
      eslint: ^8.9.0
      eslint-plugin-require-extensions: 0.1.3
      fs-extra: ^11.1.0
      mkdirp: ^2.1.2
      mocha: ^9.2.2
      prettier: ^3.1.0
      rimraf: ^5.0.0
      ts-morph: ^15.1.0
      ts-node: ~10.9.1
      tslib: ^2.3.1
      typescript: ~5.2.0
    dependencies:
      '@azure-tools/rlc-common': link:../rlc-common
      fs-extra: 11.1.1
      prettier: 3.1.1
      ts-morph: 15.1.0
      tslib: 2.6.2
    devDependencies:
      '@azure-rest/core-client': 1.2.0
<<<<<<< HEAD
      '@azure-tools/cadl-ranch': 0.10.0_jomoca4gmv4qvfhpxu6msmnyuy
      '@azure-tools/cadl-ranch-expect': 0.9.0_ejqqrhxs4enfjwgbuhtcygsti4
      '@azure-tools/cadl-ranch-specs': 0.26.2_7c67xkvq6tze6rgrnuoqtreaay
      '@azure/core-auth': 1.5.0
=======
      '@azure-tools/cadl-ranch': 0.12.3_ybis3rmh5yx43xxwy2nufp7hja
      '@azure-tools/cadl-ranch-expect': 0.13.1_q7zdglulimeg6ck2usxqapplfy
      '@azure-tools/cadl-ranch-specs': 0.31.1_urikjfavtt5hv5hzs3sfye3ute
      '@azure-tools/typespec-azure-core': 0.39.1_q34ckh5iqgco67bb3gv7iu6bsa
      '@azure-tools/typespec-client-generator-core': 0.40.0-dev.17_q7zdglulimeg6ck2usxqapplfy
      '@azure/core-auth': 1.6.0
>>>>>>> f06f22ac
      '@azure/core-lro': 2.5.4
      '@azure/core-paging': 1.5.0
      '@azure/core-rest-pipeline': 1.14.0
      '@azure/core-util': 1.5.0
      '@azure/logger': 1.0.4
      '@types/chai': 4.3.6
      '@types/fs-extra': 9.0.13
      '@types/mocha': 9.1.1
      '@types/node': 18.18.0
      '@typescript-eslint/eslint-plugin': 6.8.0_qc27boxdfajyxyoyktucppwpla
      '@typescript-eslint/parser': 6.8.0_jk7qbkaijtltyu4ajmze3dfiwa
      '@typespec/compiler': 0.53.1
      '@typespec/http': 0.53.0_@typespec+compiler@0.53.1
      '@typespec/rest': 0.53.0_64qybqewxiyskcyfotlclzf2y4
      '@typespec/ts-http-runtime': 1.0.0-alpha.20240226.9
      '@typespec/versioning': 0.53.0_@typespec+compiler@0.53.1
      chai: 4.3.8
      chalk: 4.1.2
      cross-env: 7.0.3
      eslint: 8.50.0
      eslint-plugin-require-extensions: 0.1.3_eslint@8.50.0
      mkdirp: 2.1.6
      mocha: 9.2.2
      rimraf: 5.0.4
      ts-node: 10.9.1_5a6lqx2r5gtzmizq73fzykbege
      typescript: 5.2.2

packages:

  /@aashutoshrathi/word-wrap/1.2.6:
    resolution: {integrity: sha512-1Yjs2SvM8TflER/OD3cOjhWWOZb58A2t7wpE2S9XfBYTiIl+XFhQG2bjy4Pu1I+EAlCNUzRDYDdFwFYUKvXcIA==}
    engines: {node: '>=0.10.0'}
    dev: true

  /@autorest/codemodel/4.19.3:
    resolution: {integrity: sha512-8RMPjq2BmLNn080EHGbSc0E9pk7EO6i+vi3vGrz8xrfnTBydOZPJUZqmOpEmNnV6LRbr23cthXQo0JbA/bStWg==}
    engines: {node: '>=12.0.0'}
    dependencies:
      '@azure-tools/codegen': 2.9.2
      js-yaml: 4.0.0
    dev: false

  /@autorest/extension-base/3.5.2:
    resolution: {integrity: sha512-brpRtQ34mo/SZPTWrOUYvDHOKbvDa9eX5N15qd0OGLX8q3y29nXjhokMVoink4w1jW+8p2KXy2emMIZL14s+HQ==}
    engines: {node: '>=12.0.0'}
    dependencies:
      '@azure-tools/codegen': 2.9.2
      js-yaml: 4.0.0
      vscode-jsonrpc: 3.6.2
    dev: false

  /@autorest/testmodeler/2.6.1:
    resolution: {integrity: sha512-7OXzYet3S/Hiow9LzHUY5qdNRnceSQd41wKEGzfcGVleyWRobYJgYxGmUEyFZP4ZSerAb+QqygSvo9yWIC3nrQ==}
    dev: false

  /@azure-rest/core-client/1.2.0:
    resolution: {integrity: sha512-+3zapvYc+25FpTzCkcYqsh/v8BiSJhMGseWhMgec5RqsH1VovIUHNyNS7hQDECv3QslL6M3TxZnDNmCqoz5IZA==}
    engines: {node: '>=18.0.0'}
    dependencies:
      '@azure/abort-controller': 2.0.0
<<<<<<< HEAD
      '@azure/core-auth': 1.5.0
      '@azure/core-rest-pipeline': 1.12.1
=======
      '@azure/core-auth': 1.6.0
      '@azure/core-rest-pipeline': 1.14.0
>>>>>>> f06f22ac
      '@azure/core-tracing': 1.0.1
      '@azure/core-util': 1.5.0
      tslib: 2.6.2
    transitivePeerDependencies:
      - supports-color

  /@azure-tools/async-io/3.0.254:
    resolution: {integrity: sha512-X1C7XdyCuo50ch9FzKtTvmK18FgDxxf1Bbt3cSoknQqeDaRegHSSCO+zByq2YA4NvUzKXeZ1engh29IDxZXgpQ==}
    engines: {node: '>=10.12.0'}
    dependencies:
      '@azure-tools/tasks': 3.0.255
      proper-lockfile: 2.0.1
    dev: false

  /@azure-tools/cadl-ranch-api/0.4.3:
    resolution: {integrity: sha512-1vmurkIORdQ/2j33uoKjxHFAOuRWQFaRLn7uS88hbofVj5C5DKTiMQAgawQFqGiJkaPTdZwGK3YF2qcJWebIzw==}
    engines: {node: '>=16.0.0'}
    dependencies:
      body-parser: 1.20.2
      deep-equal: 2.2.2
      express: 4.18.2
      express-promise-router: 4.1.1_express@4.18.2
      glob: 10.3.9
      morgan: 1.10.0
      multer: 1.4.5-lts.1
      picocolors: 1.0.0
      winston: 3.10.0
      yargs: 17.7.2
    transitivePeerDependencies:
      - '@types/express'
    dev: true

  /@azure-tools/cadl-ranch-coverage-sdk/0.8.0:
    resolution: {integrity: sha512-jL+bmnJRy+J88KHeEpvIOqOzhYAPuo6l+d7N9qphthdsK5x0FxPazeVdZWbZ7fnipWz6J4NMaSTvv/b0v7rZNw==}
    engines: {node: '>=16.0.0'}
    dependencies:
      '@azure/identity': 3.3.0
      '@azure/storage-blob': 12.16.0
      '@types/node': 18.18.0
    transitivePeerDependencies:
      - encoding
      - supports-color
    dev: true

  /@azure-tools/cadl-ranch-expect/0.13.1_q7zdglulimeg6ck2usxqapplfy:
    resolution: {integrity: sha512-bvoJhPCMopKsCkEat0CgouQF4eGUUdOKoeFUrsOqp6n6E9ecOjmojRQNoJT6NDF2KEf9og874PWvSzOJhmnKgw==}
    engines: {node: '>=16.0.0'}
    peerDependencies:
      '@typespec/compiler': ~0.53.1
      '@typespec/http': ~0.53.0
      '@typespec/rest': ~0.53.0
      '@typespec/versioning': ~0.53.0
    dependencies:
      '@typespec/compiler': 0.53.1
      '@typespec/http': 0.53.0_@typespec+compiler@0.53.1
      '@typespec/rest': 0.53.0_64qybqewxiyskcyfotlclzf2y4
      '@typespec/versioning': 0.53.0_@typespec+compiler@0.53.1
    dev: true

  /@azure-tools/cadl-ranch-specs/0.31.1_urikjfavtt5hv5hzs3sfye3ute:
    resolution: {integrity: sha512-+QmgTGrHEUEnAoPfomrfKk5e/PFi4wAwZoyiwdoxjg9Ua8CfrCox90onoCpK5rsIpntveb4uzWEqfv5Otgmg0A==}
    engines: {node: '>=16.0.0'}
    peerDependencies:
      '@azure-tools/cadl-ranch-expect': ~0.13.1
      '@azure-tools/typespec-azure-core': ~0.39.1
      '@typespec/compiler': ~0.53.1
      '@typespec/http': ~0.53.0
      '@typespec/rest': ~0.53.0
      '@typespec/versioning': ~0.53.0
    dependencies:
      '@azure-tools/cadl-ranch': 0.12.3_ybis3rmh5yx43xxwy2nufp7hja
      '@azure-tools/cadl-ranch-api': 0.4.3
      '@azure-tools/cadl-ranch-expect': 0.13.1_q7zdglulimeg6ck2usxqapplfy
      '@azure-tools/typespec-azure-core': 0.39.1_q34ckh5iqgco67bb3gv7iu6bsa
      '@typespec/compiler': 0.53.1
      '@typespec/http': 0.53.0_@typespec+compiler@0.53.1
      '@typespec/rest': 0.53.0_64qybqewxiyskcyfotlclzf2y4
      '@typespec/versioning': 0.53.0_@typespec+compiler@0.53.1
    transitivePeerDependencies:
      - '@types/express'
      - encoding
      - supports-color
    dev: true

  /@azure-tools/cadl-ranch/0.12.3_ybis3rmh5yx43xxwy2nufp7hja:
    resolution: {integrity: sha512-P84ad0eH3W6nHC8+ytEexUlMEQjS6GX3uXpzUQQibfmBJABJ88Kd3KICMDo+Daa6r2Fhfwe7IOrsCKWfRFybBg==}
    engines: {node: '>=16.0.0'}
    hasBin: true
    dependencies:
      '@azure-tools/cadl-ranch-api': 0.4.3
      '@azure-tools/cadl-ranch-coverage-sdk': 0.8.0
      '@azure-tools/cadl-ranch-expect': 0.13.1_q7zdglulimeg6ck2usxqapplfy
      '@azure/identity': 3.3.0
      '@types/js-yaml': 4.0.6
      '@typespec/compiler': 0.53.1
      '@typespec/http': 0.53.0_@typespec+compiler@0.53.1
      '@typespec/rest': 0.53.0_64qybqewxiyskcyfotlclzf2y4
      ajv: 8.12.0
      body-parser: 1.20.2
      deep-equal: 2.2.2
      express: 4.18.2
      express-promise-router: 4.1.1_express@4.18.2
      glob: 10.3.9
      jackspeak: 2.1.1
      js-yaml: 4.1.0
      morgan: 1.10.0
      multer: 1.4.5-lts.1
      node-fetch: 3.3.2
      picocolors: 1.0.0
      source-map-support: 0.5.21
      winston: 3.10.0
      xml2js: 0.5.0
      yargs: 17.7.2
    transitivePeerDependencies:
      - '@types/express'
      - '@typespec/versioning'
      - encoding
      - supports-color
    dev: true

  /@azure-tools/codegen/2.9.2:
    resolution: {integrity: sha512-brVLyffOtPiEijYYBYgV+4q7IyAfqXIec7XbdEqvv7As6SeEdq5WtbtN9N0LdGVHDWtEfc+JArwIx9aYGFdMUg==}
    engines: {node: '>=12.0.0'}
    dependencies:
      '@azure-tools/async-io': 3.0.254
      js-yaml: 4.0.0
      semver: 7.5.4
    dev: false

  /@azure-tools/tasks/3.0.255:
    resolution: {integrity: sha512-GjALNLz7kWMEdRVbaN5g0cJHNAr3XVTbP0611Mv2UzMgGL6FOhNZJK+oPHJKLDR8EEDZNnkwPlyi7B+INXUSQA==}
    engines: {node: '>=10.12.0'}
    dev: false

  /@azure-tools/test-recorder/3.0.0:
    resolution: {integrity: sha512-1M1cjyqZa0TwKpaeaRaNON/c5yLWMEnMijc0V0Vu67pWrLkqoZE+6rmzrGLXapWUB1YmflvVaXQEWbbulGK3Ew==}
    engines: {node: '>=14.0.0'}
    dependencies:
      '@azure/core-auth': 1.6.0
      '@azure/core-rest-pipeline': 1.14.0
      '@azure/core-util': 1.5.0
      '@azure/logger': 1.0.4
    transitivePeerDependencies:
      - supports-color
    dev: true

  /@azure-tools/typespec-autorest/0.39.0_cq2dk4qguwown7trb5ot245xpu:
    resolution: {integrity: sha512-jfCPzqroiVD0jHPPJX2IpdC7U0Q2yx5QYzucCp1GcOYKbRKNO3vcIEVHArn9rSKbJQR7IKDozEeubMMHINjsnQ==}
    engines: {node: '>=18.0.0'}
    peerDependencies:
      '@azure-tools/typespec-azure-core': ~0.39.0
      '@azure-tools/typespec-client-generator-core': ~0.39.0
      '@typespec/compiler': ~0.53.0
      '@typespec/http': ~0.53.0
      '@typespec/openapi': ~0.53.0
      '@typespec/rest': ~0.53.0
      '@typespec/versioning': ~0.53.0
    dependencies:
      '@azure-tools/typespec-azure-core': 0.39.1_q34ckh5iqgco67bb3gv7iu6bsa
      '@azure-tools/typespec-client-generator-core': 0.40.0-dev.17_q7zdglulimeg6ck2usxqapplfy
      '@typespec/compiler': 0.53.1
      '@typespec/http': 0.53.0_@typespec+compiler@0.53.1
      '@typespec/openapi': 0.53.0_64qybqewxiyskcyfotlclzf2y4
      '@typespec/rest': 0.53.0_64qybqewxiyskcyfotlclzf2y4
      '@typespec/versioning': 0.53.0_@typespec+compiler@0.53.1
    dev: false

  /@azure-tools/typespec-azure-core/0.39.1_q34ckh5iqgco67bb3gv7iu6bsa:
    resolution: {integrity: sha512-b1cN1HXTcEiKIRpk2EatFK/C4NReDaW2h4N3V4C5dxGeeLAnTa1jsQ6lwobH6Zo39CdrjazNXiSbcEq1UZ7kPw==}
    engines: {node: '>=18.0.0'}
    peerDependencies:
      '@typespec/compiler': ~0.53.1
      '@typespec/http': ~0.53.0
      '@typespec/rest': ~0.53.0
    dependencies:
      '@typespec/compiler': 0.53.1
      '@typespec/http': 0.53.0_@typespec+compiler@0.53.1
      '@typespec/rest': 0.53.0_64qybqewxiyskcyfotlclzf2y4

  /@azure-tools/typespec-client-generator-core/0.40.0-dev.17_q7zdglulimeg6ck2usxqapplfy:
    resolution: {integrity: sha512-kmBP8nv3IqHYqfXKpLQpA7gvbuquaowzpLL48OCwhmyJmQSHc03yF0SlwWWQMGlxdch9E+EPG0P4lafmFw/1xg==}
    engines: {node: '>=18.0.0'}
    peerDependencies:
      '@typespec/compiler': ~0.53.1 || >=0.54.0-dev <0.54.0
      '@typespec/http': ~0.53.0 || >=0.54.0-dev <0.54.0
      '@typespec/rest': ~0.53.0 || >=0.54.0-dev <0.54.0
      '@typespec/versioning': ~0.53.0 || >=0.54.0-dev <0.54.0
    dependencies:
      '@typespec/compiler': 0.53.1
      '@typespec/http': 0.53.0_@typespec+compiler@0.53.1
      '@typespec/rest': 0.53.0_64qybqewxiyskcyfotlclzf2y4
      '@typespec/versioning': 0.53.0_@typespec+compiler@0.53.1
      change-case: 5.4.3
      pluralize: 8.0.0

  /@azure/abort-controller/1.1.0:
    resolution: {integrity: sha512-TrRLIoSQVzfAJX9H1JeFjzAoDGcoK1IYX1UImfceTZpsyYfWr09Ss1aHW1y5TrrR3iq6RZLBwJ3E24uwPhwahw==}
    engines: {node: '>=12.0.0'}
    dependencies:
      tslib: 2.6.2

  /@azure/abort-controller/2.0.0:
    resolution: {integrity: sha512-RP/mR/WJchR+g+nQFJGOec+nzeN/VvjlwbinccoqfhTsTHbb8X5+mLDp48kHT0ueyum0BNSwGm0kX0UZuIqTGg==}
    engines: {node: '>=18.0.0'}
<<<<<<< HEAD
    dependencies:
      tslib: 2.6.2

  /@azure/core-auth/1.5.0:
    resolution: {integrity: sha512-udzoBuYG1VBoHVohDTrvKjyzel34zt77Bhp7dQntVGGD0ehVq48owENbBG8fIgkHRNUBQH5k1r0hpoMu5L8+kw==}
    engines: {node: '>=14.0.0'}
=======
>>>>>>> f06f22ac
    dependencies:
      tslib: 2.6.2

  /@azure/core-auth/1.6.0:
    resolution: {integrity: sha512-3X9wzaaGgRaBCwhLQZDtFp5uLIXCPrGbwJNWPPugvL4xbIGgScv77YzzxToKGLAKvG9amDoofMoP+9hsH1vs1w==}
    engines: {node: '>=18.0.0'}
    dependencies:
      '@azure/abort-controller': 2.0.0
      '@azure/core-util': 1.5.0
      tslib: 2.6.2

  /@azure/core-client/1.7.3:
    resolution: {integrity: sha512-kleJ1iUTxcO32Y06dH9Pfi9K4U+Tlb111WXEnbt7R/ne+NLRwppZiTGJuTD5VVoxTMK5NTbEtm5t2vcdNCFe2g==}
    engines: {node: '>=14.0.0'}
    dependencies:
      '@azure/abort-controller': 1.1.0
      '@azure/core-auth': 1.6.0
      '@azure/core-rest-pipeline': 1.14.0
      '@azure/core-tracing': 1.0.1
      '@azure/core-util': 1.5.0
      '@azure/logger': 1.0.4
      tslib: 2.6.2
    transitivePeerDependencies:
      - supports-color

  /@azure/core-http-compat/1.3.0:
    resolution: {integrity: sha512-ZN9avruqbQ5TxopzG3ih3KRy52n8OAbitX3fnZT5go4hzu0J+KVPSzkL+Wt3hpJpdG8WIfg1sBD1tWkgUdEpBA==}
    engines: {node: '>=12.0.0'}
    dependencies:
      '@azure/abort-controller': 1.1.0
      '@azure/core-client': 1.7.3
      '@azure/core-rest-pipeline': 1.14.0
    transitivePeerDependencies:
      - supports-color
    dev: false

  /@azure/core-http/3.0.3:
    resolution: {integrity: sha512-QMib3wXotJMFhHgmJBPUF9YsyErw34H0XDFQd9CauH7TPB+RGcyl9Ayy7iURtJB04ngXhE6YwrQsWDXlSLrilg==}
    engines: {node: '>=14.0.0'}
    dependencies:
      '@azure/abort-controller': 1.1.0
      '@azure/core-auth': 1.6.0
      '@azure/core-tracing': 1.0.0-preview.13
      '@azure/core-util': 1.5.0
      '@azure/logger': 1.0.4
      '@types/node-fetch': 2.6.6
      '@types/tunnel': 0.0.3
      form-data: 4.0.0
      node-fetch: 2.7.0
      process: 0.11.10
      tslib: 2.6.2
      tunnel: 0.0.6
      uuid: 8.3.2
      xml2js: 0.5.0
    transitivePeerDependencies:
      - encoding

  /@azure/core-lro/2.5.4:
    resolution: {integrity: sha512-3GJiMVH7/10bulzOKGrrLeG/uCBH/9VtxqaMcB9lIqAeamI/xYQSHJL/KcsLDuH+yTjYpro/u6D/MuRe4dN70Q==}
    engines: {node: '>=14.0.0'}
    dependencies:
      '@azure/abort-controller': 1.1.0
      '@azure/core-util': 1.5.0
      '@azure/logger': 1.0.4
      tslib: 2.6.2

  /@azure/core-paging/1.5.0:
    resolution: {integrity: sha512-zqWdVIt+2Z+3wqxEOGzR5hXFZ8MGKK52x4vFLw8n58pR6ZfKRx3EXYTxTaYxYHc/PexPUTyimcTWFJbji9Z6Iw==}
    engines: {node: '>=14.0.0'}
    dependencies:
      tslib: 2.6.2

  /@azure/core-rest-pipeline/1.14.0:
    resolution: {integrity: sha512-Tp4M6NsjCmn9L5p7HsW98eSOS7A0ibl3e5ntZglozT0XuD/0y6i36iW829ZbBq0qihlGgfaeFpkLjZ418KDm1Q==}
    engines: {node: '>=18.0.0'}
    dependencies:
      '@azure/abort-controller': 2.0.0
      '@azure/core-auth': 1.6.0
      '@azure/core-tracing': 1.0.1
      '@azure/core-util': 1.5.0
      '@azure/logger': 1.0.4
      http-proxy-agent: 5.0.0
      https-proxy-agent: 5.0.1
      tslib: 2.6.2
    transitivePeerDependencies:
      - supports-color

  /@azure/core-tracing/1.0.0-preview.13:
    resolution: {integrity: sha512-KxDlhXyMlh2Jhj2ykX6vNEU0Vou4nHr025KoSEiz7cS3BNiHNaZcdECk/DmLkEB0as5T7b/TpRcehJ5yV6NeXQ==}
    engines: {node: '>=12.0.0'}
    dependencies:
      '@opentelemetry/api': 1.6.0
      tslib: 2.6.2

  /@azure/core-tracing/1.0.1:
    resolution: {integrity: sha512-I5CGMoLtX+pI17ZdiFJZgxMJApsK6jjfm85hpgp3oazCdq5Wxgh4wMr7ge/TTWW1B5WBuvIOI1fMU/FrOAMKrw==}
    engines: {node: '>=12.0.0'}
    dependencies:
      tslib: 2.6.2

  /@azure/core-util/1.5.0:
    resolution: {integrity: sha512-GZBpVFDtQ/15hW1OgBcRdT4Bl7AEpcEZqLfbAvOtm1CQUncKWiYapFHVD588hmlV27NbOOtSm3cnLF3lvoHi4g==}
    engines: {node: '>=14.0.0'}
    dependencies:
      '@azure/abort-controller': 1.1.0
      tslib: 2.6.2

  /@azure/core-xml/1.3.4:
    resolution: {integrity: sha512-B1xI79Ur/u+KR69fGTcsMNj8KDjBSqAy0Ys6Byy4Qm1CqoUy7gCT5A7Pej0EBWRskuH6bpCwrAnosfmQEalkcg==}
    engines: {node: '>=14.0.0'}
    dependencies:
      fast-xml-parser: 4.3.1
      tslib: 2.6.2
    dev: true

  /@azure/identity/3.3.0:
    resolution: {integrity: sha512-gISa/dAAxrWt6F2WiDXZY0y2xY4MLlN2wkNW4cPuq5OgPQKLSkxLc4I2WR04puTfZyQZnpXbAapAMEj1b96fgg==}
    engines: {node: '>=14.0.0'}
    deprecated: Please upgrade to the latest version of this package to get necessary fixes
    dependencies:
      '@azure/abort-controller': 1.1.0
      '@azure/core-auth': 1.6.0
      '@azure/core-client': 1.7.3
      '@azure/core-rest-pipeline': 1.14.0
      '@azure/core-tracing': 1.0.1
      '@azure/core-util': 1.5.0
      '@azure/logger': 1.0.4
      '@azure/msal-browser': 2.38.2
      '@azure/msal-common': 13.3.0
      '@azure/msal-node': 1.18.3
      events: 3.3.0
      jws: 4.0.0
      open: 8.4.2
      stoppable: 1.1.0
      tslib: 2.6.2
      uuid: 8.3.2
    transitivePeerDependencies:
      - supports-color
    dev: true

  /@azure/logger/1.0.4:
    resolution: {integrity: sha512-ustrPY8MryhloQj7OWGe+HrYx+aoiOxzbXTtgblbV3xwCqpzUK36phH3XNHQKj3EPonyFUuDTfR3qFhTEAuZEg==}
    engines: {node: '>=14.0.0'}
    dependencies:
      tslib: 2.6.2

  /@azure/msal-browser/2.38.2:
    resolution: {integrity: sha512-71BeIn2we6LIgMplwCSaMq5zAwmalyJR3jFcVOZxNVfQ1saBRwOD+P77nLs5vrRCedVKTq8RMFhIOdpMLNno0A==}
    engines: {node: '>=0.8.0'}
    deprecated: A newer major version of this library is available. Please upgrade to the latest available version.
    dependencies:
      '@azure/msal-common': 13.3.0
    dev: true

  /@azure/msal-common/13.3.0:
    resolution: {integrity: sha512-/VFWTicjcJbrGp3yQP7A24xU95NiDMe23vxIU1U6qdRPFsprMDNUohMudclnd+WSHE4/McqkZs/nUU3sAKkVjg==}
    engines: {node: '>=0.8.0'}
    dev: true

  /@azure/msal-node/1.18.3:
    resolution: {integrity: sha512-lI1OsxNbS/gxRD4548Wyj22Dk8kS7eGMwD9GlBZvQmFV8FJUXoXySL1BiNzDsHUE96/DS/DHmA+F73p1Dkcktg==}
    engines: {node: 10 || 12 || 14 || 16 || 18}
    deprecated: A newer major version of this library is available. Please upgrade to the latest available version.
    dependencies:
      '@azure/msal-common': 13.3.0
      jsonwebtoken: 9.0.2
      uuid: 8.3.2
    dev: true

  /@azure/storage-blob/12.16.0:
    resolution: {integrity: sha512-jz33rUSUGUB65FgYrTRgRDjG6hdPHwfvHe+g/UrwVG8MsyLqSxg9TaW7Yuhjxu1v1OZ5xam2NU6+IpCN0xJO8Q==}
    engines: {node: '>=14.0.0'}
    dependencies:
      '@azure/abort-controller': 1.1.0
      '@azure/core-http': 3.0.3
      '@azure/core-lro': 2.5.4
      '@azure/core-paging': 1.5.0
      '@azure/core-tracing': 1.0.0-preview.13
      '@azure/logger': 1.0.4
      events: 3.3.0
      tslib: 2.6.2
    transitivePeerDependencies:
      - encoding
    dev: true

  /@babel/code-frame/7.23.5:
    resolution: {integrity: sha512-CgH3s1a96LipHCmSUmYFPwY7MNx8C3avkq7i4Wl3cfa662ldtUe4VM1TPXX70pfmrlWTb6jLqTYrZyT2ZTJBgA==}
    engines: {node: '>=6.9.0'}
    dependencies:
      '@babel/highlight': 7.23.4
      chalk: 2.4.2

  /@babel/helper-validator-identifier/7.22.20:
    resolution: {integrity: sha512-Y4OZ+ytlatR8AI+8KZfKuL5urKp7qey08ha31L8b3BwewJAoJamTzyvxPR/5D+KkdJCGPq/+8TukHBlY10FX9A==}
    engines: {node: '>=6.9.0'}

  /@babel/highlight/7.23.4:
    resolution: {integrity: sha512-acGdbYSfp2WheJoJm/EBBBLh/ID8KDc64ISZ9DYtBmC8/Q204PZJLHyzeB5qMzJ5trcOkybd78M4x2KWsUq++A==}
    engines: {node: '>=6.9.0'}
    dependencies:
      '@babel/helper-validator-identifier': 7.22.20
      chalk: 2.4.2
      js-tokens: 4.0.0

  /@colors/colors/1.5.0:
    resolution: {integrity: sha512-ooWCrlZP11i8GImSjTHYHLkvFDP48nS4+204nGb1RiX/WXYHmJA2III9/e2DWVabCESdW7hBAEzHRqUn9OUVvQ==}
    engines: {node: '>=0.1.90'}
    dev: true

  /@cspotcode/source-map-support/0.8.1:
    resolution: {integrity: sha512-IchNf6dN4tHoMFIn/7OE8LWZ19Y6q/67Bmf6vnGREv8RSbBVb9LPJxEcnwrcwX6ixSvaiGoomAUvu4YSxXrVgw==}
    engines: {node: '>=12'}
    dependencies:
      '@jridgewell/trace-mapping': 0.3.9
    dev: true

  /@dabh/diagnostics/2.0.3:
    resolution: {integrity: sha512-hrlQOIi7hAfzsMqlGSFyVucrx38O+j6wiGOf//H2ecvIEqYN4ADBSS2iLMh5UFyDunCNniUIPk/q3riFv45xRA==}
    dependencies:
      colorspace: 1.1.4
      enabled: 2.0.0
      kuler: 2.0.0
    dev: true

  /@discoveryjs/json-ext/0.5.7:
    resolution: {integrity: sha512-dBVuXR082gk3jsFp7Rd/JI4kytwGHecnCoTtXFb7DB6CNHp4rg5k1bhg0nWdLGLnOV71lmDzGQaLMy8iPLY0pw==}
    engines: {node: '>=10.0.0'}
    dev: true

  /@eslint-community/eslint-utils/4.4.0_eslint@8.50.0:
    resolution: {integrity: sha512-1/sA4dwrzBAyeUoQ6oxahHKmrZvsnLCg4RfxW3ZFGGmQkSNQPFNLV9CUEFQP1x9EYXHTo5p6xdhZM1Ne9p/AfA==}
    engines: {node: ^12.22.0 || ^14.17.0 || >=16.0.0}
    peerDependencies:
      eslint: ^6.0.0 || ^7.0.0 || >=8.0.0
    dependencies:
      eslint: 8.50.0
      eslint-visitor-keys: 3.4.3
    dev: true

  /@eslint-community/regexpp/4.8.2:
    resolution: {integrity: sha512-0MGxAVt1m/ZK+LTJp/j0qF7Hz97D9O/FH9Ms3ltnyIdDD57cbb1ACIQTkbHvNXtWDv5TPq7w5Kq56+cNukbo7g==}
    engines: {node: ^12.0.0 || ^14.0.0 || >=16.0.0}
    dev: true

  /@eslint/eslintrc/2.1.2:
    resolution: {integrity: sha512-+wvgpDsrB1YqAMdEUCcnTlpfVBH7Vqn6A/NT3D8WVXFIaKMlErPIZT3oCIAVCOtarRpMtelZLqJeU3t7WY6X6g==}
    engines: {node: ^12.22.0 || ^14.17.0 || >=16.0.0}
    dependencies:
      ajv: 6.12.6
      debug: 4.3.4
      espree: 9.6.1
      globals: 13.22.0
      ignore: 5.2.4
      import-fresh: 3.3.0
      js-yaml: 4.1.0
      minimatch: 3.1.2
      strip-json-comments: 3.1.1
    transitivePeerDependencies:
      - supports-color
    dev: true

  /@eslint/js/8.50.0:
    resolution: {integrity: sha512-NCC3zz2+nvYd+Ckfh87rA47zfu2QsQpvc6k1yzTk+b9KzRj0wkGa8LSoGOXN6Zv4lRf/EIoZ80biDh9HOI+RNQ==}
    engines: {node: ^12.22.0 || ^14.17.0 || >=16.0.0}
    dev: true

  /@humanwhocodes/config-array/0.11.11:
    resolution: {integrity: sha512-N2brEuAadi0CcdeMXUkhbZB84eskAc8MEX1By6qEchoVywSgXPIjou4rYsl0V3Hj0ZnuGycGCjdNgockbzeWNA==}
    engines: {node: '>=10.10.0'}
    dependencies:
      '@humanwhocodes/object-schema': 1.2.1
      debug: 4.3.4
      minimatch: 3.1.2
    transitivePeerDependencies:
      - supports-color
    dev: true

  /@humanwhocodes/module-importer/1.0.1:
    resolution: {integrity: sha512-bxveV4V8v5Yb4ncFTT3rPSgZBOpCkjfK0y4oVVVJwIuDVBRMDXrPyXRL988i5ap9m9bnyEEjWfm5WkBmtffLfA==}
    engines: {node: '>=12.22'}
    dev: true

  /@humanwhocodes/object-schema/1.2.1:
    resolution: {integrity: sha512-ZnQMnLV4e7hDlUvw8H+U8ASL02SS2Gn6+9Ac3wGGLIe7+je2AeAOxPY+izIPJDfFDb7eDjev0Us8MO1iFRN8hA==}
    dev: true

  /@isaacs/cliui/8.0.2:
    resolution: {integrity: sha512-O8jcjabXaleOG9DQ0+ARXWZBTfnP4WNAqzuiJK7ll44AmxGKv/J2M4TPjxjY3znBCfvBXFzucm1twdyFybFqEA==}
    engines: {node: '>=12'}
    dependencies:
      string-width: 5.1.2
      string-width-cjs: /string-width/4.2.3
      strip-ansi: 7.1.0
      strip-ansi-cjs: /strip-ansi/6.0.1
      wrap-ansi: 8.1.0
      wrap-ansi-cjs: /wrap-ansi/7.0.0
    dev: true

  /@jridgewell/gen-mapping/0.3.3:
    resolution: {integrity: sha512-HLhSWOLRi875zjjMG/r+Nv0oCW8umGb0BgEhyX3dDX3egwZtB8PqLnjz3yedt8R5StBrzcg4aBpnh8UA9D1BoQ==}
    engines: {node: '>=6.0.0'}
    dependencies:
      '@jridgewell/set-array': 1.1.2
      '@jridgewell/sourcemap-codec': 1.4.15
      '@jridgewell/trace-mapping': 0.3.19
    dev: true

  /@jridgewell/resolve-uri/3.1.1:
    resolution: {integrity: sha512-dSYZh7HhCDtCKm4QakX0xFpsRDqjjtZf/kjI/v3T3Nwt5r8/qz/M19F9ySyOqU94SXBmeG9ttTul+YnR4LOxFA==}
    engines: {node: '>=6.0.0'}
    dev: true

  /@jridgewell/set-array/1.1.2:
    resolution: {integrity: sha512-xnkseuNADM0gt2bs+BvhO0p78Mk762YnZdsuzFV018NoG1Sj1SCQvpSqa7XUaTam5vAGasABV9qXASMKnFMwMw==}
    engines: {node: '>=6.0.0'}
    dev: true

  /@jridgewell/source-map/0.3.5:
    resolution: {integrity: sha512-UTYAUj/wviwdsMfzoSJspJxbkH5o1snzwX0//0ENX1u/55kkZZkcTZP6u9bwKGkv+dkk9at4m1Cpt0uY80kcpQ==}
    dependencies:
      '@jridgewell/gen-mapping': 0.3.3
      '@jridgewell/trace-mapping': 0.3.19
    dev: true

  /@jridgewell/sourcemap-codec/1.4.15:
    resolution: {integrity: sha512-eF2rxCRulEKXHTRiDrDy6erMYWqNw4LPdQ8UQA4huuxaQsVeRPFl2oM8oDGxMFhJUWZf9McpLtJasDDZb/Bpeg==}
    dev: true

  /@jridgewell/trace-mapping/0.3.19:
    resolution: {integrity: sha512-kf37QtfW+Hwx/buWGMPcR60iF9ziHa6r/CZJIHbmcm4+0qrXiVdxegAH0F6yddEVQ7zdkjcGCgCzUu+BcbhQxw==}
    dependencies:
      '@jridgewell/resolve-uri': 3.1.1
      '@jridgewell/sourcemap-codec': 1.4.15
    dev: true

  /@jridgewell/trace-mapping/0.3.9:
    resolution: {integrity: sha512-3Belt6tdc8bPgAtbcmdtNJlirVoTmEb5e2gC94PnkwEW9jI6CAHUeoG85tjWP5WquqfavoMtMwiG4P926ZKKuQ==}
    dependencies:
      '@jridgewell/resolve-uri': 3.1.1
      '@jridgewell/sourcemap-codec': 1.4.15
    dev: true

  /@microsoft.azure/autorest.testserver/3.3.48:
    resolution: {integrity: sha512-/6SPjIEkHFxHi/mImmWHsTA2yhuSWfM2JWzsngZlck+0gTF5xIEyPTL1eIosdoc0oynBQGDuAsjGkd4ssioMpA==}
    engines: {node: '>=10'}
    hasBin: true
    dependencies:
      '@azure/storage-blob': 12.16.0
      axios: 0.21.4
      body-parser: 1.20.2
      busboy: 1.6.0
      commonmark: 0.30.0
      deep-equal: 2.2.2
      express: 4.18.2
      express-promise-router: 4.1.1_express@4.18.2
      glob: 8.1.0
      js-yaml: 4.1.0
      morgan: 1.10.0
      mustache: 4.2.0
      request: 2.88.2
      request-promise-native: 1.0.9_request@2.88.2
      source-map-support: 0.5.21
      underscore: 1.13.6
      winston: 3.10.0
      xml2js: 0.5.0
      yargs: 17.7.2
    transitivePeerDependencies:
      - '@types/express'
      - debug
      - encoding
    dev: true

  /@nodelib/fs.scandir/2.1.5:
    resolution: {integrity: sha512-vq24Bq3ym5HEQm2NKCr3yXDwjc7vTsEThRDnkp2DK9p1uqLR+DHurm/NOTo0KG7HYHU7eppKZj3MyqYuMBf62g==}
    engines: {node: '>= 8'}
    dependencies:
      '@nodelib/fs.stat': 2.0.5
      run-parallel: 1.2.0

  /@nodelib/fs.stat/2.0.5:
    resolution: {integrity: sha512-RkhPPp2zrqDAQA/2jNhnztcPAlv64XdhIp7a7454A5ovI7Bukxgt7MX7udwAu3zg1DcpPU0rz3VV1SeaqvY4+A==}
    engines: {node: '>= 8'}

  /@nodelib/fs.walk/1.2.8:
    resolution: {integrity: sha512-oGB+UxlgWcgQkgwo8GcEGwemoTFt3FIO9ababBmaGwXIoBKZ+GTy0pP185beGg7Llih/NSHSV2XAs1lnznocSg==}
    engines: {node: '>= 8'}
    dependencies:
      '@nodelib/fs.scandir': 2.1.5
      fastq: 1.15.0

  /@opentelemetry/api/1.6.0:
    resolution: {integrity: sha512-OWlrQAnWn9577PhVgqjUvMr1pg57Bc4jv0iL4w0PRuOSRvq67rvHW9Ie/dZVMvCzhSCB+UxhcY/PmCmFj33Q+g==}
    engines: {node: '>=8.0.0'}

  /@pkgjs/parseargs/0.11.0:
    resolution: {integrity: sha512-+1VkjdD0QBLPodGrJUeqarH8VAIvQODIbwh9XpP5Syisf7YoQgsJKPNFoqqLQlu+VQ/tVSshMR6loPMn8U+dPg==}
    engines: {node: '>=14'}
    requiresBuild: true
    dev: true
    optional: true

  /@puppeteer/browsers/1.9.1:
    resolution: {integrity: sha512-PuvK6xZzGhKPvlx3fpfdM2kYY3P/hB1URtK8wA7XUJ6prn6pp22zvJHu48th0SGcHL9SutbPHrFuQgfXTFobWA==}
    engines: {node: '>=16.3.0'}
    hasBin: true
    dependencies:
      debug: 4.3.4
      extract-zip: 2.0.1
      progress: 2.0.3
      proxy-agent: 6.3.1
      tar-fs: 3.0.4
      unbzip2-stream: 1.4.3
      yargs: 17.7.2
    transitivePeerDependencies:
      - supports-color
    dev: true

  /@sindresorhus/merge-streams/1.0.0:
    resolution: {integrity: sha512-rUV5WyJrJLoloD4NDN1V1+LDMDWOa4OTsT4yYJwQNpTU6FWxkxHpL7eu4w+DmiH8x/EAM1otkPE1+LaspIbplw==}
    engines: {node: '>=18'}

  /@sinonjs/commons/1.8.6:
    resolution: {integrity: sha512-Ky+XkAkqPZSm3NLBeUng77EBQl3cmeJhITaGHdYH8kjVB+aun3S4XBRti2zt17mtt0mIUDiNxYeoJm6drVvBJQ==}
    dependencies:
      type-detect: 4.0.8
    dev: true

  /@sinonjs/commons/2.0.0:
    resolution: {integrity: sha512-uLa0j859mMrg2slwQYdO/AkrOfmH+X6LTVmNTS9CqexuE2IvVORIkSpJLqePAbEnKJ77aMmCwr1NUZ57120Xcg==}
    dependencies:
      type-detect: 4.0.8
    dev: true

  /@sinonjs/commons/3.0.0:
    resolution: {integrity: sha512-jXBtWAF4vmdNmZgD5FoKsVLv3rPgDnLgPbU84LIJ3otV44vJlDRokVng5v8NFJdCf/da9legHcKaRuZs4L7faA==}
    dependencies:
      type-detect: 4.0.8
    dev: true

  /@sinonjs/fake-timers/10.3.0:
    resolution: {integrity: sha512-V4BG07kuYSUkTCSBHG8G8TNhM+F19jXFWnQtzj+we8DrkpSBCee9Z3Ms8yiGer/dlmhe35/Xdgyo3/0rQKg7YA==}
    dependencies:
      '@sinonjs/commons': 3.0.0
    dev: true

  /@sinonjs/fake-timers/7.1.2:
    resolution: {integrity: sha512-iQADsW4LBMISqZ6Ci1dupJL9pprqwcVFTcOsEmQOEhW+KLCVn/Y4Jrvg2k19fIHCp+iFprriYPTdRcQR8NbUPg==}
    dependencies:
      '@sinonjs/commons': 1.8.6
    dev: true

  /@sinonjs/samsam/6.1.3:
    resolution: {integrity: sha512-nhOb2dWPeb1sd3IQXL/dVPnKHDOAFfvichtBf4xV00/rU1QbPCQqKMbvIheIjqwVjh7qIgf2AHTHi391yMOMpQ==}
    dependencies:
      '@sinonjs/commons': 1.8.6
      lodash.get: 4.4.2
      type-detect: 4.0.8
    dev: true

  /@sinonjs/text-encoding/0.7.2:
    resolution: {integrity: sha512-sXXKG+uL9IrKqViTtao2Ws6dy0znu9sOaP1di/jKGW1M6VssO8vlpXCQcpZ+jisQ1tTFAC5Jo/EOzFbggBagFQ==}
    dev: true

  /@socket.io/component-emitter/3.1.0:
    resolution: {integrity: sha512-+9jVqKhRSpsc591z5vX+X5Yyw+he/HCB4iQ/RYxw35CEPaY1gnsNE43nf9n9AaYjAQrTiI/mOwKUKdUs9vf7Xg==}
    dev: true

  /@tootallnate/once/2.0.0:
    resolution: {integrity: sha512-XCuKFP5PS55gnMVu3dty8KPatLqUoy/ZYzDzAGCQ8JNFCkLXzmI7vNHCR+XpbZaMWQK/vQubr7PkYq8g470J/A==}
    engines: {node: '>= 10'}

  /@tootallnate/quickjs-emscripten/0.23.0:
    resolution: {integrity: sha512-C5Mc6rdnsaJDjO3UpGW/CQTHtCKaYlScZTly4JIu97Jxo/odCiH0ITnDXSJPTOrEKk/ycSZ0AOgTmkDtkOsvIA==}
    dev: true

  /@ts-morph/common/0.16.0:
    resolution: {integrity: sha512-SgJpzkTgZKLKqQniCjLaE3c2L2sdL7UShvmTmPBejAKd2OKV/yfMpQ2IWpAuA+VY5wy7PkSUaEObIqEK6afFuw==}
    dependencies:
      fast-glob: 3.3.2
      minimatch: 5.1.6
      mkdirp: 1.0.4
      path-browserify: 1.0.1
    dev: false

  /@tsconfig/node10/1.0.9:
    resolution: {integrity: sha512-jNsYVVxU8v5g43Erja32laIDHXeoNvFEpX33OK4d6hljo3jDhCBDhx5dhCCTMWUojscpAagGiRkBKxpdl9fxqA==}
    dev: true

  /@tsconfig/node12/1.0.11:
    resolution: {integrity: sha512-cqefuRsh12pWyGsIoBKJA9luFu3mRxCA+ORZvA4ktLSzIuCUtWVxGIuXigEwO5/ywWFMZ2QEGKWvkZG1zDMTag==}
    dev: true

  /@tsconfig/node14/1.0.3:
    resolution: {integrity: sha512-ysT8mhdixWK6Hw3i1V2AeRqZ5WfXg1G43mqoYlM2nc6388Fq5jcXyr5mRsqViLx/GJYdoL0bfXD8nmF+Zn/Iow==}
    dev: true

  /@tsconfig/node16/1.0.4:
    resolution: {integrity: sha512-vxhUy4J8lyeyinH7Azl1pdd43GJhZH/tP2weN8TntQblOY+A0XbT8DJk1/oCPuOOyg/Ja757rG0CgHcWC8OfMA==}
    dev: true

  /@types/chai-as-promised/7.1.6:
    resolution: {integrity: sha512-cQLhk8fFarRVZAXUQV1xEnZgMoPxqKojBvRkqPCKPQCzEhpbbSKl1Uu75kDng7k5Ln6LQLUmNBjLlFthCgm1NA==}
    dependencies:
      '@types/chai': 4.3.6
    dev: true

  /@types/chai/4.3.6:
    resolution: {integrity: sha512-VOVRLM1mBxIRxydiViqPcKn6MIxZytrbMpd6RJLIWKxUNr3zux8no0Oc7kJx0WAPIitgZ0gkrDS+btlqQpubpw==}
    dev: true

  /@types/cookie/0.4.1:
    resolution: {integrity: sha512-XW/Aa8APYr6jSVVA1y/DEIZX0/GMKLEVekNG727R8cs56ahETkRAy/3DR7+fJyh7oUgGwNQaRfXCun0+KbWY7Q==}
    dev: true

  /@types/cors/2.8.14:
    resolution: {integrity: sha512-RXHUvNWYICtbP6s18PnOCaqToK8y14DnLd75c6HfyKf228dxy7pHNOQkxPtvXKp/hINFMDjbYzsj63nnpPMSRQ==}
    dependencies:
      '@types/node': 18.18.0
    dev: true

  /@types/eslint-scope/3.7.5:
    resolution: {integrity: sha512-JNvhIEyxVW6EoMIFIvj93ZOywYFatlpu9deeH6eSx6PE3WHYvHaQtmHmQeNw7aA81bYGBPPQqdtBm6b1SsQMmA==}
    dependencies:
      '@types/eslint': 8.44.3
      '@types/estree': 1.0.2
    dev: true

  /@types/eslint/8.44.3:
    resolution: {integrity: sha512-iM/WfkwAhwmPff3wZuPLYiHX18HI24jU8k1ZSH7P8FHwxTjZ2P6CoX2wnF43oprR+YXJM6UUxATkNvyv/JHd+g==}
    dependencies:
      '@types/estree': 1.0.2
      '@types/json-schema': 7.0.13
    dev: true

  /@types/estree/1.0.2:
    resolution: {integrity: sha512-VeiPZ9MMwXjO32/Xu7+OwflfmeoRwkE/qzndw42gGtgJwZopBnzy2gD//NN1+go1mADzkDcqf/KnFRSjTJ8xJA==}
    dev: true

  /@types/fs-extra/8.1.3:
    resolution: {integrity: sha512-7IdV01N0u/CaVO0fuY1YmEg14HQN3+EW8mpNgg6NEfxEl/lzCa5OxlBu3iFsCAdamnYOcTQ7oEi43Xc/67Rgzw==}
    dependencies:
      '@types/node': 18.18.0
    dev: true

  /@types/fs-extra/9.0.13:
    resolution: {integrity: sha512-nEnwB++1u5lVDM2UI4c1+5R+FYaKfaAzS4OococimjVm3nQw3TuzH5UNsocrcTBbhnerblyHj4A49qXbIiZdpA==}
    dependencies:
      '@types/node': 18.18.0
    dev: true

  /@types/js-yaml/3.12.1:
    resolution: {integrity: sha512-SGGAhXLHDx+PK4YLNcNGa6goPf9XRWQNAUUbffkwVGGXIxmDKWyGGL4inzq2sPmExu431Ekb9aEMn9BkPqEYFA==}
    dev: true

  /@types/js-yaml/4.0.6:
    resolution: {integrity: sha512-ACTuifTSIIbyksx2HTon3aFtCKWcID7/h3XEmRpDYdMCXxPbl+m9GteOJeaAkiAta/NJaSFuA7ahZ0NkwajDSw==}
    dev: true

  /@types/json-schema/7.0.13:
    resolution: {integrity: sha512-RbSSoHliUbnXj3ny0CNFOoxrIDV6SUGyStHsvDqosw6CkdPV8TtWGlfecuK4ToyMEAql6pzNxgCFKanovUzlgQ==}
    dev: true

  /@types/lodash/4.14.199:
    resolution: {integrity: sha512-Vrjz5N5Ia4SEzWWgIVwnHNEnb1UE1XMkvY5DGXrAeOGE9imk0hgTHh5GyDjLDJi9OTCn9oo9dXH1uToK1VRfrg==}

  /@types/mocha/10.0.1:
    resolution: {integrity: sha512-/fvYntiO1GeICvqbQ3doGDIP97vWmvFt83GKguJ6prmQM2iXZfFcq6YE8KteFyRtX2/h5Hf91BYvPodJKFYv5Q==}
    dev: true

  /@types/mocha/5.2.7:
    resolution: {integrity: sha512-NYrtPht0wGzhwe9+/idPaBB+TqkY9AhTvOLMkThm0IoEfLaiVQZwBwyJ5puCkO3AUCWrmcoePjp2mbFocKy4SQ==}
    dev: true

  /@types/mocha/9.1.1:
    resolution: {integrity: sha512-Z61JK7DKDtdKTWwLeElSEBcWGRLY8g95ic5FoQqI9CMx0ns/Ghep3B4DfcEimiKMvtamNVULVNKEsiwV3aQmXw==}
    dev: true

  /@types/node-fetch/2.6.6:
    resolution: {integrity: sha512-95X8guJYhfqiuVVhRFxVQcf4hW/2bCuoPwDasMf/531STFoNoWTT7YDnWdXHEZKqAGUigmpG31r2FE70LwnzJw==}
    dependencies:
      '@types/node': 18.18.0
      form-data: 4.0.0

  /@types/node/18.18.0:
    resolution: {integrity: sha512-3xA4X31gHT1F1l38ATDIL9GpRLdwVhnEFC8Uikv5ZLlXATwrCYyPq7ZWHxzxc3J/30SUiwiYT+bQe0/XvKlWbw==}

  /@types/semver/7.5.3:
    resolution: {integrity: sha512-OxepLK9EuNEIPxWNME+C6WwbRAOOI2o2BaQEGzz5Lu2e4Z5eDnEo+/aVEDMIXywoJitJ7xWd641wrGLZdtwRyw==}
    dev: true

  /@types/sinon/10.0.17:
    resolution: {integrity: sha512-+6ILpcixQ0Ma3dHMTLv4rSycbDXkDljgKL+E0nI2RUxxhYTFyPSjt6RVMxh7jUshvyVcBvicb0Ktj+lAJcjgeA==}
    dependencies:
      '@types/sinonjs__fake-timers': 8.1.3
    dev: true

  /@types/sinonjs__fake-timers/8.1.3:
    resolution: {integrity: sha512-4g+2YyWe0Ve+LBh+WUm1697PD0Kdi6coG1eU0YjQbwx61AZ8XbEpL1zIT6WjuUKrCMCROpEaYQPDjBnDouBVAQ==}
    dev: true

  /@types/triple-beam/1.3.3:
    resolution: {integrity: sha512-6tOUG+nVHn0cJbVp25JFayS5UE6+xlbcNF9Lo9mU7U0zk3zeUShZied4YEQZjy1JBF043FSkdXw8YkUJuVtB5g==}
    dev: true

  /@types/tunnel/0.0.3:
    resolution: {integrity: sha512-sOUTGn6h1SfQ+gbgqC364jLFBw2lnFqkgF3q0WovEHRLMrVD1sd5aufqi/aJObLekJO+Aq5z646U4Oxy6shXMA==}
    dependencies:
      '@types/node': 18.18.0

  /@types/xmlbuilder/0.0.34:
    resolution: {integrity: sha512-yVsHfYqJblSEg3DvUhGndpCZBZz2GiGVmqMa04fbGro2xzxRj85Q7MQ4os+MaXmKcpCDD42MXuxUWfoUKTuVdQ==}
    dev: true

  /@types/yargs-parser/21.0.1:
    resolution: {integrity: sha512-axdPBuLuEJt0c4yI5OZssC19K2Mq1uKdrfZBzuxLvaztgqUtFYZUNw7lETExPYJR9jdEoIg4mb7RQKRQzOkeGQ==}
    dev: true

  /@types/yargs/17.0.25:
    resolution: {integrity: sha512-gy7iPgwnzNvxgAEi2bXOHWCVOG6f7xsprVJH4MjlAWeBmJ7vh/Y1kwMtUrs64ztf24zVIRCpr3n/z6gm9QIkgg==}
    dependencies:
      '@types/yargs-parser': 21.0.1
    dev: true

  /@types/yauzl/2.10.1:
    resolution: {integrity: sha512-CHzgNU3qYBnp/O4S3yv2tXPlvMTq0YWSTVg2/JYLqWZGHwwgJGAwd00poay/11asPq8wLFwHzubyInqHIFmmiw==}
    requiresBuild: true
    dependencies:
      '@types/node': 18.18.0
    dev: true
    optional: true

  /@typescript-eslint/eslint-plugin/6.8.0_qc27boxdfajyxyoyktucppwpla:
    resolution: {integrity: sha512-GosF4238Tkes2SHPQ1i8f6rMtG6zlKwMEB0abqSJ3Npvos+doIlc/ATG+vX1G9coDF3Ex78zM3heXHLyWEwLUw==}
    engines: {node: ^16.0.0 || >=18.0.0}
    peerDependencies:
      '@typescript-eslint/parser': ^6.0.0 || ^6.0.0-alpha
      eslint: ^7.0.0 || ^8.0.0
      typescript: '*'
    peerDependenciesMeta:
      typescript:
        optional: true
    dependencies:
      '@eslint-community/regexpp': 4.8.2
      '@typescript-eslint/parser': 6.8.0_jk7qbkaijtltyu4ajmze3dfiwa
      '@typescript-eslint/scope-manager': 6.8.0
      '@typescript-eslint/type-utils': 6.8.0_jk7qbkaijtltyu4ajmze3dfiwa
      '@typescript-eslint/utils': 6.8.0_jk7qbkaijtltyu4ajmze3dfiwa
      '@typescript-eslint/visitor-keys': 6.8.0
      debug: 4.3.4
      eslint: 8.50.0
      graphemer: 1.4.0
      ignore: 5.2.4
      natural-compare: 1.4.0
      semver: 7.5.4
      ts-api-utils: 1.0.3_typescript@5.2.2
      typescript: 5.2.2
    transitivePeerDependencies:
      - supports-color
    dev: true

  /@typescript-eslint/parser/6.8.0_jk7qbkaijtltyu4ajmze3dfiwa:
    resolution: {integrity: sha512-5tNs6Bw0j6BdWuP8Fx+VH4G9fEPDxnVI7yH1IAPkQH5RUtvKwRoqdecAPdQXv4rSOADAaz1LFBZvZG7VbXivSg==}
    engines: {node: ^16.0.0 || >=18.0.0}
    peerDependencies:
      eslint: ^7.0.0 || ^8.0.0
      typescript: '*'
    peerDependenciesMeta:
      typescript:
        optional: true
    dependencies:
      '@typescript-eslint/scope-manager': 6.8.0
      '@typescript-eslint/types': 6.8.0
      '@typescript-eslint/typescript-estree': 6.8.0_typescript@5.2.2
      '@typescript-eslint/visitor-keys': 6.8.0
      debug: 4.3.4
      eslint: 8.50.0
      typescript: 5.2.2
    transitivePeerDependencies:
      - supports-color
    dev: true

  /@typescript-eslint/scope-manager/6.8.0:
    resolution: {integrity: sha512-xe0HNBVwCph7rak+ZHcFD6A+q50SMsFwcmfdjs9Kz4qDh5hWhaPhFjRs/SODEhroBI5Ruyvyz9LfwUJ624O40g==}
    engines: {node: ^16.0.0 || >=18.0.0}
    dependencies:
      '@typescript-eslint/types': 6.8.0
      '@typescript-eslint/visitor-keys': 6.8.0
    dev: true

  /@typescript-eslint/type-utils/6.8.0_jk7qbkaijtltyu4ajmze3dfiwa:
    resolution: {integrity: sha512-RYOJdlkTJIXW7GSldUIHqc/Hkto8E+fZN96dMIFhuTJcQwdRoGN2rEWA8U6oXbLo0qufH7NPElUb+MceHtz54g==}
    engines: {node: ^16.0.0 || >=18.0.0}
    peerDependencies:
      eslint: ^7.0.0 || ^8.0.0
      typescript: '*'
    peerDependenciesMeta:
      typescript:
        optional: true
    dependencies:
      '@typescript-eslint/typescript-estree': 6.8.0_typescript@5.2.2
      '@typescript-eslint/utils': 6.8.0_jk7qbkaijtltyu4ajmze3dfiwa
      debug: 4.3.4
      eslint: 8.50.0
      ts-api-utils: 1.0.3_typescript@5.2.2
      typescript: 5.2.2
    transitivePeerDependencies:
      - supports-color
    dev: true

  /@typescript-eslint/types/6.8.0:
    resolution: {integrity: sha512-p5qOxSum7W3k+llc7owEStXlGmSl8FcGvhYt8Vjy7FqEnmkCVlM3P57XQEGj58oqaBWDQXbJDZxwUWMS/EAPNQ==}
    engines: {node: ^16.0.0 || >=18.0.0}
    dev: true

  /@typescript-eslint/typescript-estree/6.8.0_typescript@5.2.2:
    resolution: {integrity: sha512-ISgV0lQ8XgW+mvv5My/+iTUdRmGspducmQcDw5JxznasXNnZn3SKNrTRuMsEXv+V/O+Lw9AGcQCfVaOPCAk/Zg==}
    engines: {node: ^16.0.0 || >=18.0.0}
    peerDependencies:
      typescript: '*'
    peerDependenciesMeta:
      typescript:
        optional: true
    dependencies:
      '@typescript-eslint/types': 6.8.0
      '@typescript-eslint/visitor-keys': 6.8.0
      debug: 4.3.4
      globby: 11.1.0
      is-glob: 4.0.3
      semver: 7.5.4
      ts-api-utils: 1.0.3_typescript@5.2.2
      typescript: 5.2.2
    transitivePeerDependencies:
      - supports-color
    dev: true

  /@typescript-eslint/utils/6.8.0_jk7qbkaijtltyu4ajmze3dfiwa:
    resolution: {integrity: sha512-dKs1itdE2qFG4jr0dlYLQVppqTE+Itt7GmIf/vX6CSvsW+3ov8PbWauVKyyfNngokhIO9sKZeRGCUo1+N7U98Q==}
    engines: {node: ^16.0.0 || >=18.0.0}
    peerDependencies:
      eslint: ^7.0.0 || ^8.0.0
    dependencies:
      '@eslint-community/eslint-utils': 4.4.0_eslint@8.50.0
      '@types/json-schema': 7.0.13
      '@types/semver': 7.5.3
      '@typescript-eslint/scope-manager': 6.8.0
      '@typescript-eslint/types': 6.8.0
      '@typescript-eslint/typescript-estree': 6.8.0_typescript@5.2.2
      eslint: 8.50.0
      semver: 7.5.4
    transitivePeerDependencies:
      - supports-color
      - typescript
    dev: true

  /@typescript-eslint/visitor-keys/6.8.0:
    resolution: {integrity: sha512-oqAnbA7c+pgOhW2OhGvxm0t1BULX5peQI/rLsNDpGM78EebV3C9IGbX5HNZabuZ6UQrYveCLjKo8Iy/lLlBkkg==}
    engines: {node: ^16.0.0 || >=18.0.0}
    dependencies:
      '@typescript-eslint/types': 6.8.0
      eslint-visitor-keys: 3.4.3
    dev: true

  /@typespec/compiler/0.53.1:
    resolution: {integrity: sha512-qneMDvZsLaL8+3PXzwXMAqgE4YtkUPPBg4oXrbreYa5NTccuvgVaO4cfya/SzG4WePUnmDTbbrP5aWd+VzYwYA==}
    engines: {node: '>=18.0.0'}
    hasBin: true
    dependencies:
      '@babel/code-frame': 7.23.5
      ajv: 8.12.0
      change-case: 5.3.0
      globby: 14.0.0
      mustache: 4.2.0
      picocolors: 1.0.0
      prettier: 3.1.1
      prompts: 2.4.2
      semver: 7.5.4
      vscode-languageserver: 9.0.1
      vscode-languageserver-textdocument: 1.0.8
      yaml: 2.3.4
      yargs: 17.7.2

  /@typespec/http/0.53.0_@typespec+compiler@0.53.1:
    resolution: {integrity: sha512-Hdwbxr6KgzmJdULbbcwWaSSrWlduuMuEVUVdlytxyo9K+aoUCcPl0thR5Ez2VRh02/IJl3xG4n5wXgOwWb3amA==}
    engines: {node: '>=18.0.0'}
    peerDependencies:
      '@typespec/compiler': ~0.53.0
    dependencies:
      '@typespec/compiler': 0.53.1

  /@typespec/openapi/0.53.0_64qybqewxiyskcyfotlclzf2y4:
    resolution: {integrity: sha512-FRHb6Wi4Yf1HGm3EnhhXZ0Bw+EIPam6ptxRy7NDRxyMnzHsOphGcv8mDIZk6MPSy8xPasbFNwaRC1TXpxVhQBw==}
    engines: {node: '>=18.0.0'}
    peerDependencies:
      '@typespec/compiler': ~0.53.0
      '@typespec/http': ~0.53.0
    dependencies:
      '@typespec/compiler': 0.53.1
      '@typespec/http': 0.53.0_@typespec+compiler@0.53.1
    dev: false

  /@typespec/openapi3/0.53.0_lqfmsn3ic7k7gj2tti6ntv44gy:
    resolution: {integrity: sha512-wcgwYJP/UPwuYlJbCSbhI3+G+RnZaaj5xwUEDD2QPkIhIiwhETyuXaN0ZFTSQWUTmypXt/e21KPUwHO03RpIdA==}
    engines: {node: '>=18.0.0'}
    peerDependencies:
      '@typespec/compiler': ~0.53.0
      '@typespec/http': ~0.53.0
      '@typespec/openapi': ~0.53.0
      '@typespec/versioning': ~0.53.0
    dependencies:
      '@typespec/compiler': 0.53.1
      '@typespec/http': 0.53.0_@typespec+compiler@0.53.1
      '@typespec/openapi': 0.53.0_64qybqewxiyskcyfotlclzf2y4
      '@typespec/versioning': 0.53.0_@typespec+compiler@0.53.1
      yaml: 2.3.4
    dev: false

  /@typespec/rest/0.53.0_64qybqewxiyskcyfotlclzf2y4:
    resolution: {integrity: sha512-aA75Ol2pRvUjtRqQvFHmFG52pkeif3m+tboLAT00AekTxOPZ3rqQmlE12ne4QF8KjgHA6denqH4f/XyDoRJOJQ==}
    engines: {node: '>=18.0.0'}
    peerDependencies:
      '@typespec/compiler': ~0.53.0
      '@typespec/http': ~0.53.0
    dependencies:
      '@typespec/compiler': 0.53.1
      '@typespec/http': 0.53.0_@typespec+compiler@0.53.1

  /@typespec/ts-http-runtime/1.0.0-alpha.20240226.9:
    resolution: {integrity: sha512-c1srD2gidsKNiK4YJ1yAMsJdKYIXaRpWdnu5mcyhP3GQ4b89fUQ5pGXLsaF1rimmxpOaI1cENgEWFC7pRf580A==}
    engines: {node: '>=18.0.0'}
    dependencies:
      http-proxy-agent: 7.0.0
      https-proxy-agent: 7.0.2
      tslib: 2.6.2
    transitivePeerDependencies:
      - supports-color
    dev: true

  /@typespec/versioning/0.53.0_@typespec+compiler@0.53.1:
    resolution: {integrity: sha512-nrrLXCWPDrrClAfpCMzQ3YPTbKQmjPC3LSeMjq+wPiMq+1PW95ulOGD4QiCBop+4wKhMCJHnqqSzVauT1LjdvQ==}
    engines: {node: '>=18.0.0'}
    peerDependencies:
      '@typespec/compiler': ~0.53.0
    dependencies:
      '@typespec/compiler': 0.53.1

  /@ungap/promise-all-settled/1.1.2:
    resolution: {integrity: sha512-sL/cEvJWAnClXw0wHk85/2L0G6Sj8UB0Ctc1TEMbKSsmpRosqhwj9gWgFRZSrBr2f9tiXISwNhCPmlfqUqyb9Q==}
    dev: true

  /@webassemblyjs/ast/1.11.6:
    resolution: {integrity: sha512-IN1xI7PwOvLPgjcf180gC1bqn3q/QaOCwYUahIOhbYUu8KA/3tw2RT/T0Gidi1l7Hhj5D/INhJxiICObqpMu4Q==}
    dependencies:
      '@webassemblyjs/helper-numbers': 1.11.6
      '@webassemblyjs/helper-wasm-bytecode': 1.11.6
    dev: true

  /@webassemblyjs/floating-point-hex-parser/1.11.6:
    resolution: {integrity: sha512-ejAj9hfRJ2XMsNHk/v6Fu2dGS+i4UaXBXGemOfQ/JfQ6mdQg/WXtwleQRLLS4OvfDhv8rYnVwH27YJLMyYsxhw==}
    dev: true

  /@webassemblyjs/helper-api-error/1.11.6:
    resolution: {integrity: sha512-o0YkoP4pVu4rN8aTJgAyj9hC2Sv5UlkzCHhxqWj8butaLvnpdc2jOwh4ewE6CX0txSfLn/UYaV/pheS2Txg//Q==}
    dev: true

  /@webassemblyjs/helper-buffer/1.11.6:
    resolution: {integrity: sha512-z3nFzdcp1mb8nEOFFk8DrYLpHvhKC3grJD2ardfKOzmbmJvEf/tPIqCY+sNcwZIY8ZD7IkB2l7/pqhUhqm7hLA==}
    dev: true

  /@webassemblyjs/helper-numbers/1.11.6:
    resolution: {integrity: sha512-vUIhZ8LZoIWHBohiEObxVm6hwP034jwmc9kuq5GdHZH0wiLVLIPcMCdpJzG4C11cHoQ25TFIQj9kaVADVX7N3g==}
    dependencies:
      '@webassemblyjs/floating-point-hex-parser': 1.11.6
      '@webassemblyjs/helper-api-error': 1.11.6
      '@xtuc/long': 4.2.2
    dev: true

  /@webassemblyjs/helper-wasm-bytecode/1.11.6:
    resolution: {integrity: sha512-sFFHKwcmBprO9e7Icf0+gddyWYDViL8bpPjJJl0WHxCdETktXdmtWLGVzoHbqUcY4Be1LkNfwTmXOJUFZYSJdA==}
    dev: true

  /@webassemblyjs/helper-wasm-section/1.11.6:
    resolution: {integrity: sha512-LPpZbSOwTpEC2cgn4hTydySy1Ke+XEu+ETXuoyvuyezHO3Kjdu90KK95Sh9xTbmjrCsUwvWwCOQQNta37VrS9g==}
    dependencies:
      '@webassemblyjs/ast': 1.11.6
      '@webassemblyjs/helper-buffer': 1.11.6
      '@webassemblyjs/helper-wasm-bytecode': 1.11.6
      '@webassemblyjs/wasm-gen': 1.11.6
    dev: true

  /@webassemblyjs/ieee754/1.11.6:
    resolution: {integrity: sha512-LM4p2csPNvbij6U1f19v6WR56QZ8JcHg3QIJTlSwzFcmx6WSORicYj6I63f9yU1kEUtrpG+kjkiIAkevHpDXrg==}
    dependencies:
      '@xtuc/ieee754': 1.2.0
    dev: true

  /@webassemblyjs/leb128/1.11.6:
    resolution: {integrity: sha512-m7a0FhE67DQXgouf1tbN5XQcdWoNgaAuoULHIfGFIEVKA6tu/edls6XnIlkmS6FrXAquJRPni3ZZKjw6FSPjPQ==}
    dependencies:
      '@xtuc/long': 4.2.2
    dev: true

  /@webassemblyjs/utf8/1.11.6:
    resolution: {integrity: sha512-vtXf2wTQ3+up9Zsg8sa2yWiQpzSsMyXj0qViVP6xKGCUT8p8YJ6HqI7l5eCnWx1T/FYdsv07HQs2wTFbbof/RA==}
    dev: true

  /@webassemblyjs/wasm-edit/1.11.6:
    resolution: {integrity: sha512-Ybn2I6fnfIGuCR+Faaz7YcvtBKxvoLV3Lebn1tM4o/IAJzmi9AWYIPWpyBfU8cC+JxAO57bk4+zdsTjJR+VTOw==}
    dependencies:
      '@webassemblyjs/ast': 1.11.6
      '@webassemblyjs/helper-buffer': 1.11.6
      '@webassemblyjs/helper-wasm-bytecode': 1.11.6
      '@webassemblyjs/helper-wasm-section': 1.11.6
      '@webassemblyjs/wasm-gen': 1.11.6
      '@webassemblyjs/wasm-opt': 1.11.6
      '@webassemblyjs/wasm-parser': 1.11.6
      '@webassemblyjs/wast-printer': 1.11.6
    dev: true

  /@webassemblyjs/wasm-gen/1.11.6:
    resolution: {integrity: sha512-3XOqkZP/y6B4F0PBAXvI1/bky7GryoogUtfwExeP/v7Nzwo1QLcq5oQmpKlftZLbT+ERUOAZVQjuNVak6UXjPA==}
    dependencies:
      '@webassemblyjs/ast': 1.11.6
      '@webassemblyjs/helper-wasm-bytecode': 1.11.6
      '@webassemblyjs/ieee754': 1.11.6
      '@webassemblyjs/leb128': 1.11.6
      '@webassemblyjs/utf8': 1.11.6
    dev: true

  /@webassemblyjs/wasm-opt/1.11.6:
    resolution: {integrity: sha512-cOrKuLRE7PCe6AsOVl7WasYf3wbSo4CeOk6PkrjS7g57MFfVUF9u6ysQBBODX0LdgSvQqRiGz3CXvIDKcPNy4g==}
    dependencies:
      '@webassemblyjs/ast': 1.11.6
      '@webassemblyjs/helper-buffer': 1.11.6
      '@webassemblyjs/wasm-gen': 1.11.6
      '@webassemblyjs/wasm-parser': 1.11.6
    dev: true

  /@webassemblyjs/wasm-parser/1.11.6:
    resolution: {integrity: sha512-6ZwPeGzMJM3Dqp3hCsLgESxBGtT/OeCvCZ4TA1JUPYgmhAx38tTPR9JaKy0S5H3evQpO/h2uWs2j6Yc/fjkpTQ==}
    dependencies:
      '@webassemblyjs/ast': 1.11.6
      '@webassemblyjs/helper-api-error': 1.11.6
      '@webassemblyjs/helper-wasm-bytecode': 1.11.6
      '@webassemblyjs/ieee754': 1.11.6
      '@webassemblyjs/leb128': 1.11.6
      '@webassemblyjs/utf8': 1.11.6
    dev: true

  /@webassemblyjs/wast-printer/1.11.6:
    resolution: {integrity: sha512-JM7AhRcE+yW2GWYaKeHL5vt4xqee5N2WcezptmgyhNS+ScggqcT1OtXykhAb13Sn5Yas0j2uv9tHgrjwvzAP4A==}
    dependencies:
      '@webassemblyjs/ast': 1.11.6
      '@xtuc/long': 4.2.2
    dev: true

  /@webpack-cli/configtest/1.2.0_w3wu7rcwmvifygnqiqkxwjppse:
    resolution: {integrity: sha512-4FB8Tj6xyVkyqjj1OaTqCjXYULB9FMkqQ8yGrZjRDrYh0nOE+7Lhs45WioWQQMV+ceFlE368Ukhe6xdvJM9Egg==}
    peerDependencies:
      webpack: 4.x.x || 5.x.x
      webpack-cli: 4.x.x
    dependencies:
      webpack: 5.88.2_webpack-cli@4.10.0
      webpack-cli: 4.10.0_webpack@5.88.2
    dev: true

  /@webpack-cli/info/1.5.0_webpack-cli@4.10.0:
    resolution: {integrity: sha512-e8tSXZpw2hPl2uMJY6fsMswaok5FdlGNRTktvFk2sD8RjH0hE2+XistawJx1vmKteh4NmGmNUrp+Tb2w+udPcQ==}
    peerDependencies:
      webpack-cli: 4.x.x
    dependencies:
      envinfo: 7.10.0
      webpack-cli: 4.10.0_webpack@5.88.2
    dev: true

  /@webpack-cli/serve/1.7.0_webpack-cli@4.10.0:
    resolution: {integrity: sha512-oxnCNGj88fL+xzV+dacXs44HcDwf1ovs3AuEzvP7mqXw7fQntqIhQ1BRmynh4qEKQSSSRSWVyXRjmTbZIX9V2Q==}
    peerDependencies:
      webpack-cli: 4.x.x
      webpack-dev-server: '*'
    peerDependenciesMeta:
      webpack-dev-server:
        optional: true
    dependencies:
      webpack-cli: 4.10.0_webpack@5.88.2
    dev: true

  /@xtuc/ieee754/1.2.0:
    resolution: {integrity: sha512-DX8nKgqcGwsc0eJSqYt5lwP4DH5FlHnmuWWBRy7X0NcaGR0ZtuyeESgMwTYVEtxmsNGY+qit4QYT/MIYTOTPeA==}
    dev: true

  /@xtuc/long/4.2.2:
    resolution: {integrity: sha512-NuHqBY1PB/D8xU6s/thBgOAiAP7HOYDQ32+BFZILJ8ivkUkAHQnWfn6WhL79Owj1qmUnoN/YPhktdIoucipkAQ==}
    dev: true

  /abab/2.0.6:
    resolution: {integrity: sha512-j2afSsaIENvHZN2B8GOpF566vZ5WVk5opAiMTvWgaQT8DkbOqsTfvNAvHoRGU2zzP8cPoqys+xHTRDWW8L+/BA==}
    dev: true

  /accepts/1.3.8:
    resolution: {integrity: sha512-PYAthTa2m2VKxuvSD3DPC/Gy+U+sOA1LAuT8mkmRuvw+NACSaeXEQ+NHcVF7rONl6qcaxV3Uuemwawk+7+SJLw==}
    engines: {node: '>= 0.6'}
    dependencies:
      mime-types: 2.1.35
      negotiator: 0.6.3
    dev: true

  /acorn-import-assertions/1.9.0_acorn@8.10.0:
    resolution: {integrity: sha512-cmMwop9x+8KFhxvKrKfPYmN6/pKTYYHBqLa0DfvVZcKMJWNyWLnaqND7dx/qn66R7ewM1UX5XMaDVP5wlVTaVA==}
    peerDependencies:
      acorn: ^8
    dependencies:
      acorn: 8.10.0
    dev: true

  /acorn-jsx/5.3.2_acorn@8.10.0:
    resolution: {integrity: sha512-rq9s+JNhf0IChjtDXxllJ7g41oZk5SlXtp0LHwyA5cejwn7vKmKp4pPri6YEePv2PU65sAsegbXtIinmDFDXgQ==}
    peerDependencies:
      acorn: ^6.0.0 || ^7.0.0 || ^8.0.0
    dependencies:
      acorn: 8.10.0
    dev: true

  /acorn-walk/8.2.0:
    resolution: {integrity: sha512-k+iyHEuPgSw6SbuDpGQM+06HQUa04DZ3o+F6CSzXMvvI5KMvnaEqXe+YVe555R9nn6GPt404fos4wcgpw12SDA==}
    engines: {node: '>=0.4.0'}
    dev: true

  /acorn/8.10.0:
    resolution: {integrity: sha512-F0SAmZ8iUtS//m8DmCTA0jlh6TDKkHQyK6xc6V4KDTyZKA9dnvX9/3sRTVQrWm79glUAZbnmmNcdYwUIHWVybw==}
    engines: {node: '>=0.4.0'}
    hasBin: true
    dev: true

  /agent-base/6.0.2:
    resolution: {integrity: sha512-RZNwNclF7+MS/8bDg70amg32dyeZGZxiDuQmZxKLAlQjr3jGyLx+4Kkk58UO7D2QdgFIQCovuSuZESne6RG6XQ==}
    engines: {node: '>= 6.0.0'}
    dependencies:
      debug: 4.3.4
    transitivePeerDependencies:
      - supports-color

  /agent-base/7.1.0:
    resolution: {integrity: sha512-o/zjMZRhJxny7OyEF+Op8X+efiELC7k7yOjMzgfzVqOzXqkBkWI79YoTdOtsuWd5BWhAGAuOY/Xa6xpiaWXiNg==}
    engines: {node: '>= 14'}
    dependencies:
      debug: 4.3.4
    transitivePeerDependencies:
      - supports-color
    dev: true

  /ajv-keywords/3.5.2_ajv@6.12.6:
    resolution: {integrity: sha512-5p6WTN0DdTGVQk6VjcEju19IgaHudalcfabD7yhDGeA6bcQnmL+CpveLJq/3hvfwd1aof6L386Ougkx6RfyMIQ==}
    peerDependencies:
      ajv: ^6.9.1
    dependencies:
      ajv: 6.12.6
    dev: true

  /ajv/6.12.6:
    resolution: {integrity: sha512-j3fVLgvTo527anyYyJOGTYJbG+vnnQYvE0m5mmkc1TK+nxAppkCLMIL0aZ4dblVCNoGShhm+kzE4ZUykBoMg4g==}
    dependencies:
      fast-deep-equal: 3.1.3
      fast-json-stable-stringify: 2.1.0
      json-schema-traverse: 0.4.1
      uri-js: 4.4.1
    dev: true

  /ajv/8.12.0:
    resolution: {integrity: sha512-sRu1kpcO9yLtYxBKvqfTeh9KzZEwO3STyX1HT+4CaDzC6HpTGYhIhPIzj9XuKU7KYDwnaeh5hcOwjy1QuJzBPA==}
    dependencies:
      fast-deep-equal: 3.1.3
      json-schema-traverse: 1.0.0
      require-from-string: 2.0.2
      uri-js: 4.4.1

  /ansi-colors/4.1.1:
    resolution: {integrity: sha512-JoX0apGbHaUJBNl6yF+p6JAFYZ666/hhCGKN5t9QFjbJQKUU/g8MNbFDbvfrgKXvI1QpZplPOnwIo99lX/AAmA==}
    engines: {node: '>=6'}
    dev: true

  /ansi-regex/5.0.1:
    resolution: {integrity: sha512-quJQXlTSUGL2LH9SUXo8VwsY4soanhgo6LNSm84E1LBcE8s3O0wpdiRzyR9z/ZZJMlMWv37qOOb9pdJlMUEKFQ==}
    engines: {node: '>=8'}

  /ansi-regex/6.0.1:
    resolution: {integrity: sha512-n5M855fKb2SsfMIiFFoVrABHJC8QtHwVx+mHWP3QcEqBHYienj5dHSgjbxtC0WEZXYt4wcD6zrQElDPhFuZgfA==}
    engines: {node: '>=12'}
    dev: true

  /ansi-styles/3.2.1:
    resolution: {integrity: sha512-VT0ZI6kZRdTh8YyJw3SMbYm/u+NqfsAxEpWO0Pf9sq8/e94WxxOpPKx9FR1FlyCtOVDNOQ+8ntlqFxiRc+r5qA==}
    engines: {node: '>=4'}
    dependencies:
      color-convert: 1.9.3

  /ansi-styles/4.3.0:
    resolution: {integrity: sha512-zbB9rCJAT1rbjiVDb2hqKFHNYLxgtk8NURxZ3IZwD3F6NtxbXZQCnnSi1Lkx+IDohdPlFp222wVALIheZJQSEg==}
    engines: {node: '>=8'}
    dependencies:
      color-convert: 2.0.1

  /ansi-styles/6.2.1:
    resolution: {integrity: sha512-bN798gFfQX+viw3R7yrGWRqnrN2oRkEkUjjl4JNn4E8GxxbjtG3FbrEIIY3l8/hrwUwIeCZvi4QuOTP4MErVug==}
    engines: {node: '>=12'}
    dev: true

  /anymatch/3.1.3:
    resolution: {integrity: sha512-KMReFUr0B4t+D+OBkjR3KYqvocp2XaSzO55UcB6mgQMd3KbcE+mWTyvVV7D/zsdEbNnV6acZUutkiHQXvTr1Rw==}
    engines: {node: '>= 8'}
    dependencies:
      normalize-path: 3.0.0
      picomatch: 2.3.1
    dev: true

  /append-field/1.0.0:
    resolution: {integrity: sha512-klpgFSWLW1ZEs8svjfb7g4qWY0YS5imI82dTg+QahUvJ8YqAY0P10Uk8tTyh9ZGuYEZEMaeJYCF5BFuX552hsw==}
    dev: true

  /arg/4.1.3:
    resolution: {integrity: sha512-58S9QDqG0Xx27YwPSt9fJxivjYl432YCwfDMfZ+71RAqUrZef7LrKQZ3LHLOwCS4FLNBplP533Zx895SeOCHvA==}
    dev: true

  /argparse/2.0.1:
    resolution: {integrity: sha512-8+9WqebbFzpX9OR+Wa6O29asIogeRMzcGtAINdpMHHyAg10f05aSFVBbcEqGf/PXw1EjAZ+q2/bEBg3DvurK3Q==}

  /array-buffer-byte-length/1.0.0:
    resolution: {integrity: sha512-LPuwb2P+NrQw3XhxGc36+XSvuBPopovXYTR9Ew++Du9Yb/bx5AzBfrIsBoj0EZUifjQU+sHL21sseZ3jerWO/A==}
    dependencies:
      call-bind: 1.0.2
      is-array-buffer: 3.0.2
    dev: true

  /array-flatten/1.1.1:
    resolution: {integrity: sha512-PCVAQswWemu6UdxsDFFX/+gVeYqKAod3D3UVm91jHwynguOwAvYPhx8nNlM++NqRcK6CxxpUafjmhIdKiHibqg==}
    dev: true

  /array-union/2.1.0:
    resolution: {integrity: sha512-HGyxoOTYUyCM6stUe6EJgnd4EoewAI7zMdfqO+kGjnlZmBDz/cR5pf8r/cR4Wq60sL/p0IkcjUEEPwS3GFrIyw==}
    engines: {node: '>=8'}
    dev: true

  /arraybuffer.prototype.slice/1.0.2:
    resolution: {integrity: sha512-yMBKppFur/fbHu9/6USUe03bZ4knMYiwFBcyiaXB8Go0qNehwX6inYPzK9U0NeQvGxKthcmHcaR8P5MStSRBAw==}
    engines: {node: '>= 0.4'}
    dependencies:
      array-buffer-byte-length: 1.0.0
      call-bind: 1.0.2
      define-properties: 1.2.1
      es-abstract: 1.22.2
      get-intrinsic: 1.2.1
      is-array-buffer: 3.0.2
      is-shared-array-buffer: 1.0.2
    dev: true

  /asn1/0.2.6:
    resolution: {integrity: sha512-ix/FxPn0MDjeyJ7i/yoHGFt/EX6LyNbxSEhPPXODPL+KB0VPk86UYfL0lMdy+KCnv+fmvIzySwaK5COwqVbWTQ==}
    dependencies:
      safer-buffer: 2.1.2
    dev: true

  /assert-plus/1.0.0:
    resolution: {integrity: sha512-NfJ4UzBCcQGLDlQq7nHxH+tv3kyZ0hHQqF5BO6J7tNJeP5do1llPr8dZ8zHonfhAu0PHAdMkSo+8o0wxg9lZWw==}
    engines: {node: '>=0.8'}
    dev: true

  /assertion-error/1.1.0:
    resolution: {integrity: sha512-jgsaNduz+ndvGyFt3uSuWqvy4lCnIJiovtouQN5JZHOKCS2QuhEdbcQHFhVksz2N2U9hXJo8odG7ETyWlEeuDw==}
    dev: true

  /ast-types/0.13.4:
    resolution: {integrity: sha512-x1FCFnFifvYDDzTaLII71vG5uvDwgtmDTEVWAxrgeiR8VjMONcCXJx7E+USjDtHlwFmt9MysbqgF9b9Vjr6w+w==}
    engines: {node: '>=4'}
    dependencies:
      tslib: 2.6.2
    dev: true

  /async/3.2.4:
    resolution: {integrity: sha512-iAB+JbDEGXhyIUavoDl9WP/Jj106Kz9DEn1DPgYw5ruDn0e3Wgi3sKFm55sASdGBNOQB8F59d9qQ7deqrHA8wQ==}
    dev: true

  /asynckit/0.4.0:
    resolution: {integrity: sha512-Oei9OH4tRh0YqU3GxhX79dM/mwVgvbZJaSNaRk+bshkj0S5cfHcgYakreBjrHwatXKbz+IoIdYLxrKim2MjW0Q==}

  /autorest/3.6.3:
    resolution: {integrity: sha512-j/Axwk9bniifTNtBLYVxfQZGQIGPKljFaCQCBWOiybVar2j3tkHP1btiC4a/t9pAJXY6IaFgWctoPM3G/Puhyg==}
    engines: {node: '>=12.0.0'}
    hasBin: true
    requiresBuild: true
    dev: true

  /available-typed-arrays/1.0.5:
    resolution: {integrity: sha512-DMD0KiN46eipeziST1LPP/STfDU0sufISXmjSgvVsoU2tqxctQeASejWcfNtxYKqETM1UxQ8sp2OrSBWpHY6sw==}
    engines: {node: '>= 0.4'}
    dev: true

  /aws-sign2/0.7.0:
    resolution: {integrity: sha512-08kcGqnYf/YmjoRhfxyu+CLxBjUtHLXLXX/vUfx9l2LYzG3c1m61nrpyFUZI6zeS+Li/wWMMidD9KgrqtGq3mA==}
    dev: true

  /aws4/1.12.0:
    resolution: {integrity: sha512-NmWvPnx0F1SfrQbYwOi7OeaNGokp9XhzNioJ/CSBs8Qa4vxug81mhJEAVZwxXuBmYB5KDRfMq/F3RR0BIU7sWg==}
    dev: true

  /axios/0.21.4:
    resolution: {integrity: sha512-ut5vewkiu8jjGBdqpM44XxjuCjq9LAKeHVmoVfHVzy8eHgxxq8SbAVQNovDA8mVi05kP0Ea/n/UzcSHcTJQfNg==}
    dependencies:
      follow-redirects: 1.15.3
    transitivePeerDependencies:
      - debug
    dev: true

  /b4a/1.6.4:
    resolution: {integrity: sha512-fpWrvyVHEKyeEvbKZTVOeZF3VSKKWtJxFIxX/jaVPf+cLbGUSitjb49pHLqPV2BUNNZ0LcoeEGfE/YCpyDYHIw==}
    dev: true

  /balanced-match/1.0.2:
    resolution: {integrity: sha512-3oSeUO0TMV67hN1AmbXsK4yaqU7tjiHlbxRDZOpH0KW9+CeX4bRAaX0Anxt0tx2MrpRpWwQaPwIlISEJhYU5Pw==}

  /base64-js/1.5.1:
    resolution: {integrity: sha512-AKpaYlHn8t4SVbOHCy+b5+KKgvR4vrsD8vbvrbiQJps7fKDTkjkDry6ji0rUJjC0kzbNePLwzxq8iypo41qeWA==}
    dev: true

  /base64id/2.0.0:
    resolution: {integrity: sha512-lGe34o6EHj9y3Kts9R4ZYs/Gr+6N7MCaMlIFA3F1R2O5/m7K06AxfSeO5530PEERE6/WyEg3lsuyw4GHlPZHog==}
    engines: {node: ^4.5.0 || >= 5.9}
    dev: true

  /basic-auth/2.0.1:
    resolution: {integrity: sha512-NF+epuEdnUYVlGuhaxbbq+dvJttwLnGY+YixlXlME5KpQ5W3CnXA5cVTneY3SPbPDRkcjMbifrwmFYcClgOZeg==}
    engines: {node: '>= 0.8'}
    dependencies:
      safe-buffer: 5.1.2
    dev: true

  /basic-ftp/5.0.4:
    resolution: {integrity: sha512-8PzkB0arJFV4jJWSGOYR+OEic6aeKMu/osRhBULN6RY0ykby6LKhbmuQ5ublvaas5BOwboah5D87nrHyuh8PPA==}
    engines: {node: '>=10.0.0'}
    dev: true

  /bcrypt-pbkdf/1.0.2:
    resolution: {integrity: sha512-qeFIXtP4MSoi6NLqO12WfqARWWuCKi2Rn/9hJLEmtB5yTNr9DqFWkJRCf2qShWzPeAMRnOgCrq0sg/KLv5ES9w==}
    dependencies:
      tweetnacl: 0.14.5
    dev: true

  /big.js/5.2.2:
    resolution: {integrity: sha512-vyL2OymJxmarO8gxMr0mhChsO9QGwhynfuu4+MHTAW6czfq9humCB7rKpUjDd9YUiDPU4mzpyupFSvOClAwbmQ==}
    dev: true

  /binary-extensions/2.2.0:
    resolution: {integrity: sha512-jDctJ/IVQbZoJykoeHbhXpOlNBqGNcwXJKJog42E5HDPUwQTSdjCHdihjj0DlnheQ7blbT6dHOafNAiS8ooQKA==}
    engines: {node: '>=8'}
    dev: true

  /body-parser/1.20.1:
    resolution: {integrity: sha512-jWi7abTbYwajOytWCQc37VulmWiRae5RyTpaCyDcS5/lMdtwSz5lOpDE67srw/HYe35f1z3fDQw+3txg7gNtWw==}
    engines: {node: '>= 0.8', npm: 1.2.8000 || >= 1.4.16}
    dependencies:
      bytes: 3.1.2
      content-type: 1.0.5
      debug: 2.6.9
      depd: 2.0.0
      destroy: 1.2.0
      http-errors: 2.0.0
      iconv-lite: 0.4.24
      on-finished: 2.4.1
      qs: 6.11.0
      raw-body: 2.5.1
      type-is: 1.6.18
      unpipe: 1.0.0
    dev: true

  /body-parser/1.20.2:
    resolution: {integrity: sha512-ml9pReCu3M61kGlqoTm2umSXTlRTuGTx0bfYj+uIUKKYycG5NtSbeetV3faSU6R7ajOPw0g/J1PvK4qNy7s5bA==}
    engines: {node: '>= 0.8', npm: 1.2.8000 || >= 1.4.16}
    dependencies:
      bytes: 3.1.2
      content-type: 1.0.5
      debug: 2.6.9
      depd: 2.0.0
      destroy: 1.2.0
      http-errors: 2.0.0
      iconv-lite: 0.4.24
      on-finished: 2.4.1
      qs: 6.11.0
      raw-body: 2.5.2
      type-is: 1.6.18
      unpipe: 1.0.0
    dev: true

  /brace-expansion/1.1.11:
    resolution: {integrity: sha512-iCuPHDFgrHX7H2vEI/5xpz07zSHB00TpugqhmYtVmMO6518mCuRMoOYFldEBl0g187ufozdaHgWKcYFb61qGiA==}
    dependencies:
      balanced-match: 1.0.2
      concat-map: 0.0.1
    dev: true

  /brace-expansion/2.0.1:
    resolution: {integrity: sha512-XnAIvQ8eM+kC6aULx6wuQiwVsnzsi9d3WxzV3FpWTGA19F621kwdbsAcFKXgKUHZWsy+mY6iL1sHTxWEFCytDA==}
    dependencies:
      balanced-match: 1.0.2

  /braces/3.0.2:
    resolution: {integrity: sha512-b8um+L1RzM3WDSzvhm6gIz1yfTbBt6YTlcEKAvsmqCZZFw46z626lVj9j1yEPW33H5H+lBQpZMP1k8l+78Ha0A==}
    engines: {node: '>=8'}
    dependencies:
      fill-range: 7.0.1

  /browser-stdout/1.3.1:
    resolution: {integrity: sha512-qhAVI1+Av2X7qelOfAIYwXONood6XlZE/fXaBSmW/T5SzLAmCgzi+eiWE7fUvbHaeNBQH13UftjpXxsfLkMpgw==}
    dev: true

  /browserslist/4.21.11:
    resolution: {integrity: sha512-xn1UXOKUz7DjdGlg9RrUr0GGiWzI97UQJnugHtH0OLDfJB7jMgoIkYvRIEO1l9EeEERVqeqLYOcFBW9ldjypbQ==}
    engines: {node: ^6 || ^7 || ^8 || ^9 || ^10 || ^11 || ^12 || >=13.7}
    hasBin: true
    dependencies:
      caniuse-lite: 1.0.30001539
      electron-to-chromium: 1.4.529
      node-releases: 2.0.13
      update-browserslist-db: 1.0.13_browserslist@4.21.11
    dev: true

  /buffer-crc32/0.2.13:
    resolution: {integrity: sha512-VO9Ht/+p3SN7SKWqcrgEzjGbRSJYTx+Q1pTQC0wrWqHx0vpJraQ6GtHx8tvcg1rlK1byhU5gccxgOgj7B0TDkQ==}
    dev: true

  /buffer-equal-constant-time/1.0.1:
    resolution: {integrity: sha512-zRpUiDwd/xk6ADqPMATG8vc9VPrkck7T07OIx0gnjmJAnHnTVXNQG3vfvWNuiZIkwu9KrKdA1iJKfsfTVxE6NA==}
    dev: true

  /buffer-from/1.1.2:
    resolution: {integrity: sha512-E+XQCRwSbaaiChtv6k6Dwgc+bx+Bs6vuKJHHl5kox/BaKbhiXzqQOwK4cO22yElGp2OCmjwVhT3HmxgyPGnJfQ==}

  /buffer/5.7.1:
    resolution: {integrity: sha512-EHcyIPBQ4BSGlvjB16k5KgAJ27CIsHY/2JBmCRReo48y9rQ3MaUzWX3KVlBa4U7MyX02HdVj0K7C3WaB3ju7FQ==}
    dependencies:
      base64-js: 1.5.1
      ieee754: 1.2.1
    dev: true

  /buffer/6.0.3:
    resolution: {integrity: sha512-FTiCpNxtwiZZHEZbcbTIcZjERVICn9yq/pDFkTl95/AxzD1naBctN7YO68riM/gLSDY7sdrMby8hofADYuuqOA==}
    dependencies:
      base64-js: 1.5.1
      ieee754: 1.2.1
    dev: true

  /busboy/1.6.0:
    resolution: {integrity: sha512-8SFQbg/0hQ9xy3UNTB0YEnsNBbWfhf7RtnzpL7TkBiTBRfrQ9Fxcnz7VJsleJpyp6rVLvXiuORqjlHi5q+PYuA==}
    engines: {node: '>=10.16.0'}
    dependencies:
      streamsearch: 1.1.0
    dev: true

  /bytes/3.1.2:
    resolution: {integrity: sha512-/Nf7TyzTx6S3yRJObOAV7956r8cr2+Oj8AC5dt8wSP3BQAoeX58NoHyCU8P8zGkNXStjTSi6fzO6F0pBdcYbEg==}
    engines: {node: '>= 0.8'}
    dev: true

  /call-bind/1.0.2:
    resolution: {integrity: sha512-7O+FbCihrB5WGbFYesctwmTKae6rOiIzmz1icreWJ+0aA7LJfuqhEso2T9ncpcFtzMQtzXf2QGGueWJGTYsqrA==}
    dependencies:
      function-bind: 1.1.1
      get-intrinsic: 1.2.1
    dev: true

  /callsites/3.1.0:
    resolution: {integrity: sha512-P8BjAsXvZS+VIDUI11hHCQEv74YT67YUi5JJFNWIqL235sBmjX4+qx9Muvls5ivyNENctx46xQLQ3aTuE7ssaQ==}
    engines: {node: '>=6'}
    dev: true

  /camelcase/6.3.0:
    resolution: {integrity: sha512-Gmy6FhYlCY7uOElZUSbxo2UCDH8owEk996gkbrpsgGtrJLM3J7jGxl9Ic7Qwwj4ivOE5AWZWRMecDdF7hqGjFA==}
    engines: {node: '>=10'}
    dev: true

  /caniuse-lite/1.0.30001539:
    resolution: {integrity: sha512-hfS5tE8bnNiNvEOEkm8HElUHroYwlqMMENEzELymy77+tJ6m+gA2krtHl5hxJaj71OlpC2cHZbdSMX1/YEqEkA==}
    dev: true

  /caseless/0.12.0:
    resolution: {integrity: sha512-4tYFyifaFfGacoiObjJegolkwSU4xQNGbVgUiNYVUxbQ2x2lUsFvY4hVgVzGiIe6WLOPqycWXA40l+PWsxthUw==}
    dev: true

  /chai-as-promised/7.1.1_chai@4.3.8:
    resolution: {integrity: sha512-azL6xMoi+uxu6z4rhWQ1jbdUhOMhis2PvscD/xjLqNMkv3BPPp2JyyuTHOrf9BOosGpNQ11v6BKv/g57RXbiaA==}
    peerDependencies:
      chai: '>= 2.1.2 < 5'
    dependencies:
      chai: 4.3.8
      check-error: 1.0.2
    dev: true

  /chai/4.3.8:
    resolution: {integrity: sha512-vX4YvVVtxlfSZ2VecZgFUTU5qPCYsobVI2O9FmwEXBhDigYGQA6jRXCycIs1yJnnWbZ6/+a2zNIF5DfVCcJBFQ==}
    engines: {node: '>=4'}
    dependencies:
      assertion-error: 1.1.0
      check-error: 1.0.2
      deep-eql: 4.1.3
      get-func-name: 2.0.0
      loupe: 2.3.6
      pathval: 1.1.1
      type-detect: 4.0.8
    dev: true

  /chalk/2.4.2:
    resolution: {integrity: sha512-Mti+f9lpJNcwF4tWV8/OrTTtF1gZi+f8FqlyAdouralcFWFQWF2+NgCHShjkCb+IFBLq9buZwE1xckQU4peSuQ==}
    engines: {node: '>=4'}
    dependencies:
      ansi-styles: 3.2.1
      escape-string-regexp: 1.0.5
      supports-color: 5.5.0

  /chalk/4.1.2:
    resolution: {integrity: sha512-oKnbhFyRIXpUuez8iBMmyEa4nbj4IOQyuhc/wy9kY7/WVPcwIO9VA668Pu8RkO7+0G76SLROeyw9CpQ061i4mA==}
    engines: {node: '>=10'}
    dependencies:
      ansi-styles: 4.3.0
      supports-color: 7.2.0
    dev: true

  /change-case/5.3.0:
    resolution: {integrity: sha512-Eykca0fGS/xYlx2fG5NqnGSnsWauhSGiSXYhB1kO6E909GUfo8S54u4UZNS7lMJmgZumZ2SUpWaoLgAcfQRICg==}

  /change-case/5.4.3:
    resolution: {integrity: sha512-4cdyvorTy/lViZlVzw2O8/hHCLUuHqp4KpSSP3DlauhFCf3LdnfF+p5s0EAhjKsU7bqrMzu7iQArYfoPiHO2nw==}

  /check-error/1.0.2:
    resolution: {integrity: sha512-BrgHpW9NURQgzoNyjfq0Wu6VFO6D7IZEmJNdtgNqpzGG8RuNFHt2jQxWlAs4HMe119chBnv+34syEZtc6IhLtA==}
    dev: true

  /chokidar/3.5.3:
    resolution: {integrity: sha512-Dr3sfKRP6oTcjf2JmUmFJfeVMvXBdegxB0iVQ5eb2V10uFJUCAS8OByZdVAyVb8xXNz3GjjTgj9kLWsZTqE6kw==}
    engines: {node: '>= 8.10.0'}
    dependencies:
      anymatch: 3.1.3
      braces: 3.0.2
      glob-parent: 5.1.2
      is-binary-path: 2.1.0
      is-glob: 4.0.3
      normalize-path: 3.0.0
      readdirp: 3.6.0
    optionalDependencies:
      fsevents: 2.3.3
    dev: true

  /chrome-trace-event/1.0.3:
    resolution: {integrity: sha512-p3KULyQg4S7NIHixdwbGX+nFHkoBiA4YQmyWtjb8XngSKV124nJmRysgAeujbUVb15vh+RvFUfCPqU7rXk+hZg==}
    engines: {node: '>=6.0'}
    dev: true

  /chromium-bidi/0.5.2_6l3ta6d4k37jlx7r4do7wz4j2a:
    resolution: {integrity: sha512-PbVOSddxgKyj+JByqavWMNqWPCoCaT6XK5Z1EFe168sxnB/BM51LnZEPXSbFcFAJv/+u2B4XNTs9uXxy4GW3cQ==}
    peerDependencies:
      devtools-protocol: '*'
    dependencies:
      devtools-protocol: 0.0.1203626
      mitt: 3.0.1
      urlpattern-polyfill: 9.0.0
    dev: true

  /cliui/7.0.4:
    resolution: {integrity: sha512-OcRE68cOsVMXp1Yvonl/fzkQOyjLSu/8bhPDfQt0e0/Eb283TKP20Fs2MqoPsr9SwA595rRCA+QMzYc9nBP+JQ==}
    dependencies:
      string-width: 4.2.3
      strip-ansi: 6.0.1
      wrap-ansi: 7.0.0
    dev: true

  /cliui/8.0.1:
    resolution: {integrity: sha512-BSeNnyus75C4//NQ9gQt1/csTXyo/8Sb+afLAkzAptFuMsod9HFokGNudZpi/oQV73hnVK+sR+5PVRMd+Dr7YQ==}
    engines: {node: '>=12'}
    dependencies:
      string-width: 4.2.3
      strip-ansi: 6.0.1
      wrap-ansi: 7.0.0

  /clone-deep/4.0.1:
    resolution: {integrity: sha512-neHB9xuzh/wk0dIHweyAXv2aPGZIVk3pLMe+/RNzINf17fe0OG96QroktYAUm7SM1PBnzTabaLboqqxDyMU+SQ==}
    engines: {node: '>=6'}
    dependencies:
      is-plain-object: 2.0.4
      kind-of: 6.0.3
      shallow-clone: 3.0.1
    dev: true

  /code-block-writer/11.0.3:
    resolution: {integrity: sha512-NiujjUFB4SwScJq2bwbYUtXbZhBSlY6vYzm++3Q6oC+U+injTqfPYFK8wS9COOmb2lueqp0ZRB4nK1VYeHgNyw==}
    dev: false

  /color-convert/1.9.3:
    resolution: {integrity: sha512-QfAUtd+vFdAtFQcC8CCyYt1fYWxSqAiK2cSD6zDB8N3cpsEBAvRxp9zOGg6G/SHHJYAT88/az/IuDGALsNVbGg==}
    dependencies:
      color-name: 1.1.3

  /color-convert/2.0.1:
    resolution: {integrity: sha512-RRECPsj7iu/xb5oKYcsFHSppFNnsj/52OVTRKb4zP5onXwVF3zVmmToNcOfGC+CRDpfK/U584fMg38ZHCaElKQ==}
    engines: {node: '>=7.0.0'}
    dependencies:
      color-name: 1.1.4

  /color-name/1.1.3:
    resolution: {integrity: sha512-72fSenhMw2HZMTVHeCA9KCmpEIbzWiQsjN+BHcBbS9vr1mtt+vJjPdksIBNUmKAW8TFUDPJK5SUU3QhE9NEXDw==}

  /color-name/1.1.4:
    resolution: {integrity: sha512-dOy+3AuW3a2wNbZHIuMZpTcgjGuLU/uBL/ubcZF9OXbDo8ff4O8yVp5Bf0efS8uEoYo5q4Fx7dY9OgQGXgAsQA==}

  /color-string/1.9.1:
    resolution: {integrity: sha512-shrVawQFojnZv6xM40anx4CkoDP+fZsw/ZerEMsW/pyzsRbElpsL/DBVW7q3ExxwusdNXI3lXpuhEZkzs8p5Eg==}
    dependencies:
      color-name: 1.1.4
      simple-swizzle: 0.2.2
    dev: true

  /color/3.2.1:
    resolution: {integrity: sha512-aBl7dZI9ENN6fUGC7mWpMTPNHmWUSNan9tuWN6ahh5ZLNk9baLJOnSMlrQkHcrfFgz2/RigjUVAjdx36VcemKA==}
    dependencies:
      color-convert: 1.9.3
      color-string: 1.9.1
    dev: true

  /colorette/2.0.20:
    resolution: {integrity: sha512-IfEDxwoWIjkeXL1eXcDiow4UbKjhLdq6/EuSVR9GMN7KVH3r9gQ83e73hsz1Nd1T3ijd5xv1wcWRYO+D6kCI2w==}
    dev: true

  /colorspace/1.1.4:
    resolution: {integrity: sha512-BgvKJiuVu1igBUF2kEjRCZXol6wiiGbY5ipL/oVPwm0BL9sIpMIzM8IK7vwuxIIzOXMV3Ey5w+vxhm0rR/TN8w==}
    dependencies:
      color: 3.2.1
      text-hex: 1.0.0
    dev: true

  /combined-stream/1.0.8:
    resolution: {integrity: sha512-FQN4MRfuJeHf7cBbBMJFXhKSDq+2kAArBlmRBvcvFE5BB1HZKXtSFASDhdlz9zOYwxh8lDdnvmMOe/+5cdoEdg==}
    engines: {node: '>= 0.8'}
    dependencies:
      delayed-stream: 1.0.0

  /commander/2.20.3:
    resolution: {integrity: sha512-GpVkmM8vF2vQUkj2LvZmD35JxeJOLCwJ9cUkugyk2nuhbv3+mJvpLYYt+0+USMxE+oj+ey/lJEnhZw75x/OMcQ==}
    dev: true

  /commander/3.0.2:
    resolution: {integrity: sha512-Gar0ASD4BDyKC4hl4DwHqDrmvjoxWKZigVnAbn5H1owvm4CxCPdb0HQDehwNYMJpla5+M2tPmPARzhtYuwpHow==}
    dev: true

  /commander/7.2.0:
    resolution: {integrity: sha512-QrWXB+ZQSVPmIWIhtEO9H+gwHaMGYiF5ChvoJ+K9ZGHG/sVsa6yiesAD1GC/x46sET00Xlwo1u49RVVVzvcSkw==}
    engines: {node: '>= 10'}
    dev: true

  /commonmark/0.30.0:
    resolution: {integrity: sha512-j1yoUo4gxPND1JWV9xj5ELih0yMv1iCWDG6eEQIPLSWLxzCXiFoyS7kvB+WwU+tZMf4snwJMMtaubV0laFpiBA==}
    hasBin: true
    dependencies:
      entities: 2.0.3
      mdurl: 1.0.1
      minimist: 1.2.8
      string.prototype.repeat: 0.2.0
    dev: true

  /concat-map/0.0.1:
    resolution: {integrity: sha512-/Srv4dswyQNBfohGpz9o6Yb3Gz3SrUDqBH5rTuhGR7ahtlbYKnVxw2bCFMRljaA7EXHaXZ8wsHdodFvbkhKmqg==}
    dev: true

  /concat-stream/1.6.2:
    resolution: {integrity: sha512-27HBghJxjiZtIk3Ycvn/4kbJk/1uZuJFfuPEns6LaEvpvG1f0hTea8lilrouyo9mVc2GWdcEZ8OLoGmSADlrCw==}
    engines: {'0': node >= 0.8}
    dependencies:
      buffer-from: 1.1.2
      inherits: 2.0.4
      readable-stream: 2.3.8
      typedarray: 0.0.6
    dev: true

  /connect/3.7.0:
    resolution: {integrity: sha512-ZqRXc+tZukToSNmh5C2iWMSoV3X1YUcPbqEM4DkEG5tNQXrQUZCNVGGv3IuicnkMtPfGf3Xtp8WCXs295iQ1pQ==}
    engines: {node: '>= 0.10.0'}
    dependencies:
      debug: 2.6.9
      finalhandler: 1.1.2
      parseurl: 1.3.3
      utils-merge: 1.0.1
    dev: true

  /content-disposition/0.5.4:
    resolution: {integrity: sha512-FveZTNuGw04cxlAiWbzi6zTAL/lhehaWbTtgluJh4/E95DqMwTmha3KZN1aAWA8cFIhHzMZUvLevkw5Rqk+tSQ==}
    engines: {node: '>= 0.6'}
    dependencies:
      safe-buffer: 5.2.1
    dev: true

  /content-type/1.0.5:
    resolution: {integrity: sha512-nTjqfcBFEipKdXCv4YDQWCfmcLZKm81ldF0pAopTvyrFGVbcR6P/VAAd5G7N+0tTr8QqiU0tFadD6FK4NtJwOA==}
    engines: {node: '>= 0.6'}
    dev: true

  /cookie-signature/1.0.6:
    resolution: {integrity: sha512-QADzlaHc8icV8I7vbaJXJwod9HWYp8uCqf1xa4OfNu1T7JVxQIrUgOWtHdNDtPiywmFbiS12VjotIXLrKM3orQ==}
    dev: true

  /cookie/0.4.2:
    resolution: {integrity: sha512-aSWTXFzaKWkvHO1Ny/s+ePFpvKsPnjc551iI41v3ny/ow6tBG5Vd+FuqGNhh1LxOmVzOlGUriIlOaokOvhaStA==}
    engines: {node: '>= 0.6'}
    dev: true

  /cookie/0.5.0:
    resolution: {integrity: sha512-YZ3GUyn/o8gfKJlnlX7g7xq4gyO6OSuhGPKaaGssGB2qgDUS0gPgtTvoyZLTt9Ab6dC4hfc9dV5arkvc/OCmrw==}
    engines: {node: '>= 0.6'}
    dev: true

  /core-util-is/1.0.2:
    resolution: {integrity: sha512-3lqz5YjWTYnW6dlDa5TLaTCcShfar1e40rmcJVwCBJC6mWlFuj0eCHIElmG1g5kyuJ/GD+8Wn4FFCcz4gJPfaQ==}
    dev: true

  /cors/2.8.5:
    resolution: {integrity: sha512-KIHbLJqu73RGr/hnbrO9uBeixNGuvSQjul/jdFvS/KFSIH1hWVd1ng7zOHx+YrEfInLG7q4n6GHQ9cDtxv/P6g==}
    engines: {node: '>= 0.10'}
    dependencies:
      object-assign: 4.1.1
      vary: 1.1.2
    dev: true

  /cosmiconfig/8.3.6_typescript@5.2.2:
    resolution: {integrity: sha512-kcZ6+W5QzcJ3P1Mt+83OUv/oHFqZHIx8DuxG6eZ5RGMERoLqp4BuGjhHLYGK+Kf5XVkQvqBSmAy/nGWN3qDgEA==}
    engines: {node: '>=14'}
    peerDependencies:
      typescript: '>=4.9.5'
    peerDependenciesMeta:
      typescript:
        optional: true
    dependencies:
      import-fresh: 3.3.0
      js-yaml: 4.1.0
      parse-json: 5.2.0
      path-type: 4.0.0
      typescript: 5.2.2
    dev: true

  /create-require/1.1.1:
    resolution: {integrity: sha512-dcKFX3jn0MpIaXjisoRvexIJVEKzaq7z2rZKxf+MSr9TkdmHmsU4m2lcLojrj/FHl8mk5VxMmYA+ftRkP/3oKQ==}
    dev: true

  /cross-env/7.0.3:
    resolution: {integrity: sha512-+/HKd6EgcQCJGh2PSjZuUitQBQynKor4wrFbRg4DtAgS1aWO+gU52xpH7M9ScGgXSYmAVS9bIJ8EzuaGw0oNAw==}
    engines: {node: '>=10.14', npm: '>=6', yarn: '>=1'}
    hasBin: true
    dependencies:
      cross-spawn: 7.0.3
    dev: true

  /cross-fetch/4.0.0:
    resolution: {integrity: sha512-e4a5N8lVvuLgAWgnCrLr2PP0YyDOTHa9H/Rj54dirp61qXnNq46m82bRhNqIA5VccJtWBvPTFRV3TtvHUKPB1g==}
    dependencies:
      node-fetch: 2.7.0
    transitivePeerDependencies:
      - encoding
    dev: true

  /cross-spawn/6.0.5:
    resolution: {integrity: sha512-eTVLrBSt7fjbDygz805pMnstIs2VTBNkRm0qxZd+M7A5XDdxVRWO5MxGBXZhjY4cqLYLdtrGqRf8mBPmzwSpWQ==}
    engines: {node: '>=4.8'}
    dependencies:
      nice-try: 1.0.5
      path-key: 2.0.1
      semver: 5.7.2
      shebang-command: 1.2.0
      which: 1.3.1
    dev: true

  /cross-spawn/7.0.3:
    resolution: {integrity: sha512-iRDPJKUPVEND7dHPO8rkbOnPpyDygcDFtWjpeWNCgy8WP2rXcxXL8TskReQl6OrB2G7+UJrags1q15Fudc7G6w==}
    engines: {node: '>= 8'}
    dependencies:
      path-key: 3.1.1
      shebang-command: 2.0.0
      which: 2.0.2
    dev: true

  /custom-event/1.0.1:
    resolution: {integrity: sha512-GAj5FOq0Hd+RsCGVJxZuKaIDXDf3h6GQoNEjFgbLLI/trgtavwUbSnZ5pVfg27DVCaWjIohryS0JFwIJyT2cMg==}
    dev: true

  /dashdash/1.14.1:
    resolution: {integrity: sha512-jRFi8UDGo6j+odZiEpjazZaWqEal3w/basFjQHQEwVtZJGDpxbH1MeYluwCS8Xq5wmLJooDlMgvVarmWfGM44g==}
    engines: {node: '>=0.10'}
    dependencies:
      assert-plus: 1.0.0
    dev: true

  /data-uri-to-buffer/4.0.1:
    resolution: {integrity: sha512-0R9ikRb668HB7QDxT1vkpuUBtqc53YyAwMwGeUFKRojY/NWKvdZ+9UYtRfGmhqNbRkTSVpMbmyhXipFFv2cb/A==}
    engines: {node: '>= 12'}
    dev: true

  /data-uri-to-buffer/6.0.1:
    resolution: {integrity: sha512-MZd3VlchQkp8rdend6vrx7MmVDJzSNTBvghvKjirLkD+WTChA3KUf0jkE68Q4UyctNqI11zZO9/x2Yx+ub5Cvg==}
    engines: {node: '>= 14'}
    dev: true

  /date-format/4.0.14:
    resolution: {integrity: sha512-39BOQLs9ZjKh0/patS9nrT8wc3ioX3/eA/zgbKNopnF2wCqJEoxywwwElATYvRsXdnOxA/OQeQoFZ3rFjVajhg==}
    engines: {node: '>=4.0'}
    dev: true

  /debug/2.6.9:
    resolution: {integrity: sha512-bC7ElrdJaJnPbAP+1EotYvqZsb3ecl5wi6Bfi6BJTUcNowp6cvspg0jXznRTKDjm/E7AdgFBVeAPVMNcKGsHMA==}
    dependencies:
      ms: 2.0.0
    dev: true

  /debug/4.3.3_supports-color@8.1.1:
    resolution: {integrity: sha512-/zxw5+vh1Tfv+4Qn7a5nsbcJKPaSvCDhojn6FEl9vupwK2VCSDtEiEtqr8DFtzYFOdz63LBkxec7DYuc2jon6Q==}
    engines: {node: '>=6.0'}
    peerDependencies:
      supports-color: '*'
    peerDependenciesMeta:
      supports-color:
        optional: true
    dependencies:
      ms: 2.1.2
      supports-color: 8.1.1
    dev: true

  /debug/4.3.4:
    resolution: {integrity: sha512-PRWFHuSU3eDtQJPvnNY7Jcket1j0t5OuOsFzPPzsekD52Zl8qUfFIPEiswXqIvHWGVHOgX+7G/vCNNhehwxfkQ==}
    engines: {node: '>=6.0'}
    peerDependencies:
      supports-color: '*'
    peerDependenciesMeta:
      supports-color:
        optional: true
    dependencies:
      ms: 2.1.2

  /debug/4.3.4_supports-color@8.1.1:
    resolution: {integrity: sha512-PRWFHuSU3eDtQJPvnNY7Jcket1j0t5OuOsFzPPzsekD52Zl8qUfFIPEiswXqIvHWGVHOgX+7G/vCNNhehwxfkQ==}
    engines: {node: '>=6.0'}
    peerDependencies:
      supports-color: '*'
    peerDependenciesMeta:
      supports-color:
        optional: true
    dependencies:
      ms: 2.1.2
      supports-color: 8.1.1
    dev: true

  /decamelize/4.0.0:
    resolution: {integrity: sha512-9iE1PgSik9HeIIw2JO94IidnE3eBoQrFJ3w7sFuzSX4DpmZ3v5sZpUiV5Swcf6mQEF+Y0ru8Neo+p+nyh2J+hQ==}
    engines: {node: '>=10'}
    dev: true

  /deep-eql/4.1.3:
    resolution: {integrity: sha512-WaEtAOpRA1MQ0eohqZjpGD8zdI0Ovsm8mmFhaDN8dvDZzyoUMcYDnf5Y6iu7HTXxf8JDS23qWa4a+hKCDyOPzw==}
    engines: {node: '>=6'}
    dependencies:
      type-detect: 4.0.8
    dev: true

  /deep-equal/2.2.2:
    resolution: {integrity: sha512-xjVyBf0w5vH0I42jdAZzOKVldmPgSulmiyPRywoyq7HXC9qdgo17kxJE+rdnif5Tz6+pIrpJI8dCpMNLIGkUiA==}
    dependencies:
      array-buffer-byte-length: 1.0.0
      call-bind: 1.0.2
      es-get-iterator: 1.1.3
      get-intrinsic: 1.2.1
      is-arguments: 1.1.1
      is-array-buffer: 3.0.2
      is-date-object: 1.0.5
      is-regex: 1.1.4
      is-shared-array-buffer: 1.0.2
      isarray: 2.0.5
      object-is: 1.1.5
      object-keys: 1.1.1
      object.assign: 4.1.4
      regexp.prototype.flags: 1.5.1
      side-channel: 1.0.4
      which-boxed-primitive: 1.0.2
      which-collection: 1.0.1
      which-typed-array: 1.1.11
    dev: true

  /deep-is/0.1.4:
    resolution: {integrity: sha512-oIPzksmTg4/MriiaYGO+okXDT7ztn/w3Eptv/+gSIdMdKsJo0u4CfYNFJPy+4SKMuCqGw2wxnA+URMg3t8a/bQ==}
    dev: true

  /define-data-property/1.1.0:
    resolution: {integrity: sha512-UzGwzcjyv3OtAvolTj1GoyNYzfFR+iqbGjcnBEENZVCpM4/Ng1yhGNvS3lR/xDS74Tb2wGG9WzNSNIOS9UVb2g==}
    engines: {node: '>= 0.4'}
    dependencies:
      get-intrinsic: 1.2.1
      gopd: 1.0.1
      has-property-descriptors: 1.0.0
    dev: true

  /define-lazy-prop/2.0.0:
    resolution: {integrity: sha512-Ds09qNh8yw3khSjiJjiUInaGX9xlqZDY7JVryGxdxV7NPeuqQfplOpQ66yJFZut3jLa5zOwkXw1g9EI2uKh4Og==}
    engines: {node: '>=8'}
    dev: true

  /define-properties/1.2.1:
    resolution: {integrity: sha512-8QmQKqEASLd5nx0U1B1okLElbUuuttJ/AnYmRXbbbGDWh6uS208EjD4Xqq/I9wK7u0v6O08XhTWnt5XtEbR6Dg==}
    engines: {node: '>= 0.4'}
    dependencies:
      define-data-property: 1.1.0
      has-property-descriptors: 1.0.0
      object-keys: 1.1.1
    dev: true

  /degenerator/5.0.1:
    resolution: {integrity: sha512-TllpMR/t0M5sqCXfj85i4XaAzxmS5tVA16dqvdkMwGmzI+dXLXnw3J+3Vdv7VKw+ThlTMboK6i9rnZ6Nntj5CQ==}
    engines: {node: '>= 14'}
    dependencies:
      ast-types: 0.13.4
      escodegen: 2.1.0
      esprima: 4.0.1
    dev: true

  /delayed-stream/1.0.0:
    resolution: {integrity: sha512-ZySD7Nf91aLB0RxL4KGrKHBXl7Eds1DAmEdcoVawXnLD7SDhpNgtuII2aAkg7a7QS41jxPSZ17p4VdGnMHk3MQ==}
    engines: {node: '>=0.4.0'}

  /depd/2.0.0:
    resolution: {integrity: sha512-g7nH6P6dyDioJogAAGprGpCtVImJhpPk/roCzdb3fIh61/s/nPsfR6onyMwkCAR/OlC3yBC0lESvUoQEAssIrw==}
    engines: {node: '>= 0.8'}
    dev: true

  /destroy/1.2.0:
    resolution: {integrity: sha512-2sJGJTaXIIaR1w4iJSNoN0hnMY7Gpc/n8D4qSCJw8QqFWXf7cuAgnEHxBpweaVcPevC2l3KpjYCx3NypQQgaJg==}
    engines: {node: '>= 0.8', npm: 1.2.8000 || >= 1.4.16}
    dev: true

  /devtools-protocol/0.0.1203626:
    resolution: {integrity: sha512-nEzHZteIUZfGCZtTiS1fRpC8UZmsfD1SiyPvaUNvS13dvKf666OAm8YTi0+Ca3n1nLEyu49Cy4+dPWpaHFJk9g==}
    dev: true

  /di/0.0.1:
    resolution: {integrity: sha512-uJaamHkagcZtHPqCIHZxnFrXlunQXgBOsZSUOWwFw31QJCAbyTBoHMW75YOTur5ZNx8pIeAKgf6GWIgaqqiLhA==}
    dev: true

  /diff/4.0.2:
    resolution: {integrity: sha512-58lmxKSA4BNyLz+HHMUzlOEpg09FV+ev6ZMe3vJihgdxzgcwZ8VoEEPmALCZG9LmqfVoNMMKpttIYTVG6uDY7A==}
    engines: {node: '>=0.3.1'}
    dev: true

  /diff/5.0.0:
    resolution: {integrity: sha512-/VTCrvm5Z0JGty/BWHljh+BAiw3IK+2j87NGMu8Nwc/f48WoDAC395uomO9ZD117ZOBaHmkX1oyLvkVM/aIT3w==}
    engines: {node: '>=0.3.1'}
    dev: true

  /dir-glob/3.0.1:
    resolution: {integrity: sha512-WkrWp9GR4KXfKGYzOLmTuGVi1UWFfws377n9cc55/tb6DuqyF6pcQ5AbiHEshaDpY9v6oaSr2XCDidGmMwdzIA==}
    engines: {node: '>=8'}
    dependencies:
      path-type: 4.0.0
    dev: true

  /directory-tree/2.4.0:
    resolution: {integrity: sha512-AM03Th+ypDAHefyB6SP3uezaWkTbol1P43CS5yFU7wePTuHnR4YoHgY6KbGHLr/a065ocN26l9lXOoFBzzM31w==}
    engines: {node: '>=10.0'}
    deprecated: Breaking change, bumped to 3.0.0
    dev: true

  /doctrine/3.0.0:
    resolution: {integrity: sha512-yS+Q5i3hBf7GBkd4KG8a7eBNNWNGLTaEwwYWUijIYM7zrlYDM0BFXHjjPWlWZ1Rg7UaddZeIDmi9jF3HmqiQ2w==}
    engines: {node: '>=6.0.0'}
    dependencies:
      esutils: 2.0.3
    dev: true

  /dom-serialize/2.2.1:
    resolution: {integrity: sha512-Yra4DbvoW7/Z6LBN560ZwXMjoNOSAN2wRsKFGc4iBeso+mpIA6qj1vfdf9HpMaKAqG6wXTy+1SYEzmNpKXOSsQ==}
    dependencies:
      custom-event: 1.0.1
      ent: 2.2.0
      extend: 3.0.2
      void-elements: 2.0.1
    dev: true

  /dotenv/16.3.1:
    resolution: {integrity: sha512-IPzF4w4/Rd94bA9imS68tZBaYyBWSCE47V1RGuMrB94iyTOIEwRmVL2x/4An+6mETpLrKJ5hQkB8W4kFAadeIQ==}
    engines: {node: '>=12'}
    dev: false

  /eastasianwidth/0.2.0:
    resolution: {integrity: sha512-I88TYZWc9XiYHRQ4/3c5rjjfgkjhLyW2luGIheGERbNQ6OY7yTybanSpDXZa8y7VUP9YmDcYa+eyq4ca7iLqWA==}
    dev: true

  /ecc-jsbn/0.1.2:
    resolution: {integrity: sha512-eh9O+hwRHNbG4BLTjEl3nw044CkGm5X6LoaCf7LPp7UU8Qrt47JYNi6nPX8xjW97TKGKm1ouctg0QSpZe9qrnw==}
    dependencies:
      jsbn: 0.1.1
      safer-buffer: 2.1.2
    dev: true

  /ecdsa-sig-formatter/1.0.11:
    resolution: {integrity: sha512-nagl3RYrbNv6kQkeJIpt6NJZy8twLB/2vtz6yN9Z4vRKHN4/QZJIEbqohALSgwKdnksuY3k5Addp5lg8sVoVcQ==}
    dependencies:
      safe-buffer: 5.2.1
    dev: true

  /ee-first/1.1.1:
    resolution: {integrity: sha512-WMwm9LhRUo+WUaRN+vRuETqG89IgZphVSNkdFgeb6sS/E4OrDIN7t48CAewSHXc6C8lefD8KKfr5vY61brQlow==}
    dev: true

  /electron-to-chromium/1.4.529:
    resolution: {integrity: sha512-6uyPyXTo8lkv8SWAmjKFbG42U073TXlzD4R8rW3EzuznhFS2olCIAfjjQtV2dV2ar/vRF55KUd3zQYnCB0dd3A==}
    dev: true

  /emoji-regex/8.0.0:
    resolution: {integrity: sha512-MSjYzcWNOA0ewAHpz0MxpYFvwg6yjy1NG3xteoqz644VCo/RPgnr1/GGt+ic3iJTzQ8Eu3TdM14SawnVUmGE6A==}

  /emoji-regex/9.2.2:
    resolution: {integrity: sha512-L18DaJsXSUk2+42pv8mLs5jJT2hqFkFE4j21wOmgbUqsZ2hL72NsUU785g9RXgo3s0ZNgVl42TiHp3ZtOv/Vyg==}
    dev: true

  /emojis-list/3.0.0:
    resolution: {integrity: sha512-/kyM18EfinwXZbno9FyUGeFh87KC8HRQBQGildHZbEuRyWFOmv1U10o9BBp8XVZDVNNuQKyIGIu5ZYAAXJ0V2Q==}
    engines: {node: '>= 4'}
    dev: true

  /enabled/2.0.0:
    resolution: {integrity: sha512-AKrN98kuwOzMIdAizXGI86UFBoo26CL21UM763y1h/GMSJ4/OHU9k2YlsmBpyScFo/wbLzWQJBMCW4+IO3/+OQ==}
    dev: true

  /encodeurl/1.0.2:
    resolution: {integrity: sha512-TPJXq8JqFaVYm2CWmPvnP2Iyo4ZSM7/QKcSmuMLDObfpH5fi7RUGmd/rTDf+rut/saiDiQEeVTNgAmJEdAOx0w==}
    engines: {node: '>= 0.8'}
    dev: true

  /end-of-stream/1.4.4:
    resolution: {integrity: sha512-+uw1inIHVPQoaVuHzRyXd21icM+cnt4CzD5rW+NC1wjOUSTOs+Te7FOv7AhN7vS9x/oIyhLP5PR1H+phQAHu5Q==}
    dependencies:
      once: 1.4.0
    dev: true

  /engine.io-parser/5.2.1:
    resolution: {integrity: sha512-9JktcM3u18nU9N2Lz3bWeBgxVgOKpw7yhRaoxQA3FUDZzzw+9WlA6p4G4u0RixNkg14fH7EfEc/RhpurtiROTQ==}
    engines: {node: '>=10.0.0'}
    dev: true

  /engine.io/6.5.2:
    resolution: {integrity: sha512-IXsMcGpw/xRfjra46sVZVHiSWo/nJ/3g1337q9KNXtS6YRzbW5yIzTCb9DjhrBe7r3GZQR0I4+nq+4ODk5g/cA==}
    engines: {node: '>=10.2.0'}
    dependencies:
      '@types/cookie': 0.4.1
      '@types/cors': 2.8.14
      '@types/node': 18.18.0
      accepts: 1.3.8
      base64id: 2.0.0
      cookie: 0.4.2
      cors: 2.8.5
      debug: 4.3.4
      engine.io-parser: 5.2.1
      ws: 8.11.0
    transitivePeerDependencies:
      - bufferutil
      - supports-color
      - utf-8-validate
    dev: true

  /enhanced-resolve/5.15.0:
    resolution: {integrity: sha512-LXYT42KJ7lpIKECr2mAXIaMldcNCh/7E0KBKOu4KSfkHmP+mZmSs+8V5gBAqisWBy0OO4W5Oyys0GO1Y8KtdKg==}
    engines: {node: '>=10.13.0'}
    dependencies:
      graceful-fs: 4.2.11
      tapable: 2.2.1
    dev: true

  /ent/2.2.0:
    resolution: {integrity: sha512-GHrMyVZQWvTIdDtpiEXdHZnFQKzeO09apj8Cbl4pKWy4i0Oprcq17usfDt5aO63swf0JOeMWjWQE/LzgSRuWpA==}
    dev: true

  /entities/2.0.3:
    resolution: {integrity: sha512-MyoZ0jgnLvB2X3Lg5HqpFmn1kybDiIfEQmKzTb5apr51Rb+T3KdmMiqa70T+bhGnyv7bQ6WMj2QMHpGMmlrUYQ==}
    dev: true

  /envinfo/7.10.0:
    resolution: {integrity: sha512-ZtUjZO6l5mwTHvc1L9+1q5p/R3wTopcfqMW8r5t8SJSKqeVI/LtajORwRFEKpEFuekjD0VBjwu1HMxL4UalIRw==}
    engines: {node: '>=4'}
    hasBin: true
    dev: true

  /error-ex/1.3.2:
    resolution: {integrity: sha512-7dFHNmqeFSEt2ZBsCriorKnn3Z2pj+fd9kmI6QoWw4//DL+icEBfc0U7qJCisqrTsKTjw4fNFy2pW9OqStD84g==}
    dependencies:
      is-arrayish: 0.2.1
    dev: true

  /es-abstract/1.22.2:
    resolution: {integrity: sha512-YoxfFcDmhjOgWPWsV13+2RNjq1F6UQnfs+8TftwNqtzlmFzEXvlUwdrNrYeaizfjQzRMxkZ6ElWMOJIFKdVqwA==}
    engines: {node: '>= 0.4'}
    dependencies:
      array-buffer-byte-length: 1.0.0
      arraybuffer.prototype.slice: 1.0.2
      available-typed-arrays: 1.0.5
      call-bind: 1.0.2
      es-set-tostringtag: 2.0.1
      es-to-primitive: 1.2.1
      function.prototype.name: 1.1.6
      get-intrinsic: 1.2.1
      get-symbol-description: 1.0.0
      globalthis: 1.0.3
      gopd: 1.0.1
      has: 1.0.3
      has-property-descriptors: 1.0.0
      has-proto: 1.0.1
      has-symbols: 1.0.3
      internal-slot: 1.0.5
      is-array-buffer: 3.0.2
      is-callable: 1.2.7
      is-negative-zero: 2.0.2
      is-regex: 1.1.4
      is-shared-array-buffer: 1.0.2
      is-string: 1.0.7
      is-typed-array: 1.1.12
      is-weakref: 1.0.2
      object-inspect: 1.12.3
      object-keys: 1.1.1
      object.assign: 4.1.4
      regexp.prototype.flags: 1.5.1
      safe-array-concat: 1.0.1
      safe-regex-test: 1.0.0
      string.prototype.trim: 1.2.8
      string.prototype.trimend: 1.0.7
      string.prototype.trimstart: 1.0.7
      typed-array-buffer: 1.0.0
      typed-array-byte-length: 1.0.0
      typed-array-byte-offset: 1.0.0
      typed-array-length: 1.0.4
      unbox-primitive: 1.0.2
      which-typed-array: 1.1.11
    dev: true

  /es-get-iterator/1.1.3:
    resolution: {integrity: sha512-sPZmqHBe6JIiTfN5q2pEi//TwxmAFHwj/XEuYjTuse78i8KxaqMTTzxPoFKuzRpDpTJ+0NAbpfenkmH2rePtuw==}
    dependencies:
      call-bind: 1.0.2
      get-intrinsic: 1.2.1
      has-symbols: 1.0.3
      is-arguments: 1.1.1
      is-map: 2.0.2
      is-set: 2.0.2
      is-string: 1.0.7
      isarray: 2.0.5
      stop-iteration-iterator: 1.0.0
    dev: true

  /es-module-lexer/1.3.1:
    resolution: {integrity: sha512-JUFAyicQV9mXc3YRxPnDlrfBKpqt6hUYzz9/boprUJHs4e4KVr3XwOF70doO6gwXUor6EWZJAyWAfKki84t20Q==}
    dev: true

  /es-set-tostringtag/2.0.1:
    resolution: {integrity: sha512-g3OMbtlwY3QewlqAiMLI47KywjWZoEytKr8pf6iTC8uJq5bIAH52Z9pnQ8pVL6whrCto53JZDuUIsifGeLorTg==}
    engines: {node: '>= 0.4'}
    dependencies:
      get-intrinsic: 1.2.1
      has: 1.0.3
      has-tostringtag: 1.0.0
    dev: true

  /es-to-primitive/1.2.1:
    resolution: {integrity: sha512-QCOllgZJtaUo9miYBcLChTUaHNjJF3PYs1VidD7AwiEj1kYxKeQTctLAezAOH5ZKRH0g2IgPn6KwB4IT8iRpvA==}
    engines: {node: '>= 0.4'}
    dependencies:
      is-callable: 1.2.7
      is-date-object: 1.0.5
      is-symbol: 1.0.4
    dev: true

  /escalade/3.1.1:
    resolution: {integrity: sha512-k0er2gUkLf8O0zKJiAhmkTnJlTvINGv7ygDNPbeIsX/TJjGJZHuh9B2UxbsaEkmlEo9MfhrSzmhIlhRlI2GXnw==}
    engines: {node: '>=6'}

  /escape-html/1.0.3:
    resolution: {integrity: sha512-NiSupZ4OeuGwr68lGIeym/ksIZMJodUGOSCZ/FSnTxcrekbvqrgdUxlJOMpijaKZVjAJrWrGs/6Jy8OMuyj9ow==}
    dev: true

  /escape-string-regexp/1.0.5:
    resolution: {integrity: sha512-vbRorB5FUQWvla16U8R/qgaFIya2qGzwDrNmCZuYKrbdSUMG6I1ZCGQRefkRVhuOkIGVne7BQ35DSfo1qvJqFg==}
    engines: {node: '>=0.8.0'}

  /escape-string-regexp/4.0.0:
    resolution: {integrity: sha512-TtpcNJ3XAzx3Gq8sWRzJaVajRs0uVxA2YAkdb1jm2YkPz4G6egUFAyA3n5vtEIZefPk5Wa4UXbKuS5fKkJWdgA==}
    engines: {node: '>=10'}
    dev: true

  /escodegen/2.1.0:
    resolution: {integrity: sha512-2NlIDTwUWJN0mRPQOdtQBzbUHvdGY2P1VXSyU83Q3xKxM7WHX2Ql8dKq782Q9TgQUNOLEzEYu9bzLNj1q88I5w==}
    engines: {node: '>=6.0'}
    hasBin: true
    dependencies:
      esprima: 4.0.1
      estraverse: 5.3.0
      esutils: 2.0.3
    optionalDependencies:
      source-map: 0.6.1
    dev: true

  /eslint-plugin-require-extensions/0.1.3_eslint@8.50.0:
    resolution: {integrity: sha512-T3c1PZ9PIdI3hjV8LdunfYI8gj017UQjzAnCrxuo3wAjneDbTPHdE3oNWInOjMA+z/aBkUtlW5vC0YepYMZIug==}
    engines: {node: '>=16'}
    peerDependencies:
      eslint: '*'
    dependencies:
      eslint: 8.50.0
    dev: true

  /eslint-scope/5.1.1:
    resolution: {integrity: sha512-2NxwbF/hZ0KpepYN0cNbo+FN6XoK7GaHlQhgx/hIZl6Va0bF45RQOOwhLIy8lQDbuCiadSLCBnH2CFYquit5bw==}
    engines: {node: '>=8.0.0'}
    dependencies:
      esrecurse: 4.3.0
      estraverse: 4.3.0
    dev: true

  /eslint-scope/7.2.2:
    resolution: {integrity: sha512-dOt21O7lTMhDM+X9mB4GX+DZrZtCUJPL/wlcTqxyrx5IvO0IYtILdtrQGQp+8n5S0gwSVmOf9NQrjMOgfQZlIg==}
    engines: {node: ^12.22.0 || ^14.17.0 || >=16.0.0}
    dependencies:
      esrecurse: 4.3.0
      estraverse: 5.3.0
    dev: true

  /eslint-visitor-keys/3.4.3:
    resolution: {integrity: sha512-wpc+LXeiyiisxPlEkUzU6svyS1frIO3Mgxj1fdy7Pm8Ygzguax2N3Fa/D/ag1WqbOprdI+uY6wMUl8/a2G+iag==}
    engines: {node: ^12.22.0 || ^14.17.0 || >=16.0.0}
    dev: true

  /eslint/8.50.0:
    resolution: {integrity: sha512-FOnOGSuFuFLv/Sa+FDVRZl4GGVAAFFi8LecRsI5a1tMO5HIE8nCm4ivAlzt4dT3ol/PaaGC0rJEEXQmHJBGoOg==}
    engines: {node: ^12.22.0 || ^14.17.0 || >=16.0.0}
    hasBin: true
    dependencies:
      '@eslint-community/eslint-utils': 4.4.0_eslint@8.50.0
      '@eslint-community/regexpp': 4.8.2
      '@eslint/eslintrc': 2.1.2
      '@eslint/js': 8.50.0
      '@humanwhocodes/config-array': 0.11.11
      '@humanwhocodes/module-importer': 1.0.1
      '@nodelib/fs.walk': 1.2.8
      ajv: 6.12.6
      chalk: 4.1.2
      cross-spawn: 7.0.3
      debug: 4.3.4
      doctrine: 3.0.0
      escape-string-regexp: 4.0.0
      eslint-scope: 7.2.2
      eslint-visitor-keys: 3.4.3
      espree: 9.6.1
      esquery: 1.5.0
      esutils: 2.0.3
      fast-deep-equal: 3.1.3
      file-entry-cache: 6.0.1
      find-up: 5.0.0
      glob-parent: 6.0.2
      globals: 13.22.0
      graphemer: 1.4.0
      ignore: 5.2.4
      imurmurhash: 0.1.4
      is-glob: 4.0.3
      is-path-inside: 3.0.3
      js-yaml: 4.1.0
      json-stable-stringify-without-jsonify: 1.0.1
      levn: 0.4.1
      lodash.merge: 4.6.2
      minimatch: 3.1.2
      natural-compare: 1.4.0
      optionator: 0.9.3
      strip-ansi: 6.0.1
      text-table: 0.2.0
    transitivePeerDependencies:
      - supports-color
    dev: true

  /espree/9.6.1:
    resolution: {integrity: sha512-oruZaFkjorTpF32kDSI5/75ViwGeZginGGy2NoOSg3Q9bnwlnmDm4HLnkl0RE3n+njDXR037aY1+x58Z/zFdwQ==}
    engines: {node: ^12.22.0 || ^14.17.0 || >=16.0.0}
    dependencies:
      acorn: 8.10.0
      acorn-jsx: 5.3.2_acorn@8.10.0
      eslint-visitor-keys: 3.4.3
    dev: true

  /esprima/4.0.1:
    resolution: {integrity: sha512-eGuFFw7Upda+g4p+QHvnW0RyTX/SVeJBDM/gCtMARO0cLuT2HcEKnTPvhjV6aGeqrCB/sbNop0Kszm0jsaWU4A==}
    engines: {node: '>=4'}
    hasBin: true
    dev: true

  /esquery/1.5.0:
    resolution: {integrity: sha512-YQLXUplAwJgCydQ78IMJywZCceoqk1oH01OERdSAJc/7U2AylwjhSCLDEtqwg811idIS/9fIU5GjG73IgjKMVg==}
    engines: {node: '>=0.10'}
    dependencies:
      estraverse: 5.3.0
    dev: true

  /esrecurse/4.3.0:
    resolution: {integrity: sha512-KmfKL3b6G+RXvP8N1vr3Tq1kL/oCFgn2NYXEtqP8/L3pKapUA4G8cFVaoF3SU323CD4XypR/ffioHmkti6/Tag==}
    engines: {node: '>=4.0'}
    dependencies:
      estraverse: 5.3.0
    dev: true

  /estraverse/4.3.0:
    resolution: {integrity: sha512-39nnKffWz8xN1BU/2c79n9nB9HDzo0niYUqx6xyqUnyoAnQyyWpOTdZEeiCch8BBu515t4wp9ZmgVfVhn9EBpw==}
    engines: {node: '>=4.0'}
    dev: true

  /estraverse/5.3.0:
    resolution: {integrity: sha512-MMdARuVEQziNTeJD8DgMqmhwR11BRQ/cBP+pLtYdSTnf3MIO8fFeiINEbX36ZdNlfU/7A9f3gUw49B3oQsvwBA==}
    engines: {node: '>=4.0'}
    dev: true

  /esutils/2.0.3:
    resolution: {integrity: sha512-kVscqXk4OCp68SZ0dkgEKVi6/8ij300KBWTJq32P/dYeWTSwK41WyTxalN1eRmA5Z9UU/LX9D7FWSmV9SAYx6g==}
    engines: {node: '>=0.10.0'}
    dev: true

  /etag/1.8.1:
    resolution: {integrity: sha512-aIL5Fx7mawVa300al2BnEE4iNvo1qETxLrPI/o05L7z6go7fCw1J6EQmbK4FmJ2AS7kgVF/KEZWufBfdClMcPg==}
    engines: {node: '>= 0.6'}
    dev: true

  /eventemitter3/4.0.7:
    resolution: {integrity: sha512-8guHBZCwKnFhYdHr2ysuRWErTwhoN2X8XELRlrRwpmfeY2jjuUN4taQMsULKUVo1K4DvZl+0pgfyoysHxvmvEw==}
    dev: true

  /events/3.3.0:
    resolution: {integrity: sha512-mQw+2fkQbALzQ7V0MY0IqdnXNOeTtP4r0lN9z7AAawCXgqea7bDii20AYrIBrFd/Hx0M2Ocz6S111CaFkUcb0Q==}
    engines: {node: '>=0.8.x'}
    dev: true

  /express-promise-router/4.1.1_express@4.18.2:
    resolution: {integrity: sha512-Lkvcy/ZGrBhzkl3y7uYBHLMtLI4D6XQ2kiFg9dq7fbktBch5gjqJ0+KovX0cvCAvTJw92raWunRLM/OM+5l4fA==}
    engines: {node: '>=10'}
    peerDependencies:
      '@types/express': ^4.0.0
      express: ^4.0.0
    peerDependenciesMeta:
      '@types/express':
        optional: true
    dependencies:
      express: 4.18.2
      is-promise: 4.0.0
      lodash.flattendeep: 4.4.0
      methods: 1.1.2
    dev: true

  /express/4.18.2:
    resolution: {integrity: sha512-5/PsL6iGPdfQ/lKM1UuielYgv3BUoJfz1aUwU9vHZ+J7gyvwdQXFEBIEIaxeGf0GIcreATNyBExtalisDbuMqQ==}
    engines: {node: '>= 0.10.0'}
    dependencies:
      accepts: 1.3.8
      array-flatten: 1.1.1
      body-parser: 1.20.1
      content-disposition: 0.5.4
      content-type: 1.0.5
      cookie: 0.5.0
      cookie-signature: 1.0.6
      debug: 2.6.9
      depd: 2.0.0
      encodeurl: 1.0.2
      escape-html: 1.0.3
      etag: 1.8.1
      finalhandler: 1.2.0
      fresh: 0.5.2
      http-errors: 2.0.0
      merge-descriptors: 1.0.1
      methods: 1.1.2
      on-finished: 2.4.1
      parseurl: 1.3.3
      path-to-regexp: 0.1.7
      proxy-addr: 2.0.7
      qs: 6.11.0
      range-parser: 1.2.1
      safe-buffer: 5.2.1
      send: 0.18.0
      serve-static: 1.15.0
      setprototypeof: 1.2.0
      statuses: 2.0.1
      type-is: 1.6.18
      utils-merge: 1.0.1
      vary: 1.1.2
    dev: true

  /extend/3.0.2:
    resolution: {integrity: sha512-fjquC59cD7CyW6urNXK0FBufkZcoiGG80wTuPujX590cB5Ttln20E2UB4S/WARVqhXffZl2LNgS+gQdPIIim/g==}
    dev: true

  /extract-zip/2.0.1:
    resolution: {integrity: sha512-GDhU9ntwuKyGXdZBUgTIe+vXnWj0fppUEtMDL0+idd5Sta8TGpHssn/eusA9mrPr9qNDym6SxAYZjNvCn/9RBg==}
    engines: {node: '>= 10.17.0'}
    hasBin: true
    dependencies:
      debug: 4.3.4
      get-stream: 5.2.0
      yauzl: 2.10.0
    optionalDependencies:
      '@types/yauzl': 2.10.1
    transitivePeerDependencies:
      - supports-color
    dev: true

  /extsprintf/1.3.0:
    resolution: {integrity: sha512-11Ndz7Nv+mvAC1j0ktTa7fAb0vLyGGX+rMHNBYQviQDGU0Hw7lhctJANqbPhu9nV9/izT/IntTgZ7Im/9LJs9g==}
    engines: {'0': node >=0.6.0}
    dev: true

  /fast-deep-equal/3.1.3:
    resolution: {integrity: sha512-f3qQ9oQy9j2AhBe/H9VC91wLmKBCCU/gDOnKNAYG5hswO7BLKj09Hc5HYNz9cGI++xlpDCIgDaitVs03ATR84Q==}

  /fast-fifo/1.3.2:
    resolution: {integrity: sha512-/d9sfos4yxzpwkDkuN7k2SqFKtYNmCTzgfEpz82x34IM9/zc8KGxQoXg1liNC/izpRM/MBdt44Nmx41ZWqk+FQ==}
    dev: true

  /fast-glob/3.3.2:
    resolution: {integrity: sha512-oX2ruAFQwf/Orj8m737Y5adxDQO0LAB7/S5MnxCdTNDd4p6BsyIVsv9JQsATbTSq8KHRpLwIHbVlUNatxd+1Ow==}
    engines: {node: '>=8.6.0'}
    dependencies:
      '@nodelib/fs.stat': 2.0.5
      '@nodelib/fs.walk': 1.2.8
      glob-parent: 5.1.2
      merge2: 1.4.1
      micromatch: 4.0.5

  /fast-json-stable-stringify/2.1.0:
    resolution: {integrity: sha512-lhd/wF+Lk98HZoTCtlVraHtfh5XYijIjalXck7saUtuanSDyLMxnHhSXEDJqHxD7msR8D0uCmqlkwjCV8xvwHw==}
    dev: true

  /fast-levenshtein/2.0.6:
    resolution: {integrity: sha512-DCXu6Ifhqcks7TZKY3Hxp3y6qphY5SJZmrWMDrKcERSOXWQdMhU9Ig/PYrzyw/ul9jOIyh0N4M0tbC5hodg8dw==}
    dev: true

  /fast-xml-parser/4.3.1:
    resolution: {integrity: sha512-viVv3xb8D+SiS1W4cv4tva3bni08kAkx0gQnWrykMM8nXPc1FxqZPU00dCEVjkiCg4HoXd2jC4x29Nzg/l2DAA==}
    hasBin: true
    dependencies:
      strnum: 1.0.5
    dev: true

  /fastest-levenshtein/1.0.16:
    resolution: {integrity: sha512-eRnCtTTtGZFpQCwhJiUOuxPQWRXVKYDn0b2PeHfXL6/Zi53SLAzAHfVhVWK2AryC/WH05kGfxhFIPvTF0SXQzg==}
    engines: {node: '>= 4.9.1'}
    dev: true

  /fastq/1.15.0:
    resolution: {integrity: sha512-wBrocU2LCXXa+lWBt8RoIRD89Fi8OdABODa/kEnyeyjS5aZO5/GNvI5sEINADqP/h8M29UHTHUb53sUu5Ihqdw==}
    dependencies:
      reusify: 1.0.4

  /fd-slicer/1.1.0:
    resolution: {integrity: sha512-cE1qsB/VwyQozZ+q1dGxR8LBYNZeofhEdUNGSMbQD3Gw2lAzX9Zb3uIU6Ebc/Fmyjo9AWWfnn0AUCHqtevs/8g==}
    dependencies:
      pend: 1.2.0
    dev: true

  /fecha/4.2.3:
    resolution: {integrity: sha512-OP2IUU6HeYKJi3i0z4A19kHMQoLVs4Hc+DPqqxI2h/DPZHTm/vjsfC6P0b4jCMy14XizLBqvndQ+UilD7707Jw==}
    dev: true

  /fetch-blob/3.2.0:
    resolution: {integrity: sha512-7yAQpD2UMJzLi1Dqv7qFYnPbaPx7ZfFK6PiIxQ4PfkGPyNyl2Ugx+a/umUonmKqjhM4DnfbMvdX6otXq83soQQ==}
    engines: {node: ^12.20 || >= 14.13}
    dependencies:
      node-domexception: 1.0.0
      web-streams-polyfill: 3.2.1
    dev: true

  /file-entry-cache/6.0.1:
    resolution: {integrity: sha512-7Gps/XWymbLk2QLYK4NzpMOrYjMhdIxXuIvy2QBsLE6ljuodKvdkWs/cpyJJ3CVIVpH0Oi1Hvg1ovbMzLdFBBg==}
    engines: {node: ^10.12.0 || >=12.0.0}
    dependencies:
      flat-cache: 3.1.0
    dev: true

  /fill-range/7.0.1:
    resolution: {integrity: sha512-qOo9F+dMUmC2Lcb4BbVvnKJxTPjCm+RRpe4gDuGrzkL7mEVl/djYSu2OdQ2Pa302N4oqkSg9ir6jaLWJ2USVpQ==}
    engines: {node: '>=8'}
    dependencies:
      to-regex-range: 5.0.1

  /finalhandler/1.1.2:
    resolution: {integrity: sha512-aAWcW57uxVNrQZqFXjITpW3sIUQmHGG3qSb9mUah9MgMC4NeWhNOlNjXEYq3HjRAvL6arUviZGGJsBg6z0zsWA==}
    engines: {node: '>= 0.8'}
    dependencies:
      debug: 2.6.9
      encodeurl: 1.0.2
      escape-html: 1.0.3
      on-finished: 2.3.0
      parseurl: 1.3.3
      statuses: 1.5.0
      unpipe: 1.0.0
    dev: true

  /finalhandler/1.2.0:
    resolution: {integrity: sha512-5uXcUVftlQMFnWC9qu/svkWv3GTd2PfUhK/3PLkYNAe7FbqJMt3515HaxE6eRL74GdsriiwujiawdaB1BpEISg==}
    engines: {node: '>= 0.8'}
    dependencies:
      debug: 2.6.9
      encodeurl: 1.0.2
      escape-html: 1.0.3
      on-finished: 2.4.1
      parseurl: 1.3.3
      statuses: 2.0.1
      unpipe: 1.0.0
    dev: true

  /find-up/4.1.0:
    resolution: {integrity: sha512-PpOwAdQ/YlXQ2vj8a3h8IipDuYRi3wceVQQGYWxNINccq40Anw7BlsEXCMbt1Zt+OLA6Fq9suIpIWD0OsnISlw==}
    engines: {node: '>=8'}
    dependencies:
      locate-path: 5.0.0
      path-exists: 4.0.0
    dev: true

  /find-up/5.0.0:
    resolution: {integrity: sha512-78/PXT1wlLLDgTzDs7sjq9hzz0vXD+zn+7wypEe4fXQxCmdmqfGsEPQxmiCSQI3ajFV91bVSsvNtrJRiW6nGng==}
    engines: {node: '>=10'}
    dependencies:
      locate-path: 6.0.0
      path-exists: 4.0.0
    dev: true

  /flat-cache/3.1.0:
    resolution: {integrity: sha512-OHx4Qwrrt0E4jEIcI5/Xb+f+QmJYNj2rrK8wiIdQOIrB9WrrJL8cjZvXdXuBTkkEwEqLycb5BeZDV1o2i9bTew==}
    engines: {node: '>=12.0.0'}
    dependencies:
      flatted: 3.2.9
      keyv: 4.5.3
      rimraf: 3.0.2
    dev: true

  /flat/5.0.2:
    resolution: {integrity: sha512-b6suED+5/3rTpUBdG1gupIl8MPFCAMA0QXwmljLhvCUKcUvdE4gWky9zpuGCcXHOsz4J9wPGNWq6OKpmIzz3hQ==}
    hasBin: true
    dev: true

  /flatted/3.2.9:
    resolution: {integrity: sha512-36yxDn5H7OFZQla0/jFJmbIKTdZAQHngCedGxiMmpNfEZM0sdEeT+WczLQrjK6D7o2aiyLYDnkw0R3JK0Qv1RQ==}
    dev: true

  /fn.name/1.1.0:
    resolution: {integrity: sha512-GRnmB5gPyJpAhTQdSZTSp9uaPSvl09KoYcMQtsB9rQoOmzs9dH6ffeccH+Z+cv6P68Hu5bC6JjRh4Ah/mHSNRw==}
    dev: true

  /follow-redirects/1.15.3:
    resolution: {integrity: sha512-1VzOtuEM8pC9SFU1E+8KfTjZyMztRsgEfwQl44z8A25uy13jSzTj6dyK2Df52iV0vgHCfBwLhDWevLn95w5v6Q==}
    engines: {node: '>=4.0'}
    peerDependencies:
      debug: '*'
    peerDependenciesMeta:
      debug:
        optional: true
    dev: true

  /for-each/0.3.3:
    resolution: {integrity: sha512-jqYfLp7mo9vIyQf8ykW2v7A+2N4QjeCeI5+Dz9XraiO1ign81wjiH7Fb9vSOWvQfNtmSa4H2RoQTrrXivdUZmw==}
    dependencies:
      is-callable: 1.2.7
    dev: true

  /foreground-child/3.1.1:
    resolution: {integrity: sha512-TMKDUnIte6bfb5nWv7V/caI169OHgvwjb7V4WkeUvbQQdjr5rWKqHFiKWb/fcOwB+CzBT+qbWjvj+DVwRskpIg==}
    engines: {node: '>=14'}
    dependencies:
      cross-spawn: 7.0.3
      signal-exit: 4.1.0
    dev: true

  /forever-agent/0.6.1:
    resolution: {integrity: sha512-j0KLYPhm6zeac4lz3oJ3o65qvgQCcPubiyotZrXqEaG4hNagNYO8qdlUrX5vwqv9ohqeT/Z3j6+yW067yWWdUw==}
    dev: true

  /form-data/2.3.3:
    resolution: {integrity: sha512-1lLKB2Mu3aGP1Q/2eCOx0fNbRMe7XdwktwOruhfqqd0rIJWwN4Dh+E3hrPSlDCXnSR7UtZ1N38rVXm+6+MEhJQ==}
    engines: {node: '>= 0.12'}
    dependencies:
      asynckit: 0.4.0
      combined-stream: 1.0.8
      mime-types: 2.1.35
    dev: true

  /form-data/4.0.0:
    resolution: {integrity: sha512-ETEklSGi5t0QMZuiXoA/Q6vcnxcLQP5vdugSpuAyi6SVGi2clPPp+xgEhuMaHC+zGgn31Kd235W35f7Hykkaww==}
    engines: {node: '>= 6'}
    dependencies:
      asynckit: 0.4.0
      combined-stream: 1.0.8
      mime-types: 2.1.35

  /formdata-polyfill/4.0.10:
    resolution: {integrity: sha512-buewHzMvYL29jdeQTVILecSaZKnt/RJWjoZCF5OW60Z67/GmSLBkOFM7qh1PI3zFNtJbaZL5eQu1vLfazOwj4g==}
    engines: {node: '>=12.20.0'}
    dependencies:
      fetch-blob: 3.2.0
    dev: true

  /forwarded/0.2.0:
    resolution: {integrity: sha512-buRG0fpBtRHSTCOASe6hD258tEubFoRLb4ZNA6NxMVHNw2gOcwHo9wyablzMzOA5z9xA9L1KNjk/Nt6MT9aYow==}
    engines: {node: '>= 0.6'}
    dev: true

  /fresh/0.5.2:
    resolution: {integrity: sha512-zJ2mQYM18rEFOudeV4GShTGIQ7RbzA7ozbU9I/XBpm7kqgMywgmylMwXHxZJmkVoYkna9d2pVXVXPdYTP9ej8Q==}
    engines: {node: '>= 0.6'}
    dev: true

  /fs-extra/10.1.0:
    resolution: {integrity: sha512-oRXApq54ETRj4eMiFzGnHWGy+zo5raudjuxN0b8H7s/RU2oW0Wvsx9O0ACRN/kRq9E8Vu/ReskGB5o3ji+FzHQ==}
    engines: {node: '>=12'}
    dependencies:
      graceful-fs: 4.2.11
      jsonfile: 6.1.0
      universalify: 2.0.0
    dev: true

  /fs-extra/11.1.1:
    resolution: {integrity: sha512-MGIE4HOvQCeUCzmlHs0vXpih4ysz4wg9qiSAu6cd42lVwPbTM1TjV7RusoyQqMmk/95gdQZX72u+YW+c3eEpFQ==}
    engines: {node: '>=14.14'}
    dependencies:
      graceful-fs: 4.2.11
      jsonfile: 6.1.0
      universalify: 2.0.0
    dev: false

  /fs-extra/8.1.0:
    resolution: {integrity: sha512-yhlQgA6mnOJUKOsRUFsgJdQCvkKhcz8tlZG5HBQfReYZy46OwLcY+Zia0mtdHsOo9y/hP+CxMN0TU9QxoOtG4g==}
    engines: {node: '>=6 <7 || >=8'}
    dependencies:
      graceful-fs: 4.2.11
      jsonfile: 4.0.0
      universalify: 0.1.2
    dev: true

  /fs.realpath/1.0.0:
    resolution: {integrity: sha512-OO0pH2lK6a0hZnAdau5ItzHPI6pUlvI7jMVnxUQRtw4owF2wk8lOSabtGDCTP4Ggrg2MbGnWO9X8K1t4+fGMDw==}
    dev: true

  /fsevents/2.3.3:
    resolution: {integrity: sha512-5xoDfX+fL7faATnagmWPpbFtwh/R77WmMMqqHGS65C3vvB0YHrgF+B1YmZ3441tMj5n63k0212XNoJwzlhffQw==}
    engines: {node: ^8.16.0 || ^10.6.0 || >=11.0.0}
    os: [darwin]
    requiresBuild: true
    dev: true
    optional: true

  /function-bind/1.1.1:
    resolution: {integrity: sha512-yIovAzMX49sF8Yl58fSCWJ5svSLuaibPxXQJFLmBObTuCr0Mf1KiPopGM9NiFjiYBCbfaa2Fh6breQ6ANVTI0A==}
    dev: true

  /function.prototype.name/1.1.6:
    resolution: {integrity: sha512-Z5kx79swU5P27WEayXM1tBi5Ze/lbIyiNgU3qyXUOf9b2rgXYyF9Dy9Cx+IQv/Lc8WCG6L82zwUPpSS9hGehIg==}
    engines: {node: '>= 0.4'}
    dependencies:
      call-bind: 1.0.2
      define-properties: 1.2.1
      es-abstract: 1.22.2
      functions-have-names: 1.2.3
    dev: true

  /functions-have-names/1.2.3:
    resolution: {integrity: sha512-xckBUXyTIqT97tq2x2AMb+g163b5JFysYk0x4qxNFwbfQkmNZoiRHb6sPzI9/QV33WeuvVYBUIiD4NzNIyqaRQ==}
    dev: true

  /get-caller-file/2.0.5:
    resolution: {integrity: sha512-DyFP3BM/3YHTQOCUL/w0OZHR0lpKeGrxotcHWcqNEdnltqFwXVfhEBQ94eIo34AfQpo0rGki4cyIiftY06h2Fg==}
    engines: {node: 6.* || 8.* || >= 10.*}

  /get-func-name/2.0.0:
    resolution: {integrity: sha512-Hm0ixYtaSZ/V7C8FJrtZIuBBI+iSgL+1Aq82zSu8VQNB4S3Gk8e7Qs3VwBDJAhmRZcFqkl3tQu36g/Foh5I5ig==}
    dev: true

  /get-intrinsic/1.2.1:
    resolution: {integrity: sha512-2DcsyfABl+gVHEfCOaTrWgyt+tb6MSEGmKq+kI5HwLbIYgjgmMcV8KQ41uaKz1xxUcn9tJtgFbQUEVcEbd0FYw==}
    dependencies:
      function-bind: 1.1.1
      has: 1.0.3
      has-proto: 1.0.1
      has-symbols: 1.0.3
    dev: true

  /get-stream/5.2.0:
    resolution: {integrity: sha512-nBF+F1rAZVCu/p7rjzgA+Yb4lfYXrpl7a6VmJrU8wF9I1CKvP/QwPNZHnOlwbTkY6dvtFIzFMSyQXbLoTQPRpA==}
    engines: {node: '>=8'}
    dependencies:
      pump: 3.0.0
    dev: true

  /get-symbol-description/1.0.0:
    resolution: {integrity: sha512-2EmdH1YvIQiZpltCNgkuiUnyukzxM/R6NDJX31Ke3BG1Nq5b0S2PhX59UKi9vZpPDQVdqn+1IcaAwnzTT5vCjw==}
    engines: {node: '>= 0.4'}
    dependencies:
      call-bind: 1.0.2
      get-intrinsic: 1.2.1
    dev: true

  /get-uri/6.0.2:
    resolution: {integrity: sha512-5KLucCJobh8vBY1K07EFV4+cPZH3mrV9YeAruUseCQKHB58SGjjT2l9/eA9LD082IiuMjSlFJEcdJ27TXvbZNw==}
    engines: {node: '>= 14'}
    dependencies:
      basic-ftp: 5.0.4
      data-uri-to-buffer: 6.0.1
      debug: 4.3.4
      fs-extra: 8.1.0
    transitivePeerDependencies:
      - supports-color
    dev: true

  /getpass/0.1.7:
    resolution: {integrity: sha512-0fzj9JxOLfJ+XGLhR8ze3unN0KZCgZwiSSDz168VERjK8Wl8kVSdcu2kspd4s4wtAa1y/qrVRiAA0WclVsu0ng==}
    dependencies:
      assert-plus: 1.0.0
    dev: true

  /glob-parent/5.1.2:
    resolution: {integrity: sha512-AOIgSQCepiJYwP3ARnGx+5VnTu2HBYdzbGP45eLw1vr3zB3vZLeyed1sC9hnbcOc9/SrMyM5RPQrkGz4aS9Zow==}
    engines: {node: '>= 6'}
    dependencies:
      is-glob: 4.0.3

  /glob-parent/6.0.2:
    resolution: {integrity: sha512-XxwI8EOhVQgWp6iDL+3b0r86f4d6AX6zSU55HfB4ydCEuXLXc5FcYeOu+nnGftS4TEju/11rt4KJPTMgbfmv4A==}
    engines: {node: '>=10.13.0'}
    dependencies:
      is-glob: 4.0.3
    dev: true

  /glob-to-regexp/0.4.1:
    resolution: {integrity: sha512-lkX1HJXwyMcprw/5YUZc2s7DrpAiHB21/V+E1rHUrVNokkvB6bqMzT0VfV6/86ZNabt1k14YOIaT7nDvOX3Iiw==}
    dev: true

  /glob/10.3.9:
    resolution: {integrity: sha512-2tU/LKevAQvDVuVJ9pg9Yv9xcbSh+TqHuTaXTNbQwf+0kDl9Fm6bMovi4Nm5c8TVvfxo2LLcqCGtmO9KoJaGWg==}
    engines: {node: '>=16 || 14 >=14.17'}
    hasBin: true
    dependencies:
      foreground-child: 3.1.1
      jackspeak: 2.3.5
      minimatch: 9.0.3
      minipass: 7.0.3
      path-scurry: 1.10.1
    dev: true

  /glob/7.2.0:
    resolution: {integrity: sha512-lmLf6gtyrPq8tTjSmrO94wBeQbFR3HbLHbuyD69wuyQkImp2hWqMGB47OX65FBkPffO641IP9jWa1z4ivqG26Q==}
    dependencies:
      fs.realpath: 1.0.0
      inflight: 1.0.6
      inherits: 2.0.4
      minimatch: 3.1.2
      once: 1.4.0
      path-is-absolute: 1.0.1
    dev: true

  /glob/7.2.3:
    resolution: {integrity: sha512-nFR0zLpU2YCaRxwoCJvL6UvCH2JFyFVIvwTLsIf21AuHlMskA1hhTdk+LlYJtOlYt9v6dvszD2BGRqBL+iQK9Q==}
    dependencies:
      fs.realpath: 1.0.0
      inflight: 1.0.6
      inherits: 2.0.4
      minimatch: 3.1.2
      once: 1.4.0
      path-is-absolute: 1.0.1
    dev: true

  /glob/8.1.0:
    resolution: {integrity: sha512-r8hpEjiQEYlF2QU0df3dS+nxxSIreXQS1qRhMJM0Q5NDdR386C7jb7Hwwod8Fgiuex+k0GFjgft18yvxm5XoCQ==}
    engines: {node: '>=12'}
    dependencies:
      fs.realpath: 1.0.0
      inflight: 1.0.6
      inherits: 2.0.4
      minimatch: 5.1.6
      once: 1.4.0
    dev: true

  /globals/13.22.0:
    resolution: {integrity: sha512-H1Ddc/PbZHTDVJSnj8kWptIRSD6AM3pK+mKytuIVF4uoBV7rshFlhhvA58ceJ5wp3Er58w6zj7bykMpYXt3ETw==}
    engines: {node: '>=8'}
    dependencies:
      type-fest: 0.20.2
    dev: true

  /globalthis/1.0.3:
    resolution: {integrity: sha512-sFdI5LyBiNTHjRd7cGPWapiHWMOXKyuBNX/cWJ3NfzrZQVa8GI/8cofCl74AOVqq9W5kNmguTIzJ/1s2gyI9wA==}
    engines: {node: '>= 0.4'}
    dependencies:
      define-properties: 1.2.1
    dev: true

  /globby/11.1.0:
    resolution: {integrity: sha512-jhIXaOzy1sb8IyocaruWSn1TjmnBVs8Ayhcy83rmxNJ8q2uWKCAj3CnJY+KpGSXCueAPc0i05kVvVKtP1t9S3g==}
    engines: {node: '>=10'}
    dependencies:
      array-union: 2.1.0
      dir-glob: 3.0.1
      fast-glob: 3.3.2
      ignore: 5.2.4
      merge2: 1.4.1
      slash: 3.0.0
    dev: true

  /globby/14.0.0:
    resolution: {integrity: sha512-/1WM/LNHRAOH9lZta77uGbq0dAEQM+XjNesWwhlERDVenqothRbnzTrL3/LrIoEPPjeUHC3vrS6TwoyxeHs7MQ==}
    engines: {node: '>=18'}
    dependencies:
      '@sindresorhus/merge-streams': 1.0.0
      fast-glob: 3.3.2
      ignore: 5.2.4
      path-type: 5.0.0
      slash: 5.1.0
      unicorn-magic: 0.1.0

  /gopd/1.0.1:
    resolution: {integrity: sha512-d65bNlIadxvpb/A2abVdlqKqV563juRnZ1Wtk6s1sIR8uNsXR70xqIzVqxVf1eTqDunwT2MkczEeaezCKTZhwA==}
    dependencies:
      get-intrinsic: 1.2.1
    dev: true

  /graceful-fs/4.2.11:
    resolution: {integrity: sha512-RbJ5/jmFcNNCcDV5o9eTnBLJ/HszWV0P73bc+Ff4nS/rJj+YaS6IGyiOL0VoBYX+l1Wrl3k63h/KrH+nhJ0XvQ==}

  /graphemer/1.4.0:
    resolution: {integrity: sha512-EtKwoO6kxCL9WO5xipiHTZlSzBm7WLT627TqC/uVRd0HKmq8NXyebnNYxDoBi7wt8eTWrUrKXCOVaFq9x1kgag==}
    dev: true

  /growl/1.10.5:
    resolution: {integrity: sha512-qBr4OuELkhPenW6goKVXiv47US3clb3/IbuWF9KNKEijAy9oeHxU9IgzjvJhHkUzhaj7rOUD7+YGWqUjLp5oSA==}
    engines: {node: '>=4.x'}
    dev: true

  /handlebars/4.7.8:
    resolution: {integrity: sha512-vafaFqs8MZkRrSX7sFVUdo3ap/eNiLnb4IakshzvP56X5Nr1iGKAIqdX6tMlm6HcNRIkr6AxO5jFEoJzzpT8aQ==}
    engines: {node: '>=0.4.7'}
    hasBin: true
    dependencies:
      minimist: 1.2.8
      neo-async: 2.6.2
      source-map: 0.6.1
      wordwrap: 1.0.0
    optionalDependencies:
      uglify-js: 3.17.4
    dev: false

  /har-schema/2.0.0:
    resolution: {integrity: sha512-Oqluz6zhGX8cyRaTQlFMPw80bSJVG2x/cFb8ZPhUILGgHka9SsokCCOQgpveePerqidZOrT14ipqfJb7ILcW5Q==}
    engines: {node: '>=4'}
    dev: true

  /har-validator/5.1.5:
    resolution: {integrity: sha512-nmT2T0lljbxdQZfspsno9hgrG3Uir6Ks5afism62poxqBM6sDnMEuPmzTq8XN0OEwqKLLdh1jQI3qyE66Nzb3w==}
    engines: {node: '>=6'}
    deprecated: this library is no longer supported
    dependencies:
      ajv: 6.12.6
      har-schema: 2.0.0
    dev: true

  /has-bigints/1.0.2:
    resolution: {integrity: sha512-tSvCKtBr9lkF0Ex0aQiP9N+OpV4zi2r/Nee5VkRDbaqv35RLYMzbwQfFSZZH0kR+Rd6302UJZ2p/bJCEoR3VoQ==}
    dev: true

  /has-flag/3.0.0:
    resolution: {integrity: sha512-sKJf1+ceQBr4SMkvQnBDNDtf4TXpVhVGateu0t918bl30FnbE2m4vNLX+VWe/dpjlb+HugGYzW7uQXH98HPEYw==}
    engines: {node: '>=4'}

  /has-flag/4.0.0:
    resolution: {integrity: sha512-EykJT/Q1KjTWctppgIAgfSO0tKVuZUjhgMr17kqTumMl6Afv3EISleU7qZUzoXDFTAHTDC4NOoG/ZxU3EvlMPQ==}
    engines: {node: '>=8'}
    dev: true

  /has-property-descriptors/1.0.0:
    resolution: {integrity: sha512-62DVLZGoiEBDHQyqG4w9xCuZ7eJEwNmJRWw2VY84Oedb7WFcA27fiEVe8oUQx9hAUJ4ekurquucTGwsyO1XGdQ==}
    dependencies:
      get-intrinsic: 1.2.1
    dev: true

  /has-proto/1.0.1:
    resolution: {integrity: sha512-7qE+iP+O+bgF9clE5+UoBFzE65mlBiVj3tKCrlNQ0Ogwm0BjpT/gK4SlLYDMybDh5I3TCTKnPPa0oMG7JDYrhg==}
    engines: {node: '>= 0.4'}
    dev: true

  /has-symbols/1.0.3:
    resolution: {integrity: sha512-l3LCuF6MgDNwTDKkdYGEihYjt5pRPbEg46rtlmnSPlUbgmB8LOIrKJbYYFBSbnPaJexMKtiPO8hmeRjRz2Td+A==}
    engines: {node: '>= 0.4'}
    dev: true

  /has-tostringtag/1.0.0:
    resolution: {integrity: sha512-kFjcSNhnlGV1kyoGk7OXKSawH5JOb/LzUc5w9B02hOTO0dfFRjbHQKvg1d6cf3HbeUmtU9VbbV3qzZ2Teh97WQ==}
    engines: {node: '>= 0.4'}
    dependencies:
      has-symbols: 1.0.3
    dev: true

  /has/1.0.3:
    resolution: {integrity: sha512-f2dvO0VU6Oej7RkWJGrehjbzMAjFp5/VKPp5tTpWIV4JHHZK1/BxbFRtf/siA2SWTe09caDmVtYYzWEIbBS4zw==}
    engines: {node: '>= 0.4.0'}
    dependencies:
      function-bind: 1.1.1
    dev: true

  /he/1.2.0:
    resolution: {integrity: sha512-F/1DnUGPopORZi0ni+CvrCgHQ5FyEAHRLSApuYWMmrbSwoN2Mn/7k+Gl38gJnR7yyDZk6WLXwiGod1JOWNDKGw==}
    hasBin: true
    dev: true

  /hosted-git-info/2.8.9:
    resolution: {integrity: sha512-mxIDAb9Lsm6DoOJ7xH+5+X4y1LU/4Hi50L9C5sIswK3JzULS4bwk1FvjdBgvYR4bzT4tuUQiC15FE2f5HbLvYw==}
    dev: true

  /http-errors/2.0.0:
    resolution: {integrity: sha512-FtwrG/euBzaEjYeRqOgly7G0qviiXoJWnvEH2Z1plBdXgbyjv34pHTSb9zoeHMyDy33+DWy5Wt9Wo+TURtOYSQ==}
    engines: {node: '>= 0.8'}
    dependencies:
      depd: 2.0.0
      inherits: 2.0.4
      setprototypeof: 1.2.0
      statuses: 2.0.1
      toidentifier: 1.0.1
    dev: true

  /http-proxy-agent/5.0.0:
    resolution: {integrity: sha512-n2hY8YdoRE1i7r6M0w9DIw5GgZN0G25P8zLCRQ8rjXtTU3vsNFBI/vWK/UIeE6g5MUUz6avwAPXmL6Fy9D/90w==}
    engines: {node: '>= 6'}
    dependencies:
      '@tootallnate/once': 2.0.0
      agent-base: 6.0.2
      debug: 4.3.4
    transitivePeerDependencies:
      - supports-color

  /http-proxy-agent/7.0.0:
    resolution: {integrity: sha512-+ZT+iBxVUQ1asugqnD6oWoRiS25AkjNfG085dKJGtGxkdwLQrMKU5wJr2bOOFAXzKcTuqq+7fZlTMgG3SRfIYQ==}
    engines: {node: '>= 14'}
    dependencies:
      agent-base: 7.1.0
      debug: 4.3.4
    transitivePeerDependencies:
      - supports-color
    dev: true

  /http-proxy/1.18.1:
    resolution: {integrity: sha512-7mz/721AbnJwIVbnaSv1Cz3Am0ZLT/UBwkC92VlxhXv/k/BBQfM2fXElQNC27BVGr0uwUpplYPQM9LnaBMR5NQ==}
    engines: {node: '>=8.0.0'}
    dependencies:
      eventemitter3: 4.0.7
      follow-redirects: 1.15.3
      requires-port: 1.0.0
    transitivePeerDependencies:
      - debug
    dev: true

  /http-signature/1.2.0:
    resolution: {integrity: sha512-CAbnr6Rz4CYQkLYUtSNXxQPUH2gK8f3iWexVlsnMeD+GjlsQ0Xsy1cOX+mN3dtxYomRy21CiOzU8Uhw6OwncEQ==}
    engines: {node: '>=0.8', npm: '>=1.3.7'}
    dependencies:
      assert-plus: 1.0.0
      jsprim: 1.4.2
      sshpk: 1.17.0
    dev: true

  /https-proxy-agent/5.0.1:
    resolution: {integrity: sha512-dFcAjpTQFgoLMzC2VwU+C/CbS7uRL0lWmxDITmqm7C+7F0Odmj6s9l6alZc6AELXhrnggM2CeWSXHGOdX2YtwA==}
    engines: {node: '>= 6'}
    dependencies:
      agent-base: 6.0.2
      debug: 4.3.4
    transitivePeerDependencies:
      - supports-color

  /https-proxy-agent/7.0.2:
    resolution: {integrity: sha512-NmLNjm6ucYwtcUmL7JQC1ZQ57LmHP4lT15FQ8D61nak1rO6DH+fz5qNK2Ap5UN4ZapYICE3/0KodcLYSPsPbaA==}
    engines: {node: '>= 14'}
    dependencies:
      agent-base: 7.1.0
      debug: 4.3.4
    transitivePeerDependencies:
      - supports-color
    dev: true

  /iconv-lite/0.4.24:
    resolution: {integrity: sha512-v3MXnZAcvnywkTUEZomIActle7RXXeedOR31wwl7VlyoXO4Qi9arvSenNQWne1TcRwhCL1HwLI21bEqdpj8/rA==}
    engines: {node: '>=0.10.0'}
    dependencies:
      safer-buffer: 2.1.2
    dev: true

  /iconv-lite/0.6.3:
    resolution: {integrity: sha512-4fCk79wshMdzMp2rH06qWrJE4iolqLhCUH+OiuIgU++RB0+94NlDL81atO7GX55uUKueo0txHNtvEyI6D7WdMw==}
    engines: {node: '>=0.10.0'}
    dependencies:
      safer-buffer: 2.1.2
    dev: true

  /ieee754/1.2.1:
    resolution: {integrity: sha512-dcyqhDvX1C46lXZcVqCpK+FtMRQVdIMN6/Df5js2zouUsqG7I6sFxitIC+7KYK29KdXOLHdu9zL4sFnoVQnqaA==}
    dev: true

  /ignore/5.2.4:
    resolution: {integrity: sha512-MAb38BcSbH0eHNBxn7ql2NH/kX33OkB3lZ1BNdh7ENeRChHTYsTvWrMubiIAMNS2llXEEgZ1MUOBtXChP3kaFQ==}
    engines: {node: '>= 4'}

  /import-fresh/3.3.0:
    resolution: {integrity: sha512-veYYhQa+D1QBKznvhUHxb8faxlrwUnxseDAbAp457E0wLNio2bOSKnjYDhMj+YiAq61xrMGhQk9iXVk5FzgQMw==}
    engines: {node: '>=6'}
    dependencies:
      parent-module: 1.0.1
      resolve-from: 4.0.0
    dev: true

  /import-local/3.1.0:
    resolution: {integrity: sha512-ASB07uLtnDs1o6EHjKpX34BKYDSqnFerfTOJL2HvMqF70LnxpjkzDB8J44oT9pu4AMPkQwf8jl6szgvNd2tRIg==}
    engines: {node: '>=8'}
    hasBin: true
    dependencies:
      pkg-dir: 4.2.0
      resolve-cwd: 3.0.0
    dev: true

  /imurmurhash/0.1.4:
    resolution: {integrity: sha512-JmXMZ6wuvDmLiHEml9ykzqO6lwFbof0GG4IkcGaENdCRDDmMVnny7s5HsIgHCbaq0w2MyPhDqkhTUgS2LU2PHA==}
    engines: {node: '>=0.8.19'}
    dev: true

  /inflight/1.0.6:
    resolution: {integrity: sha512-k92I/b08q4wvFscXCLvqfsHCrjrF7yiXsQuIVvVE7N82W3+aqpzuUdBbfhWcy/FZR3/4IgflMgKLOsvPDrGCJA==}
    dependencies:
      once: 1.4.0
      wrappy: 1.0.2
    dev: true

  /inherits/2.0.4:
    resolution: {integrity: sha512-k/vGaX4/Yla3WzyMCvTQOXYeIHvqOKtnqBduzTHpzpQZzAskKMhZ2K+EnBiSM9zGSoIFeMpXKxa4dYeZIQqewQ==}
    dev: true

  /internal-slot/1.0.5:
    resolution: {integrity: sha512-Y+R5hJrzs52QCG2laLn4udYVnxsfny9CpOhNhUvk/SSSVyF6T27FzRbF0sroPidSu3X8oEAkOn2K804mjpt6UQ==}
    engines: {node: '>= 0.4'}
    dependencies:
      get-intrinsic: 1.2.1
      has: 1.0.3
      side-channel: 1.0.4
    dev: true

  /interpret/2.2.0:
    resolution: {integrity: sha512-Ju0Bz/cEia55xDwUWEa8+olFpCiQoypjnQySseKtmjNrnps3P+xfpUmGr90T7yjlVJmOtybRvPXhKMbHr+fWnw==}
    engines: {node: '>= 0.10'}
    dev: true

  /ip/1.1.8:
    resolution: {integrity: sha512-PuExPYUiu6qMBQb4l06ecm6T6ujzhmh+MeJcW9wa89PoAz5pvd4zPgN5WJV104mb6S2T1AwNIAaB70JNrLQWhg==}
    dev: true

  /ip/2.0.0:
    resolution: {integrity: sha512-WKa+XuLG1A1R0UWhl2+1XQSi+fZWMsYKffMZTTYsiZaUD8k2yDAj5atimTUD2TZkyCkNEeYE5NhFZmupOGtjYQ==}
    dev: true

  /ipaddr.js/1.9.1:
    resolution: {integrity: sha512-0KI/607xoxSToH7GjN1FfSbLoU0+btTicjsQSWQlh/hZykN8KpmMf7uYwPW3R+akZ6R/w18ZlXSHBYXiYUPO3g==}
    engines: {node: '>= 0.10'}
    dev: true

  /is-arguments/1.1.1:
    resolution: {integrity: sha512-8Q7EARjzEnKpt/PCD7e1cgUS0a6X8u5tdSiMqXhojOdoV9TsMsiO+9VLC5vAmO8N7/GmXn7yjR8qnA6bVAEzfA==}
    engines: {node: '>= 0.4'}
    dependencies:
      call-bind: 1.0.2
      has-tostringtag: 1.0.0
    dev: true

  /is-array-buffer/3.0.2:
    resolution: {integrity: sha512-y+FyyR/w8vfIRq4eQcM1EYgSTnmHXPqaF+IgzgraytCFq5Xh8lllDVmAZolPJiZttZLeFSINPYMaEJ7/vWUa1w==}
    dependencies:
      call-bind: 1.0.2
      get-intrinsic: 1.2.1
      is-typed-array: 1.1.12
    dev: true

  /is-arrayish/0.2.1:
    resolution: {integrity: sha512-zz06S8t0ozoDXMG+ube26zeCTNXcKIPJZJi8hBrF4idCLms4CG9QtK7qBl1boi5ODzFpjswb5JPmHCbMpjaYzg==}
    dev: true

  /is-arrayish/0.3.2:
    resolution: {integrity: sha512-eVRqCvVlZbuw3GrM63ovNSNAeA1K16kaR/LRY/92w0zxQ5/1YzwblUX652i4Xs9RwAGjW9d9y6X88t8OaAJfWQ==}
    dev: true

  /is-bigint/1.0.4:
    resolution: {integrity: sha512-zB9CruMamjym81i2JZ3UMn54PKGsQzsJeo6xvN3HJJ4CAsQNB6iRutp2To77OfCNuoxspsIhzaPoO1zyCEhFOg==}
    dependencies:
      has-bigints: 1.0.2
    dev: true

  /is-binary-path/2.1.0:
    resolution: {integrity: sha512-ZMERYes6pDydyuGidse7OsHxtbI7WVeUEozgR/g7rd0xUimYNlvZRE/K2MgZTjWy725IfelLeVcEM97mmtRGXw==}
    engines: {node: '>=8'}
    dependencies:
      binary-extensions: 2.2.0
    dev: true

  /is-boolean-object/1.1.2:
    resolution: {integrity: sha512-gDYaKHJmnj4aWxyj6YHyXVpdQawtVLHU5cb+eztPGczf6cjuTdwve5ZIEfgXqH4e57An1D1AKf8CZ3kYrQRqYA==}
    engines: {node: '>= 0.4'}
    dependencies:
      call-bind: 1.0.2
      has-tostringtag: 1.0.0
    dev: true

  /is-callable/1.2.7:
    resolution: {integrity: sha512-1BC0BVFhS/p0qtw6enp8e+8OD0UrK0oFLztSjNzhcKA3WDuJxxAPXzPuPtKkjEY9UUoEWlX/8fgKeu2S8i9JTA==}
    engines: {node: '>= 0.4'}
    dev: true

  /is-core-module/2.13.0:
    resolution: {integrity: sha512-Z7dk6Qo8pOCp3l4tsX2C5ZVas4V+UxwQodwZhLopL91TX8UyyHEXafPcyoeeWuLrwzHcr3igO78wNLwHJHsMCQ==}
    dependencies:
      has: 1.0.3
    dev: true

  /is-date-object/1.0.5:
    resolution: {integrity: sha512-9YQaSxsAiSwcvS33MBk3wTCVnWK+HhF8VZR2jRxehM16QcVOdHqPn4VPHmRK4lSr38n9JriurInLcP90xsYNfQ==}
    engines: {node: '>= 0.4'}
    dependencies:
      has-tostringtag: 1.0.0
    dev: true

  /is-docker/2.2.1:
    resolution: {integrity: sha512-F+i2BKsFrH66iaUFc0woD8sLy8getkwTwtOBjvs56Cx4CgJDeKQeqfz8wAYiSb8JOprWhHH5p77PbmYCvvUuXQ==}
    engines: {node: '>=8'}
    hasBin: true
    dev: true

  /is-extglob/2.1.1:
    resolution: {integrity: sha512-SbKbANkN603Vi4jEZv49LeVJMn4yGwsbzZworEoyEiutsN3nJYdbO36zfhGJ6QEDpOZIFkDtnq5JRxmvl3jsoQ==}
    engines: {node: '>=0.10.0'}

  /is-fullwidth-code-point/3.0.0:
    resolution: {integrity: sha512-zymm5+u+sCsSWyD9qNaejV3DFvhCKclKdizYaJUuHA83RLjb7nSuGnddCHGv0hk+KY7BMAlsWeK4Ueg6EV6XQg==}
    engines: {node: '>=8'}

  /is-glob/4.0.3:
    resolution: {integrity: sha512-xelSayHH36ZgE7ZWhli7pW34hNbNl8Ojv5KVmkJD4hBdD3th8Tfk9vYasLM+mXWOZhFkgZfxhLSnrwRr4elSSg==}
    engines: {node: '>=0.10.0'}
    dependencies:
      is-extglob: 2.1.1

  /is-map/2.0.2:
    resolution: {integrity: sha512-cOZFQQozTha1f4MxLFzlgKYPTyj26picdZTx82hbc/Xf4K/tZOOXSCkMvU4pKioRXGDLJRn0GM7Upe7kR721yg==}
    dev: true

  /is-negative-zero/2.0.2:
    resolution: {integrity: sha512-dqJvarLawXsFbNDeJW7zAz8ItJ9cd28YufuuFzh0G8pNHjJMnY08Dv7sYX2uF5UpQOwieAeOExEYAWWfu7ZZUA==}
    engines: {node: '>= 0.4'}
    dev: true

  /is-number-object/1.0.7:
    resolution: {integrity: sha512-k1U0IRzLMo7ZlYIfzRu23Oh6MiIFasgpb9X76eqfFZAqwH44UI4KTBvBYIZ1dSL9ZzChTB9ShHfLkR4pdW5krQ==}
    engines: {node: '>= 0.4'}
    dependencies:
      has-tostringtag: 1.0.0
    dev: true

  /is-number/7.0.0:
    resolution: {integrity: sha512-41Cifkg6e8TylSpdtTpeLVMqvSBEVzTttHvERD741+pnZ8ANv0004MRL43QKPDlK9cGvNp6NZWZUBlbGXYxxng==}
    engines: {node: '>=0.12.0'}

  /is-path-inside/3.0.3:
    resolution: {integrity: sha512-Fd4gABb+ycGAmKou8eMftCupSir5lRxqf4aD/vd0cD2qc4HL07OjCeuHMr8Ro4CoMaeCKDB0/ECBOVWjTwUvPQ==}
    engines: {node: '>=8'}
    dev: true

  /is-plain-obj/2.1.0:
    resolution: {integrity: sha512-YWnfyRwxL/+SsrWYfOpUtz5b3YD+nyfkHvjbcanzk8zgyO4ASD67uVMRt8k5bM4lLMDnXfriRhOpemw+NfT1eA==}
    engines: {node: '>=8'}
    dev: true

  /is-plain-object/2.0.4:
    resolution: {integrity: sha512-h5PpgXkWitc38BBMYawTYMWJHFZJVnBquFE57xFpjB8pJFiF6gZ+bU+WyI/yqXiFR5mdLsgYNaPe8uao6Uv9Og==}
    engines: {node: '>=0.10.0'}
    dependencies:
      isobject: 3.0.1
    dev: true

  /is-promise/4.0.0:
    resolution: {integrity: sha512-hvpoI6korhJMnej285dSg6nu1+e6uxs7zG3BYAm5byqDsgJNWwxzM6z6iZiAgQR4TJ30JmBTOwqZUw3WlyH3AQ==}
    dev: true

  /is-regex/1.1.4:
    resolution: {integrity: sha512-kvRdxDsxZjhzUX07ZnLydzS1TU/TJlTUHHY4YLL87e37oUA49DfkLqgy+VjFocowy29cKvcSiu+kIv728jTTVg==}
    engines: {node: '>= 0.4'}
    dependencies:
      call-bind: 1.0.2
      has-tostringtag: 1.0.0
    dev: true

  /is-set/2.0.2:
    resolution: {integrity: sha512-+2cnTEZeY5z/iXGbLhPrOAaK/Mau5k5eXq9j14CpRTftq0pAJu2MwVRSZhyZWBzx3o6X795Lz6Bpb6R0GKf37g==}
    dev: true

  /is-shared-array-buffer/1.0.2:
    resolution: {integrity: sha512-sqN2UDu1/0y6uvXyStCOzyhAjCSlHceFoMKJW8W9EU9cvic/QdsZ0kEU93HEy3IUEFZIiH/3w+AH/UQbPHNdhA==}
    dependencies:
      call-bind: 1.0.2
    dev: true

  /is-stream/2.0.1:
    resolution: {integrity: sha512-hFoiJiTl63nn+kstHGBtewWSKnQLpyb155KHheA1l39uvtO9nWIop1p3udqPcUd/xbF1VLMO4n7OI6p7RbngDg==}
    engines: {node: '>=8'}
    dev: true

  /is-string/1.0.7:
    resolution: {integrity: sha512-tE2UXzivje6ofPW7l23cjDOMa09gb7xlAqG6jG5ej6uPV32TlWP3NKPigtaGeHNu9fohccRYvIiZMfOOnOYUtg==}
    engines: {node: '>= 0.4'}
    dependencies:
      has-tostringtag: 1.0.0
    dev: true

  /is-symbol/1.0.4:
    resolution: {integrity: sha512-C/CPBqKWnvdcxqIARxyOh4v1UUEOCHpgDa0WYgpKDFMszcrPcffg5uhwSgPCLD2WWxmq6isisz87tzT01tuGhg==}
    engines: {node: '>= 0.4'}
    dependencies:
      has-symbols: 1.0.3
    dev: true

  /is-typed-array/1.1.12:
    resolution: {integrity: sha512-Z14TF2JNG8Lss5/HMqt0//T9JeHXttXy5pH/DBU4vi98ozO2btxzq9MwYDZYnKwU8nRsz/+GVFVRDq3DkVuSPg==}
    engines: {node: '>= 0.4'}
    dependencies:
      which-typed-array: 1.1.11
    dev: true

  /is-typedarray/1.0.0:
    resolution: {integrity: sha512-cyA56iCMHAh5CdzjJIa4aohJyeO1YbwLi3Jc35MmRU6poroFjIGZzUzupGiRPOjgHg9TLu43xbpwXk523fMxKA==}
    dev: true

  /is-unicode-supported/0.1.0:
    resolution: {integrity: sha512-knxG2q4UC3u8stRGyAVJCOdxFmv5DZiRcdlIaAQXAbSfJya+OhopNotLQrstBhququ4ZpuKbDc/8S6mgXgPFPw==}
    engines: {node: '>=10'}
    dev: true

  /is-weakmap/2.0.1:
    resolution: {integrity: sha512-NSBR4kH5oVj1Uwvv970ruUkCV7O1mzgVFO4/rev2cLRda9Tm9HrL70ZPut4rOHgY0FNrUu9BCbXA2sdQ+x0chA==}
    dev: true

  /is-weakref/1.0.2:
    resolution: {integrity: sha512-qctsuLZmIQ0+vSSMfoVvyFe2+GSEvnmZ2ezTup1SBse9+twCCeial6EEi3Nc2KFcf6+qz2FBPnjXsk8xhKSaPQ==}
    dependencies:
      call-bind: 1.0.2
    dev: true

  /is-weakset/2.0.2:
    resolution: {integrity: sha512-t2yVvttHkQktwnNNmBQ98AhENLdPUTDTE21uPqAQ0ARwQfGeQKRVS0NNurH7bTf7RrvcVn1OOge45CnBeHCSmg==}
    dependencies:
      call-bind: 1.0.2
      get-intrinsic: 1.2.1
    dev: true

  /is-wsl/2.2.0:
    resolution: {integrity: sha512-fKzAra0rGJUUBwGBgNkHZuToZcn+TtXHpeCgmkMJMMYx1sQDYaCSyjJBSCa2nH1DGm7s3n1oBnohoVTBaN7Lww==}
    engines: {node: '>=8'}
    dependencies:
      is-docker: 2.2.1
    dev: true

  /isarray/0.0.1:
    resolution: {integrity: sha512-D2S+3GLxWH+uhrNEcoh/fnmYeP8E8/zHl644d/jdA0g2uyXvy3sb0qxotE+ne0LtccHknQzWwZEzhak7oJ0COQ==}
    dev: true

  /isarray/1.0.0:
    resolution: {integrity: sha512-VLghIWNM6ELQzo7zwmcg0NmTVyWKYjvIeM83yjp0wRDTmUnrM678fQbcKBo6n2CJEF0szoG//ytg+TKla89ALQ==}
    dev: true

  /isarray/2.0.5:
    resolution: {integrity: sha512-xHjhDr3cNBK0BzdUJSPXZntQUx/mwMS5Rw4A7lPJ90XGAO6ISP/ePDNuo0vhqOZU+UD5JoodwCAAoZQd3FeAKw==}
    dev: true

  /isbinaryfile/4.0.10:
    resolution: {integrity: sha512-iHrqe5shvBUcFbmZq9zOQHBoeOhZJu6RQGrDpBgenUm/Am+F3JM2MgQj+rK3Z601fzrL5gLZWtAPH2OBaSVcyw==}
    engines: {node: '>= 8.0.0'}
    dev: true

  /isexe/2.0.0:
    resolution: {integrity: sha512-RHxMLp9lnKHGHRng9QFhRCMbYAcVpn69smSGcq3f36xjgVVWThj4qqLbTLlq7Ssj8B+fIQ1EuCEGI2lKsyQeIw==}
    dev: true

  /isobject/3.0.1:
    resolution: {integrity: sha512-WhB9zCku7EGTj/HQQRz5aUQEUeoQZH2bWcltRErOpymJ4boYE6wL9Tbr23krRPSZ+C5zqNSrSw+Cc7sZZ4b7vg==}
    engines: {node: '>=0.10.0'}
    dev: true

  /isstream/0.1.2:
    resolution: {integrity: sha512-Yljz7ffyPbrLpLngrMtZ7NduUgVvi6wG9RJ9IUcyCd59YQ911PBJphODUcbOVbqYfxe1wuYf/LJ8PauMRwsM/g==}
    dev: true

  /jackspeak/2.1.1:
    resolution: {integrity: sha512-juf9stUEwUaILepraGOWIJTLwg48bUnBmRqd2ln2Os1sW987zeoj/hzhbvRB95oMuS2ZTpjULmdwHNX4rzZIZw==}
    engines: {node: '>=14'}
    dependencies:
      cliui: 8.0.1
    optionalDependencies:
      '@pkgjs/parseargs': 0.11.0
    dev: true

  /jackspeak/2.3.5:
    resolution: {integrity: sha512-Ratx+B8WeXLAtRJn26hrhY8S1+Jz6pxPMrkrdkgb/NstTNiqMhX0/oFVu5wX+g5n6JlEu2LPsDJmY8nRP4+alw==}
    engines: {node: '>=14'}
    dependencies:
      '@isaacs/cliui': 8.0.2
    optionalDependencies:
      '@pkgjs/parseargs': 0.11.0
    dev: true

  /jest-worker/27.5.1:
    resolution: {integrity: sha512-7vuh85V5cdDofPyxn58nrPjBktZo0u9x1g8WtjQol+jZDaE+fhN+cIvTj11GndBnMnyfrUOG1sZQxCdjKh+DKg==}
    engines: {node: '>= 10.13.0'}
    dependencies:
      '@types/node': 18.18.0
      merge-stream: 2.0.0
      supports-color: 8.1.1
    dev: true

  /js-tokens/4.0.0:
    resolution: {integrity: sha512-RdJUflcE3cUzKiMqQgsCu06FPu9UdIJO0beYbPhHN4k6apgJtifcoCtT9bcxOpYBtpD2kCM6Sbzg4CausW/PKQ==}

  /js-yaml/4.0.0:
    resolution: {integrity: sha512-pqon0s+4ScYUvX30wxQi3PogGFAlUyH0awepWvwkj4jD4v+ova3RiYw8bmA6x2rDrEaj8i/oWKoRxpVNW+Re8Q==}
    hasBin: true
    dependencies:
      argparse: 2.0.1
    dev: false

  /js-yaml/4.1.0:
    resolution: {integrity: sha512-wpxZs9NoxZaJESJGIZTyDEaYpl0FKSA+FB9aJiyemKhMwkxQg63h4T1KJgUGHpTqPDNRcmmYLugrRjJlBtWvRA==}
    hasBin: true
    dependencies:
      argparse: 2.0.1
    dev: true

  /jsbn/0.1.1:
    resolution: {integrity: sha512-UVU9dibq2JcFWxQPA6KCqj5O42VOmAY3zQUfEKxU0KpTGXwNoCjkX1e13eHNvw/xPynt6pU0rZ1htjWTNTSXsg==}
    dev: true

  /json-buffer/3.0.1:
    resolution: {integrity: sha512-4bV5BfR2mqfQTJm+V5tPPdf+ZpuhiIvTuAB5g8kcrXOZpTT/QwwVRWBywX1ozr6lEuPdbHxwaJlm9G6mI2sfSQ==}
    dev: true

  /json-parse-better-errors/1.0.2:
    resolution: {integrity: sha512-mrqyZKfX5EhL7hvqcV6WG1yYjnjeuYDzDhhcAAUrq8Po85NBQBJP+ZDUT75qZQ98IkUoBqdkExkukOU7Ts2wrw==}
    dev: true

  /json-parse-even-better-errors/2.3.1:
    resolution: {integrity: sha512-xyFwyhro/JEof6Ghe2iz2NcXoj2sloNsWr/XsERDK/oiPCfaNhl5ONfp+jQdAZRQQ0IJWNzH9zIZF7li91kh2w==}
    dev: true

  /json-schema-traverse/0.4.1:
    resolution: {integrity: sha512-xbbCH5dCYU5T8LcEhhuh7HJ88HXuW3qsI3Y0zOZFKfZEHcpWiHU/Jxzk629Brsab/mMiHQti9wMP+845RPe3Vg==}
    dev: true

  /json-schema-traverse/1.0.0:
    resolution: {integrity: sha512-NM8/P9n3XjXhIZn1lLhkFaACTOURQXjWhV4BA/RnOv8xvgqtqpAX9IO4mRQxSx1Rlo4tqzeqb0sOlruaOy3dug==}

  /json-schema/0.4.0:
    resolution: {integrity: sha512-es94M3nTIfsEPisRafak+HDLfHXnKBhV3vU5eqPcS3flIWqcxJWgXHXiey3YrpaNsanY5ei1VoYEbOzijuq9BA==}
    dev: true

  /json-stable-stringify-without-jsonify/1.0.1:
    resolution: {integrity: sha512-Bdboy+l7tA3OGW6FjyFHWkP5LuByj1Tk33Ljyq0axyzdk9//JSi2u3fP1QSmd1KNwq6VOKYGlAu87CisVir6Pw==}
    dev: true

  /json-stringify-safe/5.0.1:
    resolution: {integrity: sha512-ZClg6AaYvamvYEE82d3Iyd3vSSIjQ+odgjaTzRuO3s7toCdFKczob2i0zCh7JE8kWn17yvAWhUVxvqGwUalsRA==}
    dev: true

  /json5/2.2.3:
    resolution: {integrity: sha512-XmOWe7eyHYH14cLdVPoyg+GOH3rYX++KpzrylJwSW98t3Nk+U8XOl8FWKOgwtzdb8lXGf6zYwDUzeHMWfxasyg==}
    engines: {node: '>=6'}
    hasBin: true
    dev: true

  /jsonfile/4.0.0:
    resolution: {integrity: sha512-m6F1R3z8jjlf2imQHS2Qez5sjKWQzbuuhuJ/FKYFRZvPE3PuHcSMVZzfsLhGVOkfd20obL5SWEBew5ShlquNxg==}
    optionalDependencies:
      graceful-fs: 4.2.11
    dev: true

  /jsonfile/6.1.0:
    resolution: {integrity: sha512-5dgndWOriYSm5cnYaJNhalLNDKOqFwyDB/rr1E9ZsGciGvKPs8R2xYGCacuf3z6K1YKDz182fd+fY3cn3pMqXQ==}
    dependencies:
      universalify: 2.0.0
    optionalDependencies:
      graceful-fs: 4.2.11

  /jsonwebtoken/9.0.2:
    resolution: {integrity: sha512-PRp66vJ865SSqOlgqS8hujT5U4AOgMfhrwYIuIhfKaoSCZcirrmASQr8CX7cUg+RMih+hgznrjp99o+W4pJLHQ==}
    engines: {node: '>=12', npm: '>=6'}
    dependencies:
      jws: 3.2.2
      lodash.includes: 4.3.0
      lodash.isboolean: 3.0.3
      lodash.isinteger: 4.0.4
      lodash.isnumber: 3.0.3
      lodash.isplainobject: 4.0.6
      lodash.isstring: 4.0.1
      lodash.once: 4.1.1
      ms: 2.1.3
      semver: 7.5.4
    dev: true

  /jsprim/1.4.2:
    resolution: {integrity: sha512-P2bSOMAc/ciLz6DzgjVlGJP9+BrJWu5UDGK70C2iweC5QBIeFf0ZXRvGjEj2uYgrY2MkAAhsSWHDWlFtEroZWw==}
    engines: {node: '>=0.6.0'}
    dependencies:
      assert-plus: 1.0.0
      extsprintf: 1.3.0
      json-schema: 0.4.0
      verror: 1.10.0
    dev: true

  /just-extend/4.2.1:
    resolution: {integrity: sha512-g3UB796vUFIY90VIv/WX3L2c8CS2MdWUww3CNrYmqza1Fg0DURc2K/O4YrnklBdQarSJ/y8JnJYDGc+1iumQjg==}
    dev: true

  /jwa/1.4.1:
    resolution: {integrity: sha512-qiLX/xhEEFKUAJ6FiBMbes3w9ATzyk5W7Hvzpa/SLYdxNtng+gcurvrI7TbACjIXlsJyr05/S1oUhZrc63evQA==}
    dependencies:
      buffer-equal-constant-time: 1.0.1
      ecdsa-sig-formatter: 1.0.11
      safe-buffer: 5.2.1
    dev: true

  /jwa/2.0.0:
    resolution: {integrity: sha512-jrZ2Qx916EA+fq9cEAeCROWPTfCwi1IVHqT2tapuqLEVVDKFDENFw1oL+MwrTvH6msKxsd1YTDVw6uKEcsrLEA==}
    dependencies:
      buffer-equal-constant-time: 1.0.1
      ecdsa-sig-formatter: 1.0.11
      safe-buffer: 5.2.1
    dev: true

  /jws/3.2.2:
    resolution: {integrity: sha512-YHlZCB6lMTllWDtSPHz/ZXTsi8S00usEV6v1tjq8tOUZzw7DpSDWVXjXDre6ed1w/pd495ODpHZYSdkRTsa0HA==}
    dependencies:
      jwa: 1.4.1
      safe-buffer: 5.2.1
    dev: true

  /jws/4.0.0:
    resolution: {integrity: sha512-KDncfTmOZoOMTFG4mBlG0qUIOlc03fmzH+ru6RgYVZhPkyiy/92Owlt/8UEN+a4TXR1FQetfIpJE8ApdvdVxTg==}
    dependencies:
      jwa: 2.0.0
      safe-buffer: 5.2.1
    dev: true

  /karma-chrome-launcher/3.2.0:
    resolution: {integrity: sha512-rE9RkUPI7I9mAxByQWkGJFXfFD6lE4gC5nPuZdobf/QdTEJI6EU4yIay/cfU/xV4ZxlM5JiTv7zWYgA64NpS5Q==}
    dependencies:
      which: 1.3.1
    dev: true

  /karma-mocha/2.0.1:
    resolution: {integrity: sha512-Tzd5HBjm8his2OA4bouAsATYEpZrp9vC7z5E5j4C5Of5Rrs1jY67RAwXNcVmd/Bnk1wgvQRou0zGVLey44G4tQ==}
    dependencies:
      minimist: 1.2.8
    dev: true

  /karma-source-map-support/1.4.0:
    resolution: {integrity: sha512-RsBECncGO17KAoJCYXjv+ckIz+Ii9NCi+9enk+rq6XC81ezYkb4/RHE6CTXdA7IOJqoF3wcaLfVG0CPmE5ca6A==}
    dependencies:
      source-map-support: 0.5.21
    dev: true

  /karma/6.4.2:
    resolution: {integrity: sha512-C6SU/53LB31BEgRg+omznBEMY4SjHU3ricV6zBcAe1EeILKkeScr+fZXtaI5WyDbkVowJxxAI6h73NcFPmXolQ==}
    engines: {node: '>= 10'}
    hasBin: true
    dependencies:
      '@colors/colors': 1.5.0
      body-parser: 1.20.2
      braces: 3.0.2
      chokidar: 3.5.3
      connect: 3.7.0
      di: 0.0.1
      dom-serialize: 2.2.1
      glob: 7.2.3
      graceful-fs: 4.2.11
      http-proxy: 1.18.1
      isbinaryfile: 4.0.10
      lodash: 4.17.21
      log4js: 6.9.1
      mime: 2.6.0
      minimatch: 3.1.2
      mkdirp: 0.5.6
      qjobs: 1.2.0
      range-parser: 1.2.1
      rimraf: 3.0.2
      socket.io: 4.7.2
      source-map: 0.6.1
      tmp: 0.2.1
      ua-parser-js: 0.7.36
      yargs: 16.2.0
    transitivePeerDependencies:
      - bufferutil
      - debug
      - supports-color
      - utf-8-validate
    dev: true

  /keyv/4.5.3:
    resolution: {integrity: sha512-QCiSav9WaX1PgETJ+SpNnx2PRRapJ/oRSXM4VO5OGYGSjrxbKPVFVhB3l2OCbLCk329N8qyAtsJjSjvVBWzEug==}
    dependencies:
      json-buffer: 3.0.1
    dev: true

  /kind-of/6.0.3:
    resolution: {integrity: sha512-dcS1ul+9tmeD95T+x28/ehLgd9mENa3LsvDTtzm3vyBEO7RPptvAD+t44WVXaUjTBRcrpFeFlC8WCruUR456hw==}
    engines: {node: '>=0.10.0'}
    dev: true

  /kleur/3.0.3:
    resolution: {integrity: sha512-eTIzlVOSUR+JxdDFepEYcBMtZ9Qqdef+rnzWdRZuMbOywu5tO2w2N7rqjoANZ5k9vywhL6Br1VRjUIgTQx4E8w==}
    engines: {node: '>=6'}

  /kuler/2.0.0:
    resolution: {integrity: sha512-Xq9nH7KlWZmXAtodXDDRE7vs6DU1gTU8zYDHDiWLSip45Egwq3plLHzPn27NgvzL2r1LMPC1vdqh98sQxtqj4A==}
    dev: true

  /levn/0.4.1:
    resolution: {integrity: sha512-+bT2uH4E5LGE7h/n3evcS/sQlJXCpIp6ym8OWJ5eV6+67Dsql/LaaT7qJBAt2rzfoa/5QBGBhxDix1dMt2kQKQ==}
    engines: {node: '>= 0.8.0'}
    dependencies:
      prelude-ls: 1.2.1
      type-check: 0.4.0
    dev: true

  /lines-and-columns/1.2.4:
    resolution: {integrity: sha512-7ylylesZQ/PV29jhEDl3Ufjo6ZX7gCqJr5F7PKrqc93v7fzSymt1BpwEU8nAUXs8qzzvqhbjhK5QZg6Mt/HkBg==}
    dev: true

  /load-json-file/4.0.0:
    resolution: {integrity: sha512-Kx8hMakjX03tiGTLAIdJ+lL0htKnXjEZN6hk/tozf/WOuYGdZBJrZ+rCJRbVCugsjB3jMLn9746NsQIf5VjBMw==}
    engines: {node: '>=4'}
    dependencies:
      graceful-fs: 4.2.11
      parse-json: 4.0.0
      pify: 3.0.0
      strip-bom: 3.0.0
    dev: true

  /loader-runner/4.3.0:
    resolution: {integrity: sha512-3R/1M+yS3j5ou80Me59j7F9IMs4PXs3VqRrm0TU3AbKPxlmpoY1TNscJV/oGJXo8qCatFGTfDbY6W6ipGOYXfg==}
    engines: {node: '>=6.11.5'}
    dev: true

  /loader-utils/2.0.4:
    resolution: {integrity: sha512-xXqpXoINfFhgua9xiqD8fPFHgkoq1mmmpE92WlDbm9rNRd/EbRb+Gqf908T2DMfuHjjJlksiK2RbHVOdD/MqSw==}
    engines: {node: '>=8.9.0'}
    dependencies:
      big.js: 5.2.2
      emojis-list: 3.0.0
      json5: 2.2.3
    dev: true

  /locate-path/5.0.0:
    resolution: {integrity: sha512-t7hw9pI+WvuwNJXwk5zVHpyhIqzg2qTlklJOf0mVxGSbe3Fp2VieZcduNYjaLDoy6p9uGpQEGWG87WpMKlNq8g==}
    engines: {node: '>=8'}
    dependencies:
      p-locate: 4.1.0
    dev: true

  /locate-path/6.0.0:
    resolution: {integrity: sha512-iPZK6eYjbxRu3uB4/WZ3EsEIMJFMqAoopl3R+zuq0UjcAm/MO6KCweDgPfP3elTztoKP3KtnVHxTn2NHBSDVUw==}
    engines: {node: '>=10'}
    dependencies:
      p-locate: 5.0.0
    dev: true

  /lodash.flattendeep/4.4.0:
    resolution: {integrity: sha512-uHaJFihxmJcEX3kT4I23ABqKKalJ/zDrDg0lsFtc1h+3uw49SIJ5beyhx5ExVRti3AvKoOJngIj7xz3oylPdWQ==}
    dev: true

  /lodash.get/4.4.2:
    resolution: {integrity: sha512-z+Uw/vLuy6gQe8cfaFWD7p0wVv8fJl3mbzXh33RS+0oW2wvUqiRXiQ69gLWSLpgB5/6sU+r6BlQR0MBILadqTQ==}
    dev: true

  /lodash.includes/4.3.0:
    resolution: {integrity: sha512-W3Bx6mdkRTGtlJISOvVD/lbqjTlPPUDTMnlXZFnVwi9NKJ6tiAk6LVdlhZMm17VZisqhKcgzpO5Wz91PCt5b0w==}
    dev: true

  /lodash.isboolean/3.0.3:
    resolution: {integrity: sha512-Bz5mupy2SVbPHURB98VAcw+aHh4vRV5IPNhILUCsOzRmsTmSQ17jIuqopAentWoehktxGd9e/hbIXq980/1QJg==}
    dev: true

  /lodash.isinteger/4.0.4:
    resolution: {integrity: sha512-DBwtEWN2caHQ9/imiNeEA5ys1JoRtRfY3d7V9wkqtbycnAmTvRRmbHKDV4a0EYc678/dia0jrte4tjYwVBaZUA==}
    dev: true

  /lodash.isnumber/3.0.3:
    resolution: {integrity: sha512-QYqzpfwO3/CWf3XP+Z+tkQsfaLL/EnUlXWVkIk5FUPc4sBdTehEqZONuyRt2P67PXAk+NXmTBcc97zw9t1FQrw==}
    dev: true

  /lodash.isplainobject/4.0.6:
    resolution: {integrity: sha512-oSXzaWypCMHkPC3NvBEaPHf0KsA5mvPrOPgQWDsbg8n7orZ290M0BmC/jgRZ4vcJ6DTAhjrsSYgdsW/F+MFOBA==}
    dev: true

  /lodash.isstring/4.0.1:
    resolution: {integrity: sha512-0wJxfxH1wgO3GrbuP+dTTk7op+6L41QCXbGINEmD+ny/G/eCqGzxyCsh7159S+mgDDcoarnBw6PC1PS5+wUGgw==}
    dev: true

  /lodash.merge/4.6.2:
    resolution: {integrity: sha512-0KpjqXRVvrYyCsX1swR/XTK0va6VQkQM6MNo7PqW77ByjAhoARA8EfrP1N4+KlKj8YS0ZUCtRT/YUuhyYDujIQ==}
    dev: true

  /lodash.once/4.1.1:
    resolution: {integrity: sha512-Sb487aTOCr9drQVL8pIxOzVhafOjZN9UU54hiN8PU3uAiSV7lx1yYNpbNmex2PK6dSJoNTSJUUswT651yww3Mg==}
    dev: true

  /lodash/4.17.21:
    resolution: {integrity: sha512-v2kDEe57lecTulaDIuNTPy3Ry4gLGJ6Z1O3vE1krgXZNrsQ+LFTGHVxVjcXPs17LhbZVGedAJv8XZ1tvj5FvSg==}

  /log-symbols/4.1.0:
    resolution: {integrity: sha512-8XPvpAA8uyhfteu8pIvQxpJZ7SYYdpUivZpGy6sFsBuKRY/7rQGavedeB8aK+Zkyq6upMFVL/9AW6vOYzfRyLg==}
    engines: {node: '>=10'}
    dependencies:
      chalk: 4.1.2
      is-unicode-supported: 0.1.0
    dev: true

  /log4js/6.9.1:
    resolution: {integrity: sha512-1somDdy9sChrr9/f4UlzhdaGfDR2c/SaD2a4T7qEkG4jTS57/B3qmnjLYePwQ8cqWnUHZI0iAKxMBpCZICiZ2g==}
    engines: {node: '>=8.0'}
    dependencies:
      date-format: 4.0.14
      debug: 4.3.4
      flatted: 3.2.9
      rfdc: 1.3.0
      streamroller: 3.1.5
    transitivePeerDependencies:
      - supports-color
    dev: true

  /logform/2.5.1:
    resolution: {integrity: sha512-9FyqAm9o9NKKfiAKfZoYo9bGXXuwMkxQiQttkT4YjjVtQVIQtK6LmVtlxmCaFswo6N4AfEkHqZTV0taDtPotNg==}
    dependencies:
      '@colors/colors': 1.5.0
      '@types/triple-beam': 1.3.3
      fecha: 4.2.3
      ms: 2.1.3
      safe-stable-stringify: 2.4.3
      triple-beam: 1.4.1
    dev: true

  /loupe/2.3.6:
    resolution: {integrity: sha512-RaPMZKiMy8/JruncMU5Bt6na1eftNoo++R4Y+N2FrxkDVTrGvcyzFTsaGif4QTeKESheMGegbhw6iUAq+5A8zA==}
    dependencies:
      get-func-name: 2.0.0
    dev: true

  /lru-cache/10.0.1:
    resolution: {integrity: sha512-IJ4uwUTi2qCccrioU6g9g/5rvvVl13bsdczUUcqbciD9iLr095yj8DQKdObriEvuNSx325N1rV1O0sJFszx75g==}
    engines: {node: 14 || >=16.14}
    dev: true

  /lru-cache/6.0.0:
    resolution: {integrity: sha512-Jo6dJ04CmSjuznwJSS3pUeWmd/H0ffTlkXXgwZi+eq1UCmqQwCh+eLsYOYCwY991i2Fah4h1BEMCx4qThGbsiA==}
    engines: {node: '>=10'}
    dependencies:
      yallist: 4.0.0

  /lru-cache/7.18.3:
    resolution: {integrity: sha512-jumlc0BIUrS3qJGgIkWZsyfAM7NCWiBcCDhnd+3NNM5KbBmLTgHVfWBcg6W+rLUsIpzpERPsvwUP7CckAQSOoA==}
    engines: {node: '>=12'}
    dev: true

  /make-error/1.3.6:
    resolution: {integrity: sha512-s8UhlNe7vPKomQhC1qFelMokr/Sc3AgNbso3n74mVPA5LTZwkB9NlXf4XPamLxJE8h0gh73rM94xvwRT2CVInw==}
    dev: true

  /mdurl/1.0.1:
    resolution: {integrity: sha512-/sKlQJCBYVY9Ers9hqzKou4H6V5UWc/M59TH2dvkt+84itfnq7uFOMLpOiOS4ujvHP4etln18fmIxA5R5fll0g==}
    dev: true

  /media-typer/0.3.0:
    resolution: {integrity: sha512-dq+qelQ9akHpcOl/gUVRTxVIOkAJ1wR3QAvb4RsVjS8oVoFjDGTc679wJYmUmknUF5HwMLOgb5O+a3KxfWapPQ==}
    engines: {node: '>= 0.6'}
    dev: true

  /memorystream/0.3.1:
    resolution: {integrity: sha512-S3UwM3yj5mtUSEfP41UZmt/0SCoVYUcU1rkXv+BQ5Ig8ndL4sPoJNBUJERafdPb5jjHJGuMgytgKvKIf58XNBw==}
    engines: {node: '>= 0.10.0'}
    dev: true

  /merge-descriptors/1.0.1:
    resolution: {integrity: sha512-cCi6g3/Zr1iqQi6ySbseM1Xvooa98N0w31jzUYrXPX2xqObmFGHJ0tQ5u74H3mVh7wLouTseZyYIq39g8cNp1w==}
    dev: true

  /merge-stream/2.0.0:
    resolution: {integrity: sha512-abv/qOcuPfk3URPfDzmZU1LKmuw8kT+0nIHvKrKgFrwifol/doWcdA4ZqsWQ8ENrFKkd67Mfpo/LovbIUsbt3w==}
    dev: true

  /merge2/1.4.1:
    resolution: {integrity: sha512-8q7VEgMJW4J8tcfVPy8g09NcQwZdbwFEqhe/WZkoIzjn/3TGDwtOCYtXGxA3O8tPzpczCCDgv+P2P5y00ZJOOg==}
    engines: {node: '>= 8'}

  /methods/1.1.2:
    resolution: {integrity: sha512-iclAHeNqNm68zFtnZ0e+1L2yUIdvzNoauKU4WBA3VvH/vPFieF7qfRlwUZU+DA9P9bPXIS90ulxoUoCH23sV2w==}
    engines: {node: '>= 0.6'}
    dev: true

  /micromatch/4.0.5:
    resolution: {integrity: sha512-DMy+ERcEW2q8Z2Po+WNXuw3c5YaUSFjAO5GsJqfEl7UjvtIuFKO6ZrKvcItdy98dwFI2N1tg3zNIdKaQT+aNdA==}
    engines: {node: '>=8.6'}
    dependencies:
      braces: 3.0.2
      picomatch: 2.3.1

  /mime-db/1.52.0:
    resolution: {integrity: sha512-sPU4uV7dYlvtWJxwwxHD0PuihVNiE7TyAbQ5SWxDCB9mUYvOgroQOwYQQOKPJ8CIbE+1ETVlOoK1UC2nU3gYvg==}
    engines: {node: '>= 0.6'}

  /mime-types/2.1.35:
    resolution: {integrity: sha512-ZDY+bPm5zTTF+YpCrAU9nK0UgICYPT0QtT1NZWFv4s++TNkcgVaT0g6+4R2uI4MjQjzysHB1zxuWL50hzaeXiw==}
    engines: {node: '>= 0.6'}
    dependencies:
      mime-db: 1.52.0

  /mime/1.6.0:
    resolution: {integrity: sha512-x0Vn8spI+wuJ1O6S7gnbaQg8Pxh4NNHb7KSINmEWKiPE4RKOplvijn+NkmYmmRgP68mc70j2EbeTFRsrswaQeg==}
    engines: {node: '>=4'}
    hasBin: true
    dev: true

  /mime/2.6.0:
    resolution: {integrity: sha512-USPkMeET31rOMiarsBNIHZKLGgvKc/LrjofAnBlOttf5ajRvqiRA8QsenbcooctK6d6Ts6aqZXBA+XbkKthiQg==}
    engines: {node: '>=4.0.0'}
    hasBin: true
    dev: true

  /minimatch/3.1.2:
    resolution: {integrity: sha512-J7p63hRiAjw1NDEww1W7i37+ByIrOWO5XQQAzZ3VOcL0PNybwpfmV/N05zFAzwQ9USyEcX6t3UO+K5aqBQOIHw==}
    dependencies:
      brace-expansion: 1.1.11
    dev: true

  /minimatch/4.2.1:
    resolution: {integrity: sha512-9Uq1ChtSZO+Mxa/CL1eGizn2vRn3MlLgzhT0Iz8zaY8NdvxvB0d5QdPFmCKf7JKA9Lerx5vRrnwO03jsSfGG9g==}
    engines: {node: '>=10'}
    dependencies:
      brace-expansion: 1.1.11
    dev: true

  /minimatch/5.0.1:
    resolution: {integrity: sha512-nLDxIFRyhDblz3qMuq+SoRZED4+miJ/G+tdDrjkkkRnjAsBexeGpgjLEQ0blJy7rHhR2b93rhQY4SvyWu9v03g==}
    engines: {node: '>=10'}
    dependencies:
      brace-expansion: 2.0.1
    dev: true

  /minimatch/5.1.6:
    resolution: {integrity: sha512-lKwV/1brpG6mBUFHtb7NUmtABCb2WZZmm2wNiOA5hAb8VdCS4B3dtMWyvcoViccwAW/COERjXLt0zP1zXUN26g==}
    engines: {node: '>=10'}
    dependencies:
      brace-expansion: 2.0.1

  /minimatch/9.0.3:
    resolution: {integrity: sha512-RHiac9mvaRw0x3AYRgDC1CxAP7HTcNrrECeA8YYJeWnpo+2Q5CegtZjaotWTWxDG3UeGA1coE05iH1mPjT/2mg==}
    engines: {node: '>=16 || 14 >=14.17'}
    dependencies:
      brace-expansion: 2.0.1
    dev: true

  /minimist/1.2.8:
    resolution: {integrity: sha512-2yyAR8qBkN3YuheJanUpWC5U3bb5osDywNB8RzDVlDwDHbocAJveqqj1u8+SVD7jkWT4yvsHCpWqqWqAxb0zCA==}

  /minipass/7.0.3:
    resolution: {integrity: sha512-LhbbwCfz3vsb12j/WkWQPZfKTsgqIe1Nf/ti1pKjYESGLHIVjWU96G9/ljLH4F9mWNVhlQOm0VySdAWzf05dpg==}
    engines: {node: '>=16 || 14 >=14.17'}
    dev: true

  /mitt/3.0.1:
    resolution: {integrity: sha512-vKivATfr97l2/QBCYAkXYDbrIWPM2IIKEl7YPhjCvKlG3kE2gm+uBo6nEXK3M5/Ffh/FLpKExzOQ3JJoJGFKBw==}
    dev: true

  /mkdirp-classic/0.5.3:
    resolution: {integrity: sha512-gKLcREMhtuZRwRAfqP3RFW+TK4JqApVBtOIftVgjuABpAtpxhPGaDcfvbhNvD0B8iD1oUr/txX35NjcaY6Ns/A==}
    dev: true

  /mkdirp/0.5.6:
    resolution: {integrity: sha512-FP+p8RB8OWpF3YZBCrP5gtADmtXApB5AMLn+vdyA+PyxCjrCs00mjyUozssO33cwDeT3wNGdLxJ5M//YqtHAJw==}
    hasBin: true
    dependencies:
      minimist: 1.2.8
    dev: true

  /mkdirp/1.0.4:
    resolution: {integrity: sha512-vVqVZQyf3WLx2Shd0qJ9xuvqgAyKPLAiqITEtqW0oIUjzo3PePDd6fW9iFz30ef7Ysp/oiWqbhszeGWW2T6Gzw==}
    engines: {node: '>=10'}
    hasBin: true
    dev: false

  /mkdirp/2.1.6:
    resolution: {integrity: sha512-+hEnITedc8LAtIP9u3HJDFIdcLV2vXP33sqLLIzkv1Db1zO/1OxbvYf0Y1OC/S/Qo5dxHXepofhmxL02PsKe+A==}
    engines: {node: '>=10'}
    hasBin: true
    dev: true

  /mocha/10.2.0:
    resolution: {integrity: sha512-IDY7fl/BecMwFHzoqF2sg/SHHANeBoMMXFlS9r0OXKDssYE1M5O43wUY/9BVPeIvfH2zmEbBfseqN9gBQZzXkg==}
    engines: {node: '>= 14.0.0'}
    hasBin: true
    dependencies:
      ansi-colors: 4.1.1
      browser-stdout: 1.3.1
      chokidar: 3.5.3
      debug: 4.3.4_supports-color@8.1.1
      diff: 5.0.0
      escape-string-regexp: 4.0.0
      find-up: 5.0.0
      glob: 7.2.0
      he: 1.2.0
      js-yaml: 4.1.0
      log-symbols: 4.1.0
      minimatch: 5.0.1
      ms: 2.1.3
      nanoid: 3.3.3
      serialize-javascript: 6.0.0
      strip-json-comments: 3.1.1
      supports-color: 8.1.1
      workerpool: 6.2.1
      yargs: 16.2.0
      yargs-parser: 20.2.4
      yargs-unparser: 2.0.0
    dev: true

  /mocha/9.2.2:
    resolution: {integrity: sha512-L6XC3EdwT6YrIk0yXpavvLkn8h+EU+Y5UcCHKECyMbdUIxyMuZj4bX4U9e1nvnvUUvQVsV2VHQr5zLdcUkhW/g==}
    engines: {node: '>= 12.0.0'}
    hasBin: true
    dependencies:
      '@ungap/promise-all-settled': 1.1.2
      ansi-colors: 4.1.1
      browser-stdout: 1.3.1
      chokidar: 3.5.3
      debug: 4.3.3_supports-color@8.1.1
      diff: 5.0.0
      escape-string-regexp: 4.0.0
      find-up: 5.0.0
      glob: 7.2.0
      growl: 1.10.5
      he: 1.2.0
      js-yaml: 4.1.0
      log-symbols: 4.1.0
      minimatch: 4.2.1
      ms: 2.1.3
      nanoid: 3.3.1
      serialize-javascript: 6.0.0
      strip-json-comments: 3.1.1
      supports-color: 8.1.1
      which: 2.0.2
      workerpool: 6.2.0
      yargs: 16.2.0
      yargs-parser: 20.2.4
      yargs-unparser: 2.0.0
    dev: true

  /moment/2.29.4:
    resolution: {integrity: sha512-5LC9SOxjSc2HF6vO2CyuTDNivEdoz2IvyJJGj6X8DJ0eFyfszE0QiEd+iXmBvUP3WHxSjFH/vIsA0EN00cgr8w==}
    dev: true

  /morgan/1.10.0:
    resolution: {integrity: sha512-AbegBVI4sh6El+1gNwvD5YIck7nSA36weD7xvIxG4in80j/UoK8AEGaWnnz8v1GxonMCltmlNs5ZKbGvl9b1XQ==}
    engines: {node: '>= 0.8.0'}
    dependencies:
      basic-auth: 2.0.1
      debug: 2.6.9
      depd: 2.0.0
      on-finished: 2.3.0
      on-headers: 1.0.2
    dev: true

  /ms/2.0.0:
    resolution: {integrity: sha512-Tpp60P6IUJDTuOq/5Z8cdskzJujfwqfOTkrwIwj7IRISpnkJnT6SyJ4PCPnGMoFjC9ddhal5KVIYtAt97ix05A==}
    dev: true

  /ms/2.1.2:
    resolution: {integrity: sha512-sGkPx+VjMtmA6MX27oA4FBFELFCZZ4S4XqeGOXCv68tT+jb3vk/RyaKWP0PTKyWtmLSM0b+adUTEvbs1PEaH2w==}

  /ms/2.1.3:
    resolution: {integrity: sha512-6FlzubTLZG3J2a/NVCAleEhjzq5oxgHyaCU9yYXvcLsvoVaHJq/s5xXI6/XXP6tz7R9xAOtHnSO/tXtF3WRTlA==}
    dev: true

  /multer/1.4.5-lts.1:
    resolution: {integrity: sha512-ywPWvcDMeH+z9gQq5qYHCCy+ethsk4goepZ45GLD63fOu0YcNecQxi64nDs3qluZB+murG3/D4dJ7+dGctcCQQ==}
    engines: {node: '>= 6.0.0'}
    dependencies:
      append-field: 1.0.0
      busboy: 1.6.0
      concat-stream: 1.6.2
      mkdirp: 0.5.6
      object-assign: 4.1.1
      type-is: 1.6.18
      xtend: 4.0.2
    dev: true

  /mustache/4.2.0:
    resolution: {integrity: sha512-71ippSywq5Yb7/tVYyGbkBggbU8H3u5Rz56fH60jGFgr8uHwxs+aSKeqmluIVzM0m0kB7xQjKS6qPfd0b2ZoqQ==}
    hasBin: true

  /nanoid/3.3.1:
    resolution: {integrity: sha512-n6Vs/3KGyxPQd6uO0eH4Bv0ojGSUvuLlIHtC3Y0kEO23YRge8H9x1GCzLn28YX0H66pMkxuaeESFq4tKISKwdw==}
    engines: {node: ^10 || ^12 || ^13.7 || ^14 || >=15.0.1}
    hasBin: true
    dev: true

  /nanoid/3.3.3:
    resolution: {integrity: sha512-p1sjXuopFs0xg+fPASzQ28agW1oHD7xDsd9Xkf3T15H3c/cifrFHVwrh74PdoklAPi+i7MdRsE47vm2r6JoB+w==}
    engines: {node: ^10 || ^12 || ^13.7 || ^14 || >=15.0.1}
    hasBin: true
    dev: true

  /natural-compare/1.4.0:
    resolution: {integrity: sha512-OWND8ei3VtNC9h7V60qff3SVobHr996CTwgxubgyQYEpg290h9J0buyECNNJexkFm5sOajh5G116RYA1c8ZMSw==}
    dev: true

  /negotiator/0.6.3:
    resolution: {integrity: sha512-+EUsqGPLsM+j/zdChZjsnX51g4XrHFOIXwfnCVPGlQk/k5giakcKsuxCObBRu6DSm9opw/O6slWbJdghQM4bBg==}
    engines: {node: '>= 0.6'}
    dev: true

  /neo-async/2.6.2:
    resolution: {integrity: sha512-Yd3UES5mWCSqR+qNT93S3UoYUkqAZ9lLg8a7g9rimsWmYGK8cVToA4/sF3RrshdyV3sAGMXVUmpMYOw+dLpOuw==}

  /netmask/2.0.2:
    resolution: {integrity: sha512-dBpDMdxv9Irdq66304OLfEmQ9tbNRFnFTuZiLo+bD+r332bBmMJ8GBLXklIXXgxd3+v9+KUnZaUR5PJMa75Gsg==}
    engines: {node: '>= 0.4.0'}
    dev: true

  /nice-try/1.0.5:
    resolution: {integrity: sha512-1nh45deeb5olNY7eX82BkPO7SSxR5SSYJiPTrTdFUVYwAl8CKMA5N9PjTYkHiRjisVcxcQ1HXdLhx2qxxJzLNQ==}
    dev: true

  /nise/5.1.4:
    resolution: {integrity: sha512-8+Ib8rRJ4L0o3kfmyVCL7gzrohyDe0cMFTBa2d364yIrEGMEoetznKJx899YxjybU6bL9SQkYPSBBs1gyYs8Xg==}
    dependencies:
      '@sinonjs/commons': 2.0.0
      '@sinonjs/fake-timers': 10.3.0
      '@sinonjs/text-encoding': 0.7.2
      just-extend: 4.2.1
      path-to-regexp: 1.8.0
    dev: true

  /node-cmd/3.0.0:
    resolution: {integrity: sha512-SBvtm39iEkhEEDbUowR0O2YVaqpbD2nRvQ3fxXP/Tn1FgRpZAaUb8yKeEtFulBIv+xTHDodOKkj4EXIBANj+AQ==}
    dev: true

  /node-domexception/1.0.0:
    resolution: {integrity: sha512-/jKZoMpw0F8GRwl4/eLROPA3cfcXtLApP0QzLmUT/HuPCZWyB7IY9ZrMeKw2O/nFIqPQB3PVM9aYm0F312AXDQ==}
    engines: {node: '>=10.5.0'}
    dev: true

  /node-fetch/2.7.0:
    resolution: {integrity: sha512-c4FRfUm/dbcWZ7U+1Wq0AwCyFL+3nt2bEw05wfxSz+DWpWsitgmSgYmy2dQdWyKC1694ELPqMs/YzUSNozLt8A==}
    engines: {node: 4.x || >=6.0.0}
    peerDependencies:
      encoding: ^0.1.0
    peerDependenciesMeta:
      encoding:
        optional: true
    dependencies:
      whatwg-url: 5.0.0

  /node-fetch/3.3.2:
    resolution: {integrity: sha512-dRB78srN/l6gqWulah9SrxeYnxeddIG30+GOqK/9OlLVyLg3HPnr6SqOWTWOXKRwC2eGYCkZ59NNuSgvSrpgOA==}
    engines: {node: ^12.20.0 || ^14.13.1 || >=16.0.0}
    dependencies:
      data-uri-to-buffer: 4.0.1
      fetch-blob: 3.2.0
      formdata-polyfill: 4.0.10
    dev: true

  /node-releases/2.0.13:
    resolution: {integrity: sha512-uYr7J37ae/ORWdZeQ1xxMJe3NtdmqMC/JZK+geofDrkLUApKRHPd18/TxtBOJ4A0/+uUIliorNrfYV6s1b02eQ==}
    dev: true

  /normalize-package-data/2.5.0:
    resolution: {integrity: sha512-/5CMN3T0R4XTj4DcGaexo+roZSdSFW/0AOOTROrjxzCG1wrWXEsGbRKevjlIL+ZDE4sZlJr5ED4YW0yqmkK+eA==}
    dependencies:
      hosted-git-info: 2.8.9
      resolve: 1.22.6
      semver: 5.7.2
      validate-npm-package-license: 3.0.4
    dev: true

  /normalize-path/3.0.0:
    resolution: {integrity: sha512-6eZs5Ls3WtCisHWp9S2GUy8dqkpGi4BVSz3GaqiE6ezub0512ESztXUwUB6C6IKbQkY2Pnb/mD4WYojCRwcwLA==}
    engines: {node: '>=0.10.0'}
    dev: true

  /npm-run-all/4.1.5:
    resolution: {integrity: sha512-Oo82gJDAVcaMdi3nuoKFavkIHBRVqQ1qvMb+9LHk/cF4P6B2m8aP04hGf7oL6wZ9BuGwX1onlLhpuoofSyoQDQ==}
    engines: {node: '>= 4'}
    hasBin: true
    dependencies:
      ansi-styles: 3.2.1
      chalk: 2.4.2
      cross-spawn: 6.0.5
      memorystream: 0.3.1
      minimatch: 3.1.2
      pidtree: 0.3.1
      read-pkg: 3.0.0
      shell-quote: 1.8.1
      string.prototype.padend: 3.1.5
    dev: true

  /oauth-sign/0.9.0:
    resolution: {integrity: sha512-fexhUFFPTGV8ybAtSIGbV6gOkSv8UtRbDBnAyLQw4QPKkgNlsH2ByPGtMUqdWkos6YCRmAqViwgZrJc/mRDzZQ==}
    dev: true

  /object-assign/4.1.1:
    resolution: {integrity: sha512-rJgTQnkUnH1sFw8yT6VSU3zD3sWmu6sZhIseY8VX+GRu3P6F7Fu+JNDoXfklElbLJSnc3FUQHVe4cU5hj+BcUg==}
    engines: {node: '>=0.10.0'}
    dev: true

  /object-inspect/1.12.3:
    resolution: {integrity: sha512-geUvdk7c+eizMNUDkRpW1wJwgfOiOeHbxBR/hLXK1aT6zmVSO0jsQcs7fj6MGw89jC/cjGfLcNOrtMYtGqm81g==}
    dev: true

  /object-is/1.1.5:
    resolution: {integrity: sha512-3cyDsyHgtmi7I7DfSSI2LDp6SK2lwvtbg0p0R1e0RvTqF5ceGx+K2dfSjm1bKDMVCFEDAQvy+o8c6a7VujOddw==}
    engines: {node: '>= 0.4'}
    dependencies:
      call-bind: 1.0.2
      define-properties: 1.2.1
    dev: true

  /object-keys/1.1.1:
    resolution: {integrity: sha512-NuAESUOUMrlIXOfHKzD6bpPu3tYt3xvjNdRIQ+FeT0lNb4K8WR70CaDxhuNguS2XG+GjkyMwOzsN5ZktImfhLA==}
    engines: {node: '>= 0.4'}
    dev: true

  /object.assign/4.1.4:
    resolution: {integrity: sha512-1mxKf0e58bvyjSCtKYY4sRe9itRk3PJpquJOjeIkz885CczcI4IvJJDLPS72oowuSh+pBxUFROpX+TU++hxhZQ==}
    engines: {node: '>= 0.4'}
    dependencies:
      call-bind: 1.0.2
      define-properties: 1.2.1
      has-symbols: 1.0.3
      object-keys: 1.1.1
    dev: true

  /on-finished/2.3.0:
    resolution: {integrity: sha512-ikqdkGAAyf/X/gPhXGvfgAytDZtDbr+bkNUJ0N9h5MI/dmdgCs3l6hoHrcUv41sRKew3jIwrp4qQDXiK99Utww==}
    engines: {node: '>= 0.8'}
    dependencies:
      ee-first: 1.1.1
    dev: true

  /on-finished/2.4.1:
    resolution: {integrity: sha512-oVlzkg3ENAhCk2zdv7IJwd/QUD4z2RxRwpkcGY8psCVcCYZNq4wYnVWALHM+brtuJjePWiYF/ClmuDr8Ch5+kg==}
    engines: {node: '>= 0.8'}
    dependencies:
      ee-first: 1.1.1
    dev: true

  /on-headers/1.0.2:
    resolution: {integrity: sha512-pZAE+FJLoyITytdqK0U5s+FIpjN0JP3OzFi/u8Rx+EV5/W+JTWGXG8xFzevE7AjBfDqHv/8vL8qQsIhHnqRkrA==}
    engines: {node: '>= 0.8'}
    dev: true

  /once/1.4.0:
    resolution: {integrity: sha512-lNaJgI+2Q5URQBkccEKHTQOPaXdUxnZZElQTZY0MFUAuaEqe1E+Nyvgdz/aIyNi6Z9MzO5dv1H8n58/GELp3+w==}
    dependencies:
      wrappy: 1.0.2
    dev: true

  /one-time/1.0.0:
    resolution: {integrity: sha512-5DXOiRKwuSEcQ/l0kGCF6Q3jcADFv5tSmRaJck/OqkVFcOzutB134KRSfF0xDrL39MNnqxbHBbUUcjZIhTgb2g==}
    dependencies:
      fn.name: 1.1.0
    dev: true

  /open/8.4.2:
    resolution: {integrity: sha512-7x81NCL719oNbsq/3mh+hVrAWmFuEYUqrq/Iw3kUzH8ReypT9QQ0BLoJS7/G9k6N81XjW4qHWtjWwe/9eLy1EQ==}
    engines: {node: '>=12'}
    dependencies:
      define-lazy-prop: 2.0.0
      is-docker: 2.2.1
      is-wsl: 2.2.0
    dev: true

  /openapi-types/7.2.3:
    resolution: {integrity: sha512-olbaNxz12R27+mTyJ/ZAFEfUruauHH27AkeQHDHRq5AF0LdNkK1SSV7EourXQDK+4aX7dv2HtyirAGK06WMAsA==}
    dev: true

  /optionator/0.9.3:
    resolution: {integrity: sha512-JjCoypp+jKn1ttEFExxhetCKeJt9zhAgAve5FXHixTvFDW/5aEktX9bufBKLRRMdU7bNtpLfcGu94B3cdEJgjg==}
    engines: {node: '>= 0.8.0'}
    dependencies:
      '@aashutoshrathi/word-wrap': 1.2.6
      deep-is: 0.1.4
      fast-levenshtein: 2.0.6
      levn: 0.4.1
      prelude-ls: 1.2.1
      type-check: 0.4.0
    dev: true

  /p-limit/2.3.0:
    resolution: {integrity: sha512-//88mFWSJx8lxCzwdAABTJL2MyWB12+eIY7MDL2SqLmAkeKU9qxRvWuSyTjm3FUmpBEMuFfckAIqEaVGUDxb6w==}
    engines: {node: '>=6'}
    dependencies:
      p-try: 2.2.0
    dev: true

  /p-limit/3.1.0:
    resolution: {integrity: sha512-TYOanM3wGwNGsZN2cVTYPArw454xnXj5qmWF1bEoAc4+cU/ol7GVh7odevjp1FNHduHc3KZMcFduxU5Xc6uJRQ==}
    engines: {node: '>=10'}
    dependencies:
      yocto-queue: 0.1.0
    dev: true

  /p-locate/4.1.0:
    resolution: {integrity: sha512-R79ZZ/0wAxKGu3oYMlz8jy/kbhsNrS7SKZ7PxEHBgJ5+F2mtFW2fK2cOtBh1cHYkQsbzFV7I+EoRKe6Yt0oK7A==}
    engines: {node: '>=8'}
    dependencies:
      p-limit: 2.3.0
    dev: true

  /p-locate/5.0.0:
    resolution: {integrity: sha512-LaNjtRWUBY++zB5nE/NwcaoMylSPk+S+ZHNB1TzdbMJMny6dynpAGt7X/tl/QYq3TIeE6nxHppbo2LGymrG5Pw==}
    engines: {node: '>=10'}
    dependencies:
      p-limit: 3.1.0
    dev: true

  /p-try/2.2.0:
    resolution: {integrity: sha512-R4nPAVTAU0B9D35/Gk3uJf/7XYbQcyohSKdvAxIRSNghFl4e71hVoGnBNQz9cWaXxO2I10KTC+3jMdvvoKw6dQ==}
    engines: {node: '>=6'}
    dev: true

  /pac-proxy-agent/7.0.1:
    resolution: {integrity: sha512-ASV8yU4LLKBAjqIPMbrgtaKIvxQri/yh2OpI+S6hVa9JRkUI3Y3NPFbfngDtY7oFtSMD3w31Xns89mDa3Feo5A==}
    engines: {node: '>= 14'}
    dependencies:
      '@tootallnate/quickjs-emscripten': 0.23.0
      agent-base: 7.1.0
      debug: 4.3.4
      get-uri: 6.0.2
      http-proxy-agent: 7.0.0
      https-proxy-agent: 7.0.2
      pac-resolver: 7.0.0
      socks-proxy-agent: 8.0.2
    transitivePeerDependencies:
      - supports-color
    dev: true

  /pac-resolver/7.0.0:
    resolution: {integrity: sha512-Fd9lT9vJbHYRACT8OhCbZBbxr6KRSawSovFpy8nDGshaK99S/EBhVIHp9+crhxrsZOuvLpgL1n23iyPg6Rl2hg==}
    engines: {node: '>= 14'}
    dependencies:
      degenerator: 5.0.1
      ip: 1.1.8
      netmask: 2.0.2
    dev: true

  /parent-module/1.0.1:
    resolution: {integrity: sha512-GQ2EWRpQV8/o+Aw8YqtfZZPfNRWZYkbidE9k5rpl/hC3vtHHBfGm2Ifi6qWV+coDGkrUKZAxE3Lot5kcsRlh+g==}
    engines: {node: '>=6'}
    dependencies:
      callsites: 3.1.0
    dev: true

  /parse-json/4.0.0:
    resolution: {integrity: sha512-aOIos8bujGN93/8Ox/jPLh7RwVnPEysynVFE+fQZyg6jKELEHwzgKdLRFHUgXJL6kylijVSBC4BvN9OmsB48Rw==}
    engines: {node: '>=4'}
    dependencies:
      error-ex: 1.3.2
      json-parse-better-errors: 1.0.2
    dev: true

  /parse-json/5.2.0:
    resolution: {integrity: sha512-ayCKvm/phCGxOkYRSCM82iDwct8/EonSEgCSxWxD7ve6jHggsFl4fZVQBPRNgQoKiuV/odhFrGzQXZwbifC8Rg==}
    engines: {node: '>=8'}
    dependencies:
      '@babel/code-frame': 7.23.5
      error-ex: 1.3.2
      json-parse-even-better-errors: 2.3.1
      lines-and-columns: 1.2.4
    dev: true

  /parseurl/1.3.3:
    resolution: {integrity: sha512-CiyeOxFT/JZyN5m0z9PfXw4SCBJ6Sygz1Dpl0wqjlhDEGGBP1GnsUVEL0p63hoG1fcj3fHynXi9NYO4nWOL+qQ==}
    engines: {node: '>= 0.8'}
    dev: true

  /path-browserify/1.0.1:
    resolution: {integrity: sha512-b7uo2UCUOYZcnF/3ID0lulOJi/bafxa1xPe7ZPsammBSpjSWQkjNxlt635YGS2MiR9GjvuXCtz2emr3jbsz98g==}

  /path-exists/4.0.0:
    resolution: {integrity: sha512-ak9Qy5Q7jYb2Wwcey5Fpvg2KoAc/ZIhLSLOSBmRmygPsGwkVVt0fZa0qrtMz+m6tJTAHfZQ8FnmB4MG4LWy7/w==}
    engines: {node: '>=8'}
    dev: true

  /path-is-absolute/1.0.1:
    resolution: {integrity: sha512-AVbw3UJ2e9bq64vSaS9Am0fje1Pa8pbGqTTsmXfaIiMpnr5DlDhfJOuLj9Sf95ZPVDAUerDfEk88MPmPe7UCQg==}
    engines: {node: '>=0.10.0'}
    dev: true

  /path-key/2.0.1:
    resolution: {integrity: sha512-fEHGKCSmUSDPv4uoj8AlD+joPlq3peND+HRYyxFz4KPw4z926S/b8rIuFs2FYJg3BwsxJf6A9/3eIdLaYC+9Dw==}
    engines: {node: '>=4'}
    dev: true

  /path-key/3.1.1:
    resolution: {integrity: sha512-ojmeN0qd+y0jszEtoY48r0Peq5dwMEkIlCOu6Q5f41lfkswXuKtYrhgoTpLnyIcHm24Uhqx+5Tqm2InSwLhE6Q==}
    engines: {node: '>=8'}
    dev: true

  /path-parse/1.0.7:
    resolution: {integrity: sha512-LDJzPVEEEPR+y48z93A0Ed0yXb8pAByGWo/k5YYdYgpY2/2EsOsksJrq7lOHxryrVOn1ejG6oAp8ahvOIQD8sw==}
    dev: true

  /path-scurry/1.10.1:
    resolution: {integrity: sha512-MkhCqzzBEpPvxxQ71Md0b1Kk51W01lrYvlMzSUaIzNsODdd7mqhiimSZlr+VegAz5Z6Vzt9Xg2ttE//XBhH3EQ==}
    engines: {node: '>=16 || 14 >=14.17'}
    dependencies:
      lru-cache: 10.0.1
      minipass: 7.0.3
    dev: true

  /path-to-regexp/0.1.7:
    resolution: {integrity: sha512-5DFkuoqlv1uYQKxy8omFBeJPQcdoE07Kv2sferDCrAq1ohOU+MSDswDIbnx3YAM60qIOnYa53wBhXW0EbMonrQ==}
    dev: true

  /path-to-regexp/1.8.0:
    resolution: {integrity: sha512-n43JRhlUKUAlibEJhPeir1ncUID16QnEjNpwzNdO3Lm4ywrBpBZ5oLD0I6br9evr1Y9JTqwRtAh7JLoOzAQdVA==}
    dependencies:
      isarray: 0.0.1
    dev: true

  /path-type/3.0.0:
    resolution: {integrity: sha512-T2ZUsdZFHgA3u4e5PfPbjd7HDDpxPnQb5jN0SrDsjNSuVXHJqtwTnWqG0B1jZrgmJ/7lj1EmVIByWt1gxGkWvg==}
    engines: {node: '>=4'}
    dependencies:
      pify: 3.0.0
    dev: true

  /path-type/4.0.0:
    resolution: {integrity: sha512-gDKb8aZMDeD/tZWs9P6+q0J9Mwkdl6xMV8TjnGP3qJVJ06bdMgkbBlLU8IdfOsIsFz2BW1rNVT3XuNEl8zPAvw==}
    engines: {node: '>=8'}
    dev: true

  /path-type/5.0.0:
    resolution: {integrity: sha512-5HviZNaZcfqP95rwpv+1HDgUamezbqdSYTyzjTvwtJSnIH+3vnbmWsItli8OFEndS984VT55M3jduxZbX351gg==}
    engines: {node: '>=12'}

  /pathval/1.1.1:
    resolution: {integrity: sha512-Dp6zGqpTdETdR63lehJYPeIOqpiNBNtc7BpWSLrOje7UaIsE5aY92r/AunQA7rsXvet3lrJ3JnZX29UPTKXyKQ==}
    dev: true

  /pend/1.2.0:
    resolution: {integrity: sha512-F3asv42UuXchdzt+xXqfW1OGlVBe+mxa2mqI0pg5yAHZPvFmY3Y6drSf/GQ1A86WgWEN9Kzh/WrgKa6iGcHXLg==}
    dev: true

  /performance-now/2.1.0:
    resolution: {integrity: sha512-7EAHlyLHI56VEIdK57uwHdHKIaAGbnXPiw0yWbarQZOKaKpvUIgW0jWRVLiatnM+XXlSwsanIBH/hzGMJulMow==}
    dev: true

  /picocolors/1.0.0:
    resolution: {integrity: sha512-1fygroTLlHu66zi26VoTDv8yRgm0Fccecssto+MhsZ0D/DGW2sm8E8AjW7NU5VVTRt5GxbeZ5qBuJr+HyLYkjQ==}

  /picomatch/2.3.1:
    resolution: {integrity: sha512-JU3teHTNjmE2VCGFzuY8EXzCDVwEqB2a8fsIvwaStHhAWJEeVd1o1QD80CU6+ZdEXXSLbSsuLwJjkCBWqRQUVA==}
    engines: {node: '>=8.6'}

  /pidtree/0.3.1:
    resolution: {integrity: sha512-qQbW94hLHEqCg7nhby4yRC7G2+jYHY4Rguc2bjw7Uug4GIJuu1tvf2uHaZv5Q8zdt+WKJ6qK1FOI6amaWUo5FA==}
    engines: {node: '>=0.10'}
    hasBin: true
    dev: true

  /pify/3.0.0:
    resolution: {integrity: sha512-C3FsVNH1udSEX48gGX1xfvwTWfsYWj5U+8/uK15BGzIGrKoUpghX8hWZwa/OFnakBiiVNmBvemTJR5mcy7iPcg==}
    engines: {node: '>=4'}
    dev: true

  /pkg-dir/4.2.0:
    resolution: {integrity: sha512-HRDzbaKjC+AOWVXxAU/x54COGeIv9eb+6CkDSQoNTt4XyWoIJvuPsXizxu/Fr23EiekbtZwmh1IcIG/l/a10GQ==}
    engines: {node: '>=8'}
    dependencies:
      find-up: 4.1.0
    dev: true

  /pluralize/8.0.0:
    resolution: {integrity: sha512-Nc3IT5yHzflTfbjgqWcCPpo7DaKy4FnpB0l/zCAW0Tc7jxAiuqSxHasntB3D7887LSrA93kDJ9IXovxJYxyLCA==}
    engines: {node: '>=4'}

  /prelude-ls/1.2.1:
    resolution: {integrity: sha512-vkcDPrRZo1QZLbn5RLGPpg/WmIQ65qoWWhcGKf/b5eplkkarX0m9z8ppCat4mlOqUsWpyNuYgO3VRyrYHSzX5g==}
    engines: {node: '>= 0.8.0'}
    dev: true

  /prettier/3.1.1:
    resolution: {integrity: sha512-22UbSzg8luF4UuZtzgiUOfcGM8s4tjBv6dJRT7j275NXsy2jb4aJa4NNveul5x4eqlF1wuhuR2RElK71RvmVaw==}
    engines: {node: '>=14'}
    hasBin: true

  /process-nextick-args/2.0.1:
    resolution: {integrity: sha512-3ouUOpQhtgrbOa17J7+uxOTpITYWaGP7/AhoR3+A+/1e9skrzelGi/dXzEYyvbxubEF6Wn2ypscTKiKJFFn1ag==}
    dev: true

  /process/0.11.10:
    resolution: {integrity: sha512-cdGef/drWFoydD1JsMzuFf8100nZl+GT+yacc2bEced5f9Rjk4z+WtFUTBu9PhOi9j/jfmBPu0mMEY4wIdAF8A==}
    engines: {node: '>= 0.6.0'}

  /progress/2.0.3:
    resolution: {integrity: sha512-7PiHtLll5LdnKIMw100I+8xJXR5gW2QwWYkT6iJva0bXitZKa/XMrSbdmg3r2Xnaidz9Qumd0VPaMrZlF9V9sA==}
    engines: {node: '>=0.4.0'}
    dev: true

  /prompts/2.4.2:
    resolution: {integrity: sha512-NxNv/kLguCA7p3jE8oL2aEBsrJWgAakBpgmgK6lpPWV+WuOmY6r2/zbAVnP+T8bQlA0nzHXSJSJW0Hq7ylaD2Q==}
    engines: {node: '>= 6'}
    dependencies:
      kleur: 3.0.3
      sisteransi: 1.0.5

  /proper-lockfile/2.0.1:
    resolution: {integrity: sha512-rjaeGbsmhNDcDInmwi4MuI6mRwJu6zq8GjYCLuSuE7GF+4UjgzkL69sVKKJ2T2xH61kK7rXvGYpvaTu909oXaQ==}
    engines: {node: '>=4.0.0'}
    dependencies:
      graceful-fs: 4.2.11
      retry: 0.10.1
    dev: false

  /proxy-addr/2.0.7:
    resolution: {integrity: sha512-llQsMLSUDUPT44jdrU/O37qlnifitDP+ZwrmmZcoSKyLKvtZxpyV0n2/bD/N4tBAAZ/gJEdZU7KMraoK1+XYAg==}
    engines: {node: '>= 0.10'}
    dependencies:
      forwarded: 0.2.0
      ipaddr.js: 1.9.1
    dev: true

  /proxy-agent/6.3.1:
    resolution: {integrity: sha512-Rb5RVBy1iyqOtNl15Cw/llpeLH8bsb37gM1FUfKQ+Wck6xHlbAhWGUFiTRHtkjqGTA5pSHz6+0hrPW/oECihPQ==}
    engines: {node: '>= 14'}
    dependencies:
      agent-base: 7.1.0
      debug: 4.3.4
      http-proxy-agent: 7.0.0
      https-proxy-agent: 7.0.2
      lru-cache: 7.18.3
      pac-proxy-agent: 7.0.1
      proxy-from-env: 1.1.0
      socks-proxy-agent: 8.0.2
    transitivePeerDependencies:
      - supports-color
    dev: true

  /proxy-from-env/1.1.0:
    resolution: {integrity: sha512-D+zkORCbA9f1tdWRK0RaCR3GPv50cMxcrz4X8k5LTSUD1Dkw47mKJEZQNunItRTkWwgtaUSo1RVFRIG9ZXiFYg==}
    dev: true

  /psl/1.9.0:
    resolution: {integrity: sha512-E/ZsdU4HLs/68gYzgGTkMicWTLPdAftJLfJFlLUAAKZGkStNU72sZjT66SnMDVOfOWY/YAoiD7Jxa9iHvngcag==}
    dev: true

  /pump/3.0.0:
    resolution: {integrity: sha512-LwZy+p3SFs1Pytd/jYct4wpv49HiYCqd9Rlc5ZVdk0V+8Yzv6jR5Blk3TRmPL1ft69TxP0IMZGJ+WPFU2BFhww==}
    dependencies:
      end-of-stream: 1.4.4
      once: 1.4.0
    dev: true

  /punycode/2.3.0:
    resolution: {integrity: sha512-rRV+zQD8tVFys26lAGR9WUuS4iUAngJScM+ZRSKtvl5tKeZ2t5bvdNFdNHBW9FWR4guGHlgmsZ1G7BSm2wTbuA==}
    engines: {node: '>=6'}

  /puppeteer-core/21.7.0:
    resolution: {integrity: sha512-elPYPozrgiM3phSy7VDUJCVWQ07SPnOm78fpSaaSNFoQx5sur/MqhTSro9Wz8lOEjqCykGC6WRkwxDgmqcy1dQ==}
    engines: {node: '>=16.13.2'}
    dependencies:
      '@puppeteer/browsers': 1.9.1
      chromium-bidi: 0.5.2_6l3ta6d4k37jlx7r4do7wz4j2a
      cross-fetch: 4.0.0
      debug: 4.3.4
      devtools-protocol: 0.0.1203626
      ws: 8.16.0
    transitivePeerDependencies:
      - bufferutil
      - encoding
      - supports-color
      - utf-8-validate
    dev: true

  /puppeteer/21.7.0_typescript@5.2.2:
    resolution: {integrity: sha512-Yy+UUy0b9siJezbhHO/heYUoZQUwyqDK1yOQgblTt0l97tspvDVFkcW9toBlnSvSfkDmMI3Dx9cZL6R8bDArHA==}
    engines: {node: '>=16.13.2'}
    hasBin: true
    requiresBuild: true
    dependencies:
      '@puppeteer/browsers': 1.9.1
      cosmiconfig: 8.3.6_typescript@5.2.2
      puppeteer-core: 21.7.0
    transitivePeerDependencies:
      - bufferutil
      - encoding
      - supports-color
      - typescript
      - utf-8-validate
    dev: true

  /qjobs/1.2.0:
    resolution: {integrity: sha512-8YOJEHtxpySA3fFDyCRxA+UUV+fA+rTWnuWvylOK/NCjhY+b4ocCtmu8TtsWb+mYeU+GCHf/S66KZF/AsteKHg==}
    engines: {node: '>=0.9'}
    dev: true

  /qs/6.11.0:
    resolution: {integrity: sha512-MvjoMCJwEarSbUYk5O+nmoSzSutSsTwF85zcHPQ9OrlFoZOYIjaqBAJIqIXjptyD5vThxGq52Xu/MaJzRkIk4Q==}
    engines: {node: '>=0.6'}
    dependencies:
      side-channel: 1.0.4
    dev: true

  /qs/6.5.3:
    resolution: {integrity: sha512-qxXIEh4pCGfHICj1mAJQ2/2XVZkjCDTcEgfoSQxc/fYivUZxTkk7L3bDBJSoNrEzXI17oUO5Dp07ktqE5KzczA==}
    engines: {node: '>=0.6'}
    dev: true

  /queue-microtask/1.2.3:
    resolution: {integrity: sha512-NuaNSa6flKT5JaSYQzJok04JzTL1CA6aGhv5rfLW3PgqA+M2ChpZQnAC8h8i4ZFkBS8X5RqkDBHA7r4hej3K9A==}

  /queue-tick/1.0.1:
    resolution: {integrity: sha512-kJt5qhMxoszgU/62PLP1CJytzd2NKetjSRnyuj31fDd3Rlcz3fzlFdFLD1SItunPwyqEOkca6GbV612BWfaBag==}
    dev: true

  /randombytes/2.1.0:
    resolution: {integrity: sha512-vYl3iOX+4CKUWuxGi9Ukhie6fsqXqS9FE2Zaic4tNFD2N2QQaXOMFbuKK4QmDHC0JO6B1Zp41J0LpT0oR68amQ==}
    dependencies:
      safe-buffer: 5.2.1
    dev: true

  /range-parser/1.2.1:
    resolution: {integrity: sha512-Hrgsx+orqoygnmhFbKaHE6c296J+HTAQXoxEF6gNupROmmGJRoyzfG3ccAveqCBrwr/2yxQ5BVd/GTl5agOwSg==}
    engines: {node: '>= 0.6'}
    dev: true

  /raw-body/2.5.1:
    resolution: {integrity: sha512-qqJBtEyVgS0ZmPGdCFPWJ3FreoqvG4MVQln/kCgF7Olq95IbOp0/BWyMwbdtn4VTvkM8Y7khCQ2Xgk/tcrCXig==}
    engines: {node: '>= 0.8'}
    dependencies:
      bytes: 3.1.2
      http-errors: 2.0.0
      iconv-lite: 0.4.24
      unpipe: 1.0.0
    dev: true

  /raw-body/2.5.2:
    resolution: {integrity: sha512-8zGqypfENjCIqGhgXToC8aB2r7YrBX+AQAfIPs/Mlk+BtPTztOvTS01NRW/3Eh60J+a48lt8qsCzirQ6loCVfA==}
    engines: {node: '>= 0.8'}
    dependencies:
      bytes: 3.1.2
      http-errors: 2.0.0
      iconv-lite: 0.4.24
      unpipe: 1.0.0
    dev: true

  /read-pkg/3.0.0:
    resolution: {integrity: sha512-BLq/cCO9two+lBgiTYNqD6GdtK8s4NpaWrl6/rCO9w0TUS8oJl7cmToOZfRYllKTISY6nt1U7jQ53brmKqY6BA==}
    engines: {node: '>=4'}
    dependencies:
      load-json-file: 4.0.0
      normalize-package-data: 2.5.0
      path-type: 3.0.0
    dev: true

  /readable-stream/2.3.8:
    resolution: {integrity: sha512-8p0AUk4XODgIewSi0l8Epjs+EVnWiK7NoDIEGU0HhE7+ZyY8D1IMY7odu5lRrFXGg71L15KG8QrPmum45RTtdA==}
    dependencies:
      core-util-is: 1.0.2
      inherits: 2.0.4
      isarray: 1.0.0
      process-nextick-args: 2.0.1
      safe-buffer: 5.1.2
      string_decoder: 1.1.1
      util-deprecate: 1.0.2
    dev: true

  /readable-stream/3.6.2:
    resolution: {integrity: sha512-9u/sniCrY3D5WdsERHzHE4G2YCXqoG5FTHUiCC4SIbr6XcLZBY05ya9EKjYek9O5xOAwjGq+1JdGBAS7Q9ScoA==}
    engines: {node: '>= 6'}
    dependencies:
      inherits: 2.0.4
      string_decoder: 1.3.0
      util-deprecate: 1.0.2
    dev: true

  /readdirp/3.6.0:
    resolution: {integrity: sha512-hOS089on8RduqdbhvQ5Z37A0ESjsqz6qnRcffsMU3495FuTdqSm+7bhJ29JvIOsBDEEnan5DPu9t3To9VRlMzA==}
    engines: {node: '>=8.10.0'}
    dependencies:
      picomatch: 2.3.1
    dev: true

  /rechoir/0.7.1:
    resolution: {integrity: sha512-/njmZ8s1wVeR6pjTZ+0nCnv8SpZNRMT2D1RLOJQESlYFDBvwpTA4KWJpZ+sBJ4+vhjILRcK7JIFdGCdxEAAitg==}
    engines: {node: '>= 0.10'}
    dependencies:
      resolve: 1.22.6
    dev: true

  /regexp.prototype.flags/1.5.1:
    resolution: {integrity: sha512-sy6TXMN+hnP/wMy+ISxg3krXx7BAtWVO4UouuCN/ziM9UEne0euamVNafDfvC83bRNr95y0V5iijeDQFUNpvrg==}
    engines: {node: '>= 0.4'}
    dependencies:
      call-bind: 1.0.2
      define-properties: 1.2.1
      set-function-name: 2.0.1
    dev: true

  /request-promise-core/1.1.4_request@2.88.2:
    resolution: {integrity: sha512-TTbAfBBRdWD7aNNOoVOBH4pN/KigV6LyapYNNlAPA8JwbovRti1E88m3sYAwsLi5ryhPKsE9APwnjFTgdUjTpw==}
    engines: {node: '>=0.10.0'}
    peerDependencies:
      request: ^2.34
    dependencies:
      lodash: 4.17.21
      request: 2.88.2
    dev: true

  /request-promise-native/1.0.9_request@2.88.2:
    resolution: {integrity: sha512-wcW+sIUiWnKgNY0dqCpOZkUbF/I+YPi+f09JZIDa39Ec+q82CpSYniDp+ISgTTbKmnpJWASeJBPZmoxH84wt3g==}
    engines: {node: '>=0.12.0'}
    deprecated: request-promise-native has been deprecated because it extends the now deprecated request package, see https://github.com/request/request/issues/3142
    peerDependencies:
      request: ^2.34
    dependencies:
      request: 2.88.2
      request-promise-core: 1.1.4_request@2.88.2
      stealthy-require: 1.1.1
      tough-cookie: 2.5.0
    dev: true

  /request/2.88.2:
    resolution: {integrity: sha512-MsvtOrfG9ZcrOwAW+Qi+F6HbD0CWXEh9ou77uOb7FM2WPhwT7smM833PzanhJLsgXjN89Ir6V2PczXNnMpwKhw==}
    engines: {node: '>= 6'}
    deprecated: request has been deprecated, see https://github.com/request/request/issues/3142
    dependencies:
      aws-sign2: 0.7.0
      aws4: 1.12.0
      caseless: 0.12.0
      combined-stream: 1.0.8
      extend: 3.0.2
      forever-agent: 0.6.1
      form-data: 2.3.3
      har-validator: 5.1.5
      http-signature: 1.2.0
      is-typedarray: 1.0.0
      isstream: 0.1.2
      json-stringify-safe: 5.0.1
      mime-types: 2.1.35
      oauth-sign: 0.9.0
      performance-now: 2.1.0
      qs: 6.5.3
      safe-buffer: 5.2.1
      tough-cookie: 2.5.0
      tunnel-agent: 0.6.0
      uuid: 3.4.0
    dev: true

  /require-directory/2.1.1:
    resolution: {integrity: sha512-fGxEI7+wsG9xrvdjsrlmL22OMTTiHRwAMroiEeMgq8gzoLC/PQr7RsRDSTLUg/bZAZtF+TVIkHc6/4RIKrui+Q==}
    engines: {node: '>=0.10.0'}

  /require-from-string/2.0.2:
    resolution: {integrity: sha512-Xf0nWe6RseziFMu+Ap9biiUbmplq6S9/p+7w7YXP/JBHhrUDDUhwa+vANyubuqfZWTveU//DYVGsDG7RKL/vEw==}
    engines: {node: '>=0.10.0'}

  /requires-port/1.0.0:
    resolution: {integrity: sha512-KigOCHcocU3XODJxsu8i/j8T9tzT4adHiecwORRQ0ZZFcp7ahwXuRU1m+yuO90C5ZUyGeGfocHDI14M3L3yDAQ==}
    dev: true

  /resolve-cwd/3.0.0:
    resolution: {integrity: sha512-OrZaX2Mb+rJCpH/6CpSqt9xFVpN++x01XnN2ie9g6P5/3xelLAkXWVADpdz1IHD/KFfEXyE6V0U01OQ3UO2rEg==}
    engines: {node: '>=8'}
    dependencies:
      resolve-from: 5.0.0
    dev: true

  /resolve-from/4.0.0:
    resolution: {integrity: sha512-pb/MYmXstAkysRFx8piNI1tGFNQIFA3vkE3Gq4EuA1dF6gHp/+vgZqsCGJapvy8N3Q+4o7FwvquPJcnZ7RYy4g==}
    engines: {node: '>=4'}
    dev: true

  /resolve-from/5.0.0:
    resolution: {integrity: sha512-qYg9KP24dD5qka9J47d0aVky0N+b4fTU89LN9iDnjB5waksiC49rvMB0PrUJQGoTmH50XPiqOvAjDfaijGxYZw==}
    engines: {node: '>=8'}
    dev: true

  /resolve/1.22.6:
    resolution: {integrity: sha512-njhxM7mV12JfufShqGy3Rz8j11RPdLy4xi15UurGJeoHLfJpVXKdh3ueuOqbYUcDZnffr6X739JBo5LzyahEsw==}
    hasBin: true
    dependencies:
      is-core-module: 2.13.0
      path-parse: 1.0.7
      supports-preserve-symlinks-flag: 1.0.0
    dev: true

  /retry/0.10.1:
    resolution: {integrity: sha512-ZXUSQYTHdl3uS7IuCehYfMzKyIDBNoAuUblvy5oGO5UJSUTmStUUVPXbA9Qxd173Bgre53yCQczQuHgRWAdvJQ==}
    dev: false

  /reusify/1.0.4:
    resolution: {integrity: sha512-U9nH88a3fc/ekCF1l0/UP1IosiuIjyTh7hBvXVMHYgVcfGvt897Xguj2UOLDeI5BG2m7/uwyaLVT6fbtCwTyzw==}
    engines: {iojs: '>=1.0.0', node: '>=0.10.0'}

  /rfdc/1.3.0:
    resolution: {integrity: sha512-V2hovdzFbOi77/WajaSMXk2OLm+xNIeQdMMuB7icj7bk6zi2F8GGAxigcnDFpJHbNyNcgyJDiP+8nOrY5cZGrA==}
    dev: true

  /rimraf/3.0.2:
    resolution: {integrity: sha512-JZkJMZkAGFFPP2YqXZXPbMlMBgsxzE8ILs4lMIX/2o0L9UBw9O/Y3o6wFw/i9YLapcUJWwqbi3kdxIPdC62TIA==}
    hasBin: true
    dependencies:
      glob: 7.2.3
    dev: true

  /rimraf/5.0.4:
    resolution: {integrity: sha512-rizQI/o/YAMM1us0Zyax0uRfIK39XR52EAjjOi0fzMolpGp0onj6CWzBAXuOx6+6Xi9Rgi0d9tUZojhJerLUmQ==}
    engines: {node: '>=14'}
    hasBin: true
    dependencies:
      glob: 10.3.9
    dev: true

  /run-parallel/1.2.0:
    resolution: {integrity: sha512-5l4VyZR86LZ/lDxZTR6jqL8AFE2S0IFLMP26AbjsLVADxHdhB/c0GUsH+y39UfCi3dzz8OlQuPmnaJOMoDHQBA==}
    dependencies:
      queue-microtask: 1.2.3

  /safe-array-concat/1.0.1:
    resolution: {integrity: sha512-6XbUAseYE2KtOuGueyeobCySj9L4+66Tn6KQMOPQJrAJEowYKW/YR/MGJZl7FdydUdaFu4LYyDZjxf4/Nmo23Q==}
    engines: {node: '>=0.4'}
    dependencies:
      call-bind: 1.0.2
      get-intrinsic: 1.2.1
      has-symbols: 1.0.3
      isarray: 2.0.5
    dev: true

  /safe-buffer/5.1.2:
    resolution: {integrity: sha512-Gd2UZBJDkXlY7GbJxfsE8/nvKkUEU1G38c1siN6QP6a9PT9MmHB8GnpscSmMJSoF8LOIrt8ud/wPtojys4G6+g==}
    dev: true

  /safe-buffer/5.2.1:
    resolution: {integrity: sha512-rp3So07KcdmmKbGvgaNxQSJr7bGVSVk5S9Eq1F+ppbRo70+YeaDxkw5Dd8NPN+GD6bjnYm2VuPuCXmpuYvmCXQ==}
    dev: true

  /safe-regex-test/1.0.0:
    resolution: {integrity: sha512-JBUUzyOgEwXQY1NuPtvcj/qcBDbDmEvWufhlnXZIm75DEHp+afM1r1ujJpJsV/gSM4t59tpDyPi1sd6ZaPFfsA==}
    dependencies:
      call-bind: 1.0.2
      get-intrinsic: 1.2.1
      is-regex: 1.1.4
    dev: true

  /safe-stable-stringify/2.4.3:
    resolution: {integrity: sha512-e2bDA2WJT0wxseVd4lsDP4+3ONX6HpMXQa1ZhFQ7SU+GjvORCmShbCMltrtIDfkYhVHrOcPtj+KhmDBdPdZD1g==}
    engines: {node: '>=10'}
    dev: true

  /safer-buffer/2.1.2:
    resolution: {integrity: sha512-YZo3K82SD7Riyi0E1EQPojLz7kpepnSQI9IyPbHHg1XXXevb5dJI7tpyN2ADxGcQbHG7vcyRHk0cbwqcQriUtg==}
    dev: true

  /sax/1.2.4:
    resolution: {integrity: sha512-NqVDv9TpANUjFm0N8uM5GxL36UgKi9/atZw+x7YFnQ8ckwFGKrl4xX4yWtrey3UJm5nP1kUbnYgLopqWNSRhWw==}

  /schema-utils/3.3.0:
    resolution: {integrity: sha512-pN/yOAvcC+5rQ5nERGuwrjLlYvLTbCibnZ1I7B1LaiAz9BRBlE9GMgE/eqV30P7aJQUf7Ddimy/RsbYO/GrVGg==}
    engines: {node: '>= 10.13.0'}
    dependencies:
      '@types/json-schema': 7.0.13
      ajv: 6.12.6
      ajv-keywords: 3.5.2_ajv@6.12.6
    dev: true

  /semver/5.7.2:
    resolution: {integrity: sha512-cBznnQ9KjJqU67B52RMC65CMarK2600WFnbkcaiwWq3xy/5haFJlshgnpjovMVJ+Hff49d8GEn0b87C5pDQ10g==}
    hasBin: true
    dev: true

  /semver/7.5.4:
    resolution: {integrity: sha512-1bCSESV6Pv+i21Hvpxp3Dx+pSD8lIPt8uVjRrxAUt/nbswYc+tK6Y2btiULjd4+fnq15PX+nqQDC7Oft7WkwcA==}
    engines: {node: '>=10'}
    hasBin: true
    dependencies:
      lru-cache: 6.0.0

  /send/0.18.0:
    resolution: {integrity: sha512-qqWzuOjSFOuqPjFe4NOsMLafToQQwBSOEpS+FwEt3A2V3vKubTquT3vmLTQpFgMXp8AlFWFuP1qKaJZOtPpVXg==}
    engines: {node: '>= 0.8.0'}
    dependencies:
      debug: 2.6.9
      depd: 2.0.0
      destroy: 1.2.0
      encodeurl: 1.0.2
      escape-html: 1.0.3
      etag: 1.8.1
      fresh: 0.5.2
      http-errors: 2.0.0
      mime: 1.6.0
      ms: 2.1.3
      on-finished: 2.4.1
      range-parser: 1.2.1
      statuses: 2.0.1
    dev: true

  /serialize-javascript/6.0.0:
    resolution: {integrity: sha512-Qr3TosvguFt8ePWqsvRfrKyQXIiW+nGbYpy8XK24NQHE83caxWt+mIymTT19DGFbNWNLfEwsrkSmN64lVWB9ag==}
    dependencies:
      randombytes: 2.1.0
    dev: true

  /serialize-javascript/6.0.1:
    resolution: {integrity: sha512-owoXEFjWRllis8/M1Q+Cw5k8ZH40e3zhp/ovX+Xr/vi1qj6QesbyXXViFbpNvWvPNAD62SutwEXavefrLJWj7w==}
    dependencies:
      randombytes: 2.1.0
    dev: true

  /serve-static/1.15.0:
    resolution: {integrity: sha512-XGuRDNjXUijsUL0vl6nSD7cwURuzEgglbOaFuZM9g3kwDXOWVTck0jLzjPzGD+TazWbboZYu52/9/XPdUgne9g==}
    engines: {node: '>= 0.8.0'}
    dependencies:
      encodeurl: 1.0.2
      escape-html: 1.0.3
      parseurl: 1.3.3
      send: 0.18.0
    dev: true

  /set-function-name/2.0.1:
    resolution: {integrity: sha512-tMNCiqYVkXIZgc2Hnoy2IvC/f8ezc5koaRFkCjrpWzGpCd3qbZXPzVy9MAZzK1ch/X0jvSkojys3oqJN0qCmdA==}
    engines: {node: '>= 0.4'}
    dependencies:
      define-data-property: 1.1.0
      functions-have-names: 1.2.3
      has-property-descriptors: 1.0.0
    dev: true

  /setprototypeof/1.2.0:
    resolution: {integrity: sha512-E5LDX7Wrp85Kil5bhZv46j8jOeboKq5JMmYM3gVGdGH8xFpPWXUMsNrlODCrkoxMEeNi/XZIwuRvY4XNwYMJpw==}
    dev: true

  /shallow-clone/3.0.1:
    resolution: {integrity: sha512-/6KqX+GVUdqPuPPd2LxDDxzX6CAbjJehAAOKlNpqqUpAqPM6HeL8f+o3a+JsyGjn2lv0WY8UsTgUJjU9Ok55NA==}
    engines: {node: '>=8'}
    dependencies:
      kind-of: 6.0.3
    dev: true

  /shebang-command/1.2.0:
    resolution: {integrity: sha512-EV3L1+UQWGor21OmnvojK36mhg+TyIKDh3iFBKBohr5xeXIhNBcx8oWdgkTEEQ+BEFFYdLRuqMfd5L84N1V5Vg==}
    engines: {node: '>=0.10.0'}
    dependencies:
      shebang-regex: 1.0.0
    dev: true

  /shebang-command/2.0.0:
    resolution: {integrity: sha512-kHxr2zZpYtdmrN1qDjrrX/Z1rR1kG8Dx+gkpK1G4eXmvXswmcE1hTWBWYUzlraYw1/yZp6YuDY77YtvbN0dmDA==}
    engines: {node: '>=8'}
    dependencies:
      shebang-regex: 3.0.0
    dev: true

  /shebang-regex/1.0.0:
    resolution: {integrity: sha512-wpoSFAxys6b2a2wHZ1XpDSgD7N9iVjg29Ph9uV/uaP9Ex/KXlkTZTeddxDPSYQpgvzKLGJke2UU0AzoGCjNIvQ==}
    engines: {node: '>=0.10.0'}
    dev: true

  /shebang-regex/3.0.0:
    resolution: {integrity: sha512-7++dFhtcx3353uBaq8DDR4NuxBetBzC7ZQOhmTQInHEd6bSrXdiEyzCvG07Z44UYdLShWUyXt5M/yhz8ekcb1A==}
    engines: {node: '>=8'}
    dev: true

  /shell-quote/1.8.1:
    resolution: {integrity: sha512-6j1W9l1iAs/4xYBI1SYOVZyFcCis9b4KCLQ8fgAGG07QvzaRLVVRQvAy85yNmmZSjYjg4MWh4gNvlPujU/5LpA==}
    dev: true

  /side-channel/1.0.4:
    resolution: {integrity: sha512-q5XPytqFEIKHkGdiMIrY10mvLRvnQh42/+GoBlFW3b2LXLE2xxJpZFdm94we0BaoV3RwJyGqg5wS7epxTv0Zvw==}
    dependencies:
      call-bind: 1.0.2
      get-intrinsic: 1.2.1
      object-inspect: 1.12.3
    dev: true

  /signal-exit/4.1.0:
    resolution: {integrity: sha512-bzyZ1e88w9O1iNJbKnOlvYTrWPDl46O1bG0D3XInv+9tkPrxrN8jUUTiFlDkkmKWgn1M6CfIA13SuGqOa9Korw==}
    engines: {node: '>=14'}
    dev: true

  /simple-swizzle/0.2.2:
    resolution: {integrity: sha512-JA//kQgZtbuY83m+xT+tXJkmJncGMTFT+C+g2h2R9uxkYIrE2yy9sgmcLhCnw57/WSD+Eh3J97FPEDFnbXnDUg==}
    dependencies:
      is-arrayish: 0.3.2
    dev: true

  /sinon/10.0.1:
    resolution: {integrity: sha512-1rf86mvW4Mt7JitEIgmNaLXaWnrWd/UrVKZZlL+kbeOujXVf9fmC4kQEQ/YeHoiIA23PLNngYWK+dngIx/AumA==}
    deprecated: Breaking change found in this patch version
    dependencies:
      '@sinonjs/commons': 1.8.6
      '@sinonjs/fake-timers': 7.1.2
      '@sinonjs/samsam': 6.1.3
      diff: 4.0.2
      nise: 5.1.4
      supports-color: 7.2.0
    dev: true

  /sisteransi/1.0.5:
    resolution: {integrity: sha512-bLGGlR1QxBcynn2d5YmDX4MGjlZvy2MRBDRNHLJ8VI6l6+9FUiyTFNJ0IveOSP0bcXgVDPRcfGqA0pjaqUpfVg==}

  /slash/3.0.0:
    resolution: {integrity: sha512-g9Q1haeby36OSStwb4ntCGGGaKsaVSjQ68fBxoQcutl5fS1vuY18H3wSt3jFyFtrkx+Kz0V1G85A4MyAdDMi2Q==}
    engines: {node: '>=8'}
    dev: true

  /slash/5.1.0:
    resolution: {integrity: sha512-ZA6oR3T/pEyuqwMgAKT0/hAv8oAXckzbkmR0UkUosQ+Mc4RxGoJkRmwHgHufaenlyAgE1Mxgpdcrf75y6XcnDg==}
    engines: {node: '>=14.16'}

  /smart-buffer/4.2.0:
    resolution: {integrity: sha512-94hK0Hh8rPqQl2xXc3HsaBoOXKV20MToPkcXvwbISWLEs+64sBq5kFgn2kJDHb1Pry9yrP0dxrCI9RRci7RXKg==}
    engines: {node: '>= 6.0.0', npm: '>= 3.0.0'}
    dev: true

  /socket.io-adapter/2.5.2:
    resolution: {integrity: sha512-87C3LO/NOMc+eMcpcxUBebGjkpMDkNBS9tf7KJqcDsmL936EChtVva71Dw2q4tQcuVC+hAUy4an2NO/sYXmwRA==}
    dependencies:
      ws: 8.11.0
    transitivePeerDependencies:
      - bufferutil
      - utf-8-validate
    dev: true

  /socket.io-parser/4.2.4:
    resolution: {integrity: sha512-/GbIKmo8ioc+NIWIhwdecY0ge+qVBSMdgxGygevmdHj24bsfgtCmcUUcQ5ZzcylGFHsN3k4HB4Cgkl96KVnuew==}
    engines: {node: '>=10.0.0'}
    dependencies:
      '@socket.io/component-emitter': 3.1.0
      debug: 4.3.4
    transitivePeerDependencies:
      - supports-color
    dev: true

  /socket.io/4.7.2:
    resolution: {integrity: sha512-bvKVS29/I5fl2FGLNHuXlQaUH/BlzX1IN6S+NKLNZpBsPZIDH+90eQmCs2Railn4YUiww4SzUedJ6+uzwFnKLw==}
    engines: {node: '>=10.2.0'}
    dependencies:
      accepts: 1.3.8
      base64id: 2.0.0
      cors: 2.8.5
      debug: 4.3.4
      engine.io: 6.5.2
      socket.io-adapter: 2.5.2
      socket.io-parser: 4.2.4
    transitivePeerDependencies:
      - bufferutil
      - supports-color
      - utf-8-validate
    dev: true

  /socks-proxy-agent/8.0.2:
    resolution: {integrity: sha512-8zuqoLv1aP/66PHF5TqwJ7Czm3Yv32urJQHrVyhD7mmA6d61Zv8cIXQYPTWwmg6qlupnPvs/QKDmfa4P/qct2g==}
    engines: {node: '>= 14'}
    dependencies:
      agent-base: 7.1.0
      debug: 4.3.4
      socks: 2.7.1
    transitivePeerDependencies:
      - supports-color
    dev: true

  /socks/2.7.1:
    resolution: {integrity: sha512-7maUZy1N7uo6+WVEX6psASxtNlKaNVMlGQKkG/63nEDdLOWNbiUMoLK7X4uYoLhQstau72mLgfEWcXcwsaHbYQ==}
    engines: {node: '>= 10.13.0', npm: '>= 3.0.0'}
    dependencies:
      ip: 2.0.0
      smart-buffer: 4.2.0
    dev: true

  /source-map-loader/1.1.3_webpack@5.88.2:
    resolution: {integrity: sha512-6YHeF+XzDOrT/ycFJNI53cgEsp/tHTMl37hi7uVyqFAlTXW109JazaQCkbc+jjoL2637qkH1amLi+JzrIpt5lA==}
    engines: {node: '>= 10.13.0'}
    peerDependencies:
      webpack: ^4.0.0 || ^5.0.0
    dependencies:
      abab: 2.0.6
      iconv-lite: 0.6.3
      loader-utils: 2.0.4
      schema-utils: 3.3.0
      source-map: 0.6.1
      webpack: 5.88.2_webpack-cli@4.10.0
      whatwg-mimetype: 2.3.0
    dev: true

  /source-map-support/0.5.21:
    resolution: {integrity: sha512-uBHU3L3czsIyYXKX88fdrGovxdSCoTGDRZ6SYXtSRxLZUzHg5P/66Ht6uoUlHu9EZod+inXhKo3qQgwXUT/y1w==}
    dependencies:
      buffer-from: 1.1.2
      source-map: 0.6.1

  /source-map/0.6.1:
    resolution: {integrity: sha512-UjgapumWlbMhkBgzT7Ykc5YXUT46F0iKu8SGXq0bcwP5dz/h0Plj6enJqjz1Zbq2l5WaqYnrVbwWOWMyF3F47g==}
    engines: {node: '>=0.10.0'}

  /spdx-correct/3.2.0:
    resolution: {integrity: sha512-kN9dJbvnySHULIluDHy32WHRUu3Og7B9sbY7tsFLctQkIqnMh3hErYgdMjTYuqmcXX+lK5T1lnUt3G7zNswmZA==}
    dependencies:
      spdx-expression-parse: 3.0.1
      spdx-license-ids: 3.0.15
    dev: true

  /spdx-exceptions/2.3.0:
    resolution: {integrity: sha512-/tTrYOC7PPI1nUAgx34hUpqXuyJG+DTHJTnIULG4rDygi4xu/tfgmq1e1cIRwRzwZgo4NLySi+ricLkZkw4i5A==}
    dev: true

  /spdx-expression-parse/3.0.1:
    resolution: {integrity: sha512-cbqHunsQWnJNE6KhVSMsMeH5H/L9EpymbzqTQ3uLwNCLZ1Q481oWaofqH7nO6V07xlXwY6PhQdQ2IedWx/ZK4Q==}
    dependencies:
      spdx-exceptions: 2.3.0
      spdx-license-ids: 3.0.15
    dev: true

  /spdx-license-ids/3.0.15:
    resolution: {integrity: sha512-lpT8hSQp9jAKp9mhtBU4Xjon8LPGBvLIuBiSVhMEtmLecTh2mO0tlqrAMp47tBXzMr13NJMQ2lf7RpQGLJ3HsQ==}
    dev: true

  /sshpk/1.17.0:
    resolution: {integrity: sha512-/9HIEs1ZXGhSPE8X6Ccm7Nam1z8KcoCqPdI7ecm1N33EzAetWahvQWVqLZtaZQ+IDKX4IyA2o0gBzqIMkAagHQ==}
    engines: {node: '>=0.10.0'}
    hasBin: true
    dependencies:
      asn1: 0.2.6
      assert-plus: 1.0.0
      bcrypt-pbkdf: 1.0.2
      dashdash: 1.14.1
      ecc-jsbn: 0.1.2
      getpass: 0.1.7
      jsbn: 0.1.1
      safer-buffer: 2.1.2
      tweetnacl: 0.14.5
    dev: true

  /stack-trace/0.0.10:
    resolution: {integrity: sha512-KGzahc7puUKkzyMt+IqAep+TVNbKP+k2Lmwhub39m1AsTSkaDutx56aDCo+HLDzf/D26BIHTJWNiTG1KAJiQCg==}
    dev: true

  /statuses/1.5.0:
    resolution: {integrity: sha512-OpZ3zP+jT1PI7I8nemJX4AKmAX070ZkYPVWV/AaKTJl+tXCTGyVdC1a4SL8RUQYEwk/f34ZX8UTykN68FwrqAA==}
    engines: {node: '>= 0.6'}
    dev: true

  /statuses/2.0.1:
    resolution: {integrity: sha512-RwNA9Z/7PrK06rYLIzFMlaF+l73iwpzsqRIFgbMLbTcLD6cOao82TaWefPXQvB2fOC4AjuYSEndS7N/mTCbkdQ==}
    engines: {node: '>= 0.8'}
    dev: true

  /stealthy-require/1.1.1:
    resolution: {integrity: sha512-ZnWpYnYugiOVEY5GkcuJK1io5V8QmNYChG62gSit9pQVGErXtrKuPC55ITaVSukmMta5qpMU7vqLt2Lnni4f/g==}
    engines: {node: '>=0.10.0'}
    dev: true

  /stop-iteration-iterator/1.0.0:
    resolution: {integrity: sha512-iCGQj+0l0HOdZ2AEeBADlsRC+vsnDsZsbdSiH1yNSjcfKM7fdpCMfqAL/dwF5BLiw/XhRft/Wax6zQbhq2BcjQ==}
    engines: {node: '>= 0.4'}
    dependencies:
      internal-slot: 1.0.5
    dev: true

  /stoppable/1.1.0:
    resolution: {integrity: sha512-KXDYZ9dszj6bzvnEMRYvxgeTHU74QBFL54XKtP3nyMuJ81CFYtABZ3bAzL2EdFUaEwJOBOgENyFj3R7oTzDyyw==}
    engines: {node: '>=4', npm: '>=6'}
    dev: true

  /streamroller/3.1.5:
    resolution: {integrity: sha512-KFxaM7XT+irxvdqSP1LGLgNWbYN7ay5owZ3r/8t77p+EtSUAfUgtl7be3xtqtOmGUl9K9YPO2ca8133RlTjvKw==}
    engines: {node: '>=8.0'}
    dependencies:
      date-format: 4.0.14
      debug: 4.3.4
      fs-extra: 8.1.0
    transitivePeerDependencies:
      - supports-color
    dev: true

  /streamsearch/1.1.0:
    resolution: {integrity: sha512-Mcc5wHehp9aXz1ax6bZUyY5afg9u2rv5cqQI3mRrYkGC8rW2hM02jWuwjtL++LS5qinSyhj2QfLyNsuc+VsExg==}
    engines: {node: '>=10.0.0'}
    dev: true

  /streamx/2.15.6:
    resolution: {integrity: sha512-q+vQL4AAz+FdfT137VF69Cc/APqUbxy+MDOImRrMvchJpigHj9GksgDU2LYbO9rx7RX6osWgxJB2WxhYv4SZAw==}
    dependencies:
      fast-fifo: 1.3.2
      queue-tick: 1.0.1
    dev: true

  /string-width/4.2.3:
    resolution: {integrity: sha512-wKyQRQpjJ0sIp62ErSZdGsjMJWsap5oRNihHhu6G7JVO/9jIB6UyevL+tXuOqrng8j/cxKTWyWUwvSTriiZz/g==}
    engines: {node: '>=8'}
    dependencies:
      emoji-regex: 8.0.0
      is-fullwidth-code-point: 3.0.0
      strip-ansi: 6.0.1

  /string-width/5.1.2:
    resolution: {integrity: sha512-HnLOCR3vjcY8beoNLtcjZ5/nxn2afmME6lhrDrebokqMap+XbeW8n9TXpPDOqdGK5qcI3oT0GKTW6wC7EMiVqA==}
    engines: {node: '>=12'}
    dependencies:
      eastasianwidth: 0.2.0
      emoji-regex: 9.2.2
      strip-ansi: 7.1.0
    dev: true

  /string.prototype.padend/3.1.5:
    resolution: {integrity: sha512-DOB27b/2UTTD+4myKUFh+/fXWcu/UDyASIXfg+7VzoCNNGOfWvoyU/x5pvVHr++ztyt/oSYI1BcWBBG/hmlNjA==}
    engines: {node: '>= 0.4'}
    dependencies:
      call-bind: 1.0.2
      define-properties: 1.2.1
      es-abstract: 1.22.2
    dev: true

  /string.prototype.repeat/0.2.0:
    resolution: {integrity: sha512-1BH+X+1hSthZFW+X+JaUkjkkUPwIlLEMJBLANN3hOob3RhEk5snLWNECDnYbgn/m5c5JV7Ersu1Yubaf+05cIA==}
    dev: true

  /string.prototype.trim/1.2.8:
    resolution: {integrity: sha512-lfjY4HcixfQXOfaqCvcBuOIapyaroTXhbkfJN3gcB1OtyupngWK4sEET9Knd0cXd28kTUqu/kHoV4HKSJdnjiQ==}
    engines: {node: '>= 0.4'}
    dependencies:
      call-bind: 1.0.2
      define-properties: 1.2.1
      es-abstract: 1.22.2
    dev: true

  /string.prototype.trimend/1.0.7:
    resolution: {integrity: sha512-Ni79DqeB72ZFq1uH/L6zJ+DKZTkOtPIHovb3YZHQViE+HDouuU4mBrLOLDn5Dde3RF8qw5qVETEjhu9locMLvA==}
    dependencies:
      call-bind: 1.0.2
      define-properties: 1.2.1
      es-abstract: 1.22.2
    dev: true

  /string.prototype.trimstart/1.0.7:
    resolution: {integrity: sha512-NGhtDFu3jCEm7B4Fy0DpLewdJQOZcQ0rGbwQ/+stjnrp2i+rlKeCvos9hOIeCmqwratM47OBxY7uFZzjxHXmrg==}
    dependencies:
      call-bind: 1.0.2
      define-properties: 1.2.1
      es-abstract: 1.22.2
    dev: true

  /string_decoder/1.1.1:
    resolution: {integrity: sha512-n/ShnvDi6FHbbVfviro+WojiFzv+s8MPMHBczVePfUpDJLwoLT0ht1l4YwBCbi8pJAveEEdnkHyPyTP/mzRfwg==}
    dependencies:
      safe-buffer: 5.1.2
    dev: true

  /string_decoder/1.3.0:
    resolution: {integrity: sha512-hkRX8U1WjJFd8LsDJ2yQ/wWWxaopEsABU1XfkM8A+j0+85JAGppt16cr1Whg6KIbb4okU6Mql6BOj+uup/wKeA==}
    dependencies:
      safe-buffer: 5.2.1
    dev: true

  /strip-ansi/6.0.1:
    resolution: {integrity: sha512-Y38VPSHcqkFrCpFnQ9vuSXmquuv5oXOKpGeT6aGrr3o3Gc9AlVa6JBfUSOCnbxGGZF+/0ooI7KrPuUSztUdU5A==}
    engines: {node: '>=8'}
    dependencies:
      ansi-regex: 5.0.1

  /strip-ansi/7.1.0:
    resolution: {integrity: sha512-iq6eVVI64nQQTRYq2KtEg2d2uU7LElhTJwsH4YzIHZshxlgZms/wIc4VoDQTlG/IvVIrBKG06CrZnp0qv7hkcQ==}
    engines: {node: '>=12'}
    dependencies:
      ansi-regex: 6.0.1
    dev: true

  /strip-bom/3.0.0:
    resolution: {integrity: sha512-vavAMRXOgBVNF6nyEEmL3DBK19iRpDcoIwW+swQ+CbGiu7lju6t+JklA1MHweoWtadgt4ISVUsXLyDq34ddcwA==}
    engines: {node: '>=4'}
    dev: true

  /strip-json-comments/3.1.1:
    resolution: {integrity: sha512-6fPc+R4ihwqP6N/aIv2f1gMH8lOVtWQHoqC4yK6oSDVVocumAsfCqjkXnqiYMhmMwS/mEHLp7Vehlt3ql6lEig==}
    engines: {node: '>=8'}
    dev: true

  /strnum/1.0.5:
    resolution: {integrity: sha512-J8bbNyKKXl5qYcR36TIO8W3mVGVHrmmxsd5PAItGkmyzwJvybiw2IVq5nqd0i4LSNSkB/sx9VHllbfFdr9k1JA==}
    dev: true

  /supports-color/5.5.0:
    resolution: {integrity: sha512-QjVjwdXIt408MIiAqCX4oUKsgU2EqAGzs2Ppkm4aQYbjm+ZEWEcW4SfFNTr4uMNZma0ey4f5lgLrkB0aX0QMow==}
    engines: {node: '>=4'}
    dependencies:
      has-flag: 3.0.0

  /supports-color/7.2.0:
    resolution: {integrity: sha512-qpCAvRl9stuOHveKsn7HncJRvv501qIacKzQlO/+Lwxc9+0q2wLyv4Dfvt80/DPn2pqOBsJdDiogXGR9+OvwRw==}
    engines: {node: '>=8'}
    dependencies:
      has-flag: 4.0.0
    dev: true

  /supports-color/8.1.1:
    resolution: {integrity: sha512-MpUEN2OodtUzxvKQl72cUF7RQ5EiHsGvSsVG0ia9c5RbWGL2CI4C7EpPS8UTBIplnlzZiNuV56w+FuNxy3ty2Q==}
    engines: {node: '>=10'}
    dependencies:
      has-flag: 4.0.0
    dev: true

  /supports-preserve-symlinks-flag/1.0.0:
    resolution: {integrity: sha512-ot0WnXS9fgdkgIcePe6RHNk1WA8+muPa6cSjeR3V8K27q9BB1rTE3R1p7Hv0z1ZyAc8s6Vvv8DIyWf681MAt0w==}
    engines: {node: '>= 0.4'}
    dev: true

  /tapable/2.2.1:
    resolution: {integrity: sha512-GNzQvQTOIP6RyTfE2Qxb8ZVlNmw0n88vp1szwWRimP02mnTsx3Wtn5qRdqY9w2XduFNUgvOwhNnQsjwCp+kqaQ==}
    engines: {node: '>=6'}
    dev: true

  /tar-fs/3.0.4:
    resolution: {integrity: sha512-5AFQU8b9qLfZCX9zp2duONhPmZv0hGYiBPJsyUdqMjzq/mqVpy/rEUSeHk1+YitmxugaptgBh5oDGU3VsAJq4w==}
    dependencies:
      mkdirp-classic: 0.5.3
      pump: 3.0.0
      tar-stream: 3.1.6
    dev: true

  /tar-stream/3.1.6:
    resolution: {integrity: sha512-B/UyjYwPpMBv+PaFSWAmtYjwdrlEaZQEhMIBFNC5oEG8lpiW8XjcSdmEaClj28ArfKScKHs2nshz3k2le6crsg==}
    dependencies:
      b4a: 1.6.4
      fast-fifo: 1.3.2
      streamx: 2.15.6
    dev: true

  /terser-webpack-plugin/5.3.9_webpack@5.88.2:
    resolution: {integrity: sha512-ZuXsqE07EcggTWQjXUj+Aot/OMcD0bMKGgF63f7UxYcu5/AJF53aIpK1YoP5xR9l6s/Hy2b+t1AM0bLNPRuhwA==}
    engines: {node: '>= 10.13.0'}
    peerDependencies:
      '@swc/core': '*'
      esbuild: '*'
      uglify-js: '*'
      webpack: ^5.1.0
    peerDependenciesMeta:
      '@swc/core':
        optional: true
      esbuild:
        optional: true
      uglify-js:
        optional: true
    dependencies:
      '@jridgewell/trace-mapping': 0.3.19
      jest-worker: 27.5.1
      schema-utils: 3.3.0
      serialize-javascript: 6.0.1
      terser: 5.20.0
      webpack: 5.88.2_webpack-cli@4.10.0
    dev: true

  /terser/5.20.0:
    resolution: {integrity: sha512-e56ETryaQDyebBwJIWYB2TT6f2EZ0fL0sW/JRXNMN26zZdKi2u/E/5my5lG6jNxym6qsrVXfFRmOdV42zlAgLQ==}
    engines: {node: '>=10'}
    hasBin: true
    dependencies:
      '@jridgewell/source-map': 0.3.5
      acorn: 8.10.0
      commander: 2.20.3
      source-map-support: 0.5.21
    dev: true

  /text-hex/1.0.0:
    resolution: {integrity: sha512-uuVGNWzgJ4yhRaNSiubPY7OjISw4sw4E5Uv0wbjp+OzcbmVU/rsT8ujgcXJhn9ypzsgr5vlzpPqP+MBBKcGvbg==}
    dev: true

  /text-table/0.2.0:
    resolution: {integrity: sha512-N+8UisAXDGk8PFXP4HAzVR9nbfmVJ3zYLAWiTIoqC5v5isinhr+r5uaO8+7r3BMfuNIufIsA7RdpVgacC2cSpw==}
    dev: true

  /through/2.3.8:
    resolution: {integrity: sha512-w89qg7PI8wAdvX60bMDP+bFoD5Dvhm9oLheFp5O4a2QF0cSBGsBX4qZmadPMvVqlLJBBci+WqGGOAPvcDeNSVg==}
    dev: true

  /tmp/0.2.1:
    resolution: {integrity: sha512-76SUhtfqR2Ijn+xllcI5P1oyannHNHByD80W1q447gU3mp9G9PSpGdWmjUOHRDPiHYacIk66W7ubDTuPF3BEtQ==}
    engines: {node: '>=8.17.0'}
    dependencies:
      rimraf: 3.0.2
    dev: true

  /to-regex-range/5.0.1:
    resolution: {integrity: sha512-65P7iz6X5yEr1cwcgvQxbbIw7Uk3gOy5dIdtZ4rDveLqhrdJP+Li/Hx6tyK0NEb+2GCyneCMJiGqrADCSNk8sQ==}
    engines: {node: '>=8.0'}
    dependencies:
      is-number: 7.0.0

  /toidentifier/1.0.1:
    resolution: {integrity: sha512-o5sSPKEkg/DIQNmH43V0/uerLrpzVedkUh8tGNvaeXpfpuwjKenlSox/2O/BTlZUtEe+JG7s5YhEz608PlAHRA==}
    engines: {node: '>=0.6'}
    dev: true

  /tough-cookie/2.5.0:
    resolution: {integrity: sha512-nlLsUzgm1kfLXSXfRZMc1KLAugd4hqJHDTvc2hDIwS3mZAfMEuMbc03SujMF+GEcpaX/qboeycw6iO8JwVv2+g==}
    engines: {node: '>=0.8'}
    dependencies:
      psl: 1.9.0
      punycode: 2.3.0
    dev: true

  /tr46/0.0.3:
    resolution: {integrity: sha512-N3WMsuqV66lT30CrXNbEjx4GEwlow3v6rr4mCcv6prnfwhS01rkgyFdjPNBYd9br7LpXV1+Emh01fHnq2Gdgrw==}

  /triple-beam/1.4.1:
    resolution: {integrity: sha512-aZbgViZrg1QNcG+LULa7nhZpJTZSLm/mXnHXnbAbjmN5aSa0y7V+wvv6+4WaBtpISJzThKy+PIPxc1Nq1EJ9mg==}
    engines: {node: '>= 14.0.0'}
    dev: true

  /ts-api-utils/1.0.3_typescript@5.2.2:
    resolution: {integrity: sha512-wNMeqtMz5NtwpT/UZGY5alT+VoKdSsOOP/kqHFcUW1P/VRhH2wJ48+DN2WwUliNbQ976ETwDL0Ifd2VVvgonvg==}
    engines: {node: '>=16.13.0'}
    peerDependencies:
      typescript: '>=4.2.0'
    dependencies:
      typescript: 5.2.2
    dev: true

  /ts-morph/15.1.0:
    resolution: {integrity: sha512-RBsGE2sDzUXFTnv8Ba22QfeuKbgvAGJFuTN7HfmIRUkgT/NaVLfDM/8OFm2NlFkGlWEXdpW5OaFIp1jvqdDuOg==}
    dependencies:
      '@ts-morph/common': 0.16.0
      code-block-writer: 11.0.3
    dev: false

  /ts-node/10.9.1_5a6lqx2r5gtzmizq73fzykbege:
    resolution: {integrity: sha512-NtVysVPkxxrwFGUUxGYhfux8k78pQB3JqYBXlLRZgdGUqTO5wU/UyHop5p70iEbGhB7q5KmiZiU0Y3KlJrScEw==}
    hasBin: true
    peerDependencies:
      '@swc/core': '>=1.2.50'
      '@swc/wasm': '>=1.2.50'
      '@types/node': '*'
      typescript: '>=2.7'
    peerDependenciesMeta:
      '@swc/core':
        optional: true
      '@swc/wasm':
        optional: true
    dependencies:
      '@cspotcode/source-map-support': 0.8.1
      '@tsconfig/node10': 1.0.9
      '@tsconfig/node12': 1.0.11
      '@tsconfig/node14': 1.0.3
      '@tsconfig/node16': 1.0.4
      '@types/node': 18.18.0
      acorn: 8.10.0
      acorn-walk: 8.2.0
      arg: 4.1.3
      create-require: 1.1.1
      diff: 4.0.2
      make-error: 1.3.6
      typescript: 5.2.2
      v8-compile-cache-lib: 3.0.1
      yn: 3.1.1
    dev: true

  /ts-node/8.10.2_typescript@5.2.2:
    resolution: {integrity: sha512-ISJJGgkIpDdBhWVu3jufsWpK3Rzo7bdiIXJjQc0ynKxVOVcg2oIrf2H2cejminGrptVc6q6/uynAHNCuWGbpVA==}
    engines: {node: '>=6.0.0'}
    hasBin: true
    peerDependencies:
      typescript: '>=2.7'
    dependencies:
      arg: 4.1.3
      diff: 4.0.2
      make-error: 1.3.6
      source-map-support: 0.5.21
      typescript: 5.2.2
      yn: 3.1.1
    dev: true

  /tslib/2.6.2:
    resolution: {integrity: sha512-AEYxH93jGFPn/a2iVAwW87VuUIkR1FVUKB77NwMF7nBTDkDrrT/Hpt/IrCJ0QXhW27jTBDcf5ZY7w6RiqTMw2Q==}

  /tunnel-agent/0.6.0:
    resolution: {integrity: sha512-McnNiV1l8RYeY8tBgEpuodCC1mLUdbSN+CYBL7kJsJNInOP8UjDDEwdk6Mw60vdLLrr5NHKZhMAOSrR2NZuQ+w==}
    dependencies:
      safe-buffer: 5.2.1
    dev: true

  /tunnel/0.0.6:
    resolution: {integrity: sha512-1h/Lnq9yajKY2PEbBadPXj3VxsDDu844OnaAo52UVmIzIvwwtBPIuNvkjuzBlTWpfJyUbG3ez0KSBibQkj4ojg==}
    engines: {node: '>=0.6.11 <=0.7.0 || >=0.7.3'}

  /tweetnacl/0.14.5:
    resolution: {integrity: sha512-KXXFFdAbFXY4geFIwoyNK+f5Z1b7swfXABfL7HXCmoIWMKU3dmS26672A4EeQtDzLKy7SXmfBu51JolvEKwtGA==}
    dev: true

  /type-check/0.4.0:
    resolution: {integrity: sha512-XleUoc9uwGXqjWwXaUTZAmzMcFZ5858QA2vvx1Ur5xIcixXIP+8LnFDgRplU30us6teqdlskFfu+ae4K79Ooew==}
    engines: {node: '>= 0.8.0'}
    dependencies:
      prelude-ls: 1.2.1
    dev: true

  /type-detect/4.0.8:
    resolution: {integrity: sha512-0fr/mIH1dlO+x7TlcMy+bIDqKPsw/70tVyeHW787goQjhmqaZe10uwLujubK9q9Lg6Fiho1KUKDYz0Z7k7g5/g==}
    engines: {node: '>=4'}
    dev: true

  /type-fest/0.20.2:
    resolution: {integrity: sha512-Ne+eE4r0/iWnpAxD852z3A+N0Bt5RN//NjJwRd2VFHEmrywxf5vsZlh4R6lixl6B+wz/8d+maTSAkN1FIkI3LQ==}
    engines: {node: '>=10'}
    dev: true

  /type-is/1.6.18:
    resolution: {integrity: sha512-TkRKr9sUTxEH8MdfuCSP7VizJyzRNMjj2J2do2Jr3Kym598JVdEksuzPQCnlFPW4ky9Q+iA+ma9BGm06XQBy8g==}
    engines: {node: '>= 0.6'}
    dependencies:
      media-typer: 0.3.0
      mime-types: 2.1.35
    dev: true

  /typed-array-buffer/1.0.0:
    resolution: {integrity: sha512-Y8KTSIglk9OZEr8zywiIHG/kmQ7KWyjseXs1CbSo8vC42w7hg2HgYTxSWwP0+is7bWDc1H+Fo026CpHFwm8tkw==}
    engines: {node: '>= 0.4'}
    dependencies:
      call-bind: 1.0.2
      get-intrinsic: 1.2.1
      is-typed-array: 1.1.12
    dev: true

  /typed-array-byte-length/1.0.0:
    resolution: {integrity: sha512-Or/+kvLxNpeQ9DtSydonMxCx+9ZXOswtwJn17SNLvhptaXYDJvkFFP5zbfU/uLmvnBJlI4yrnXRxpdWH/M5tNA==}
    engines: {node: '>= 0.4'}
    dependencies:
      call-bind: 1.0.2
      for-each: 0.3.3
      has-proto: 1.0.1
      is-typed-array: 1.1.12
    dev: true

  /typed-array-byte-offset/1.0.0:
    resolution: {integrity: sha512-RD97prjEt9EL8YgAgpOkf3O4IF9lhJFr9g0htQkm0rchFp/Vx7LW5Q8fSXXub7BXAODyUQohRMyOc3faCPd0hg==}
    engines: {node: '>= 0.4'}
    dependencies:
      available-typed-arrays: 1.0.5
      call-bind: 1.0.2
      for-each: 0.3.3
      has-proto: 1.0.1
      is-typed-array: 1.1.12
    dev: true

  /typed-array-length/1.0.4:
    resolution: {integrity: sha512-KjZypGq+I/H7HI5HlOoGHkWUUGq+Q0TPhQurLbyrVrvnKTBgzLhIJ7j6J/XTQOi0d1RjyZ0wdas8bKs2p0x3Ng==}
    dependencies:
      call-bind: 1.0.2
      for-each: 0.3.3
      is-typed-array: 1.1.12
    dev: true

  /typedarray/0.0.6:
    resolution: {integrity: sha512-/aCDEGatGvZ2BIk+HmLf4ifCJFwvKFNb9/JeZPMulfgFracn9QFcAf5GO8B/mweUjSoblS5In0cWhqpfs/5PQA==}
    dev: true

  /typescript/5.2.2:
    resolution: {integrity: sha512-mI4WrpHsbCIcwT9cF4FZvr80QUeKvsUsUvKDoR+X/7XHQH98xYD8YHZg7ANtz2GtZt/CBq2QJ0thkGJMHfqc1w==}
    engines: {node: '>=14.17'}
    hasBin: true
    dev: true

  /ua-parser-js/0.7.36:
    resolution: {integrity: sha512-CPPLoCts2p7D8VbybttE3P2ylv0OBZEAy7a12DsulIEcAiMtWJy+PBgMXgWDI80D5UwqE8oQPHYnk13tm38M2Q==}
    dev: true

  /uglify-js/3.17.4:
    resolution: {integrity: sha512-T9q82TJI9e/C1TAxYvfb16xO120tMVFZrGA3f9/P4424DNu6ypK103y0GPFVa17yotwSyZW5iYXgjYHkGrJW/g==}
    engines: {node: '>=0.8.0'}
    hasBin: true
    requiresBuild: true
    dev: false
    optional: true

  /unbox-primitive/1.0.2:
    resolution: {integrity: sha512-61pPlCD9h51VoreyJ0BReideM3MDKMKnh6+V9L08331ipq6Q8OFXZYiqP6n/tbHx4s5I9uRhcye6BrbkizkBDw==}
    dependencies:
      call-bind: 1.0.2
      has-bigints: 1.0.2
      has-symbols: 1.0.3
      which-boxed-primitive: 1.0.2
    dev: true

  /unbzip2-stream/1.4.3:
    resolution: {integrity: sha512-mlExGW4w71ebDJviH16lQLtZS32VKqsSfk80GCfUlwT/4/hNRFsoscrF/c++9xinkMzECL1uL9DDwXqFWkruPg==}
    dependencies:
      buffer: 5.7.1
      through: 2.3.8
    dev: true

  /underscore/1.13.6:
    resolution: {integrity: sha512-+A5Sja4HP1M08MaXya7p5LvjuM7K6q/2EaC0+iovj/wOcMsTzMvDFbasi/oSapiwOlt252IqsKqPjCl7huKS0A==}
    dev: true

  /unicorn-magic/0.1.0:
    resolution: {integrity: sha512-lRfVq8fE8gz6QMBuDM6a+LO3IAzTi05H6gCVaUpir2E1Rwpo4ZUog45KpNXKC/Mn3Yb9UDuHumeFTo9iV/D9FQ==}
    engines: {node: '>=18'}

  /universalify/0.1.2:
    resolution: {integrity: sha512-rBJeI5CXAlmy1pV+617WB9J63U6XcazHHF2f2dbJix4XzpUF0RS3Zbj0FGIOCAva5P/d/GBOYaACQ1w+0azUkg==}
    engines: {node: '>= 4.0.0'}
    dev: true

  /universalify/2.0.0:
    resolution: {integrity: sha512-hAZsKq7Yy11Zu1DE0OzWjw7nnLZmJZYTDZZyEFHZdUhV8FkH5MCfoU1XMaxXovpyW5nq5scPqq0ZDP9Zyl04oQ==}
    engines: {node: '>= 10.0.0'}

  /unpipe/1.0.0:
    resolution: {integrity: sha512-pjy2bYhSsufwWlKwPc+l3cN7+wuJlK6uz0YdJEOlQDbl6jo/YlPi4mb8agUkVC8BF7V8NuzeyPNqRksA3hztKQ==}
    engines: {node: '>= 0.8'}
    dev: true

  /update-browserslist-db/1.0.13_browserslist@4.21.11:
    resolution: {integrity: sha512-xebP81SNcPuNpPP3uzeW1NYXxI3rxyJzF3pD6sH4jE7o/IX+WtSpwnVU+qIsDPyk0d3hmFQ7mjqc6AtV604hbg==}
    hasBin: true
    peerDependencies:
      browserslist: '>= 4.21.0'
    dependencies:
      browserslist: 4.21.11
      escalade: 3.1.1
      picocolors: 1.0.0
    dev: true

  /uri-js/4.4.1:
    resolution: {integrity: sha512-7rKUyy33Q1yc98pQ1DAmLtwX109F7TIfWlW1Ydo8Wl1ii1SeHieeh0HHfPeL2fMXK6z0s8ecKs9frCuLJvndBg==}
    dependencies:
      punycode: 2.3.0

  /urlpattern-polyfill/9.0.0:
    resolution: {integrity: sha512-WHN8KDQblxd32odxeIgo83rdVDE2bvdkb86it7bMhYZwWKJz0+O0RK/eZiHYnM+zgt/U7hAHOlCQGfjjvSkw2g==}
    dev: true

  /util-deprecate/1.0.2:
    resolution: {integrity: sha512-EPD5q1uXyFxJpCrLnCc1nHnq3gOa6DZBocAIiI2TaSCA7VCJ1UJDMagCzIkXNsUYfD1daK//LTEQ8xiIbrHtcw==}
    dev: true

  /utils-merge/1.0.1:
    resolution: {integrity: sha512-pMZTvIkT1d+TFGvDOqodOclx0QWkkgi6Tdoa8gC8ffGAAqz9pzPTZWAybbsHHoED/ztMtkv/VoYTYyShUn81hA==}
    engines: {node: '>= 0.4.0'}
    dev: true

  /uuid/3.4.0:
    resolution: {integrity: sha512-HjSDRw6gZE5JMggctHBcjVak08+KEVhSIiDzFnT9S9aegmp85S/bReBVTb4QTFaRNptJ9kuYaNhnbNEOkbKb/A==}
    deprecated: Please upgrade  to version 7 or higher.  Older versions may use Math.random() in certain circumstances, which is known to be problematic.  See https://v8.dev/blog/math-random for details.
    hasBin: true
    dev: true

  /uuid/8.3.2:
    resolution: {integrity: sha512-+NYs2QeMWy+GWFOEm9xnn6HCDp0l7QBD7ml8zLUmJ+93Q5NF0NocErnwkTkXVFNiX3/fpC6afS8Dhb/gz7R7eg==}
    hasBin: true

  /v8-compile-cache-lib/3.0.1:
    resolution: {integrity: sha512-wa7YjyUGfNZngI/vtK0UHAN+lgDCxBPCylVXGp0zu59Fz5aiGtNXaq3DhIov063MorB+VfufLh3JlF2KdTK3xg==}
    dev: true

  /validate-npm-package-license/3.0.4:
    resolution: {integrity: sha512-DpKm2Ui/xN7/HQKCtpZxoRWBhZ9Z0kqtygG8XCgNQ8ZlDnxuQmWhj566j8fN4Cu3/JmbhsDo7fcAJq4s9h27Ew==}
    dependencies:
      spdx-correct: 3.2.0
      spdx-expression-parse: 3.0.1
    dev: true

  /vary/1.1.2:
    resolution: {integrity: sha512-BNGbWLfd0eUPabhkXUVm0j8uuvREyTh5ovRa/dyow/BqAbZJyC+5fU+IzQOzmAKzYqYRAISoRhdQr3eIZ/PXqg==}
    engines: {node: '>= 0.8'}
    dev: true

  /verror/1.10.0:
    resolution: {integrity: sha512-ZZKSmDAEFOijERBLkmYfJ+vmk3w+7hOLYDNkRCuRuMJGEmqYNCNLyBBFwWKVMhfwaEF3WOd0Zlw86U/WC/+nYw==}
    engines: {'0': node >=0.6.0}
    dependencies:
      assert-plus: 1.0.0
      core-util-is: 1.0.2
      extsprintf: 1.3.0
    dev: true

  /void-elements/2.0.1:
    resolution: {integrity: sha512-qZKX4RnBzH2ugr8Lxa7x+0V6XD9Sb/ouARtiasEQCHB1EVU4NXtmHsDDrx1dO4ne5fc3J6EW05BP1Dl0z0iung==}
    engines: {node: '>=0.10.0'}
    dev: true

  /vscode-jsonrpc/3.6.2:
    resolution: {integrity: sha512-T24Jb5V48e4VgYliUXMnZ379ItbrXgOimweKaJshD84z+8q7ZOZjJan0MeDe+Ugb+uqERDVV8SBmemaGMSMugA==}
    engines: {node: '>=4.0.0 || >=6.0.0'}
    dev: false

  /vscode-jsonrpc/8.2.0:
    resolution: {integrity: sha512-C+r0eKJUIfiDIfwJhria30+TYWPtuHJXHtI7J0YlOmKAo7ogxP20T0zxB7HZQIFhIyvoBPwWskjxrvAtfjyZfA==}
    engines: {node: '>=14.0.0'}

  /vscode-languageserver-protocol/3.17.5:
    resolution: {integrity: sha512-mb1bvRJN8SVznADSGWM9u/b07H7Ecg0I3OgXDuLdn307rl/J3A9YD6/eYOssqhecL27hK1IPZAsaqh00i/Jljg==}
    dependencies:
      vscode-jsonrpc: 8.2.0
      vscode-languageserver-types: 3.17.5

  /vscode-languageserver-textdocument/1.0.8:
    resolution: {integrity: sha512-1bonkGqQs5/fxGT5UchTgjGVnfysL0O8v1AYMBjqTbWQTFn721zaPGDYFkOKtfDgFiSgXM3KwaG3FMGfW4Ed9Q==}

  /vscode-languageserver-types/3.17.5:
    resolution: {integrity: sha512-Ld1VelNuX9pdF39h2Hgaeb5hEZM2Z3jUrrMgWQAu82jMtZp7p3vJT3BzToKtZI7NgQssZje5o0zryOrhQvzQAg==}

  /vscode-languageserver/9.0.1:
    resolution: {integrity: sha512-woByF3PDpkHFUreUa7Hos7+pUWdeWMXRd26+ZX2A8cFx6v/JPTtd4/uN0/jB6XQHYaOlHbio03NTHCqrgG5n7g==}
    hasBin: true
    dependencies:
      vscode-languageserver-protocol: 3.17.5

  /wait-port/0.2.14:
    resolution: {integrity: sha512-kIzjWcr6ykl7WFbZd0TMae8xovwqcqbx6FM9l+7agOgUByhzdjfzZBPK2CPufldTOMxbUivss//Sh9MFawmPRQ==}
    engines: {node: '>=8'}
    hasBin: true
    dependencies:
      chalk: 2.4.2
      commander: 3.0.2
      debug: 4.3.4
    transitivePeerDependencies:
      - supports-color
    dev: true

  /watchpack/2.4.0:
    resolution: {integrity: sha512-Lcvm7MGST/4fup+ifyKi2hjyIAwcdI4HRgtvTpIUxBRhB+RFtUh8XtDOxUfctVCnhVi+QQj49i91OyvzkJl6cg==}
    engines: {node: '>=10.13.0'}
    dependencies:
      glob-to-regexp: 0.4.1
      graceful-fs: 4.2.11
    dev: true

  /web-streams-polyfill/3.2.1:
    resolution: {integrity: sha512-e0MO3wdXWKrLbL0DgGnUV7WHVuw9OUvL4hjgnPkIeEvESk74gAITi5G606JtZPp39cd8HA9VQzCIvA49LpPN5Q==}
    engines: {node: '>= 8'}
    dev: true

  /webidl-conversions/3.0.1:
    resolution: {integrity: sha512-2JAn3z8AR6rjK8Sm8orRC0h/bcl/DqL7tRPdGZ4I1CjdF+EaMLmYxBHyXuKL849eucPFhvBoxMsflfOb8kxaeQ==}

  /webpack-cli/4.10.0_webpack@5.88.2:
    resolution: {integrity: sha512-NLhDfH/h4O6UOy+0LSso42xvYypClINuMNBVVzX4vX98TmTaTUxwRbXdhucbFMd2qLaCTcLq/PdYrvi8onw90w==}
    engines: {node: '>=10.13.0'}
    hasBin: true
    peerDependencies:
      '@webpack-cli/generators': '*'
      '@webpack-cli/migrate': '*'
      webpack: 4.x.x || 5.x.x
      webpack-bundle-analyzer: '*'
      webpack-dev-server: '*'
    peerDependenciesMeta:
      '@webpack-cli/generators':
        optional: true
      '@webpack-cli/migrate':
        optional: true
      webpack-bundle-analyzer:
        optional: true
      webpack-dev-server:
        optional: true
    dependencies:
      '@discoveryjs/json-ext': 0.5.7
      '@webpack-cli/configtest': 1.2.0_w3wu7rcwmvifygnqiqkxwjppse
      '@webpack-cli/info': 1.5.0_webpack-cli@4.10.0
      '@webpack-cli/serve': 1.7.0_webpack-cli@4.10.0
      colorette: 2.0.20
      commander: 7.2.0
      cross-spawn: 7.0.3
      fastest-levenshtein: 1.0.16
      import-local: 3.1.0
      interpret: 2.2.0
      rechoir: 0.7.1
      webpack: 5.88.2_webpack-cli@4.10.0
      webpack-merge: 5.9.0
    dev: true

  /webpack-merge/5.9.0:
    resolution: {integrity: sha512-6NbRQw4+Sy50vYNTw7EyOn41OZItPiXB8GNv3INSoe3PSFaHJEz3SHTrYVaRm2LilNGnFUzh0FAwqPEmU/CwDg==}
    engines: {node: '>=10.0.0'}
    dependencies:
      clone-deep: 4.0.1
      wildcard: 2.0.1
    dev: true

  /webpack-sources/3.2.3:
    resolution: {integrity: sha512-/DyMEOrDgLKKIG0fmvtz+4dUX/3Ghozwgm6iPp8KRhvn+eQf9+Q7GWxVNMk3+uCPWfdXYC4ExGBckIXdFEfH1w==}
    engines: {node: '>=10.13.0'}
    dev: true

  /webpack/5.88.2_webpack-cli@4.10.0:
    resolution: {integrity: sha512-JmcgNZ1iKj+aiR0OvTYtWQqJwq37Pf683dY9bVORwVbUrDhLhdn/PlO2sHsFHPkj7sHNQF3JwaAkp49V+Sq1tQ==}
    engines: {node: '>=10.13.0'}
    hasBin: true
    peerDependencies:
      webpack-cli: '*'
    peerDependenciesMeta:
      webpack-cli:
        optional: true
    dependencies:
      '@types/eslint-scope': 3.7.5
      '@types/estree': 1.0.2
      '@webassemblyjs/ast': 1.11.6
      '@webassemblyjs/wasm-edit': 1.11.6
      '@webassemblyjs/wasm-parser': 1.11.6
      acorn: 8.10.0
      acorn-import-assertions: 1.9.0_acorn@8.10.0
      browserslist: 4.21.11
      chrome-trace-event: 1.0.3
      enhanced-resolve: 5.15.0
      es-module-lexer: 1.3.1
      eslint-scope: 5.1.1
      events: 3.3.0
      glob-to-regexp: 0.4.1
      graceful-fs: 4.2.11
      json-parse-even-better-errors: 2.3.1
      loader-runner: 4.3.0
      mime-types: 2.1.35
      neo-async: 2.6.2
      schema-utils: 3.3.0
      tapable: 2.2.1
      terser-webpack-plugin: 5.3.9_webpack@5.88.2
      watchpack: 2.4.0
      webpack-cli: 4.10.0_webpack@5.88.2
      webpack-sources: 3.2.3
    transitivePeerDependencies:
      - '@swc/core'
      - esbuild
      - uglify-js
    dev: true

  /whatwg-mimetype/2.3.0:
    resolution: {integrity: sha512-M4yMwr6mAnQz76TbJm914+gPpB/nCwvZbJU28cUD6dR004SAxDLOOSUaB1JDRqLtaOV/vi0IC5lEAGFgrjGv/g==}
    dev: true

  /whatwg-url/5.0.0:
    resolution: {integrity: sha512-saE57nupxk6v3HY35+jzBwYa0rKSy0XR8JSxZPwgLr7ys0IBzhGviA1/TUGJLmSVqs8pb9AnvICXEuOHLprYTw==}
    dependencies:
      tr46: 0.0.3
      webidl-conversions: 3.0.1

  /which-boxed-primitive/1.0.2:
    resolution: {integrity: sha512-bwZdv0AKLpplFY2KZRX6TvyuN7ojjr7lwkg6ml0roIy9YeuSr7JS372qlNW18UQYzgYK9ziGcerWqZOmEn9VNg==}
    dependencies:
      is-bigint: 1.0.4
      is-boolean-object: 1.1.2
      is-number-object: 1.0.7
      is-string: 1.0.7
      is-symbol: 1.0.4
    dev: true

  /which-collection/1.0.1:
    resolution: {integrity: sha512-W8xeTUwaln8i3K/cY1nGXzdnVZlidBcagyNFtBdD5kxnb4TvGKR7FfSIS3mYpwWS1QUCutfKz8IY8RjftB0+1A==}
    dependencies:
      is-map: 2.0.2
      is-set: 2.0.2
      is-weakmap: 2.0.1
      is-weakset: 2.0.2
    dev: true

  /which-typed-array/1.1.11:
    resolution: {integrity: sha512-qe9UWWpkeG5yzZ0tNYxDmd7vo58HDBc39mZ0xWWpolAGADdFOzkfamWLDxkOWcvHQKVmdTyQdLD4NOfjLWTKew==}
    engines: {node: '>= 0.4'}
    dependencies:
      available-typed-arrays: 1.0.5
      call-bind: 1.0.2
      for-each: 0.3.3
      gopd: 1.0.1
      has-tostringtag: 1.0.0
    dev: true

  /which/1.3.1:
    resolution: {integrity: sha512-HxJdYWq1MTIQbJ3nw0cqssHoTNU267KlrDuGZ1WYlxDStUtKUhOaJmh112/TZmHxxUfuJqPXSOm7tDyas0OSIQ==}
    hasBin: true
    dependencies:
      isexe: 2.0.0
    dev: true

  /which/2.0.2:
    resolution: {integrity: sha512-BLI3Tl1TW3Pvl70l3yq3Y64i+awpwXqsGBYWkkqMtnbXgrMD+yj7rhW0kuEDxzJaYXGjEW5ogapKNMEKNMjibA==}
    engines: {node: '>= 8'}
    hasBin: true
    dependencies:
      isexe: 2.0.0
    dev: true

  /wildcard/2.0.1:
    resolution: {integrity: sha512-CC1bOL87PIWSBhDcTrdeLo6eGT7mCFtrg0uIJtqJUFyK+eJnzl8A1niH56uu7KMa5XFrtiV+AQuHO3n7DsHnLQ==}
    dev: true

  /winston-transport/4.5.0:
    resolution: {integrity: sha512-YpZzcUzBedhlTAfJg6vJDlyEai/IFMIVcaEZZyl3UXIl4gmqRpU7AE89AHLkbzLUsv0NVmw7ts+iztqKxxPW1Q==}
    engines: {node: '>= 6.4.0'}
    dependencies:
      logform: 2.5.1
      readable-stream: 3.6.2
      triple-beam: 1.4.1
    dev: true

  /winston/3.10.0:
    resolution: {integrity: sha512-nT6SIDaE9B7ZRO0u3UvdrimG0HkB7dSTAgInQnNR2SOPJ4bvq5q79+pXLftKmP52lJGW15+H5MCK0nM9D3KB/g==}
    engines: {node: '>= 12.0.0'}
    dependencies:
      '@colors/colors': 1.5.0
      '@dabh/diagnostics': 2.0.3
      async: 3.2.4
      is-stream: 2.0.1
      logform: 2.5.1
      one-time: 1.0.0
      readable-stream: 3.6.2
      safe-stable-stringify: 2.4.3
      stack-trace: 0.0.10
      triple-beam: 1.4.1
      winston-transport: 4.5.0
    dev: true

  /wordwrap/1.0.0:
    resolution: {integrity: sha512-gvVzJFlPycKc5dZN4yPkP8w7Dc37BtP1yczEneOb4uq34pXZcvrtRTmWV8W+Ume+XCxKgbjM+nevkyFPMybd4Q==}
    dev: false

  /workerpool/6.2.0:
    resolution: {integrity: sha512-Rsk5qQHJ9eowMH28Jwhe8HEbmdYDX4lwoMWshiCXugjtHqMD9ZbiqSDLxcsfdqsETPzVUtX5s1Z5kStiIM6l4A==}
    dev: true

  /workerpool/6.2.1:
    resolution: {integrity: sha512-ILEIE97kDZvF9Wb9f6h5aXK4swSlKGUcOEGiIYb2OOu/IrDU9iwj0fD//SsA6E5ibwJxpEvhullJY4Sl4GcpAw==}
    dev: true

  /wrap-ansi/7.0.0:
    resolution: {integrity: sha512-YVGIj2kamLSTxw6NsZjoBxfSwsn0ycdesmc4p+Q21c5zPuZ1pl+NfxVdxPtdHvmNVOQ6XSYG4AUtyt/Fi7D16Q==}
    engines: {node: '>=10'}
    dependencies:
      ansi-styles: 4.3.0
      string-width: 4.2.3
      strip-ansi: 6.0.1

  /wrap-ansi/8.1.0:
    resolution: {integrity: sha512-si7QWI6zUMq56bESFvagtmzMdGOtoxfR+Sez11Mobfc7tm+VkUckk9bW2UeffTGVUbOksxmSw0AA2gs8g71NCQ==}
    engines: {node: '>=12'}
    dependencies:
      ansi-styles: 6.2.1
      string-width: 5.1.2
      strip-ansi: 7.1.0
    dev: true

  /wrappy/1.0.2:
    resolution: {integrity: sha512-l4Sp/DRseor9wL6EvV2+TuQn63dMkPjZ/sp9XkghTEbV9KlPS1xUsZ3u7/IQO4wxtcFB4bgpQPRcR3QCvezPcQ==}
    dev: true

  /ws/8.11.0:
    resolution: {integrity: sha512-HPG3wQd9sNQoT9xHyNCXoDUa+Xw/VevmY9FoHyQ+g+rrMn4j6FB4np7Z0OhdTgjx6MgQLK7jwSy1YecU1+4Asg==}
    engines: {node: '>=10.0.0'}
    peerDependencies:
      bufferutil: ^4.0.1
      utf-8-validate: ^5.0.2
    peerDependenciesMeta:
      bufferutil:
        optional: true
      utf-8-validate:
        optional: true
    dev: true

  /ws/8.16.0:
    resolution: {integrity: sha512-HS0c//TP7Ina87TfiPUz1rQzMhHrl/SG2guqRcTOIUYD2q8uhUdNHZYJUaQ8aTGPzCh+c6oawMKW35nFl1dxyQ==}
    engines: {node: '>=10.0.0'}
    peerDependencies:
      bufferutil: ^4.0.1
      utf-8-validate: '>=5.0.2'
    peerDependenciesMeta:
      bufferutil:
        optional: true
      utf-8-validate:
        optional: true
    dev: true

  /xml2js/0.5.0:
    resolution: {integrity: sha512-drPFnkQJik/O+uPKpqSgr22mpuFHqKdbS835iAQrUC73L2F5WkboIRd63ai/2Yg6I1jzifPFKH2NTK+cfglkIA==}
    engines: {node: '>=4.0.0'}
    dependencies:
      sax: 1.2.4
      xmlbuilder: 11.0.1

  /xmlbuilder/11.0.1:
    resolution: {integrity: sha512-fDlsI/kFEx7gLvbecc0/ohLG50fugQp8ryHzMTuW9vSa1GJ0XYWKnhsUx7oie3G98+r56aTQIUB4kht42R3JvA==}
    engines: {node: '>=4.0'}

  /xtend/4.0.2:
    resolution: {integrity: sha512-LKYU1iAXJXUgAXn9URjiu+MWhyUXHsvfp7mcuYm9dSUKK0/CjtrUwFAxD82/mCWbtLsGjFIad0wIsod4zrTAEQ==}
    engines: {node: '>=0.4'}
    dev: true

  /y18n/5.0.8:
    resolution: {integrity: sha512-0pfFzegeDWJHJIAmTLRP2DwHjdF5s7jo9tuztdQxAhINCdvS+3nGINqPd00AphqJR/0LhANUS6/+7SCb98YOfA==}
    engines: {node: '>=10'}

  /yallist/4.0.0:
    resolution: {integrity: sha512-3wdGidZyq5PB084XLES5TpOSRA3wjXAlIWMhum2kRcv/41Sn2emQ0dycQW4uZXLejwKvg6EsvbdlVL+FYEct7A==}

  /yaml/2.3.4:
    resolution: {integrity: sha512-8aAvwVUSHpfEqTQ4w/KMlf3HcRdt50E5ODIQJBw1fQ5RL34xabzxtUlzTXVqc4rkZsPbvrXKWnABCD7kWSmocA==}
    engines: {node: '>= 14'}

  /yargs-parser/20.2.4:
    resolution: {integrity: sha512-WOkpgNhPTlE73h4VFAFsOnomJVaovO8VqLDzy5saChRBFQFBoMYirowyW+Q9HB4HFF4Z7VZTiG3iSzJJA29yRA==}
    engines: {node: '>=10'}
    dev: true

  /yargs-parser/20.2.9:
    resolution: {integrity: sha512-y11nGElTIV+CT3Zv9t7VKl+Q3hTQoT9a1Qzezhhl6Rp21gJ/IVTW7Z3y9EWXhuUBC2Shnf+DX0antecpAwSP8w==}
    engines: {node: '>=10'}
    dev: true

  /yargs-parser/21.1.1:
    resolution: {integrity: sha512-tVpsJW7DdjecAiFpbIB1e3qxIQsE6NoPc5/eTdrbbIC4h0LVsWhnoa3g+m2HclBIujHzsxZ4VJVA+GUuc2/LBw==}
    engines: {node: '>=12'}

  /yargs-unparser/2.0.0:
    resolution: {integrity: sha512-7pRTIA9Qc1caZ0bZ6RYRGbHJthJWuakf+WmHK0rVeLkNrrGhfoabBNdue6kdINI6r4if7ocq9aD/n7xwKOdzOA==}
    engines: {node: '>=10'}
    dependencies:
      camelcase: 6.3.0
      decamelize: 4.0.0
      flat: 5.0.2
      is-plain-obj: 2.1.0
    dev: true

  /yargs/16.2.0:
    resolution: {integrity: sha512-D1mvvtDG0L5ft/jGWkLpG1+m0eQxOfaBvTNELraWj22wSVUMWxZUvYgJYcKh6jGGIkJFhH4IZPQhR4TKpc8mBw==}
    engines: {node: '>=10'}
    dependencies:
      cliui: 7.0.4
      escalade: 3.1.1
      get-caller-file: 2.0.5
      require-directory: 2.1.1
      string-width: 4.2.3
      y18n: 5.0.8
      yargs-parser: 20.2.9
    dev: true

  /yargs/17.7.2:
    resolution: {integrity: sha512-7dSzzRQ++CKnNI/krKnYRV7JKKPUXMEh61soaHKg9mrWEhzFWhFnxPxGl+69cD1Ou63C13NUPCnmIcrvqCuM6w==}
    engines: {node: '>=12'}
    dependencies:
      cliui: 8.0.1
      escalade: 3.1.1
      get-caller-file: 2.0.5
      require-directory: 2.1.1
      string-width: 4.2.3
      y18n: 5.0.8
      yargs-parser: 21.1.1

  /yauzl/2.10.0:
    resolution: {integrity: sha512-p4a9I6X6nu6IhoGmBqAcbJy1mlC4j27vEPZX9F4L4/vZT3Lyq1VkFHw/V/PUcB9Buo+DG3iHkT0x3Qya58zc3g==}
    dependencies:
      buffer-crc32: 0.2.13
      fd-slicer: 1.1.0
    dev: true

  /yn/3.1.1:
    resolution: {integrity: sha512-Ux4ygGWsu2c7isFWe8Yu1YluJmqVhxqK2cLXNQA5AcC3QfbGNpM7fu0Y8b/z16pXLnFxZYvWhd3fhBY9DLmC6Q==}
    engines: {node: '>=6'}
    dev: true

  /yocto-queue/0.1.0:
    resolution: {integrity: sha512-rVksvsnNCdJ/ohGc6xgPwyN8eheCxsiLM8mxuE/t/mOVqJewPuO1miLpTHQiRgTKCLexL4MeAFVagts7HmNZ2Q==}
    engines: {node: '>=10'}
    dev: true<|MERGE_RESOLUTION|>--- conflicted
+++ resolved
@@ -227,15 +227,6 @@
   ../../packages/typespec-ts:
     specifiers:
       '@azure-rest/core-client': ^1.2.0
-<<<<<<< HEAD
-      '@azure-tools/cadl-ranch': ^0.10.0
-      '@azure-tools/cadl-ranch-expect': ^0.9.0
-      '@azure-tools/cadl-ranch-specs': ^0.26.2
-      '@azure-tools/rlc-common': workspace:^0.20.0
-      '@azure-tools/typespec-azure-core': '>=0.37.2 <1.0.0'
-      '@azure-tools/typespec-client-generator-core': '>=0.37.0 <1.0.0'
-      '@azure/core-auth': ^1.3.2
-=======
       '@azure-tools/cadl-ranch': ^0.12.3
       '@azure-tools/cadl-ranch-expect': ^0.13.1
       '@azure-tools/cadl-ranch-specs': ^0.31.1
@@ -243,7 +234,6 @@
       '@azure-tools/typespec-azure-core': '>=0.39.1 <1.0.0'
       '@azure-tools/typespec-client-generator-core': 0.40.0-dev.17
       '@azure/core-auth': ^1.6.0
->>>>>>> f06f22ac
       '@azure/core-lro': ^2.5.4
       '@azure/core-paging': ^1.5.0
       '@azure/core-rest-pipeline': ^1.14.0
@@ -282,19 +272,12 @@
       tslib: 2.6.2
     devDependencies:
       '@azure-rest/core-client': 1.2.0
-<<<<<<< HEAD
-      '@azure-tools/cadl-ranch': 0.10.0_jomoca4gmv4qvfhpxu6msmnyuy
-      '@azure-tools/cadl-ranch-expect': 0.9.0_ejqqrhxs4enfjwgbuhtcygsti4
-      '@azure-tools/cadl-ranch-specs': 0.26.2_7c67xkvq6tze6rgrnuoqtreaay
-      '@azure/core-auth': 1.5.0
-=======
       '@azure-tools/cadl-ranch': 0.12.3_ybis3rmh5yx43xxwy2nufp7hja
       '@azure-tools/cadl-ranch-expect': 0.13.1_q7zdglulimeg6ck2usxqapplfy
       '@azure-tools/cadl-ranch-specs': 0.31.1_urikjfavtt5hv5hzs3sfye3ute
       '@azure-tools/typespec-azure-core': 0.39.1_q34ckh5iqgco67bb3gv7iu6bsa
       '@azure-tools/typespec-client-generator-core': 0.40.0-dev.17_q7zdglulimeg6ck2usxqapplfy
       '@azure/core-auth': 1.6.0
->>>>>>> f06f22ac
       '@azure/core-lro': 2.5.4
       '@azure/core-paging': 1.5.0
       '@azure/core-rest-pipeline': 1.14.0
@@ -355,13 +338,8 @@
     engines: {node: '>=18.0.0'}
     dependencies:
       '@azure/abort-controller': 2.0.0
-<<<<<<< HEAD
-      '@azure/core-auth': 1.5.0
-      '@azure/core-rest-pipeline': 1.12.1
-=======
       '@azure/core-auth': 1.6.0
       '@azure/core-rest-pipeline': 1.14.0
->>>>>>> f06f22ac
       '@azure/core-tracing': 1.0.1
       '@azure/core-util': 1.5.0
       tslib: 2.6.2
@@ -566,15 +544,6 @@
   /@azure/abort-controller/2.0.0:
     resolution: {integrity: sha512-RP/mR/WJchR+g+nQFJGOec+nzeN/VvjlwbinccoqfhTsTHbb8X5+mLDp48kHT0ueyum0BNSwGm0kX0UZuIqTGg==}
     engines: {node: '>=18.0.0'}
-<<<<<<< HEAD
-    dependencies:
-      tslib: 2.6.2
-
-  /@azure/core-auth/1.5.0:
-    resolution: {integrity: sha512-udzoBuYG1VBoHVohDTrvKjyzel34zt77Bhp7dQntVGGD0ehVq48owENbBG8fIgkHRNUBQH5k1r0hpoMu5L8+kw==}
-    engines: {node: '>=14.0.0'}
-=======
->>>>>>> f06f22ac
     dependencies:
       tslib: 2.6.2
 
