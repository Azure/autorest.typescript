lockfileVersion: 5.4

importers:

  .:
    specifiers: {}

  ../../packages/autorest.typescript:
    specifiers:
      '@autorest/codemodel': ~4.19.2
      '@autorest/extension-base': ^3.5.0
      '@autorest/testmodeler': ^2.4.0
      '@azure-rest/core-client': ^1.4.0
      '@azure-tools/codegen': ^2.9.1
      '@azure-tools/rlc-common': workspace:^0.26.1
      '@azure-tools/test-recorder': ^3.0.0
      '@azure/abort-controller': ^1.0.1
      '@azure/core-auth': ^1.6.0
      '@azure/core-client': ^1.6.1
      '@azure/core-http': ^3.0.0
      '@azure/core-http-compat': ^1.2.0
      '@azure/core-lro': ^2.5.4
      '@azure/core-paging': ^1.5.0
      '@azure/core-rest-pipeline': ^1.14.0
      '@azure/core-tracing': ^1.0.0
      '@azure/core-util': ^1.4.0
      '@azure/core-xml': ^1.0.0-beta.1
      '@azure/logger': ^1.0.0
      '@microsoft.azure/autorest.testserver': ^3.3.34
      '@types/chai': ^4.2.8
      '@types/chai-as-promised': ^7.1.4
      '@types/fs-extra': ^9.0.13
      '@types/js-yaml': 3.12.1
      '@types/lodash': ^4.14.149
      '@types/mocha': ^5.2.7
      '@types/node': ^18.0.0
      '@types/sinon': ^10.0.0
      '@types/xmlbuilder': 0.0.34
      '@types/yargs': ^17.0.10
      '@typescript-eslint/eslint-plugin': ^6.8.0
      '@typescript-eslint/parser': ^6.8.0
      autorest: ^3.4.2
      buffer: ^6.0.3
      chai: ^4.2.0
      chai-as-promised: ^7.1.1
      chalk: ^4.0.0
      directory-tree: ^2.2.7
      dotenv: ^16.0.0
      eslint: ^8.18.0
      fs-extra: ^11.1.0
      handlebars: ^4.7.7
      karma: ^6.3.18
      karma-chrome-launcher: ^3.1.0
      karma-mocha: ^2.0.1
      karma-source-map-support: ^1.4.0
      lodash: ^4.17.21
      mocha: ^9.2.2
      moment: ^2.29.4
      node-cmd: ^3.0.0
      npm-run-all: ^4.1.5
      openapi-types: ^7.0.0
      path-browserify: ^1.0.1
      prettier: ^3.1.0
      puppeteer: ^22.2.0
      rimraf: ^5.0.0
      sinon: ^10.0.0
      source-map-loader: ^1.0.0
      source-map-support: ^0.5.16
      ts-morph: ^15.1.0
      ts-node: ^8.5.2
      tslib: ^2.3.1
      typescript: ~5.4.5
      wait-port: ^0.2.6
      webpack: ^5.72.0
      webpack-cli: ^4.9.2
      yargs: ^17.4.1
    dependencies:
      '@autorest/codemodel': 4.19.3
      '@autorest/extension-base': 3.5.2
      '@autorest/testmodeler': 2.6.1
      '@azure-rest/core-client': 1.4.0
      '@azure-tools/codegen': 2.9.2
      '@azure-tools/rlc-common': link:../rlc-common
      '@azure/core-auth': 1.6.0
      '@azure/core-client': 1.7.3
      '@azure/core-http': 3.0.3
      '@azure/core-http-compat': 1.3.0
      '@azure/core-lro': 2.5.4
      '@azure/core-paging': 1.5.0
      '@azure/core-rest-pipeline': 1.14.0
      '@azure/core-tracing': 1.0.1
      '@azure/logger': 1.0.4
      '@types/lodash': 4.14.199
      dotenv: 16.3.1
      fs-extra: 11.1.1
      handlebars: 4.7.8
      lodash: 4.17.21
      prettier: 3.1.1
      source-map-support: 0.5.21
      ts-morph: 15.1.0
    devDependencies:
      '@azure-tools/test-recorder': 3.0.0
      '@azure/abort-controller': 1.1.0
      '@azure/core-util': 1.5.0
      '@azure/core-xml': 1.3.4
      '@microsoft.azure/autorest.testserver': 3.3.48
      '@types/chai': 4.3.6
      '@types/chai-as-promised': 7.1.6
      '@types/fs-extra': 9.0.13
      '@types/js-yaml': 3.12.1
      '@types/mocha': 5.2.7
      '@types/node': 18.18.0
      '@types/sinon': 10.0.17
      '@types/xmlbuilder': 0.0.34
      '@types/yargs': 17.0.25
<<<<<<< HEAD
      '@typescript-eslint/eslint-plugin': 6.8.0_qc27boxdfajyxyoyktucppwpla
      '@typescript-eslint/parser': 6.8.0_jk7qbkaijtltyu4ajmze3dfiwa
=======
      '@typescript-eslint/eslint-plugin': 6.8.0_xunbxrh7emkzv2ys2f2orljele
      '@typescript-eslint/parser': 6.8.0_afxi7czp26kyxjrij76jotv2vq
>>>>>>> 2329705d
      autorest: 3.6.3
      buffer: 6.0.3
      chai: 4.3.8
      chai-as-promised: 7.1.1_chai@4.3.8
      chalk: 4.1.2
      directory-tree: 2.4.0
      eslint: 8.50.0
      karma: 6.4.2
      karma-chrome-launcher: 3.2.0
      karma-mocha: 2.0.1
      karma-source-map-support: 1.4.0
      mocha: 9.2.2
      moment: 2.29.4
      node-cmd: 3.0.0
      npm-run-all: 4.1.5
      openapi-types: 7.2.3
      path-browserify: 1.0.1
      puppeteer: 22.4.1_typescript@5.4.5
      rimraf: 5.0.4
      sinon: 10.0.1
      source-map-loader: 1.1.3_webpack@5.88.2
      ts-node: 8.10.2_typescript@5.4.5
      tslib: 2.6.2
      typescript: 5.4.5
      wait-port: 0.2.14
      webpack: 5.88.2_webpack-cli@4.10.0
      webpack-cli: 4.10.0_webpack@5.88.2
      yargs: 17.7.2

  ../../packages/rlc-common:
    specifiers:
      '@types/chai': ^4.3.4
      '@types/fs-extra': ^8.1.0
      '@types/lodash': ^4.14.182
      '@types/mocha': ^10.0.1
      '@types/node': ^18.0.0
      '@typescript-eslint/eslint-plugin': ^6.8.0
      '@typescript-eslint/parser': ^6.8.0
      chai: ^4.3.7
      cross-env: 7.0.3
      eslint: ^8.9.0
      eslint-plugin-require-extensions: 0.1.3
      fs-extra: ^10.0.0
      handlebars: ^4.7.7
      lodash: ^4.17.21
      mocha: ^10.2.0
      prettier: ^3.1.0
      rimraf: ^5.0.0
      ts-morph: ^15.1.0
      ts-node: ^10.7.0
      typescript: ~5.4.5
    dependencies:
      handlebars: 4.7.8
      lodash: 4.17.21
      ts-morph: 15.1.0
    devDependencies:
      '@types/chai': 4.3.6
      '@types/fs-extra': 8.1.3
      '@types/lodash': 4.14.199
      '@types/mocha': 10.0.1
      '@types/node': 18.18.0
<<<<<<< HEAD
      '@typescript-eslint/eslint-plugin': 6.8.0_qc27boxdfajyxyoyktucppwpla
      '@typescript-eslint/parser': 6.8.0_jk7qbkaijtltyu4ajmze3dfiwa
=======
      '@typescript-eslint/eslint-plugin': 6.8.0_xunbxrh7emkzv2ys2f2orljele
      '@typescript-eslint/parser': 6.8.0_afxi7czp26kyxjrij76jotv2vq
>>>>>>> 2329705d
      chai: 4.3.8
      cross-env: 7.0.3
      eslint: 8.50.0
      eslint-plugin-require-extensions: 0.1.3_eslint@8.50.0
      fs-extra: 10.1.0
      mocha: 10.2.0
      prettier: 3.1.1
      rimraf: 5.0.4
      ts-node: 10.9.1_zhb5j7z2epl224l2ylrhvblng4
      typescript: 5.4.5

  ../../packages/typespec-test:
    specifiers:
      '@azure-tools/typespec-autorest': '>=0.41.0 <1.0.0'
      '@azure-tools/typespec-azure-core': '>=0.41.0 <1.0.0'
      '@azure-tools/typespec-client-generator-core': 0.42.0-dev.6
      '@azure-tools/typespec-ts': workspace:^0.26.1
      '@types/mocha': ^5.2.7
      '@types/node': ^18.0.0
      '@typespec/compiler': '>=0.55.0 <1.0.0'
      '@typespec/http': '>=0.55.0 <1.0.0'
      '@typespec/openapi': '>=0.55.0 <1.0.0'
      '@typespec/openapi3': '>=0.55.0 <1.0.0'
      '@typespec/rest': '>=0.55.0 <1.0.0'
      '@typespec/versioning': '>=0.55.0 <1.0.0'
      prettier: ^3.1.0
      ts-node: ^8.5.2
<<<<<<< HEAD
      typescript: ~5.2.0
=======
      typescript: ~5.4.5
>>>>>>> 2329705d
    dependencies:
      '@azure-tools/typespec-autorest': 0.41.1_jsvr4mfezh37u5nqcz3r7jesva
      '@azure-tools/typespec-azure-core': 0.41.0_osvotlf4anf4wofkp3olgsifya
      '@azure-tools/typespec-client-generator-core': 0.42.0-dev.6_ejdluhimozvsug6nabr5tzgmai
      '@azure-tools/typespec-ts': link:../typespec-ts
      '@typespec/compiler': 0.55.0
      '@typespec/http': 0.55.0_@typespec+compiler@0.55.0
      '@typespec/openapi': 0.55.0_h4qt3u6oalgs36clp2xs2lq3z4
      '@typespec/openapi3': 0.55.0_uutarydilqfrmegus37wddce6m
      '@typespec/rest': 0.55.0_h4qt3u6oalgs36clp2xs2lq3z4
      '@typespec/versioning': 0.55.0_@typespec+compiler@0.55.0
      prettier: 3.1.1
    devDependencies:
      '@types/mocha': 5.2.7
      '@types/node': 18.18.0
<<<<<<< HEAD
      ts-node: 8.10.2_typescript@5.2.2
      typescript: 5.2.2
=======
      ts-node: 8.10.2_typescript@5.4.5
      typescript: 5.4.5
>>>>>>> 2329705d

  ../../packages/typespec-ts:
    specifiers:
      '@azure-rest/core-client': ^1.4.0
<<<<<<< HEAD
      '@azure-tools/cadl-ranch': ^0.12.7
      '@azure-tools/cadl-ranch-expect': ^0.13.3
      '@azure-tools/cadl-ranch-specs': ^0.31.8
=======
      '@azure-tools/cadl-ranch': ^0.12.4
      '@azure-tools/cadl-ranch-expect': ^0.13.2
      '@azure-tools/cadl-ranch-specs': ^0.31.5
>>>>>>> 2329705d
      '@azure-tools/rlc-common': workspace:^0.26.1
      '@azure-tools/typespec-azure-core': '>=0.41.0 <1.0.0'
      '@azure-tools/typespec-client-generator-core': 0.42.0-dev.6
      '@azure/core-auth': ^1.6.0
      '@azure/core-lro': ^2.5.4
      '@azure/core-paging': ^1.5.0
      '@azure/core-rest-pipeline': ^1.14.0
      '@azure/core-util': ^1.4.0
      '@azure/logger': ^1.0.4
      '@types/chai': ^4.3.1
      '@types/fs-extra': ^9.0.13
      '@types/mocha': ^9.1.1
      '@types/node': ^18.0.0
      '@typescript-eslint/eslint-plugin': ^6.8.0
      '@typescript-eslint/parser': ^6.8.0
      '@typespec/compiler': '>=0.55.0 <1.0.0'
      '@typespec/http': '>=0.55.0 <1.0.0'
      '@typespec/rest': '>=0.55.0 <1.0.0'
      '@typespec/ts-http-runtime': 1.0.0-alpha.20240314.2
      '@typespec/versioning': '>=0.55.0 <1.0.0'
      chai: ^4.3.6
      chalk: ^4.0.0
      cross-env: ^7.0.3
      eslint: ^8.9.0
      eslint-plugin-require-extensions: 0.1.3
      fs-extra: ^11.1.0
      mkdirp: ^3.0.1
      mocha: ^9.2.2
      prettier: ^3.1.0
      rimraf: ^5.0.0
      ts-morph: ^15.1.0
      ts-node: ~10.9.1
      tslib: ^2.3.1
      typescript: ~5.4.5
    dependencies:
      '@azure-tools/rlc-common': link:../rlc-common
      fs-extra: 11.1.1
      prettier: 3.1.1
      ts-morph: 15.1.0
      tslib: 2.6.2
    devDependencies:
      '@azure-rest/core-client': 1.4.0
<<<<<<< HEAD
      '@azure-tools/cadl-ranch': 0.12.7_2st3rkk3ecy4zxpm646kh3x7we
      '@azure-tools/cadl-ranch-expect': 0.13.3_jqtt3simmngrcvnphehjbnp5v4
      '@azure-tools/cadl-ranch-specs': 0.31.8_sn2g2ali27qzgjd2nm42z5e5my
=======
      '@azure-tools/cadl-ranch': 0.12.4_2st3rkk3ecy4zxpm646kh3x7we
      '@azure-tools/cadl-ranch-expect': 0.13.2_jqtt3simmngrcvnphehjbnp5v4
      '@azure-tools/cadl-ranch-specs': 0.31.5_mhhpeaagkmjzmy4zettdsdapc4
>>>>>>> 2329705d
      '@azure-tools/typespec-azure-core': 0.41.0_osvotlf4anf4wofkp3olgsifya
      '@azure-tools/typespec-client-generator-core': 0.42.0-dev.6_ejdluhimozvsug6nabr5tzgmai
      '@azure/core-auth': 1.6.0
      '@azure/core-lro': 2.5.4
      '@azure/core-paging': 1.5.0
      '@azure/core-rest-pipeline': 1.14.0
      '@azure/core-util': 1.5.0
      '@azure/logger': 1.0.4
      '@types/chai': 4.3.6
      '@types/fs-extra': 9.0.13
      '@types/mocha': 9.1.1
      '@types/node': 18.18.0
<<<<<<< HEAD
      '@typescript-eslint/eslint-plugin': 6.8.0_qc27boxdfajyxyoyktucppwpla
      '@typescript-eslint/parser': 6.8.0_jk7qbkaijtltyu4ajmze3dfiwa
=======
      '@typescript-eslint/eslint-plugin': 6.8.0_xunbxrh7emkzv2ys2f2orljele
      '@typescript-eslint/parser': 6.8.0_afxi7czp26kyxjrij76jotv2vq
>>>>>>> 2329705d
      '@typespec/compiler': 0.55.0
      '@typespec/http': 0.55.0_@typespec+compiler@0.55.0
      '@typespec/rest': 0.55.0_h4qt3u6oalgs36clp2xs2lq3z4
      '@typespec/ts-http-runtime': 1.0.0-alpha.20240314.2
      '@typespec/versioning': 0.55.0_@typespec+compiler@0.55.0
      chai: 4.3.8
      chalk: 4.1.2
      cross-env: 7.0.3
      eslint: 8.50.0
      eslint-plugin-require-extensions: 0.1.3_eslint@8.50.0
      mkdirp: 3.0.1
      mocha: 9.2.2
      rimraf: 5.0.4
      ts-node: 10.9.1_zhb5j7z2epl224l2ylrhvblng4
      typescript: 5.4.5

packages:

  /@aashutoshrathi/word-wrap/1.2.6:
    resolution: {integrity: sha512-1Yjs2SvM8TflER/OD3cOjhWWOZb58A2t7wpE2S9XfBYTiIl+XFhQG2bjy4Pu1I+EAlCNUzRDYDdFwFYUKvXcIA==}
    engines: {node: '>=0.10.0'}
    dev: true

  /@autorest/codemodel/4.19.3:
    resolution: {integrity: sha512-8RMPjq2BmLNn080EHGbSc0E9pk7EO6i+vi3vGrz8xrfnTBydOZPJUZqmOpEmNnV6LRbr23cthXQo0JbA/bStWg==}
    engines: {node: '>=12.0.0'}
    dependencies:
      '@azure-tools/codegen': 2.9.2
      js-yaml: 4.0.0
    dev: false

  /@autorest/extension-base/3.5.2:
    resolution: {integrity: sha512-brpRtQ34mo/SZPTWrOUYvDHOKbvDa9eX5N15qd0OGLX8q3y29nXjhokMVoink4w1jW+8p2KXy2emMIZL14s+HQ==}
    engines: {node: '>=12.0.0'}
    dependencies:
      '@azure-tools/codegen': 2.9.2
      js-yaml: 4.0.0
      vscode-jsonrpc: 3.6.2
    dev: false

  /@autorest/testmodeler/2.6.1:
    resolution: {integrity: sha512-7OXzYet3S/Hiow9LzHUY5qdNRnceSQd41wKEGzfcGVleyWRobYJgYxGmUEyFZP4ZSerAb+QqygSvo9yWIC3nrQ==}
    dev: false

  /@azure-rest/core-client/1.4.0:
    resolution: {integrity: sha512-ozTDPBVUDR5eOnMIwhggbnVmOrka4fXCs8n8mvUo4WLLc38kki6bAOByDoVZZPz/pZy2jMt2kwfpvy/UjALj6w==}
    engines: {node: '>=18.0.0'}
    dependencies:
      '@azure/abort-controller': 2.0.0
      '@azure/core-auth': 1.6.0
      '@azure/core-rest-pipeline': 1.14.0
      '@azure/core-tracing': 1.0.1
      '@azure/core-util': 1.5.0
      tslib: 2.6.2
    transitivePeerDependencies:
      - supports-color

  /@azure-tools/async-io/3.0.254:
    resolution: {integrity: sha512-X1C7XdyCuo50ch9FzKtTvmK18FgDxxf1Bbt3cSoknQqeDaRegHSSCO+zByq2YA4NvUzKXeZ1engh29IDxZXgpQ==}
    engines: {node: '>=10.12.0'}
    dependencies:
      '@azure-tools/tasks': 3.0.255
      proper-lockfile: 2.0.1
    dev: false

  /@azure-tools/cadl-ranch-api/0.4.3:
    resolution: {integrity: sha512-1vmurkIORdQ/2j33uoKjxHFAOuRWQFaRLn7uS88hbofVj5C5DKTiMQAgawQFqGiJkaPTdZwGK3YF2qcJWebIzw==}
    engines: {node: '>=16.0.0'}
    dependencies:
      body-parser: 1.20.2
      deep-equal: 2.2.2
      express: 4.18.2
      express-promise-router: 4.1.1_express@4.18.2
      glob: 10.3.9
      morgan: 1.10.0
      multer: 1.4.5-lts.1
      picocolors: 1.0.0
      winston: 3.10.0
      yargs: 17.7.2
    transitivePeerDependencies:
      - '@types/express'
    dev: true

<<<<<<< HEAD
  /@azure-tools/cadl-ranch-coverage-sdk/0.8.2:
    resolution: {integrity: sha512-Os5tVUfuL2MmtYMbmYmCM0vFClH3Ik3i3BDz6yCaPlccx/TzgOXL0o9hRYxpmUhmV1VciE+Rpv5IwYVsfZBxnw==}
=======
  /@azure-tools/cadl-ranch-coverage-sdk/0.8.1:
    resolution: {integrity: sha512-gvt5NElamTmId/puH2iblJYCMKghL6/jUm3tB49LHOYFXwKdnz9Vss9cNSsmdCctGGbRutFu+9CGTzS5aiXwGw==}
>>>>>>> 2329705d
    engines: {node: '>=16.0.0'}
    dependencies:
      '@azure/identity': 3.3.0
      '@azure/storage-blob': 12.16.0
      '@types/node': 18.18.0
    transitivePeerDependencies:
      - encoding
      - supports-color
    dev: true

<<<<<<< HEAD
  /@azure-tools/cadl-ranch-expect/0.13.3_jqtt3simmngrcvnphehjbnp5v4:
    resolution: {integrity: sha512-CkLsiRci29AvU08vJXLx8O4t2p+60cH7OhLD11IBvfx4czwsShI5AKswvm0ESanuwpquCF3RATu+UTqVM+pYTA==}
    engines: {node: '>=16.0.0'}
    peerDependencies:
      '@typespec/compiler': ~0.55.0
      '@typespec/http': ~0.55.0
      '@typespec/rest': ~0.55.0
      '@typespec/versioning': ~0.55.0
=======
  /@azure-tools/cadl-ranch-expect/0.13.2_gn3xseo7oxix2aahu2rxcv2fmy:
    resolution: {integrity: sha512-5W/jcyfQHeJ7QJZ/fQyIzYn/D9rXlxL8zWELTs/wnVlT3Cf45kJT83+SwKqMPAN/bJsWSnebS84mRAHhQijmZA==}
    engines: {node: '>=16.0.0'}
    peerDependencies:
      '@typespec/compiler': ~0.54.0
      '@typespec/http': ~0.54.0
      '@typespec/rest': ~0.54.0
      '@typespec/versioning': ~0.54.0
    dependencies:
      '@typespec/compiler': 0.54.0
      '@typespec/http': 0.54.0_@typespec+compiler@0.54.0
      '@typespec/rest': 0.54.0_3ibda3a7sockbtny7x3hj4zqn4
      '@typespec/versioning': 0.55.0_@typespec+compiler@0.55.0
    dev: true

  /@azure-tools/cadl-ranch-expect/0.13.2_jqtt3simmngrcvnphehjbnp5v4:
    resolution: {integrity: sha512-5W/jcyfQHeJ7QJZ/fQyIzYn/D9rXlxL8zWELTs/wnVlT3Cf45kJT83+SwKqMPAN/bJsWSnebS84mRAHhQijmZA==}
    engines: {node: '>=16.0.0'}
    peerDependencies:
      '@typespec/compiler': ~0.54.0
      '@typespec/http': ~0.54.0
      '@typespec/rest': ~0.54.0
      '@typespec/versioning': ~0.54.0
>>>>>>> 2329705d
    dependencies:
      '@typespec/compiler': 0.55.0
      '@typespec/http': 0.55.0_@typespec+compiler@0.55.0
      '@typespec/rest': 0.55.0_h4qt3u6oalgs36clp2xs2lq3z4
      '@typespec/versioning': 0.55.0_@typespec+compiler@0.55.0
    dev: true

<<<<<<< HEAD
  /@azure-tools/cadl-ranch-specs/0.31.8_sn2g2ali27qzgjd2nm42z5e5my:
    resolution: {integrity: sha512-KNp+eP8KN4m+z1eMzBbO84h5kEHOLCoR0Tn37rs1MTTIxiJQhJ2MKEktAcrLI8jqzaA8UUhomTwZIf6ZMSTR5Q==}
    engines: {node: '>=16.0.0'}
    peerDependencies:
      '@azure-tools/cadl-ranch-expect': ~0.13.3
      '@azure-tools/typespec-azure-core': ~0.41.0
      '@typespec/compiler': ~0.55.0
      '@typespec/http': ~0.55.0
      '@typespec/rest': ~0.55.0
      '@typespec/versioning': ~0.55.0
    dependencies:
      '@azure-tools/cadl-ranch': 0.12.7_2st3rkk3ecy4zxpm646kh3x7we
      '@azure-tools/cadl-ranch-api': 0.4.3
      '@azure-tools/cadl-ranch-expect': 0.13.3_jqtt3simmngrcvnphehjbnp5v4
=======
  /@azure-tools/cadl-ranch-specs/0.31.5_mhhpeaagkmjzmy4zettdsdapc4:
    resolution: {integrity: sha512-owj1jtWepksi97HwbMiqZqTg1giYgcaFZwcfHw76UzVoX4dHQQJ5UyzE3ZR4kg5Bj6g6DuT39TA16h0rk9o7tw==}
    engines: {node: '>=16.0.0'}
    peerDependencies:
      '@azure-tools/cadl-ranch-expect': ~0.13.2
      '@azure-tools/typespec-azure-core': ~0.40.0
      '@typespec/compiler': ~0.54.0
      '@typespec/http': ~0.54.0
      '@typespec/rest': ~0.54.0
      '@typespec/versioning': ~0.54.0
    dependencies:
      '@azure-tools/cadl-ranch': 0.12.4_2st3rkk3ecy4zxpm646kh3x7we
      '@azure-tools/cadl-ranch-api': 0.4.3
      '@azure-tools/cadl-ranch-expect': 0.13.2_jqtt3simmngrcvnphehjbnp5v4
>>>>>>> 2329705d
      '@azure-tools/typespec-azure-core': 0.41.0_osvotlf4anf4wofkp3olgsifya
      '@typespec/compiler': 0.55.0
      '@typespec/http': 0.55.0_@typespec+compiler@0.55.0
      '@typespec/rest': 0.55.0_h4qt3u6oalgs36clp2xs2lq3z4
      '@typespec/versioning': 0.55.0_@typespec+compiler@0.55.0
    transitivePeerDependencies:
      - '@types/express'
      - encoding
      - supports-color
    dev: true

<<<<<<< HEAD
  /@azure-tools/cadl-ranch/0.12.7_2st3rkk3ecy4zxpm646kh3x7we:
    resolution: {integrity: sha512-lhJP81l7i+ScW14TYJ7P4qerkYsGGXFpAsxXUUk7hhu5vQL6TuMj/dyVXFU5nE3h2TAW+SOM+Lk6awRLxY5s+A==}
=======
  /@azure-tools/cadl-ranch/0.12.4_2st3rkk3ecy4zxpm646kh3x7we:
    resolution: {integrity: sha512-uYjwBFl7s/7AXqzaeL0u5CueMnfqiN7Ov9KUCvHOjorE34ERzQsyVO1G0ZsadsKX1D9lttVlmRRLtiFila+otA==}
>>>>>>> 2329705d
    engines: {node: '>=16.0.0'}
    hasBin: true
    dependencies:
      '@azure-tools/cadl-ranch-api': 0.4.3
<<<<<<< HEAD
      '@azure-tools/cadl-ranch-coverage-sdk': 0.8.2
      '@azure-tools/cadl-ranch-expect': 0.13.3_jqtt3simmngrcvnphehjbnp5v4
      '@azure/identity': 3.3.0
      '@types/js-yaml': 4.0.6
      '@typespec/compiler': 0.55.0
      '@typespec/http': 0.55.0_@typespec+compiler@0.55.0
      '@typespec/rest': 0.55.0_h4qt3u6oalgs36clp2xs2lq3z4
=======
      '@azure-tools/cadl-ranch-coverage-sdk': 0.8.1
      '@azure-tools/cadl-ranch-expect': 0.13.2_gn3xseo7oxix2aahu2rxcv2fmy
      '@azure/identity': 3.3.0
      '@types/js-yaml': 4.0.6
      '@typespec/compiler': 0.54.0
      '@typespec/http': 0.54.0_@typespec+compiler@0.54.0
      '@typespec/rest': 0.54.0_3ibda3a7sockbtny7x3hj4zqn4
>>>>>>> 2329705d
      ajv: 8.12.0
      body-parser: 1.20.2
      deep-equal: 2.2.2
      express: 4.19.2
      express-promise-router: 4.1.1_express@4.19.2
      glob: 10.3.9
      jackspeak: 2.1.1
      js-yaml: 4.1.0
      morgan: 1.10.0
      multer: 1.4.5-lts.1
      node-fetch: 3.3.2
      picocolors: 1.0.0
      source-map-support: 0.5.21
      winston: 3.10.0
      xml2js: 0.5.0
      yargs: 17.7.2
    transitivePeerDependencies:
      - '@types/express'
      - '@typespec/versioning'
      - encoding
      - supports-color
    dev: true

  /@azure-tools/codegen/2.9.2:
    resolution: {integrity: sha512-brVLyffOtPiEijYYBYgV+4q7IyAfqXIec7XbdEqvv7As6SeEdq5WtbtN9N0LdGVHDWtEfc+JArwIx9aYGFdMUg==}
    engines: {node: '>=12.0.0'}
    dependencies:
      '@azure-tools/async-io': 3.0.254
      js-yaml: 4.0.0
      semver: 7.5.4
    dev: false

  /@azure-tools/tasks/3.0.255:
    resolution: {integrity: sha512-GjALNLz7kWMEdRVbaN5g0cJHNAr3XVTbP0611Mv2UzMgGL6FOhNZJK+oPHJKLDR8EEDZNnkwPlyi7B+INXUSQA==}
    engines: {node: '>=10.12.0'}
    dev: false

  /@azure-tools/test-recorder/3.0.0:
    resolution: {integrity: sha512-1M1cjyqZa0TwKpaeaRaNON/c5yLWMEnMijc0V0Vu67pWrLkqoZE+6rmzrGLXapWUB1YmflvVaXQEWbbulGK3Ew==}
    engines: {node: '>=14.0.0'}
    dependencies:
      '@azure/core-auth': 1.6.0
      '@azure/core-rest-pipeline': 1.14.0
      '@azure/core-util': 1.5.0
      '@azure/logger': 1.0.4
    transitivePeerDependencies:
      - supports-color
    dev: true

  /@azure-tools/typespec-autorest/0.41.1_jsvr4mfezh37u5nqcz3r7jesva:
    resolution: {integrity: sha512-m2Rq8aFMvICfkG/+B1kGSDepCUDHhiQ93y1/IcE+XU1+IU2iuNoSgUd0lHgksP5Aqnvs3Wm9JDmA9nMNjOM1Ww==}
    engines: {node: '>=18.0.0'}
    peerDependencies:
      '@azure-tools/typespec-azure-core': ~0.41.0
      '@azure-tools/typespec-client-generator-core': ~0.41.1
      '@typespec/compiler': ~0.55.0
      '@typespec/http': ~0.55.0
      '@typespec/openapi': ~0.55.0
      '@typespec/rest': ~0.55.0
      '@typespec/versioning': ~0.55.0
    dependencies:
      '@azure-tools/typespec-azure-core': 0.41.0_osvotlf4anf4wofkp3olgsifya
      '@azure-tools/typespec-client-generator-core': 0.42.0-dev.6_ejdluhimozvsug6nabr5tzgmai
      '@typespec/compiler': 0.55.0
      '@typespec/http': 0.55.0_@typespec+compiler@0.55.0
      '@typespec/openapi': 0.55.0_h4qt3u6oalgs36clp2xs2lq3z4
      '@typespec/rest': 0.55.0_h4qt3u6oalgs36clp2xs2lq3z4
      '@typespec/versioning': 0.55.0_@typespec+compiler@0.55.0
    dev: false

  /@azure-tools/typespec-azure-core/0.41.0_osvotlf4anf4wofkp3olgsifya:
    resolution: {integrity: sha512-bnVrLxyjhMfKv75POL3m+lWjyqpLtWYEM9t2mrhFECHfW3+gWzTKIg98oNMKLXmev/sCc9QhbkKLs72jqxNL1Q==}
    engines: {node: '>=18.0.0'}
    peerDependencies:
      '@typespec/compiler': ~0.55.0
      '@typespec/http': ~0.55.0
      '@typespec/rest': ~0.55.0
    dependencies:
      '@typespec/compiler': 0.55.0
      '@typespec/http': 0.55.0_@typespec+compiler@0.55.0
      '@typespec/rest': 0.55.0_h4qt3u6oalgs36clp2xs2lq3z4

  /@azure-tools/typespec-client-generator-core/0.42.0-dev.6_ejdluhimozvsug6nabr5tzgmai:
    resolution: {integrity: sha512-otSxImEP2KVHrMJGOwM5MCaODBkrHVLEZwRkrJw66UbXuLmfNJvMvepRBM7wQncLcL0lHRohqRoYMoN8i09eEQ==}
    engines: {node: '>=18.0.0'}
    peerDependencies:
      '@azure-tools/typespec-azure-core': ~0.41.0 || >=0.42.0-dev <0.42.0
      '@typespec/compiler': ~0.55.0 || >=0.56.0-dev <0.56.0
      '@typespec/http': ~0.55.0 || >=0.56.0-dev <0.56.0
      '@typespec/rest': ~0.55.0 || >=0.56.0-dev <0.56.0
      '@typespec/versioning': ~0.55.0 || >=0.56.0-dev <0.56.0
    dependencies:
      '@azure-tools/typespec-azure-core': 0.41.0_osvotlf4anf4wofkp3olgsifya
      '@typespec/compiler': 0.55.0
      '@typespec/http': 0.55.0_@typespec+compiler@0.55.0
      '@typespec/rest': 0.55.0_h4qt3u6oalgs36clp2xs2lq3z4
      '@typespec/versioning': 0.55.0_@typespec+compiler@0.55.0
      change-case: 5.4.3
      pluralize: 8.0.0

  /@azure/abort-controller/1.1.0:
    resolution: {integrity: sha512-TrRLIoSQVzfAJX9H1JeFjzAoDGcoK1IYX1UImfceTZpsyYfWr09Ss1aHW1y5TrrR3iq6RZLBwJ3E24uwPhwahw==}
    engines: {node: '>=12.0.0'}
    dependencies:
      tslib: 2.6.2

  /@azure/abort-controller/2.0.0:
    resolution: {integrity: sha512-RP/mR/WJchR+g+nQFJGOec+nzeN/VvjlwbinccoqfhTsTHbb8X5+mLDp48kHT0ueyum0BNSwGm0kX0UZuIqTGg==}
    engines: {node: '>=18.0.0'}
    dependencies:
      tslib: 2.6.2

  /@azure/core-auth/1.6.0:
    resolution: {integrity: sha512-3X9wzaaGgRaBCwhLQZDtFp5uLIXCPrGbwJNWPPugvL4xbIGgScv77YzzxToKGLAKvG9amDoofMoP+9hsH1vs1w==}
    engines: {node: '>=18.0.0'}
    dependencies:
      '@azure/abort-controller': 2.0.0
      '@azure/core-util': 1.5.0
      tslib: 2.6.2

  /@azure/core-client/1.7.3:
    resolution: {integrity: sha512-kleJ1iUTxcO32Y06dH9Pfi9K4U+Tlb111WXEnbt7R/ne+NLRwppZiTGJuTD5VVoxTMK5NTbEtm5t2vcdNCFe2g==}
    engines: {node: '>=14.0.0'}
    dependencies:
      '@azure/abort-controller': 1.1.0
      '@azure/core-auth': 1.6.0
      '@azure/core-rest-pipeline': 1.14.0
      '@azure/core-tracing': 1.0.1
      '@azure/core-util': 1.5.0
      '@azure/logger': 1.0.4
      tslib: 2.6.2
    transitivePeerDependencies:
      - supports-color

  /@azure/core-http-compat/1.3.0:
    resolution: {integrity: sha512-ZN9avruqbQ5TxopzG3ih3KRy52n8OAbitX3fnZT5go4hzu0J+KVPSzkL+Wt3hpJpdG8WIfg1sBD1tWkgUdEpBA==}
    engines: {node: '>=12.0.0'}
    dependencies:
      '@azure/abort-controller': 1.1.0
      '@azure/core-client': 1.7.3
      '@azure/core-rest-pipeline': 1.14.0
    transitivePeerDependencies:
      - supports-color
    dev: false

  /@azure/core-http/3.0.3:
    resolution: {integrity: sha512-QMib3wXotJMFhHgmJBPUF9YsyErw34H0XDFQd9CauH7TPB+RGcyl9Ayy7iURtJB04ngXhE6YwrQsWDXlSLrilg==}
    engines: {node: '>=14.0.0'}
    dependencies:
      '@azure/abort-controller': 1.1.0
      '@azure/core-auth': 1.6.0
      '@azure/core-tracing': 1.0.0-preview.13
      '@azure/core-util': 1.5.0
      '@azure/logger': 1.0.4
      '@types/node-fetch': 2.6.6
      '@types/tunnel': 0.0.3
      form-data: 4.0.0
      node-fetch: 2.7.0
      process: 0.11.10
      tslib: 2.6.2
      tunnel: 0.0.6
      uuid: 8.3.2
      xml2js: 0.5.0
    transitivePeerDependencies:
      - encoding

  /@azure/core-lro/2.5.4:
    resolution: {integrity: sha512-3GJiMVH7/10bulzOKGrrLeG/uCBH/9VtxqaMcB9lIqAeamI/xYQSHJL/KcsLDuH+yTjYpro/u6D/MuRe4dN70Q==}
    engines: {node: '>=14.0.0'}
    dependencies:
      '@azure/abort-controller': 1.1.0
      '@azure/core-util': 1.5.0
      '@azure/logger': 1.0.4
      tslib: 2.6.2

  /@azure/core-paging/1.5.0:
    resolution: {integrity: sha512-zqWdVIt+2Z+3wqxEOGzR5hXFZ8MGKK52x4vFLw8n58pR6ZfKRx3EXYTxTaYxYHc/PexPUTyimcTWFJbji9Z6Iw==}
    engines: {node: '>=14.0.0'}
    dependencies:
      tslib: 2.6.2

  /@azure/core-rest-pipeline/1.14.0:
    resolution: {integrity: sha512-Tp4M6NsjCmn9L5p7HsW98eSOS7A0ibl3e5ntZglozT0XuD/0y6i36iW829ZbBq0qihlGgfaeFpkLjZ418KDm1Q==}
    engines: {node: '>=18.0.0'}
    dependencies:
      '@azure/abort-controller': 2.0.0
      '@azure/core-auth': 1.6.0
      '@azure/core-tracing': 1.0.1
      '@azure/core-util': 1.5.0
      '@azure/logger': 1.0.4
      http-proxy-agent: 5.0.0
      https-proxy-agent: 5.0.1
      tslib: 2.6.2
    transitivePeerDependencies:
      - supports-color

  /@azure/core-tracing/1.0.0-preview.13:
    resolution: {integrity: sha512-KxDlhXyMlh2Jhj2ykX6vNEU0Vou4nHr025KoSEiz7cS3BNiHNaZcdECk/DmLkEB0as5T7b/TpRcehJ5yV6NeXQ==}
    engines: {node: '>=12.0.0'}
    dependencies:
      '@opentelemetry/api': 1.6.0
      tslib: 2.6.2

  /@azure/core-tracing/1.0.1:
    resolution: {integrity: sha512-I5CGMoLtX+pI17ZdiFJZgxMJApsK6jjfm85hpgp3oazCdq5Wxgh4wMr7ge/TTWW1B5WBuvIOI1fMU/FrOAMKrw==}
    engines: {node: '>=12.0.0'}
    dependencies:
      tslib: 2.6.2

  /@azure/core-util/1.5.0:
    resolution: {integrity: sha512-GZBpVFDtQ/15hW1OgBcRdT4Bl7AEpcEZqLfbAvOtm1CQUncKWiYapFHVD588hmlV27NbOOtSm3cnLF3lvoHi4g==}
    engines: {node: '>=14.0.0'}
    dependencies:
      '@azure/abort-controller': 1.1.0
      tslib: 2.6.2

  /@azure/core-xml/1.3.4:
    resolution: {integrity: sha512-B1xI79Ur/u+KR69fGTcsMNj8KDjBSqAy0Ys6Byy4Qm1CqoUy7gCT5A7Pej0EBWRskuH6bpCwrAnosfmQEalkcg==}
    engines: {node: '>=14.0.0'}
    dependencies:
      fast-xml-parser: 4.3.1
      tslib: 2.6.2
    dev: true

  /@azure/identity/3.3.0:
    resolution: {integrity: sha512-gISa/dAAxrWt6F2WiDXZY0y2xY4MLlN2wkNW4cPuq5OgPQKLSkxLc4I2WR04puTfZyQZnpXbAapAMEj1b96fgg==}
    engines: {node: '>=14.0.0'}
    deprecated: Please upgrade to the latest version of this package to get necessary fixes
    dependencies:
      '@azure/abort-controller': 1.1.0
      '@azure/core-auth': 1.6.0
      '@azure/core-client': 1.7.3
      '@azure/core-rest-pipeline': 1.14.0
      '@azure/core-tracing': 1.0.1
      '@azure/core-util': 1.5.0
      '@azure/logger': 1.0.4
      '@azure/msal-browser': 2.38.2
      '@azure/msal-common': 13.3.0
      '@azure/msal-node': 1.18.3
      events: 3.3.0
      jws: 4.0.0
      open: 8.4.2
      stoppable: 1.1.0
      tslib: 2.6.2
      uuid: 8.3.2
    transitivePeerDependencies:
      - supports-color
    dev: true

  /@azure/logger/1.0.4:
    resolution: {integrity: sha512-ustrPY8MryhloQj7OWGe+HrYx+aoiOxzbXTtgblbV3xwCqpzUK36phH3XNHQKj3EPonyFUuDTfR3qFhTEAuZEg==}
    engines: {node: '>=14.0.0'}
    dependencies:
      tslib: 2.6.2

  /@azure/msal-browser/2.38.2:
    resolution: {integrity: sha512-71BeIn2we6LIgMplwCSaMq5zAwmalyJR3jFcVOZxNVfQ1saBRwOD+P77nLs5vrRCedVKTq8RMFhIOdpMLNno0A==}
    engines: {node: '>=0.8.0'}
    deprecated: A newer major version of this library is available. Please upgrade to the latest available version.
    dependencies:
      '@azure/msal-common': 13.3.0
    dev: true

  /@azure/msal-common/13.3.0:
    resolution: {integrity: sha512-/VFWTicjcJbrGp3yQP7A24xU95NiDMe23vxIU1U6qdRPFsprMDNUohMudclnd+WSHE4/McqkZs/nUU3sAKkVjg==}
    engines: {node: '>=0.8.0'}
    dev: true

  /@azure/msal-node/1.18.3:
    resolution: {integrity: sha512-lI1OsxNbS/gxRD4548Wyj22Dk8kS7eGMwD9GlBZvQmFV8FJUXoXySL1BiNzDsHUE96/DS/DHmA+F73p1Dkcktg==}
    engines: {node: 10 || 12 || 14 || 16 || 18}
    deprecated: A newer major version of this library is available. Please upgrade to the latest available version.
    dependencies:
      '@azure/msal-common': 13.3.0
      jsonwebtoken: 9.0.2
      uuid: 8.3.2
    dev: true

  /@azure/storage-blob/12.16.0:
    resolution: {integrity: sha512-jz33rUSUGUB65FgYrTRgRDjG6hdPHwfvHe+g/UrwVG8MsyLqSxg9TaW7Yuhjxu1v1OZ5xam2NU6+IpCN0xJO8Q==}
    engines: {node: '>=14.0.0'}
    dependencies:
      '@azure/abort-controller': 1.1.0
      '@azure/core-http': 3.0.3
      '@azure/core-lro': 2.5.4
      '@azure/core-paging': 1.5.0
      '@azure/core-tracing': 1.0.0-preview.13
      '@azure/logger': 1.0.4
      events: 3.3.0
      tslib: 2.6.2
    transitivePeerDependencies:
      - encoding
    dev: true

<<<<<<< HEAD
=======
  /@babel/code-frame/7.23.5:
    resolution: {integrity: sha512-CgH3s1a96LipHCmSUmYFPwY7MNx8C3avkq7i4Wl3cfa662ldtUe4VM1TPXX70pfmrlWTb6jLqTYrZyT2ZTJBgA==}
    engines: {node: '>=6.9.0'}
    dependencies:
      '@babel/highlight': 7.24.2
      chalk: 2.4.2
    dev: true

>>>>>>> 2329705d
  /@babel/code-frame/7.24.2:
    resolution: {integrity: sha512-y5+tLQyV8pg3fsiln67BVLD1P13Eg4lh5RW9mF0zUuvLrv9uIQ4MCL+CRT+FTsBlBjcIan6PGsLcBN0m3ClUyQ==}
    engines: {node: '>=6.9.0'}
    dependencies:
      '@babel/highlight': 7.24.2
      picocolors: 1.0.0

  /@babel/helper-validator-identifier/7.22.20:
    resolution: {integrity: sha512-Y4OZ+ytlatR8AI+8KZfKuL5urKp7qey08ha31L8b3BwewJAoJamTzyvxPR/5D+KkdJCGPq/+8TukHBlY10FX9A==}
    engines: {node: '>=6.9.0'}

  /@babel/highlight/7.24.2:
    resolution: {integrity: sha512-Yac1ao4flkTxTteCDZLEvdxg2fZfz1v8M4QpaGypq/WPDqg3ijHYbDfs+LG5hvzSoqaSZ9/Z9lKSP3CjZjv+pA==}
    engines: {node: '>=6.9.0'}
    dependencies:
      '@babel/helper-validator-identifier': 7.22.20
      chalk: 2.4.2
      js-tokens: 4.0.0
      picocolors: 1.0.0

  /@colors/colors/1.5.0:
    resolution: {integrity: sha512-ooWCrlZP11i8GImSjTHYHLkvFDP48nS4+204nGb1RiX/WXYHmJA2III9/e2DWVabCESdW7hBAEzHRqUn9OUVvQ==}
    engines: {node: '>=0.1.90'}
    dev: true

  /@cspotcode/source-map-support/0.8.1:
    resolution: {integrity: sha512-IchNf6dN4tHoMFIn/7OE8LWZ19Y6q/67Bmf6vnGREv8RSbBVb9LPJxEcnwrcwX6ixSvaiGoomAUvu4YSxXrVgw==}
    engines: {node: '>=12'}
    dependencies:
      '@jridgewell/trace-mapping': 0.3.9
    dev: true

  /@dabh/diagnostics/2.0.3:
    resolution: {integrity: sha512-hrlQOIi7hAfzsMqlGSFyVucrx38O+j6wiGOf//H2ecvIEqYN4ADBSS2iLMh5UFyDunCNniUIPk/q3riFv45xRA==}
    dependencies:
      colorspace: 1.1.4
      enabled: 2.0.0
      kuler: 2.0.0
    dev: true

  /@discoveryjs/json-ext/0.5.7:
    resolution: {integrity: sha512-dBVuXR082gk3jsFp7Rd/JI4kytwGHecnCoTtXFb7DB6CNHp4rg5k1bhg0nWdLGLnOV71lmDzGQaLMy8iPLY0pw==}
    engines: {node: '>=10.0.0'}
    dev: true

  /@eslint-community/eslint-utils/4.4.0_eslint@8.50.0:
    resolution: {integrity: sha512-1/sA4dwrzBAyeUoQ6oxahHKmrZvsnLCg4RfxW3ZFGGmQkSNQPFNLV9CUEFQP1x9EYXHTo5p6xdhZM1Ne9p/AfA==}
    engines: {node: ^12.22.0 || ^14.17.0 || >=16.0.0}
    peerDependencies:
      eslint: ^6.0.0 || ^7.0.0 || >=8.0.0
    dependencies:
      eslint: 8.50.0
      eslint-visitor-keys: 3.4.3
    dev: true

  /@eslint-community/regexpp/4.8.2:
    resolution: {integrity: sha512-0MGxAVt1m/ZK+LTJp/j0qF7Hz97D9O/FH9Ms3ltnyIdDD57cbb1ACIQTkbHvNXtWDv5TPq7w5Kq56+cNukbo7g==}
    engines: {node: ^12.0.0 || ^14.0.0 || >=16.0.0}
    dev: true

  /@eslint/eslintrc/2.1.2:
    resolution: {integrity: sha512-+wvgpDsrB1YqAMdEUCcnTlpfVBH7Vqn6A/NT3D8WVXFIaKMlErPIZT3oCIAVCOtarRpMtelZLqJeU3t7WY6X6g==}
    engines: {node: ^12.22.0 || ^14.17.0 || >=16.0.0}
    dependencies:
      ajv: 6.12.6
      debug: 4.3.4
      espree: 9.6.1
      globals: 13.22.0
      ignore: 5.2.4
      import-fresh: 3.3.0
      js-yaml: 4.1.0
      minimatch: 3.1.2
      strip-json-comments: 3.1.1
    transitivePeerDependencies:
      - supports-color
    dev: true

  /@eslint/js/8.50.0:
    resolution: {integrity: sha512-NCC3zz2+nvYd+Ckfh87rA47zfu2QsQpvc6k1yzTk+b9KzRj0wkGa8LSoGOXN6Zv4lRf/EIoZ80biDh9HOI+RNQ==}
    engines: {node: ^12.22.0 || ^14.17.0 || >=16.0.0}
    dev: true

  /@humanwhocodes/config-array/0.11.11:
    resolution: {integrity: sha512-N2brEuAadi0CcdeMXUkhbZB84eskAc8MEX1By6qEchoVywSgXPIjou4rYsl0V3Hj0ZnuGycGCjdNgockbzeWNA==}
    engines: {node: '>=10.10.0'}
    dependencies:
      '@humanwhocodes/object-schema': 1.2.1
      debug: 4.3.4
      minimatch: 3.1.2
    transitivePeerDependencies:
      - supports-color
    dev: true

  /@humanwhocodes/module-importer/1.0.1:
    resolution: {integrity: sha512-bxveV4V8v5Yb4ncFTT3rPSgZBOpCkjfK0y4oVVVJwIuDVBRMDXrPyXRL988i5ap9m9bnyEEjWfm5WkBmtffLfA==}
    engines: {node: '>=12.22'}
    dev: true

  /@humanwhocodes/object-schema/1.2.1:
    resolution: {integrity: sha512-ZnQMnLV4e7hDlUvw8H+U8ASL02SS2Gn6+9Ac3wGGLIe7+je2AeAOxPY+izIPJDfFDb7eDjev0Us8MO1iFRN8hA==}
    dev: true

  /@isaacs/cliui/8.0.2:
    resolution: {integrity: sha512-O8jcjabXaleOG9DQ0+ARXWZBTfnP4WNAqzuiJK7ll44AmxGKv/J2M4TPjxjY3znBCfvBXFzucm1twdyFybFqEA==}
    engines: {node: '>=12'}
    dependencies:
      string-width: 5.1.2
      string-width-cjs: /string-width/4.2.3
      strip-ansi: 7.1.0
      strip-ansi-cjs: /strip-ansi/6.0.1
      wrap-ansi: 8.1.0
      wrap-ansi-cjs: /wrap-ansi/7.0.0
    dev: true

  /@jridgewell/gen-mapping/0.3.3:
    resolution: {integrity: sha512-HLhSWOLRi875zjjMG/r+Nv0oCW8umGb0BgEhyX3dDX3egwZtB8PqLnjz3yedt8R5StBrzcg4aBpnh8UA9D1BoQ==}
    engines: {node: '>=6.0.0'}
    dependencies:
      '@jridgewell/set-array': 1.1.2
      '@jridgewell/sourcemap-codec': 1.4.15
      '@jridgewell/trace-mapping': 0.3.19
    dev: true

  /@jridgewell/resolve-uri/3.1.1:
    resolution: {integrity: sha512-dSYZh7HhCDtCKm4QakX0xFpsRDqjjtZf/kjI/v3T3Nwt5r8/qz/M19F9ySyOqU94SXBmeG9ttTul+YnR4LOxFA==}
    engines: {node: '>=6.0.0'}
    dev: true

  /@jridgewell/set-array/1.1.2:
    resolution: {integrity: sha512-xnkseuNADM0gt2bs+BvhO0p78Mk762YnZdsuzFV018NoG1Sj1SCQvpSqa7XUaTam5vAGasABV9qXASMKnFMwMw==}
    engines: {node: '>=6.0.0'}
    dev: true

  /@jridgewell/source-map/0.3.5:
    resolution: {integrity: sha512-UTYAUj/wviwdsMfzoSJspJxbkH5o1snzwX0//0ENX1u/55kkZZkcTZP6u9bwKGkv+dkk9at4m1Cpt0uY80kcpQ==}
    dependencies:
      '@jridgewell/gen-mapping': 0.3.3
      '@jridgewell/trace-mapping': 0.3.19
    dev: true

  /@jridgewell/sourcemap-codec/1.4.15:
    resolution: {integrity: sha512-eF2rxCRulEKXHTRiDrDy6erMYWqNw4LPdQ8UQA4huuxaQsVeRPFl2oM8oDGxMFhJUWZf9McpLtJasDDZb/Bpeg==}
    dev: true

  /@jridgewell/trace-mapping/0.3.19:
    resolution: {integrity: sha512-kf37QtfW+Hwx/buWGMPcR60iF9ziHa6r/CZJIHbmcm4+0qrXiVdxegAH0F6yddEVQ7zdkjcGCgCzUu+BcbhQxw==}
    dependencies:
      '@jridgewell/resolve-uri': 3.1.1
      '@jridgewell/sourcemap-codec': 1.4.15
    dev: true

  /@jridgewell/trace-mapping/0.3.9:
    resolution: {integrity: sha512-3Belt6tdc8bPgAtbcmdtNJlirVoTmEb5e2gC94PnkwEW9jI6CAHUeoG85tjWP5WquqfavoMtMwiG4P926ZKKuQ==}
    dependencies:
      '@jridgewell/resolve-uri': 3.1.1
      '@jridgewell/sourcemap-codec': 1.4.15
    dev: true

  /@microsoft.azure/autorest.testserver/3.3.48:
    resolution: {integrity: sha512-/6SPjIEkHFxHi/mImmWHsTA2yhuSWfM2JWzsngZlck+0gTF5xIEyPTL1eIosdoc0oynBQGDuAsjGkd4ssioMpA==}
    engines: {node: '>=10'}
    hasBin: true
    dependencies:
      '@azure/storage-blob': 12.16.0
      axios: 0.21.4
      body-parser: 1.20.2
      busboy: 1.6.0
      commonmark: 0.30.0
      deep-equal: 2.2.2
      express: 4.18.2
      express-promise-router: 4.1.1_express@4.18.2
      glob: 8.1.0
      js-yaml: 4.1.0
      morgan: 1.10.0
      mustache: 4.2.0
      request: 2.88.2
      request-promise-native: 1.0.9_request@2.88.2
      source-map-support: 0.5.21
      underscore: 1.13.6
      winston: 3.10.0
      xml2js: 0.5.0
      yargs: 17.7.2
    transitivePeerDependencies:
      - '@types/express'
      - debug
      - encoding
    dev: true

  /@nodelib/fs.scandir/2.1.5:
    resolution: {integrity: sha512-vq24Bq3ym5HEQm2NKCr3yXDwjc7vTsEThRDnkp2DK9p1uqLR+DHurm/NOTo0KG7HYHU7eppKZj3MyqYuMBf62g==}
    engines: {node: '>= 8'}
    dependencies:
      '@nodelib/fs.stat': 2.0.5
      run-parallel: 1.2.0

  /@nodelib/fs.stat/2.0.5:
    resolution: {integrity: sha512-RkhPPp2zrqDAQA/2jNhnztcPAlv64XdhIp7a7454A5ovI7Bukxgt7MX7udwAu3zg1DcpPU0rz3VV1SeaqvY4+A==}
    engines: {node: '>= 8'}

  /@nodelib/fs.walk/1.2.8:
    resolution: {integrity: sha512-oGB+UxlgWcgQkgwo8GcEGwemoTFt3FIO9ababBmaGwXIoBKZ+GTy0pP185beGg7Llih/NSHSV2XAs1lnznocSg==}
    engines: {node: '>= 8'}
    dependencies:
      '@nodelib/fs.scandir': 2.1.5
      fastq: 1.15.0

  /@opentelemetry/api/1.6.0:
    resolution: {integrity: sha512-OWlrQAnWn9577PhVgqjUvMr1pg57Bc4jv0iL4w0PRuOSRvq67rvHW9Ie/dZVMvCzhSCB+UxhcY/PmCmFj33Q+g==}
    engines: {node: '>=8.0.0'}

  /@pkgjs/parseargs/0.11.0:
    resolution: {integrity: sha512-+1VkjdD0QBLPodGrJUeqarH8VAIvQODIbwh9XpP5Syisf7YoQgsJKPNFoqqLQlu+VQ/tVSshMR6loPMn8U+dPg==}
    engines: {node: '>=14'}
    requiresBuild: true
    dev: true
    optional: true

  /@puppeteer/browsers/2.1.0:
    resolution: {integrity: sha512-xloWvocjvryHdUjDam/ZuGMh7zn4Sn3ZAaV4Ah2e2EwEt90N3XphZlSsU3n0VDc1F7kggCjMuH0UuxfPQ5mD9w==}
    engines: {node: '>=18'}
    hasBin: true
    dependencies:
      debug: 4.3.4
      extract-zip: 2.0.1
      progress: 2.0.3
      proxy-agent: 6.4.0
      semver: 7.6.0
      tar-fs: 3.0.5
      unbzip2-stream: 1.4.3
      yargs: 17.7.2
    transitivePeerDependencies:
      - supports-color
    dev: true

  /@sindresorhus/merge-streams/2.3.0:
    resolution: {integrity: sha512-LtoMMhxAlorcGhmFYI+LhPgbPZCkgP6ra1YL604EeF6U98pLlQ3iWIGMdWSC+vWmPBWBNgmDBAhnAobLROJmwg==}
    engines: {node: '>=18'}

  /@sinonjs/commons/1.8.6:
    resolution: {integrity: sha512-Ky+XkAkqPZSm3NLBeUng77EBQl3cmeJhITaGHdYH8kjVB+aun3S4XBRti2zt17mtt0mIUDiNxYeoJm6drVvBJQ==}
    dependencies:
      type-detect: 4.0.8
    dev: true

  /@sinonjs/commons/2.0.0:
    resolution: {integrity: sha512-uLa0j859mMrg2slwQYdO/AkrOfmH+X6LTVmNTS9CqexuE2IvVORIkSpJLqePAbEnKJ77aMmCwr1NUZ57120Xcg==}
    dependencies:
      type-detect: 4.0.8
    dev: true

  /@sinonjs/commons/3.0.0:
    resolution: {integrity: sha512-jXBtWAF4vmdNmZgD5FoKsVLv3rPgDnLgPbU84LIJ3otV44vJlDRokVng5v8NFJdCf/da9legHcKaRuZs4L7faA==}
    dependencies:
      type-detect: 4.0.8
    dev: true

  /@sinonjs/fake-timers/10.3.0:
    resolution: {integrity: sha512-V4BG07kuYSUkTCSBHG8G8TNhM+F19jXFWnQtzj+we8DrkpSBCee9Z3Ms8yiGer/dlmhe35/Xdgyo3/0rQKg7YA==}
    dependencies:
      '@sinonjs/commons': 3.0.0
    dev: true

  /@sinonjs/fake-timers/7.1.2:
    resolution: {integrity: sha512-iQADsW4LBMISqZ6Ci1dupJL9pprqwcVFTcOsEmQOEhW+KLCVn/Y4Jrvg2k19fIHCp+iFprriYPTdRcQR8NbUPg==}
    dependencies:
      '@sinonjs/commons': 1.8.6
    dev: true

  /@sinonjs/samsam/6.1.3:
    resolution: {integrity: sha512-nhOb2dWPeb1sd3IQXL/dVPnKHDOAFfvichtBf4xV00/rU1QbPCQqKMbvIheIjqwVjh7qIgf2AHTHi391yMOMpQ==}
    dependencies:
      '@sinonjs/commons': 1.8.6
      lodash.get: 4.4.2
      type-detect: 4.0.8
    dev: true

  /@sinonjs/text-encoding/0.7.2:
    resolution: {integrity: sha512-sXXKG+uL9IrKqViTtao2Ws6dy0znu9sOaP1di/jKGW1M6VssO8vlpXCQcpZ+jisQ1tTFAC5Jo/EOzFbggBagFQ==}
    dev: true

  /@socket.io/component-emitter/3.1.0:
    resolution: {integrity: sha512-+9jVqKhRSpsc591z5vX+X5Yyw+he/HCB4iQ/RYxw35CEPaY1gnsNE43nf9n9AaYjAQrTiI/mOwKUKdUs9vf7Xg==}
    dev: true

  /@tootallnate/once/2.0.0:
    resolution: {integrity: sha512-XCuKFP5PS55gnMVu3dty8KPatLqUoy/ZYzDzAGCQ8JNFCkLXzmI7vNHCR+XpbZaMWQK/vQubr7PkYq8g470J/A==}
    engines: {node: '>= 10'}

  /@tootallnate/quickjs-emscripten/0.23.0:
    resolution: {integrity: sha512-C5Mc6rdnsaJDjO3UpGW/CQTHtCKaYlScZTly4JIu97Jxo/odCiH0ITnDXSJPTOrEKk/ycSZ0AOgTmkDtkOsvIA==}
    dev: true

  /@ts-morph/common/0.16.0:
    resolution: {integrity: sha512-SgJpzkTgZKLKqQniCjLaE3c2L2sdL7UShvmTmPBejAKd2OKV/yfMpQ2IWpAuA+VY5wy7PkSUaEObIqEK6afFuw==}
    dependencies:
      fast-glob: 3.3.2
      minimatch: 5.1.6
      mkdirp: 1.0.4
      path-browserify: 1.0.1
    dev: false

  /@tsconfig/node10/1.0.9:
    resolution: {integrity: sha512-jNsYVVxU8v5g43Erja32laIDHXeoNvFEpX33OK4d6hljo3jDhCBDhx5dhCCTMWUojscpAagGiRkBKxpdl9fxqA==}
    dev: true

  /@tsconfig/node12/1.0.11:
    resolution: {integrity: sha512-cqefuRsh12pWyGsIoBKJA9luFu3mRxCA+ORZvA4ktLSzIuCUtWVxGIuXigEwO5/ywWFMZ2QEGKWvkZG1zDMTag==}
    dev: true

  /@tsconfig/node14/1.0.3:
    resolution: {integrity: sha512-ysT8mhdixWK6Hw3i1V2AeRqZ5WfXg1G43mqoYlM2nc6388Fq5jcXyr5mRsqViLx/GJYdoL0bfXD8nmF+Zn/Iow==}
    dev: true

  /@tsconfig/node16/1.0.4:
    resolution: {integrity: sha512-vxhUy4J8lyeyinH7Azl1pdd43GJhZH/tP2weN8TntQblOY+A0XbT8DJk1/oCPuOOyg/Ja757rG0CgHcWC8OfMA==}
    dev: true

  /@types/chai-as-promised/7.1.6:
    resolution: {integrity: sha512-cQLhk8fFarRVZAXUQV1xEnZgMoPxqKojBvRkqPCKPQCzEhpbbSKl1Uu75kDng7k5Ln6LQLUmNBjLlFthCgm1NA==}
    dependencies:
      '@types/chai': 4.3.6
    dev: true

  /@types/chai/4.3.6:
    resolution: {integrity: sha512-VOVRLM1mBxIRxydiViqPcKn6MIxZytrbMpd6RJLIWKxUNr3zux8no0Oc7kJx0WAPIitgZ0gkrDS+btlqQpubpw==}
    dev: true

  /@types/cookie/0.4.1:
    resolution: {integrity: sha512-XW/Aa8APYr6jSVVA1y/DEIZX0/GMKLEVekNG727R8cs56ahETkRAy/3DR7+fJyh7oUgGwNQaRfXCun0+KbWY7Q==}
    dev: true

  /@types/cors/2.8.14:
    resolution: {integrity: sha512-RXHUvNWYICtbP6s18PnOCaqToK8y14DnLd75c6HfyKf228dxy7pHNOQkxPtvXKp/hINFMDjbYzsj63nnpPMSRQ==}
    dependencies:
      '@types/node': 18.18.0
    dev: true

  /@types/eslint-scope/3.7.5:
    resolution: {integrity: sha512-JNvhIEyxVW6EoMIFIvj93ZOywYFatlpu9deeH6eSx6PE3WHYvHaQtmHmQeNw7aA81bYGBPPQqdtBm6b1SsQMmA==}
    dependencies:
      '@types/eslint': 8.44.3
      '@types/estree': 1.0.2
    dev: true

  /@types/eslint/8.44.3:
    resolution: {integrity: sha512-iM/WfkwAhwmPff3wZuPLYiHX18HI24jU8k1ZSH7P8FHwxTjZ2P6CoX2wnF43oprR+YXJM6UUxATkNvyv/JHd+g==}
    dependencies:
      '@types/estree': 1.0.2
      '@types/json-schema': 7.0.13
    dev: true

  /@types/estree/1.0.2:
    resolution: {integrity: sha512-VeiPZ9MMwXjO32/Xu7+OwflfmeoRwkE/qzndw42gGtgJwZopBnzy2gD//NN1+go1mADzkDcqf/KnFRSjTJ8xJA==}
    dev: true

  /@types/fs-extra/8.1.3:
    resolution: {integrity: sha512-7IdV01N0u/CaVO0fuY1YmEg14HQN3+EW8mpNgg6NEfxEl/lzCa5OxlBu3iFsCAdamnYOcTQ7oEi43Xc/67Rgzw==}
    dependencies:
      '@types/node': 18.18.0
    dev: true

  /@types/fs-extra/9.0.13:
    resolution: {integrity: sha512-nEnwB++1u5lVDM2UI4c1+5R+FYaKfaAzS4OococimjVm3nQw3TuzH5UNsocrcTBbhnerblyHj4A49qXbIiZdpA==}
    dependencies:
      '@types/node': 18.18.0
    dev: true

  /@types/js-yaml/3.12.1:
    resolution: {integrity: sha512-SGGAhXLHDx+PK4YLNcNGa6goPf9XRWQNAUUbffkwVGGXIxmDKWyGGL4inzq2sPmExu431Ekb9aEMn9BkPqEYFA==}
    dev: true

  /@types/js-yaml/4.0.6:
    resolution: {integrity: sha512-ACTuifTSIIbyksx2HTon3aFtCKWcID7/h3XEmRpDYdMCXxPbl+m9GteOJeaAkiAta/NJaSFuA7ahZ0NkwajDSw==}
    dev: true

  /@types/json-schema/7.0.13:
    resolution: {integrity: sha512-RbSSoHliUbnXj3ny0CNFOoxrIDV6SUGyStHsvDqosw6CkdPV8TtWGlfecuK4ToyMEAql6pzNxgCFKanovUzlgQ==}
    dev: true

  /@types/lodash/4.14.199:
    resolution: {integrity: sha512-Vrjz5N5Ia4SEzWWgIVwnHNEnb1UE1XMkvY5DGXrAeOGE9imk0hgTHh5GyDjLDJi9OTCn9oo9dXH1uToK1VRfrg==}

  /@types/mocha/10.0.1:
    resolution: {integrity: sha512-/fvYntiO1GeICvqbQ3doGDIP97vWmvFt83GKguJ6prmQM2iXZfFcq6YE8KteFyRtX2/h5Hf91BYvPodJKFYv5Q==}
    dev: true

  /@types/mocha/5.2.7:
    resolution: {integrity: sha512-NYrtPht0wGzhwe9+/idPaBB+TqkY9AhTvOLMkThm0IoEfLaiVQZwBwyJ5puCkO3AUCWrmcoePjp2mbFocKy4SQ==}
    dev: true

  /@types/mocha/9.1.1:
    resolution: {integrity: sha512-Z61JK7DKDtdKTWwLeElSEBcWGRLY8g95ic5FoQqI9CMx0ns/Ghep3B4DfcEimiKMvtamNVULVNKEsiwV3aQmXw==}
    dev: true

  /@types/node-fetch/2.6.6:
    resolution: {integrity: sha512-95X8guJYhfqiuVVhRFxVQcf4hW/2bCuoPwDasMf/531STFoNoWTT7YDnWdXHEZKqAGUigmpG31r2FE70LwnzJw==}
    dependencies:
      '@types/node': 18.18.0
      form-data: 4.0.0

  /@types/node/18.18.0:
    resolution: {integrity: sha512-3xA4X31gHT1F1l38ATDIL9GpRLdwVhnEFC8Uikv5ZLlXATwrCYyPq7ZWHxzxc3J/30SUiwiYT+bQe0/XvKlWbw==}

  /@types/semver/7.5.3:
    resolution: {integrity: sha512-OxepLK9EuNEIPxWNME+C6WwbRAOOI2o2BaQEGzz5Lu2e4Z5eDnEo+/aVEDMIXywoJitJ7xWd641wrGLZdtwRyw==}
    dev: true

  /@types/sinon/10.0.17:
    resolution: {integrity: sha512-+6ILpcixQ0Ma3dHMTLv4rSycbDXkDljgKL+E0nI2RUxxhYTFyPSjt6RVMxh7jUshvyVcBvicb0Ktj+lAJcjgeA==}
    dependencies:
      '@types/sinonjs__fake-timers': 8.1.3
    dev: true

  /@types/sinonjs__fake-timers/8.1.3:
    resolution: {integrity: sha512-4g+2YyWe0Ve+LBh+WUm1697PD0Kdi6coG1eU0YjQbwx61AZ8XbEpL1zIT6WjuUKrCMCROpEaYQPDjBnDouBVAQ==}
    dev: true

  /@types/triple-beam/1.3.3:
    resolution: {integrity: sha512-6tOUG+nVHn0cJbVp25JFayS5UE6+xlbcNF9Lo9mU7U0zk3zeUShZied4YEQZjy1JBF043FSkdXw8YkUJuVtB5g==}
    dev: true

  /@types/tunnel/0.0.3:
    resolution: {integrity: sha512-sOUTGn6h1SfQ+gbgqC364jLFBw2lnFqkgF3q0WovEHRLMrVD1sd5aufqi/aJObLekJO+Aq5z646U4Oxy6shXMA==}
    dependencies:
      '@types/node': 18.18.0

  /@types/xmlbuilder/0.0.34:
    resolution: {integrity: sha512-yVsHfYqJblSEg3DvUhGndpCZBZz2GiGVmqMa04fbGro2xzxRj85Q7MQ4os+MaXmKcpCDD42MXuxUWfoUKTuVdQ==}
    dev: true

  /@types/yargs-parser/21.0.1:
    resolution: {integrity: sha512-axdPBuLuEJt0c4yI5OZssC19K2Mq1uKdrfZBzuxLvaztgqUtFYZUNw7lETExPYJR9jdEoIg4mb7RQKRQzOkeGQ==}
    dev: true

  /@types/yargs/17.0.25:
    resolution: {integrity: sha512-gy7iPgwnzNvxgAEi2bXOHWCVOG6f7xsprVJH4MjlAWeBmJ7vh/Y1kwMtUrs64ztf24zVIRCpr3n/z6gm9QIkgg==}
    dependencies:
      '@types/yargs-parser': 21.0.1
    dev: true

  /@types/yauzl/2.10.1:
    resolution: {integrity: sha512-CHzgNU3qYBnp/O4S3yv2tXPlvMTq0YWSTVg2/JYLqWZGHwwgJGAwd00poay/11asPq8wLFwHzubyInqHIFmmiw==}
    requiresBuild: true
    dependencies:
      '@types/node': 18.18.0
    dev: true
    optional: true

<<<<<<< HEAD
  /@typescript-eslint/eslint-plugin/6.8.0_qc27boxdfajyxyoyktucppwpla:
=======
  /@typescript-eslint/eslint-plugin/6.8.0_xunbxrh7emkzv2ys2f2orljele:
>>>>>>> 2329705d
    resolution: {integrity: sha512-GosF4238Tkes2SHPQ1i8f6rMtG6zlKwMEB0abqSJ3Npvos+doIlc/ATG+vX1G9coDF3Ex78zM3heXHLyWEwLUw==}
    engines: {node: ^16.0.0 || >=18.0.0}
    peerDependencies:
      '@typescript-eslint/parser': ^6.0.0 || ^6.0.0-alpha
      eslint: ^7.0.0 || ^8.0.0
      typescript: '*'
    peerDependenciesMeta:
      typescript:
        optional: true
    dependencies:
      '@eslint-community/regexpp': 4.8.2
<<<<<<< HEAD
      '@typescript-eslint/parser': 6.8.0_jk7qbkaijtltyu4ajmze3dfiwa
      '@typescript-eslint/scope-manager': 6.8.0
      '@typescript-eslint/type-utils': 6.8.0_jk7qbkaijtltyu4ajmze3dfiwa
      '@typescript-eslint/utils': 6.8.0_jk7qbkaijtltyu4ajmze3dfiwa
=======
      '@typescript-eslint/parser': 6.8.0_afxi7czp26kyxjrij76jotv2vq
      '@typescript-eslint/scope-manager': 6.8.0
      '@typescript-eslint/type-utils': 6.8.0_afxi7czp26kyxjrij76jotv2vq
      '@typescript-eslint/utils': 6.8.0_afxi7czp26kyxjrij76jotv2vq
>>>>>>> 2329705d
      '@typescript-eslint/visitor-keys': 6.8.0
      debug: 4.3.4
      eslint: 8.50.0
      graphemer: 1.4.0
      ignore: 5.2.4
      natural-compare: 1.4.0
      semver: 7.5.4
      ts-api-utils: 1.0.3_typescript@5.4.5
      typescript: 5.4.5
    transitivePeerDependencies:
      - supports-color
    dev: true

<<<<<<< HEAD
  /@typescript-eslint/parser/6.8.0_jk7qbkaijtltyu4ajmze3dfiwa:
=======
  /@typescript-eslint/parser/6.8.0_afxi7czp26kyxjrij76jotv2vq:
>>>>>>> 2329705d
    resolution: {integrity: sha512-5tNs6Bw0j6BdWuP8Fx+VH4G9fEPDxnVI7yH1IAPkQH5RUtvKwRoqdecAPdQXv4rSOADAaz1LFBZvZG7VbXivSg==}
    engines: {node: ^16.0.0 || >=18.0.0}
    peerDependencies:
      eslint: ^7.0.0 || ^8.0.0
      typescript: '*'
    peerDependenciesMeta:
      typescript:
        optional: true
    dependencies:
      '@typescript-eslint/scope-manager': 6.8.0
      '@typescript-eslint/types': 6.8.0
<<<<<<< HEAD
      '@typescript-eslint/typescript-estree': 6.8.0_typescript@5.2.2
=======
      '@typescript-eslint/typescript-estree': 6.8.0_typescript@5.4.5
>>>>>>> 2329705d
      '@typescript-eslint/visitor-keys': 6.8.0
      debug: 4.3.4
      eslint: 8.50.0
      typescript: 5.4.5
    transitivePeerDependencies:
      - supports-color
    dev: true

  /@typescript-eslint/scope-manager/6.8.0:
    resolution: {integrity: sha512-xe0HNBVwCph7rak+ZHcFD6A+q50SMsFwcmfdjs9Kz4qDh5hWhaPhFjRs/SODEhroBI5Ruyvyz9LfwUJ624O40g==}
    engines: {node: ^16.0.0 || >=18.0.0}
    dependencies:
      '@typescript-eslint/types': 6.8.0
      '@typescript-eslint/visitor-keys': 6.8.0
    dev: true

<<<<<<< HEAD
  /@typescript-eslint/type-utils/6.8.0_jk7qbkaijtltyu4ajmze3dfiwa:
=======
  /@typescript-eslint/type-utils/6.8.0_afxi7czp26kyxjrij76jotv2vq:
>>>>>>> 2329705d
    resolution: {integrity: sha512-RYOJdlkTJIXW7GSldUIHqc/Hkto8E+fZN96dMIFhuTJcQwdRoGN2rEWA8U6oXbLo0qufH7NPElUb+MceHtz54g==}
    engines: {node: ^16.0.0 || >=18.0.0}
    peerDependencies:
      eslint: ^7.0.0 || ^8.0.0
      typescript: '*'
    peerDependenciesMeta:
      typescript:
        optional: true
    dependencies:
<<<<<<< HEAD
      '@typescript-eslint/typescript-estree': 6.8.0_typescript@5.2.2
      '@typescript-eslint/utils': 6.8.0_jk7qbkaijtltyu4ajmze3dfiwa
=======
      '@typescript-eslint/typescript-estree': 6.8.0_typescript@5.4.5
      '@typescript-eslint/utils': 6.8.0_afxi7czp26kyxjrij76jotv2vq
>>>>>>> 2329705d
      debug: 4.3.4
      eslint: 8.50.0
      ts-api-utils: 1.0.3_typescript@5.4.5
      typescript: 5.4.5
    transitivePeerDependencies:
      - supports-color
    dev: true

  /@typescript-eslint/types/6.8.0:
    resolution: {integrity: sha512-p5qOxSum7W3k+llc7owEStXlGmSl8FcGvhYt8Vjy7FqEnmkCVlM3P57XQEGj58oqaBWDQXbJDZxwUWMS/EAPNQ==}
    engines: {node: ^16.0.0 || >=18.0.0}
    dev: true

<<<<<<< HEAD
  /@typescript-eslint/typescript-estree/6.8.0_typescript@5.2.2:
=======
  /@typescript-eslint/typescript-estree/6.8.0_typescript@5.4.5:
>>>>>>> 2329705d
    resolution: {integrity: sha512-ISgV0lQ8XgW+mvv5My/+iTUdRmGspducmQcDw5JxznasXNnZn3SKNrTRuMsEXv+V/O+Lw9AGcQCfVaOPCAk/Zg==}
    engines: {node: ^16.0.0 || >=18.0.0}
    peerDependencies:
      typescript: '*'
    peerDependenciesMeta:
      typescript:
        optional: true
    dependencies:
      '@typescript-eslint/types': 6.8.0
      '@typescript-eslint/visitor-keys': 6.8.0
      debug: 4.3.4
      globby: 11.1.0
      is-glob: 4.0.3
      semver: 7.6.0
      ts-api-utils: 1.0.3_typescript@5.4.5
      typescript: 5.4.5
    transitivePeerDependencies:
      - supports-color
    dev: true

<<<<<<< HEAD
  /@typescript-eslint/utils/6.8.0_jk7qbkaijtltyu4ajmze3dfiwa:
=======
  /@typescript-eslint/utils/6.8.0_afxi7czp26kyxjrij76jotv2vq:
>>>>>>> 2329705d
    resolution: {integrity: sha512-dKs1itdE2qFG4jr0dlYLQVppqTE+Itt7GmIf/vX6CSvsW+3ov8PbWauVKyyfNngokhIO9sKZeRGCUo1+N7U98Q==}
    engines: {node: ^16.0.0 || >=18.0.0}
    peerDependencies:
      eslint: ^7.0.0 || ^8.0.0
    dependencies:
      '@eslint-community/eslint-utils': 4.4.0_eslint@8.50.0
      '@types/json-schema': 7.0.13
      '@types/semver': 7.5.3
      '@typescript-eslint/scope-manager': 6.8.0
      '@typescript-eslint/types': 6.8.0
<<<<<<< HEAD
      '@typescript-eslint/typescript-estree': 6.8.0_typescript@5.2.2
=======
      '@typescript-eslint/typescript-estree': 6.8.0_typescript@5.4.5
>>>>>>> 2329705d
      eslint: 8.50.0
      semver: 7.6.0
    transitivePeerDependencies:
      - supports-color
      - typescript
    dev: true

  /@typescript-eslint/visitor-keys/6.8.0:
    resolution: {integrity: sha512-oqAnbA7c+pgOhW2OhGvxm0t1BULX5peQI/rLsNDpGM78EebV3C9IGbX5HNZabuZ6UQrYveCLjKo8Iy/lLlBkkg==}
    engines: {node: ^16.0.0 || >=18.0.0}
    dependencies:
      '@typescript-eslint/types': 6.8.0
      eslint-visitor-keys: 3.4.3
    dev: true

<<<<<<< HEAD
=======
  /@typespec/compiler/0.54.0:
    resolution: {integrity: sha512-lxMqlvUq5m1KZUjg+IoM/gEwY+yeSjjnpUsz6wmzjK4cO9cIY4wPJdrZwe8jUc2UFOoqKXN3AK8N1UWxA+w9Dg==}
    engines: {node: '>=18.0.0'}
    hasBin: true
    dependencies:
      '@babel/code-frame': 7.23.5
      ajv: 8.12.0
      change-case: 5.4.3
      globby: 14.0.1
      mustache: 4.2.0
      picocolors: 1.0.0
      prettier: 3.2.5
      prompts: 2.4.2
      semver: 7.6.0
      vscode-languageserver: 9.0.1
      vscode-languageserver-textdocument: 1.0.11
      yaml: 2.3.4
      yargs: 17.7.2
    dev: true

>>>>>>> 2329705d
  /@typespec/compiler/0.55.0:
    resolution: {integrity: sha512-JxBkP7fTc3yzDYZ+Ms+ZHYlL2Ym22oloLDl6107SGaShNJBdQlabgE0aV8WvYRRBYt8g0RNb+sDLEcjvahj6Gw==}
    engines: {node: '>=18.0.0'}
    hasBin: true
    dependencies:
      '@babel/code-frame': 7.24.2
      ajv: 8.12.0
      change-case: 5.4.3
      globby: 14.0.1
      mustache: 4.2.0
      picocolors: 1.0.0
      prettier: 3.2.5
      prompts: 2.4.2
      semver: 7.6.0
      vscode-languageserver: 9.0.1
      vscode-languageserver-textdocument: 1.0.11
      yaml: 2.4.1
      yargs: 17.7.2

<<<<<<< HEAD
=======
  /@typespec/http/0.54.0_@typespec+compiler@0.54.0:
    resolution: {integrity: sha512-/hZd9pkjJh3ogOekyKzZnpVV2kXzxtWDiTt3Gekc6iHTGk/CE1JpRFts8xwXoI5d3FqYotfb4w5ztVw62WjOcA==}
    engines: {node: '>=18.0.0'}
    peerDependencies:
      '@typespec/compiler': ~0.54.0
    dependencies:
      '@typespec/compiler': 0.54.0
    dev: true

>>>>>>> 2329705d
  /@typespec/http/0.55.0_@typespec+compiler@0.55.0:
    resolution: {integrity: sha512-r30RWzMTJgbyRpdtZxezlvXI/nkAvgilX1OM+s3A039lGLA+JRukgvKIZ3LaNr3lNXHiqeWQDrIZNhqBnpW1zw==}
    engines: {node: '>=18.0.0'}
    peerDependencies:
      '@typespec/compiler': ~0.55.0
    dependencies:
      '@typespec/compiler': 0.55.0

  /@typespec/openapi/0.55.0_h4qt3u6oalgs36clp2xs2lq3z4:
    resolution: {integrity: sha512-5T4VuJSOGfMFSs+1dOl3U3BC6VhKAxSTBrwcQDIEEygnqCSbj/tMFDhNfzKYKARRDotgM8ESOrZU6XH5srVR7A==}
    engines: {node: '>=18.0.0'}
    peerDependencies:
      '@typespec/compiler': ~0.55.0
      '@typespec/http': ~0.55.0
    dependencies:
      '@typespec/compiler': 0.55.0
      '@typespec/http': 0.55.0_@typespec+compiler@0.55.0
    dev: false

  /@typespec/openapi3/0.55.0_uutarydilqfrmegus37wddce6m:
    resolution: {integrity: sha512-dfn/wrKSF4Ls1dWMpAguQggoc4HGx2tf3FN2xhBln6EtahNZNgN5sOE+XY0hGPI4MCE5QexMUlXSiXpxzlNA/A==}
    engines: {node: '>=18.0.0'}
    peerDependencies:
      '@typespec/compiler': ~0.55.0
      '@typespec/http': ~0.55.0
      '@typespec/openapi': ~0.55.0
      '@typespec/versioning': ~0.55.0
    dependencies:
      '@typespec/compiler': 0.55.0
      '@typespec/http': 0.55.0_@typespec+compiler@0.55.0
      '@typespec/openapi': 0.55.0_h4qt3u6oalgs36clp2xs2lq3z4
      '@typespec/versioning': 0.55.0_@typespec+compiler@0.55.0
      yaml: 2.4.1
    dev: false

<<<<<<< HEAD
=======
  /@typespec/rest/0.54.0_3ibda3a7sockbtny7x3hj4zqn4:
    resolution: {integrity: sha512-F1hq/Per9epPJQ8Ey84mAtrgrZeLu6fDMIxNao1XlTfDEFZuYgFuCSyg0pyIi0Xg7KUBMvrvSv83WoF3mN2szw==}
    engines: {node: '>=18.0.0'}
    peerDependencies:
      '@typespec/compiler': ~0.54.0
      '@typespec/http': ~0.54.0
    dependencies:
      '@typespec/compiler': 0.54.0
      '@typespec/http': 0.54.0_@typespec+compiler@0.54.0
    dev: true

>>>>>>> 2329705d
  /@typespec/rest/0.55.0_h4qt3u6oalgs36clp2xs2lq3z4:
    resolution: {integrity: sha512-RPZnx5D4xdTNiP0l++9IA8mUhnegPxetbdJ5RaG/QX2fTyF/gQ7t6AHIgdq8DfYVXqukQI/iGytJ135ObftbtQ==}
    engines: {node: '>=18.0.0'}
    peerDependencies:
      '@typespec/compiler': ~0.55.0
      '@typespec/http': ~0.55.0
    dependencies:
      '@typespec/compiler': 0.55.0
      '@typespec/http': 0.55.0_@typespec+compiler@0.55.0

  /@typespec/ts-http-runtime/1.0.0-alpha.20240314.2:
    resolution: {integrity: sha512-Rc/bFkKLbrEo9KKXiSdRYNSmosZ1W6ycQKEKScpXvK4jaXFNyCvmS0tLv7rEN4EzEEds2fPzEHNtX4e8gMu/lA==}
    engines: {node: '>=18.0.0'}
    dependencies:
      http-proxy-agent: 7.0.0
      https-proxy-agent: 7.0.2
      tslib: 2.6.2
    transitivePeerDependencies:
      - supports-color
    dev: true

  /@typespec/versioning/0.55.0_@typespec+compiler@0.55.0:
    resolution: {integrity: sha512-89LTgkA3IBLnaaM4D4qfsrcEU0g3gasE1MmkrQ2HG21fYX88zKbmR1cKWeUxQx9MIXFOH4cPC9KhA/uLknRVMQ==}
    engines: {node: '>=18.0.0'}
    peerDependencies:
      '@typespec/compiler': ~0.55.0
    dependencies:
      '@typespec/compiler': 0.55.0

  /@ungap/promise-all-settled/1.1.2:
    resolution: {integrity: sha512-sL/cEvJWAnClXw0wHk85/2L0G6Sj8UB0Ctc1TEMbKSsmpRosqhwj9gWgFRZSrBr2f9tiXISwNhCPmlfqUqyb9Q==}
    dev: true

  /@webassemblyjs/ast/1.11.6:
    resolution: {integrity: sha512-IN1xI7PwOvLPgjcf180gC1bqn3q/QaOCwYUahIOhbYUu8KA/3tw2RT/T0Gidi1l7Hhj5D/INhJxiICObqpMu4Q==}
    dependencies:
      '@webassemblyjs/helper-numbers': 1.11.6
      '@webassemblyjs/helper-wasm-bytecode': 1.11.6
    dev: true

  /@webassemblyjs/floating-point-hex-parser/1.11.6:
    resolution: {integrity: sha512-ejAj9hfRJ2XMsNHk/v6Fu2dGS+i4UaXBXGemOfQ/JfQ6mdQg/WXtwleQRLLS4OvfDhv8rYnVwH27YJLMyYsxhw==}
    dev: true

  /@webassemblyjs/helper-api-error/1.11.6:
    resolution: {integrity: sha512-o0YkoP4pVu4rN8aTJgAyj9hC2Sv5UlkzCHhxqWj8butaLvnpdc2jOwh4ewE6CX0txSfLn/UYaV/pheS2Txg//Q==}
    dev: true

  /@webassemblyjs/helper-buffer/1.11.6:
    resolution: {integrity: sha512-z3nFzdcp1mb8nEOFFk8DrYLpHvhKC3grJD2ardfKOzmbmJvEf/tPIqCY+sNcwZIY8ZD7IkB2l7/pqhUhqm7hLA==}
    dev: true

  /@webassemblyjs/helper-numbers/1.11.6:
    resolution: {integrity: sha512-vUIhZ8LZoIWHBohiEObxVm6hwP034jwmc9kuq5GdHZH0wiLVLIPcMCdpJzG4C11cHoQ25TFIQj9kaVADVX7N3g==}
    dependencies:
      '@webassemblyjs/floating-point-hex-parser': 1.11.6
      '@webassemblyjs/helper-api-error': 1.11.6
      '@xtuc/long': 4.2.2
    dev: true

  /@webassemblyjs/helper-wasm-bytecode/1.11.6:
    resolution: {integrity: sha512-sFFHKwcmBprO9e7Icf0+gddyWYDViL8bpPjJJl0WHxCdETktXdmtWLGVzoHbqUcY4Be1LkNfwTmXOJUFZYSJdA==}
    dev: true

  /@webassemblyjs/helper-wasm-section/1.11.6:
    resolution: {integrity: sha512-LPpZbSOwTpEC2cgn4hTydySy1Ke+XEu+ETXuoyvuyezHO3Kjdu90KK95Sh9xTbmjrCsUwvWwCOQQNta37VrS9g==}
    dependencies:
      '@webassemblyjs/ast': 1.11.6
      '@webassemblyjs/helper-buffer': 1.11.6
      '@webassemblyjs/helper-wasm-bytecode': 1.11.6
      '@webassemblyjs/wasm-gen': 1.11.6
    dev: true

  /@webassemblyjs/ieee754/1.11.6:
    resolution: {integrity: sha512-LM4p2csPNvbij6U1f19v6WR56QZ8JcHg3QIJTlSwzFcmx6WSORicYj6I63f9yU1kEUtrpG+kjkiIAkevHpDXrg==}
    dependencies:
      '@xtuc/ieee754': 1.2.0
    dev: true

  /@webassemblyjs/leb128/1.11.6:
    resolution: {integrity: sha512-m7a0FhE67DQXgouf1tbN5XQcdWoNgaAuoULHIfGFIEVKA6tu/edls6XnIlkmS6FrXAquJRPni3ZZKjw6FSPjPQ==}
    dependencies:
      '@xtuc/long': 4.2.2
    dev: true

  /@webassemblyjs/utf8/1.11.6:
    resolution: {integrity: sha512-vtXf2wTQ3+up9Zsg8sa2yWiQpzSsMyXj0qViVP6xKGCUT8p8YJ6HqI7l5eCnWx1T/FYdsv07HQs2wTFbbof/RA==}
    dev: true

  /@webassemblyjs/wasm-edit/1.11.6:
    resolution: {integrity: sha512-Ybn2I6fnfIGuCR+Faaz7YcvtBKxvoLV3Lebn1tM4o/IAJzmi9AWYIPWpyBfU8cC+JxAO57bk4+zdsTjJR+VTOw==}
    dependencies:
      '@webassemblyjs/ast': 1.11.6
      '@webassemblyjs/helper-buffer': 1.11.6
      '@webassemblyjs/helper-wasm-bytecode': 1.11.6
      '@webassemblyjs/helper-wasm-section': 1.11.6
      '@webassemblyjs/wasm-gen': 1.11.6
      '@webassemblyjs/wasm-opt': 1.11.6
      '@webassemblyjs/wasm-parser': 1.11.6
      '@webassemblyjs/wast-printer': 1.11.6
    dev: true

  /@webassemblyjs/wasm-gen/1.11.6:
    resolution: {integrity: sha512-3XOqkZP/y6B4F0PBAXvI1/bky7GryoogUtfwExeP/v7Nzwo1QLcq5oQmpKlftZLbT+ERUOAZVQjuNVak6UXjPA==}
    dependencies:
      '@webassemblyjs/ast': 1.11.6
      '@webassemblyjs/helper-wasm-bytecode': 1.11.6
      '@webassemblyjs/ieee754': 1.11.6
      '@webassemblyjs/leb128': 1.11.6
      '@webassemblyjs/utf8': 1.11.6
    dev: true

  /@webassemblyjs/wasm-opt/1.11.6:
    resolution: {integrity: sha512-cOrKuLRE7PCe6AsOVl7WasYf3wbSo4CeOk6PkrjS7g57MFfVUF9u6ysQBBODX0LdgSvQqRiGz3CXvIDKcPNy4g==}
    dependencies:
      '@webassemblyjs/ast': 1.11.6
      '@webassemblyjs/helper-buffer': 1.11.6
      '@webassemblyjs/wasm-gen': 1.11.6
      '@webassemblyjs/wasm-parser': 1.11.6
    dev: true

  /@webassemblyjs/wasm-parser/1.11.6:
    resolution: {integrity: sha512-6ZwPeGzMJM3Dqp3hCsLgESxBGtT/OeCvCZ4TA1JUPYgmhAx38tTPR9JaKy0S5H3evQpO/h2uWs2j6Yc/fjkpTQ==}
    dependencies:
      '@webassemblyjs/ast': 1.11.6
      '@webassemblyjs/helper-api-error': 1.11.6
      '@webassemblyjs/helper-wasm-bytecode': 1.11.6
      '@webassemblyjs/ieee754': 1.11.6
      '@webassemblyjs/leb128': 1.11.6
      '@webassemblyjs/utf8': 1.11.6
    dev: true

  /@webassemblyjs/wast-printer/1.11.6:
    resolution: {integrity: sha512-JM7AhRcE+yW2GWYaKeHL5vt4xqee5N2WcezptmgyhNS+ScggqcT1OtXykhAb13Sn5Yas0j2uv9tHgrjwvzAP4A==}
    dependencies:
      '@webassemblyjs/ast': 1.11.6
      '@xtuc/long': 4.2.2
    dev: true

  /@webpack-cli/configtest/1.2.0_w3wu7rcwmvifygnqiqkxwjppse:
    resolution: {integrity: sha512-4FB8Tj6xyVkyqjj1OaTqCjXYULB9FMkqQ8yGrZjRDrYh0nOE+7Lhs45WioWQQMV+ceFlE368Ukhe6xdvJM9Egg==}
    peerDependencies:
      webpack: 4.x.x || 5.x.x
      webpack-cli: 4.x.x
    dependencies:
      webpack: 5.88.2_webpack-cli@4.10.0
      webpack-cli: 4.10.0_webpack@5.88.2
    dev: true

  /@webpack-cli/info/1.5.0_webpack-cli@4.10.0:
    resolution: {integrity: sha512-e8tSXZpw2hPl2uMJY6fsMswaok5FdlGNRTktvFk2sD8RjH0hE2+XistawJx1vmKteh4NmGmNUrp+Tb2w+udPcQ==}
    peerDependencies:
      webpack-cli: 4.x.x
    dependencies:
      envinfo: 7.10.0
      webpack-cli: 4.10.0_webpack@5.88.2
    dev: true

  /@webpack-cli/serve/1.7.0_webpack-cli@4.10.0:
    resolution: {integrity: sha512-oxnCNGj88fL+xzV+dacXs44HcDwf1ovs3AuEzvP7mqXw7fQntqIhQ1BRmynh4qEKQSSSRSWVyXRjmTbZIX9V2Q==}
    peerDependencies:
      webpack-cli: 4.x.x
      webpack-dev-server: '*'
    peerDependenciesMeta:
      webpack-dev-server:
        optional: true
    dependencies:
      webpack-cli: 4.10.0_webpack@5.88.2
    dev: true

  /@xtuc/ieee754/1.2.0:
    resolution: {integrity: sha512-DX8nKgqcGwsc0eJSqYt5lwP4DH5FlHnmuWWBRy7X0NcaGR0ZtuyeESgMwTYVEtxmsNGY+qit4QYT/MIYTOTPeA==}
    dev: true

  /@xtuc/long/4.2.2:
    resolution: {integrity: sha512-NuHqBY1PB/D8xU6s/thBgOAiAP7HOYDQ32+BFZILJ8ivkUkAHQnWfn6WhL79Owj1qmUnoN/YPhktdIoucipkAQ==}
    dev: true

  /abab/2.0.6:
    resolution: {integrity: sha512-j2afSsaIENvHZN2B8GOpF566vZ5WVk5opAiMTvWgaQT8DkbOqsTfvNAvHoRGU2zzP8cPoqys+xHTRDWW8L+/BA==}
    dev: true

  /accepts/1.3.8:
    resolution: {integrity: sha512-PYAthTa2m2VKxuvSD3DPC/Gy+U+sOA1LAuT8mkmRuvw+NACSaeXEQ+NHcVF7rONl6qcaxV3Uuemwawk+7+SJLw==}
    engines: {node: '>= 0.6'}
    dependencies:
      mime-types: 2.1.35
      negotiator: 0.6.3
    dev: true

  /acorn-import-assertions/1.9.0_acorn@8.10.0:
    resolution: {integrity: sha512-cmMwop9x+8KFhxvKrKfPYmN6/pKTYYHBqLa0DfvVZcKMJWNyWLnaqND7dx/qn66R7ewM1UX5XMaDVP5wlVTaVA==}
    peerDependencies:
      acorn: ^8
    dependencies:
      acorn: 8.10.0
    dev: true

  /acorn-jsx/5.3.2_acorn@8.10.0:
    resolution: {integrity: sha512-rq9s+JNhf0IChjtDXxllJ7g41oZk5SlXtp0LHwyA5cejwn7vKmKp4pPri6YEePv2PU65sAsegbXtIinmDFDXgQ==}
    peerDependencies:
      acorn: ^6.0.0 || ^7.0.0 || ^8.0.0
    dependencies:
      acorn: 8.10.0
    dev: true

  /acorn-walk/8.2.0:
    resolution: {integrity: sha512-k+iyHEuPgSw6SbuDpGQM+06HQUa04DZ3o+F6CSzXMvvI5KMvnaEqXe+YVe555R9nn6GPt404fos4wcgpw12SDA==}
    engines: {node: '>=0.4.0'}
    dev: true

  /acorn/8.10.0:
    resolution: {integrity: sha512-F0SAmZ8iUtS//m8DmCTA0jlh6TDKkHQyK6xc6V4KDTyZKA9dnvX9/3sRTVQrWm79glUAZbnmmNcdYwUIHWVybw==}
    engines: {node: '>=0.4.0'}
    hasBin: true
    dev: true

  /agent-base/6.0.2:
    resolution: {integrity: sha512-RZNwNclF7+MS/8bDg70amg32dyeZGZxiDuQmZxKLAlQjr3jGyLx+4Kkk58UO7D2QdgFIQCovuSuZESne6RG6XQ==}
    engines: {node: '>= 6.0.0'}
    dependencies:
      debug: 4.3.4
    transitivePeerDependencies:
      - supports-color

  /agent-base/7.1.0:
    resolution: {integrity: sha512-o/zjMZRhJxny7OyEF+Op8X+efiELC7k7yOjMzgfzVqOzXqkBkWI79YoTdOtsuWd5BWhAGAuOY/Xa6xpiaWXiNg==}
    engines: {node: '>= 14'}
    dependencies:
      debug: 4.3.4
    transitivePeerDependencies:
      - supports-color
    dev: true

  /ajv-keywords/3.5.2_ajv@6.12.6:
    resolution: {integrity: sha512-5p6WTN0DdTGVQk6VjcEju19IgaHudalcfabD7yhDGeA6bcQnmL+CpveLJq/3hvfwd1aof6L386Ougkx6RfyMIQ==}
    peerDependencies:
      ajv: ^6.9.1
    dependencies:
      ajv: 6.12.6
    dev: true

  /ajv/6.12.6:
    resolution: {integrity: sha512-j3fVLgvTo527anyYyJOGTYJbG+vnnQYvE0m5mmkc1TK+nxAppkCLMIL0aZ4dblVCNoGShhm+kzE4ZUykBoMg4g==}
    dependencies:
      fast-deep-equal: 3.1.3
      fast-json-stable-stringify: 2.1.0
      json-schema-traverse: 0.4.1
      uri-js: 4.4.1
    dev: true

  /ajv/8.12.0:
    resolution: {integrity: sha512-sRu1kpcO9yLtYxBKvqfTeh9KzZEwO3STyX1HT+4CaDzC6HpTGYhIhPIzj9XuKU7KYDwnaeh5hcOwjy1QuJzBPA==}
    dependencies:
      fast-deep-equal: 3.1.3
      json-schema-traverse: 1.0.0
      require-from-string: 2.0.2
      uri-js: 4.4.1

  /ansi-colors/4.1.1:
    resolution: {integrity: sha512-JoX0apGbHaUJBNl6yF+p6JAFYZ666/hhCGKN5t9QFjbJQKUU/g8MNbFDbvfrgKXvI1QpZplPOnwIo99lX/AAmA==}
    engines: {node: '>=6'}
    dev: true

  /ansi-regex/5.0.1:
    resolution: {integrity: sha512-quJQXlTSUGL2LH9SUXo8VwsY4soanhgo6LNSm84E1LBcE8s3O0wpdiRzyR9z/ZZJMlMWv37qOOb9pdJlMUEKFQ==}
    engines: {node: '>=8'}

  /ansi-regex/6.0.1:
    resolution: {integrity: sha512-n5M855fKb2SsfMIiFFoVrABHJC8QtHwVx+mHWP3QcEqBHYienj5dHSgjbxtC0WEZXYt4wcD6zrQElDPhFuZgfA==}
    engines: {node: '>=12'}
    dev: true

  /ansi-styles/3.2.1:
    resolution: {integrity: sha512-VT0ZI6kZRdTh8YyJw3SMbYm/u+NqfsAxEpWO0Pf9sq8/e94WxxOpPKx9FR1FlyCtOVDNOQ+8ntlqFxiRc+r5qA==}
    engines: {node: '>=4'}
    dependencies:
      color-convert: 1.9.3

  /ansi-styles/4.3.0:
    resolution: {integrity: sha512-zbB9rCJAT1rbjiVDb2hqKFHNYLxgtk8NURxZ3IZwD3F6NtxbXZQCnnSi1Lkx+IDohdPlFp222wVALIheZJQSEg==}
    engines: {node: '>=8'}
    dependencies:
      color-convert: 2.0.1

  /ansi-styles/6.2.1:
    resolution: {integrity: sha512-bN798gFfQX+viw3R7yrGWRqnrN2oRkEkUjjl4JNn4E8GxxbjtG3FbrEIIY3l8/hrwUwIeCZvi4QuOTP4MErVug==}
    engines: {node: '>=12'}
    dev: true

  /anymatch/3.1.3:
    resolution: {integrity: sha512-KMReFUr0B4t+D+OBkjR3KYqvocp2XaSzO55UcB6mgQMd3KbcE+mWTyvVV7D/zsdEbNnV6acZUutkiHQXvTr1Rw==}
    engines: {node: '>= 8'}
    dependencies:
      normalize-path: 3.0.0
      picomatch: 2.3.1
    dev: true

  /append-field/1.0.0:
    resolution: {integrity: sha512-klpgFSWLW1ZEs8svjfb7g4qWY0YS5imI82dTg+QahUvJ8YqAY0P10Uk8tTyh9ZGuYEZEMaeJYCF5BFuX552hsw==}
    dev: true

  /arg/4.1.3:
    resolution: {integrity: sha512-58S9QDqG0Xx27YwPSt9fJxivjYl432YCwfDMfZ+71RAqUrZef7LrKQZ3LHLOwCS4FLNBplP533Zx895SeOCHvA==}
    dev: true

  /argparse/2.0.1:
    resolution: {integrity: sha512-8+9WqebbFzpX9OR+Wa6O29asIogeRMzcGtAINdpMHHyAg10f05aSFVBbcEqGf/PXw1EjAZ+q2/bEBg3DvurK3Q==}

  /array-buffer-byte-length/1.0.0:
    resolution: {integrity: sha512-LPuwb2P+NrQw3XhxGc36+XSvuBPopovXYTR9Ew++Du9Yb/bx5AzBfrIsBoj0EZUifjQU+sHL21sseZ3jerWO/A==}
    dependencies:
      call-bind: 1.0.2
      is-array-buffer: 3.0.2
    dev: true

  /array-flatten/1.1.1:
    resolution: {integrity: sha512-PCVAQswWemu6UdxsDFFX/+gVeYqKAod3D3UVm91jHwynguOwAvYPhx8nNlM++NqRcK6CxxpUafjmhIdKiHibqg==}
    dev: true

  /array-union/2.1.0:
    resolution: {integrity: sha512-HGyxoOTYUyCM6stUe6EJgnd4EoewAI7zMdfqO+kGjnlZmBDz/cR5pf8r/cR4Wq60sL/p0IkcjUEEPwS3GFrIyw==}
    engines: {node: '>=8'}
    dev: true

  /arraybuffer.prototype.slice/1.0.2:
    resolution: {integrity: sha512-yMBKppFur/fbHu9/6USUe03bZ4knMYiwFBcyiaXB8Go0qNehwX6inYPzK9U0NeQvGxKthcmHcaR8P5MStSRBAw==}
    engines: {node: '>= 0.4'}
    dependencies:
      array-buffer-byte-length: 1.0.0
      call-bind: 1.0.2
      define-properties: 1.2.1
      es-abstract: 1.22.2
      get-intrinsic: 1.2.1
      is-array-buffer: 3.0.2
      is-shared-array-buffer: 1.0.2
    dev: true

  /asn1/0.2.6:
    resolution: {integrity: sha512-ix/FxPn0MDjeyJ7i/yoHGFt/EX6LyNbxSEhPPXODPL+KB0VPk86UYfL0lMdy+KCnv+fmvIzySwaK5COwqVbWTQ==}
    dependencies:
      safer-buffer: 2.1.2
    dev: true

  /assert-plus/1.0.0:
    resolution: {integrity: sha512-NfJ4UzBCcQGLDlQq7nHxH+tv3kyZ0hHQqF5BO6J7tNJeP5do1llPr8dZ8zHonfhAu0PHAdMkSo+8o0wxg9lZWw==}
    engines: {node: '>=0.8'}
    dev: true

  /assertion-error/1.1.0:
    resolution: {integrity: sha512-jgsaNduz+ndvGyFt3uSuWqvy4lCnIJiovtouQN5JZHOKCS2QuhEdbcQHFhVksz2N2U9hXJo8odG7ETyWlEeuDw==}
    dev: true

  /ast-types/0.13.4:
    resolution: {integrity: sha512-x1FCFnFifvYDDzTaLII71vG5uvDwgtmDTEVWAxrgeiR8VjMONcCXJx7E+USjDtHlwFmt9MysbqgF9b9Vjr6w+w==}
    engines: {node: '>=4'}
    dependencies:
      tslib: 2.6.2
    dev: true

  /async/3.2.4:
    resolution: {integrity: sha512-iAB+JbDEGXhyIUavoDl9WP/Jj106Kz9DEn1DPgYw5ruDn0e3Wgi3sKFm55sASdGBNOQB8F59d9qQ7deqrHA8wQ==}
    dev: true

  /asynckit/0.4.0:
    resolution: {integrity: sha512-Oei9OH4tRh0YqU3GxhX79dM/mwVgvbZJaSNaRk+bshkj0S5cfHcgYakreBjrHwatXKbz+IoIdYLxrKim2MjW0Q==}

  /autorest/3.6.3:
    resolution: {integrity: sha512-j/Axwk9bniifTNtBLYVxfQZGQIGPKljFaCQCBWOiybVar2j3tkHP1btiC4a/t9pAJXY6IaFgWctoPM3G/Puhyg==}
    engines: {node: '>=12.0.0'}
    hasBin: true
    requiresBuild: true
    dev: true

  /available-typed-arrays/1.0.5:
    resolution: {integrity: sha512-DMD0KiN46eipeziST1LPP/STfDU0sufISXmjSgvVsoU2tqxctQeASejWcfNtxYKqETM1UxQ8sp2OrSBWpHY6sw==}
    engines: {node: '>= 0.4'}
    dev: true

  /aws-sign2/0.7.0:
    resolution: {integrity: sha512-08kcGqnYf/YmjoRhfxyu+CLxBjUtHLXLXX/vUfx9l2LYzG3c1m61nrpyFUZI6zeS+Li/wWMMidD9KgrqtGq3mA==}
    dev: true

  /aws4/1.12.0:
    resolution: {integrity: sha512-NmWvPnx0F1SfrQbYwOi7OeaNGokp9XhzNioJ/CSBs8Qa4vxug81mhJEAVZwxXuBmYB5KDRfMq/F3RR0BIU7sWg==}
    dev: true

  /axios/0.21.4:
    resolution: {integrity: sha512-ut5vewkiu8jjGBdqpM44XxjuCjq9LAKeHVmoVfHVzy8eHgxxq8SbAVQNovDA8mVi05kP0Ea/n/UzcSHcTJQfNg==}
    dependencies:
      follow-redirects: 1.15.3
    transitivePeerDependencies:
      - debug
    dev: true

  /b4a/1.6.4:
    resolution: {integrity: sha512-fpWrvyVHEKyeEvbKZTVOeZF3VSKKWtJxFIxX/jaVPf+cLbGUSitjb49pHLqPV2BUNNZ0LcoeEGfE/YCpyDYHIw==}
    dev: true

  /balanced-match/1.0.2:
    resolution: {integrity: sha512-3oSeUO0TMV67hN1AmbXsK4yaqU7tjiHlbxRDZOpH0KW9+CeX4bRAaX0Anxt0tx2MrpRpWwQaPwIlISEJhYU5Pw==}

  /bare-events/2.2.1:
    resolution: {integrity: sha512-9GYPpsPFvrWBkelIhOhTWtkeZxVxZOdb3VnFTCzlOo3OjvmTvzLoZFUT8kNFACx0vJej6QPney1Cf9BvzCNE/A==}
    dev: true
    optional: true

  /bare-fs/2.2.2:
    resolution: {integrity: sha512-X9IqgvyB0/VA5OZJyb5ZstoN62AzD7YxVGog13kkfYWYqJYcK0kcqLZ6TrmH5qr4/8//ejVcX4x/a0UvaogXmA==}
    requiresBuild: true
    dependencies:
      bare-events: 2.2.1
      bare-os: 2.2.1
      bare-path: 2.1.0
      streamx: 2.15.6
    dev: true
    optional: true

  /bare-os/2.2.1:
    resolution: {integrity: sha512-OwPyHgBBMkhC29Hl3O4/YfxW9n7mdTr2+SsO29XBWKKJsbgj3mnorDB80r5TiCQgQstgE5ga1qNYrpes6NvX2w==}
    dev: true
    optional: true

  /bare-path/2.1.0:
    resolution: {integrity: sha512-DIIg7ts8bdRKwJRJrUMy/PICEaQZaPGZ26lsSx9MJSwIhSrcdHn7/C8W+XmnG/rKi6BaRcz+JO00CjZteybDtw==}
    dependencies:
      bare-os: 2.2.1
    dev: true
    optional: true

  /base64-js/1.5.1:
    resolution: {integrity: sha512-AKpaYlHn8t4SVbOHCy+b5+KKgvR4vrsD8vbvrbiQJps7fKDTkjkDry6ji0rUJjC0kzbNePLwzxq8iypo41qeWA==}
    dev: true

  /base64id/2.0.0:
    resolution: {integrity: sha512-lGe34o6EHj9y3Kts9R4ZYs/Gr+6N7MCaMlIFA3F1R2O5/m7K06AxfSeO5530PEERE6/WyEg3lsuyw4GHlPZHog==}
    engines: {node: ^4.5.0 || >= 5.9}
    dev: true

  /basic-auth/2.0.1:
    resolution: {integrity: sha512-NF+epuEdnUYVlGuhaxbbq+dvJttwLnGY+YixlXlME5KpQ5W3CnXA5cVTneY3SPbPDRkcjMbifrwmFYcClgOZeg==}
    engines: {node: '>= 0.8'}
    dependencies:
      safe-buffer: 5.1.2
    dev: true

  /basic-ftp/5.0.4:
    resolution: {integrity: sha512-8PzkB0arJFV4jJWSGOYR+OEic6aeKMu/osRhBULN6RY0ykby6LKhbmuQ5ublvaas5BOwboah5D87nrHyuh8PPA==}
    engines: {node: '>=10.0.0'}
    dev: true

  /bcrypt-pbkdf/1.0.2:
    resolution: {integrity: sha512-qeFIXtP4MSoi6NLqO12WfqARWWuCKi2Rn/9hJLEmtB5yTNr9DqFWkJRCf2qShWzPeAMRnOgCrq0sg/KLv5ES9w==}
    dependencies:
      tweetnacl: 0.14.5
    dev: true

  /big.js/5.2.2:
    resolution: {integrity: sha512-vyL2OymJxmarO8gxMr0mhChsO9QGwhynfuu4+MHTAW6czfq9humCB7rKpUjDd9YUiDPU4mzpyupFSvOClAwbmQ==}
    dev: true

  /binary-extensions/2.2.0:
    resolution: {integrity: sha512-jDctJ/IVQbZoJykoeHbhXpOlNBqGNcwXJKJog42E5HDPUwQTSdjCHdihjj0DlnheQ7blbT6dHOafNAiS8ooQKA==}
    engines: {node: '>=8'}
    dev: true

  /body-parser/1.20.1:
    resolution: {integrity: sha512-jWi7abTbYwajOytWCQc37VulmWiRae5RyTpaCyDcS5/lMdtwSz5lOpDE67srw/HYe35f1z3fDQw+3txg7gNtWw==}
    engines: {node: '>= 0.8', npm: 1.2.8000 || >= 1.4.16}
    dependencies:
      bytes: 3.1.2
      content-type: 1.0.5
      debug: 2.6.9
      depd: 2.0.0
      destroy: 1.2.0
      http-errors: 2.0.0
      iconv-lite: 0.4.24
      on-finished: 2.4.1
      qs: 6.11.0
      raw-body: 2.5.1
      type-is: 1.6.18
      unpipe: 1.0.0
    dev: true

  /body-parser/1.20.2:
    resolution: {integrity: sha512-ml9pReCu3M61kGlqoTm2umSXTlRTuGTx0bfYj+uIUKKYycG5NtSbeetV3faSU6R7ajOPw0g/J1PvK4qNy7s5bA==}
    engines: {node: '>= 0.8', npm: 1.2.8000 || >= 1.4.16}
    dependencies:
      bytes: 3.1.2
      content-type: 1.0.5
      debug: 2.6.9
      depd: 2.0.0
      destroy: 1.2.0
      http-errors: 2.0.0
      iconv-lite: 0.4.24
      on-finished: 2.4.1
      qs: 6.11.0
      raw-body: 2.5.2
      type-is: 1.6.18
      unpipe: 1.0.0
    dev: true

  /brace-expansion/1.1.11:
    resolution: {integrity: sha512-iCuPHDFgrHX7H2vEI/5xpz07zSHB00TpugqhmYtVmMO6518mCuRMoOYFldEBl0g187ufozdaHgWKcYFb61qGiA==}
    dependencies:
      balanced-match: 1.0.2
      concat-map: 0.0.1
    dev: true

  /brace-expansion/2.0.1:
    resolution: {integrity: sha512-XnAIvQ8eM+kC6aULx6wuQiwVsnzsi9d3WxzV3FpWTGA19F621kwdbsAcFKXgKUHZWsy+mY6iL1sHTxWEFCytDA==}
    dependencies:
      balanced-match: 1.0.2

  /braces/3.0.2:
    resolution: {integrity: sha512-b8um+L1RzM3WDSzvhm6gIz1yfTbBt6YTlcEKAvsmqCZZFw46z626lVj9j1yEPW33H5H+lBQpZMP1k8l+78Ha0A==}
    engines: {node: '>=8'}
    dependencies:
      fill-range: 7.0.1

  /browser-stdout/1.3.1:
    resolution: {integrity: sha512-qhAVI1+Av2X7qelOfAIYwXONood6XlZE/fXaBSmW/T5SzLAmCgzi+eiWE7fUvbHaeNBQH13UftjpXxsfLkMpgw==}
    dev: true

  /browserslist/4.21.11:
    resolution: {integrity: sha512-xn1UXOKUz7DjdGlg9RrUr0GGiWzI97UQJnugHtH0OLDfJB7jMgoIkYvRIEO1l9EeEERVqeqLYOcFBW9ldjypbQ==}
    engines: {node: ^6 || ^7 || ^8 || ^9 || ^10 || ^11 || ^12 || >=13.7}
    hasBin: true
    dependencies:
      caniuse-lite: 1.0.30001539
      electron-to-chromium: 1.4.529
      node-releases: 2.0.13
      update-browserslist-db: 1.0.13_browserslist@4.21.11
    dev: true

  /buffer-crc32/0.2.13:
    resolution: {integrity: sha512-VO9Ht/+p3SN7SKWqcrgEzjGbRSJYTx+Q1pTQC0wrWqHx0vpJraQ6GtHx8tvcg1rlK1byhU5gccxgOgj7B0TDkQ==}
    dev: true

  /buffer-equal-constant-time/1.0.1:
    resolution: {integrity: sha512-zRpUiDwd/xk6ADqPMATG8vc9VPrkck7T07OIx0gnjmJAnHnTVXNQG3vfvWNuiZIkwu9KrKdA1iJKfsfTVxE6NA==}
    dev: true

  /buffer-from/1.1.2:
    resolution: {integrity: sha512-E+XQCRwSbaaiChtv6k6Dwgc+bx+Bs6vuKJHHl5kox/BaKbhiXzqQOwK4cO22yElGp2OCmjwVhT3HmxgyPGnJfQ==}

  /buffer/5.7.1:
    resolution: {integrity: sha512-EHcyIPBQ4BSGlvjB16k5KgAJ27CIsHY/2JBmCRReo48y9rQ3MaUzWX3KVlBa4U7MyX02HdVj0K7C3WaB3ju7FQ==}
    dependencies:
      base64-js: 1.5.1
      ieee754: 1.2.1
    dev: true

  /buffer/6.0.3:
    resolution: {integrity: sha512-FTiCpNxtwiZZHEZbcbTIcZjERVICn9yq/pDFkTl95/AxzD1naBctN7YO68riM/gLSDY7sdrMby8hofADYuuqOA==}
    dependencies:
      base64-js: 1.5.1
      ieee754: 1.2.1
    dev: true

  /busboy/1.6.0:
    resolution: {integrity: sha512-8SFQbg/0hQ9xy3UNTB0YEnsNBbWfhf7RtnzpL7TkBiTBRfrQ9Fxcnz7VJsleJpyp6rVLvXiuORqjlHi5q+PYuA==}
    engines: {node: '>=10.16.0'}
    dependencies:
      streamsearch: 1.1.0
    dev: true

  /bytes/3.1.2:
    resolution: {integrity: sha512-/Nf7TyzTx6S3yRJObOAV7956r8cr2+Oj8AC5dt8wSP3BQAoeX58NoHyCU8P8zGkNXStjTSi6fzO6F0pBdcYbEg==}
    engines: {node: '>= 0.8'}
    dev: true

  /call-bind/1.0.2:
    resolution: {integrity: sha512-7O+FbCihrB5WGbFYesctwmTKae6rOiIzmz1icreWJ+0aA7LJfuqhEso2T9ncpcFtzMQtzXf2QGGueWJGTYsqrA==}
    dependencies:
      function-bind: 1.1.1
      get-intrinsic: 1.2.1
    dev: true

  /callsites/3.1.0:
    resolution: {integrity: sha512-P8BjAsXvZS+VIDUI11hHCQEv74YT67YUi5JJFNWIqL235sBmjX4+qx9Muvls5ivyNENctx46xQLQ3aTuE7ssaQ==}
    engines: {node: '>=6'}
    dev: true

  /camelcase/6.3.0:
    resolution: {integrity: sha512-Gmy6FhYlCY7uOElZUSbxo2UCDH8owEk996gkbrpsgGtrJLM3J7jGxl9Ic7Qwwj4ivOE5AWZWRMecDdF7hqGjFA==}
    engines: {node: '>=10'}
    dev: true

  /caniuse-lite/1.0.30001539:
    resolution: {integrity: sha512-hfS5tE8bnNiNvEOEkm8HElUHroYwlqMMENEzELymy77+tJ6m+gA2krtHl5hxJaj71OlpC2cHZbdSMX1/YEqEkA==}
    dev: true

  /caseless/0.12.0:
    resolution: {integrity: sha512-4tYFyifaFfGacoiObjJegolkwSU4xQNGbVgUiNYVUxbQ2x2lUsFvY4hVgVzGiIe6WLOPqycWXA40l+PWsxthUw==}
    dev: true

  /chai-as-promised/7.1.1_chai@4.3.8:
    resolution: {integrity: sha512-azL6xMoi+uxu6z4rhWQ1jbdUhOMhis2PvscD/xjLqNMkv3BPPp2JyyuTHOrf9BOosGpNQ11v6BKv/g57RXbiaA==}
    peerDependencies:
      chai: '>= 2.1.2 < 5'
    dependencies:
      chai: 4.3.8
      check-error: 1.0.2
    dev: true

  /chai/4.3.8:
    resolution: {integrity: sha512-vX4YvVVtxlfSZ2VecZgFUTU5qPCYsobVI2O9FmwEXBhDigYGQA6jRXCycIs1yJnnWbZ6/+a2zNIF5DfVCcJBFQ==}
    engines: {node: '>=4'}
    dependencies:
      assertion-error: 1.1.0
      check-error: 1.0.2
      deep-eql: 4.1.3
      get-func-name: 2.0.0
      loupe: 2.3.6
      pathval: 1.1.1
      type-detect: 4.0.8
    dev: true

  /chalk/2.4.2:
    resolution: {integrity: sha512-Mti+f9lpJNcwF4tWV8/OrTTtF1gZi+f8FqlyAdouralcFWFQWF2+NgCHShjkCb+IFBLq9buZwE1xckQU4peSuQ==}
    engines: {node: '>=4'}
    dependencies:
      ansi-styles: 3.2.1
      escape-string-regexp: 1.0.5
      supports-color: 5.5.0

  /chalk/4.1.2:
    resolution: {integrity: sha512-oKnbhFyRIXpUuez8iBMmyEa4nbj4IOQyuhc/wy9kY7/WVPcwIO9VA668Pu8RkO7+0G76SLROeyw9CpQ061i4mA==}
    engines: {node: '>=10'}
    dependencies:
      ansi-styles: 4.3.0
      supports-color: 7.2.0
    dev: true

  /change-case/5.4.3:
    resolution: {integrity: sha512-4cdyvorTy/lViZlVzw2O8/hHCLUuHqp4KpSSP3DlauhFCf3LdnfF+p5s0EAhjKsU7bqrMzu7iQArYfoPiHO2nw==}

  /check-error/1.0.2:
    resolution: {integrity: sha512-BrgHpW9NURQgzoNyjfq0Wu6VFO6D7IZEmJNdtgNqpzGG8RuNFHt2jQxWlAs4HMe119chBnv+34syEZtc6IhLtA==}
    dev: true

  /chokidar/3.5.3:
    resolution: {integrity: sha512-Dr3sfKRP6oTcjf2JmUmFJfeVMvXBdegxB0iVQ5eb2V10uFJUCAS8OByZdVAyVb8xXNz3GjjTgj9kLWsZTqE6kw==}
    engines: {node: '>= 8.10.0'}
    dependencies:
      anymatch: 3.1.3
      braces: 3.0.2
      glob-parent: 5.1.2
      is-binary-path: 2.1.0
      is-glob: 4.0.3
      normalize-path: 3.0.0
      readdirp: 3.6.0
    optionalDependencies:
      fsevents: 2.3.3
    dev: true

  /chrome-trace-event/1.0.3:
    resolution: {integrity: sha512-p3KULyQg4S7NIHixdwbGX+nFHkoBiA4YQmyWtjb8XngSKV124nJmRysgAeujbUVb15vh+RvFUfCPqU7rXk+hZg==}
    engines: {node: '>=6.0'}
    dev: true

  /chromium-bidi/0.5.12_74t7hwmhzgczi6zz4gvli4zmpa:
    resolution: {integrity: sha512-sZMgEBWKbupD0Q7lyFu8AWkrE+rs5ycE12jFkGwIgD/VS8lDPtelPlXM7LYaq4zrkZ/O2L3f4afHUHL0ICdKog==}
    peerDependencies:
      devtools-protocol: '*'
    dependencies:
      devtools-protocol: 0.0.1249869
      mitt: 3.0.1
      urlpattern-polyfill: 10.0.0
    dev: true

  /cliui/7.0.4:
    resolution: {integrity: sha512-OcRE68cOsVMXp1Yvonl/fzkQOyjLSu/8bhPDfQt0e0/Eb283TKP20Fs2MqoPsr9SwA595rRCA+QMzYc9nBP+JQ==}
    dependencies:
      string-width: 4.2.3
      strip-ansi: 6.0.1
      wrap-ansi: 7.0.0
    dev: true

  /cliui/8.0.1:
    resolution: {integrity: sha512-BSeNnyus75C4//NQ9gQt1/csTXyo/8Sb+afLAkzAptFuMsod9HFokGNudZpi/oQV73hnVK+sR+5PVRMd+Dr7YQ==}
    engines: {node: '>=12'}
    dependencies:
      string-width: 4.2.3
      strip-ansi: 6.0.1
      wrap-ansi: 7.0.0

  /clone-deep/4.0.1:
    resolution: {integrity: sha512-neHB9xuzh/wk0dIHweyAXv2aPGZIVk3pLMe+/RNzINf17fe0OG96QroktYAUm7SM1PBnzTabaLboqqxDyMU+SQ==}
    engines: {node: '>=6'}
    dependencies:
      is-plain-object: 2.0.4
      kind-of: 6.0.3
      shallow-clone: 3.0.1
    dev: true

  /code-block-writer/11.0.3:
    resolution: {integrity: sha512-NiujjUFB4SwScJq2bwbYUtXbZhBSlY6vYzm++3Q6oC+U+injTqfPYFK8wS9COOmb2lueqp0ZRB4nK1VYeHgNyw==}
    dev: false

  /color-convert/1.9.3:
    resolution: {integrity: sha512-QfAUtd+vFdAtFQcC8CCyYt1fYWxSqAiK2cSD6zDB8N3cpsEBAvRxp9zOGg6G/SHHJYAT88/az/IuDGALsNVbGg==}
    dependencies:
      color-name: 1.1.3

  /color-convert/2.0.1:
    resolution: {integrity: sha512-RRECPsj7iu/xb5oKYcsFHSppFNnsj/52OVTRKb4zP5onXwVF3zVmmToNcOfGC+CRDpfK/U584fMg38ZHCaElKQ==}
    engines: {node: '>=7.0.0'}
    dependencies:
      color-name: 1.1.4

  /color-name/1.1.3:
    resolution: {integrity: sha512-72fSenhMw2HZMTVHeCA9KCmpEIbzWiQsjN+BHcBbS9vr1mtt+vJjPdksIBNUmKAW8TFUDPJK5SUU3QhE9NEXDw==}

  /color-name/1.1.4:
    resolution: {integrity: sha512-dOy+3AuW3a2wNbZHIuMZpTcgjGuLU/uBL/ubcZF9OXbDo8ff4O8yVp5Bf0efS8uEoYo5q4Fx7dY9OgQGXgAsQA==}

  /color-string/1.9.1:
    resolution: {integrity: sha512-shrVawQFojnZv6xM40anx4CkoDP+fZsw/ZerEMsW/pyzsRbElpsL/DBVW7q3ExxwusdNXI3lXpuhEZkzs8p5Eg==}
    dependencies:
      color-name: 1.1.4
      simple-swizzle: 0.2.2
    dev: true

  /color/3.2.1:
    resolution: {integrity: sha512-aBl7dZI9ENN6fUGC7mWpMTPNHmWUSNan9tuWN6ahh5ZLNk9baLJOnSMlrQkHcrfFgz2/RigjUVAjdx36VcemKA==}
    dependencies:
      color-convert: 1.9.3
      color-string: 1.9.1
    dev: true

  /colorette/2.0.20:
    resolution: {integrity: sha512-IfEDxwoWIjkeXL1eXcDiow4UbKjhLdq6/EuSVR9GMN7KVH3r9gQ83e73hsz1Nd1T3ijd5xv1wcWRYO+D6kCI2w==}
    dev: true

  /colorspace/1.1.4:
    resolution: {integrity: sha512-BgvKJiuVu1igBUF2kEjRCZXol6wiiGbY5ipL/oVPwm0BL9sIpMIzM8IK7vwuxIIzOXMV3Ey5w+vxhm0rR/TN8w==}
    dependencies:
      color: 3.2.1
      text-hex: 1.0.0
    dev: true

  /combined-stream/1.0.8:
    resolution: {integrity: sha512-FQN4MRfuJeHf7cBbBMJFXhKSDq+2kAArBlmRBvcvFE5BB1HZKXtSFASDhdlz9zOYwxh8lDdnvmMOe/+5cdoEdg==}
    engines: {node: '>= 0.8'}
    dependencies:
      delayed-stream: 1.0.0

  /commander/2.20.3:
    resolution: {integrity: sha512-GpVkmM8vF2vQUkj2LvZmD35JxeJOLCwJ9cUkugyk2nuhbv3+mJvpLYYt+0+USMxE+oj+ey/lJEnhZw75x/OMcQ==}
    dev: true

  /commander/3.0.2:
    resolution: {integrity: sha512-Gar0ASD4BDyKC4hl4DwHqDrmvjoxWKZigVnAbn5H1owvm4CxCPdb0HQDehwNYMJpla5+M2tPmPARzhtYuwpHow==}
    dev: true

  /commander/7.2.0:
    resolution: {integrity: sha512-QrWXB+ZQSVPmIWIhtEO9H+gwHaMGYiF5ChvoJ+K9ZGHG/sVsa6yiesAD1GC/x46sET00Xlwo1u49RVVVzvcSkw==}
    engines: {node: '>= 10'}
    dev: true

  /commonmark/0.30.0:
    resolution: {integrity: sha512-j1yoUo4gxPND1JWV9xj5ELih0yMv1iCWDG6eEQIPLSWLxzCXiFoyS7kvB+WwU+tZMf4snwJMMtaubV0laFpiBA==}
    hasBin: true
    dependencies:
      entities: 2.0.3
      mdurl: 1.0.1
      minimist: 1.2.8
      string.prototype.repeat: 0.2.0
    dev: true

  /concat-map/0.0.1:
    resolution: {integrity: sha512-/Srv4dswyQNBfohGpz9o6Yb3Gz3SrUDqBH5rTuhGR7ahtlbYKnVxw2bCFMRljaA7EXHaXZ8wsHdodFvbkhKmqg==}
    dev: true

  /concat-stream/1.6.2:
    resolution: {integrity: sha512-27HBghJxjiZtIk3Ycvn/4kbJk/1uZuJFfuPEns6LaEvpvG1f0hTea8lilrouyo9mVc2GWdcEZ8OLoGmSADlrCw==}
    engines: {'0': node >= 0.8}
    dependencies:
      buffer-from: 1.1.2
      inherits: 2.0.4
      readable-stream: 2.3.8
      typedarray: 0.0.6
    dev: true

  /connect/3.7.0:
    resolution: {integrity: sha512-ZqRXc+tZukToSNmh5C2iWMSoV3X1YUcPbqEM4DkEG5tNQXrQUZCNVGGv3IuicnkMtPfGf3Xtp8WCXs295iQ1pQ==}
    engines: {node: '>= 0.10.0'}
    dependencies:
      debug: 2.6.9
      finalhandler: 1.1.2
      parseurl: 1.3.3
      utils-merge: 1.0.1
    dev: true

  /content-disposition/0.5.4:
    resolution: {integrity: sha512-FveZTNuGw04cxlAiWbzi6zTAL/lhehaWbTtgluJh4/E95DqMwTmha3KZN1aAWA8cFIhHzMZUvLevkw5Rqk+tSQ==}
    engines: {node: '>= 0.6'}
    dependencies:
      safe-buffer: 5.2.1
    dev: true

  /content-type/1.0.5:
    resolution: {integrity: sha512-nTjqfcBFEipKdXCv4YDQWCfmcLZKm81ldF0pAopTvyrFGVbcR6P/VAAd5G7N+0tTr8QqiU0tFadD6FK4NtJwOA==}
    engines: {node: '>= 0.6'}
    dev: true

  /cookie-signature/1.0.6:
    resolution: {integrity: sha512-QADzlaHc8icV8I7vbaJXJwod9HWYp8uCqf1xa4OfNu1T7JVxQIrUgOWtHdNDtPiywmFbiS12VjotIXLrKM3orQ==}
    dev: true

  /cookie/0.4.2:
    resolution: {integrity: sha512-aSWTXFzaKWkvHO1Ny/s+ePFpvKsPnjc551iI41v3ny/ow6tBG5Vd+FuqGNhh1LxOmVzOlGUriIlOaokOvhaStA==}
    engines: {node: '>= 0.6'}
    dev: true

  /cookie/0.5.0:
    resolution: {integrity: sha512-YZ3GUyn/o8gfKJlnlX7g7xq4gyO6OSuhGPKaaGssGB2qgDUS0gPgtTvoyZLTt9Ab6dC4hfc9dV5arkvc/OCmrw==}
    engines: {node: '>= 0.6'}
<<<<<<< HEAD
    dev: true

  /cookie/0.6.0:
    resolution: {integrity: sha512-U71cyTamuh1CRNCfpGY6to28lxvNwPG4Guz/EVjgf3Jmzv0vlDp1atT9eS5dDjMYHucpHbWns6Lwf3BKz6svdw==}
    engines: {node: '>= 0.6'}
=======
>>>>>>> 2329705d
    dev: true

  /core-util-is/1.0.2:
    resolution: {integrity: sha512-3lqz5YjWTYnW6dlDa5TLaTCcShfar1e40rmcJVwCBJC6mWlFuj0eCHIElmG1g5kyuJ/GD+8Wn4FFCcz4gJPfaQ==}
    dev: true

  /cors/2.8.5:
    resolution: {integrity: sha512-KIHbLJqu73RGr/hnbrO9uBeixNGuvSQjul/jdFvS/KFSIH1hWVd1ng7zOHx+YrEfInLG7q4n6GHQ9cDtxv/P6g==}
    engines: {node: '>= 0.10'}
    dependencies:
      object-assign: 4.1.1
      vary: 1.1.2
    dev: true

<<<<<<< HEAD
  /cosmiconfig/9.0.0_typescript@5.2.2:
=======
  /cosmiconfig/9.0.0_typescript@5.4.5:
>>>>>>> 2329705d
    resolution: {integrity: sha512-itvL5h8RETACmOTFc4UfIyB2RfEHi71Ax6E/PivVxq9NseKbOWpeyHEOIbmAw1rs8Ak0VursQNww7lf7YtUwzg==}
    engines: {node: '>=14'}
    peerDependencies:
      typescript: '>=4.9.5'
    peerDependenciesMeta:
      typescript:
        optional: true
    dependencies:
      env-paths: 2.2.1
      import-fresh: 3.3.0
      js-yaml: 4.1.0
      parse-json: 5.2.0
      typescript: 5.4.5
    dev: true

  /create-require/1.1.1:
    resolution: {integrity: sha512-dcKFX3jn0MpIaXjisoRvexIJVEKzaq7z2rZKxf+MSr9TkdmHmsU4m2lcLojrj/FHl8mk5VxMmYA+ftRkP/3oKQ==}
    dev: true

  /cross-env/7.0.3:
    resolution: {integrity: sha512-+/HKd6EgcQCJGh2PSjZuUitQBQynKor4wrFbRg4DtAgS1aWO+gU52xpH7M9ScGgXSYmAVS9bIJ8EzuaGw0oNAw==}
    engines: {node: '>=10.14', npm: '>=6', yarn: '>=1'}
    hasBin: true
    dependencies:
      cross-spawn: 7.0.3
    dev: true

  /cross-fetch/4.0.0:
    resolution: {integrity: sha512-e4a5N8lVvuLgAWgnCrLr2PP0YyDOTHa9H/Rj54dirp61qXnNq46m82bRhNqIA5VccJtWBvPTFRV3TtvHUKPB1g==}
    dependencies:
      node-fetch: 2.7.0
    transitivePeerDependencies:
      - encoding
    dev: true

  /cross-spawn/6.0.5:
    resolution: {integrity: sha512-eTVLrBSt7fjbDygz805pMnstIs2VTBNkRm0qxZd+M7A5XDdxVRWO5MxGBXZhjY4cqLYLdtrGqRf8mBPmzwSpWQ==}
    engines: {node: '>=4.8'}
    dependencies:
      nice-try: 1.0.5
      path-key: 2.0.1
      semver: 5.7.2
      shebang-command: 1.2.0
      which: 1.3.1
    dev: true

  /cross-spawn/7.0.3:
    resolution: {integrity: sha512-iRDPJKUPVEND7dHPO8rkbOnPpyDygcDFtWjpeWNCgy8WP2rXcxXL8TskReQl6OrB2G7+UJrags1q15Fudc7G6w==}
    engines: {node: '>= 8'}
    dependencies:
      path-key: 3.1.1
      shebang-command: 2.0.0
      which: 2.0.2
    dev: true

  /custom-event/1.0.1:
    resolution: {integrity: sha512-GAj5FOq0Hd+RsCGVJxZuKaIDXDf3h6GQoNEjFgbLLI/trgtavwUbSnZ5pVfg27DVCaWjIohryS0JFwIJyT2cMg==}
    dev: true

  /dashdash/1.14.1:
    resolution: {integrity: sha512-jRFi8UDGo6j+odZiEpjazZaWqEal3w/basFjQHQEwVtZJGDpxbH1MeYluwCS8Xq5wmLJooDlMgvVarmWfGM44g==}
    engines: {node: '>=0.10'}
    dependencies:
      assert-plus: 1.0.0
    dev: true

  /data-uri-to-buffer/4.0.1:
    resolution: {integrity: sha512-0R9ikRb668HB7QDxT1vkpuUBtqc53YyAwMwGeUFKRojY/NWKvdZ+9UYtRfGmhqNbRkTSVpMbmyhXipFFv2cb/A==}
    engines: {node: '>= 12'}
    dev: true

  /data-uri-to-buffer/6.0.1:
    resolution: {integrity: sha512-MZd3VlchQkp8rdend6vrx7MmVDJzSNTBvghvKjirLkD+WTChA3KUf0jkE68Q4UyctNqI11zZO9/x2Yx+ub5Cvg==}
    engines: {node: '>= 14'}
    dev: true

  /date-format/4.0.14:
    resolution: {integrity: sha512-39BOQLs9ZjKh0/patS9nrT8wc3ioX3/eA/zgbKNopnF2wCqJEoxywwwElATYvRsXdnOxA/OQeQoFZ3rFjVajhg==}
    engines: {node: '>=4.0'}
    dev: true

  /debug/2.6.9:
    resolution: {integrity: sha512-bC7ElrdJaJnPbAP+1EotYvqZsb3ecl5wi6Bfi6BJTUcNowp6cvspg0jXznRTKDjm/E7AdgFBVeAPVMNcKGsHMA==}
    dependencies:
      ms: 2.0.0
    dev: true

  /debug/4.3.3_supports-color@8.1.1:
    resolution: {integrity: sha512-/zxw5+vh1Tfv+4Qn7a5nsbcJKPaSvCDhojn6FEl9vupwK2VCSDtEiEtqr8DFtzYFOdz63LBkxec7DYuc2jon6Q==}
    engines: {node: '>=6.0'}
    peerDependencies:
      supports-color: '*'
    peerDependenciesMeta:
      supports-color:
        optional: true
    dependencies:
      ms: 2.1.2
      supports-color: 8.1.1
    dev: true

  /debug/4.3.4:
    resolution: {integrity: sha512-PRWFHuSU3eDtQJPvnNY7Jcket1j0t5OuOsFzPPzsekD52Zl8qUfFIPEiswXqIvHWGVHOgX+7G/vCNNhehwxfkQ==}
    engines: {node: '>=6.0'}
    peerDependencies:
      supports-color: '*'
    peerDependenciesMeta:
      supports-color:
        optional: true
    dependencies:
      ms: 2.1.2

  /debug/4.3.4_supports-color@8.1.1:
    resolution: {integrity: sha512-PRWFHuSU3eDtQJPvnNY7Jcket1j0t5OuOsFzPPzsekD52Zl8qUfFIPEiswXqIvHWGVHOgX+7G/vCNNhehwxfkQ==}
    engines: {node: '>=6.0'}
    peerDependencies:
      supports-color: '*'
    peerDependenciesMeta:
      supports-color:
        optional: true
    dependencies:
      ms: 2.1.2
      supports-color: 8.1.1
    dev: true

  /decamelize/4.0.0:
    resolution: {integrity: sha512-9iE1PgSik9HeIIw2JO94IidnE3eBoQrFJ3w7sFuzSX4DpmZ3v5sZpUiV5Swcf6mQEF+Y0ru8Neo+p+nyh2J+hQ==}
    engines: {node: '>=10'}
    dev: true

  /deep-eql/4.1.3:
    resolution: {integrity: sha512-WaEtAOpRA1MQ0eohqZjpGD8zdI0Ovsm8mmFhaDN8dvDZzyoUMcYDnf5Y6iu7HTXxf8JDS23qWa4a+hKCDyOPzw==}
    engines: {node: '>=6'}
    dependencies:
      type-detect: 4.0.8
    dev: true

  /deep-equal/2.2.2:
    resolution: {integrity: sha512-xjVyBf0w5vH0I42jdAZzOKVldmPgSulmiyPRywoyq7HXC9qdgo17kxJE+rdnif5Tz6+pIrpJI8dCpMNLIGkUiA==}
    dependencies:
      array-buffer-byte-length: 1.0.0
      call-bind: 1.0.2
      es-get-iterator: 1.1.3
      get-intrinsic: 1.2.1
      is-arguments: 1.1.1
      is-array-buffer: 3.0.2
      is-date-object: 1.0.5
      is-regex: 1.1.4
      is-shared-array-buffer: 1.0.2
      isarray: 2.0.5
      object-is: 1.1.5
      object-keys: 1.1.1
      object.assign: 4.1.4
      regexp.prototype.flags: 1.5.1
      side-channel: 1.0.4
      which-boxed-primitive: 1.0.2
      which-collection: 1.0.1
      which-typed-array: 1.1.11
    dev: true

  /deep-is/0.1.4:
    resolution: {integrity: sha512-oIPzksmTg4/MriiaYGO+okXDT7ztn/w3Eptv/+gSIdMdKsJo0u4CfYNFJPy+4SKMuCqGw2wxnA+URMg3t8a/bQ==}
    dev: true

  /define-data-property/1.1.0:
    resolution: {integrity: sha512-UzGwzcjyv3OtAvolTj1GoyNYzfFR+iqbGjcnBEENZVCpM4/Ng1yhGNvS3lR/xDS74Tb2wGG9WzNSNIOS9UVb2g==}
    engines: {node: '>= 0.4'}
    dependencies:
      get-intrinsic: 1.2.1
      gopd: 1.0.1
      has-property-descriptors: 1.0.0
    dev: true

  /define-lazy-prop/2.0.0:
    resolution: {integrity: sha512-Ds09qNh8yw3khSjiJjiUInaGX9xlqZDY7JVryGxdxV7NPeuqQfplOpQ66yJFZut3jLa5zOwkXw1g9EI2uKh4Og==}
    engines: {node: '>=8'}
    dev: true

  /define-properties/1.2.1:
    resolution: {integrity: sha512-8QmQKqEASLd5nx0U1B1okLElbUuuttJ/AnYmRXbbbGDWh6uS208EjD4Xqq/I9wK7u0v6O08XhTWnt5XtEbR6Dg==}
    engines: {node: '>= 0.4'}
    dependencies:
      define-data-property: 1.1.0
      has-property-descriptors: 1.0.0
      object-keys: 1.1.1
    dev: true

  /degenerator/5.0.1:
    resolution: {integrity: sha512-TllpMR/t0M5sqCXfj85i4XaAzxmS5tVA16dqvdkMwGmzI+dXLXnw3J+3Vdv7VKw+ThlTMboK6i9rnZ6Nntj5CQ==}
    engines: {node: '>= 14'}
    dependencies:
      ast-types: 0.13.4
      escodegen: 2.1.0
      esprima: 4.0.1
    dev: true

  /delayed-stream/1.0.0:
    resolution: {integrity: sha512-ZySD7Nf91aLB0RxL4KGrKHBXl7Eds1DAmEdcoVawXnLD7SDhpNgtuII2aAkg7a7QS41jxPSZ17p4VdGnMHk3MQ==}
    engines: {node: '>=0.4.0'}

  /depd/2.0.0:
    resolution: {integrity: sha512-g7nH6P6dyDioJogAAGprGpCtVImJhpPk/roCzdb3fIh61/s/nPsfR6onyMwkCAR/OlC3yBC0lESvUoQEAssIrw==}
    engines: {node: '>= 0.8'}
    dev: true

  /destroy/1.2.0:
    resolution: {integrity: sha512-2sJGJTaXIIaR1w4iJSNoN0hnMY7Gpc/n8D4qSCJw8QqFWXf7cuAgnEHxBpweaVcPevC2l3KpjYCx3NypQQgaJg==}
    engines: {node: '>= 0.8', npm: 1.2.8000 || >= 1.4.16}
    dev: true

  /devtools-protocol/0.0.1249869:
    resolution: {integrity: sha512-Ctp4hInA0BEavlUoRy9mhGq0i+JSo/AwVyX2EFgZmV1kYB+Zq+EMBAn52QWu6FbRr10hRb6pBl420upbp4++vg==}
    dev: true

  /di/0.0.1:
    resolution: {integrity: sha512-uJaamHkagcZtHPqCIHZxnFrXlunQXgBOsZSUOWwFw31QJCAbyTBoHMW75YOTur5ZNx8pIeAKgf6GWIgaqqiLhA==}
    dev: true

  /diff/4.0.2:
    resolution: {integrity: sha512-58lmxKSA4BNyLz+HHMUzlOEpg09FV+ev6ZMe3vJihgdxzgcwZ8VoEEPmALCZG9LmqfVoNMMKpttIYTVG6uDY7A==}
    engines: {node: '>=0.3.1'}
    dev: true

  /diff/5.0.0:
    resolution: {integrity: sha512-/VTCrvm5Z0JGty/BWHljh+BAiw3IK+2j87NGMu8Nwc/f48WoDAC395uomO9ZD117ZOBaHmkX1oyLvkVM/aIT3w==}
    engines: {node: '>=0.3.1'}
    dev: true

  /dir-glob/3.0.1:
    resolution: {integrity: sha512-WkrWp9GR4KXfKGYzOLmTuGVi1UWFfws377n9cc55/tb6DuqyF6pcQ5AbiHEshaDpY9v6oaSr2XCDidGmMwdzIA==}
    engines: {node: '>=8'}
    dependencies:
      path-type: 4.0.0
    dev: true

  /directory-tree/2.4.0:
    resolution: {integrity: sha512-AM03Th+ypDAHefyB6SP3uezaWkTbol1P43CS5yFU7wePTuHnR4YoHgY6KbGHLr/a065ocN26l9lXOoFBzzM31w==}
    engines: {node: '>=10.0'}
    deprecated: Breaking change, bumped to 3.0.0
    dev: true

  /doctrine/3.0.0:
    resolution: {integrity: sha512-yS+Q5i3hBf7GBkd4KG8a7eBNNWNGLTaEwwYWUijIYM7zrlYDM0BFXHjjPWlWZ1Rg7UaddZeIDmi9jF3HmqiQ2w==}
    engines: {node: '>=6.0.0'}
    dependencies:
      esutils: 2.0.3
    dev: true

  /dom-serialize/2.2.1:
    resolution: {integrity: sha512-Yra4DbvoW7/Z6LBN560ZwXMjoNOSAN2wRsKFGc4iBeso+mpIA6qj1vfdf9HpMaKAqG6wXTy+1SYEzmNpKXOSsQ==}
    dependencies:
      custom-event: 1.0.1
      ent: 2.2.0
      extend: 3.0.2
      void-elements: 2.0.1
    dev: true

  /dotenv/16.3.1:
    resolution: {integrity: sha512-IPzF4w4/Rd94bA9imS68tZBaYyBWSCE47V1RGuMrB94iyTOIEwRmVL2x/4An+6mETpLrKJ5hQkB8W4kFAadeIQ==}
    engines: {node: '>=12'}
    dev: false

  /eastasianwidth/0.2.0:
    resolution: {integrity: sha512-I88TYZWc9XiYHRQ4/3c5rjjfgkjhLyW2luGIheGERbNQ6OY7yTybanSpDXZa8y7VUP9YmDcYa+eyq4ca7iLqWA==}
    dev: true

  /ecc-jsbn/0.1.2:
    resolution: {integrity: sha512-eh9O+hwRHNbG4BLTjEl3nw044CkGm5X6LoaCf7LPp7UU8Qrt47JYNi6nPX8xjW97TKGKm1ouctg0QSpZe9qrnw==}
    dependencies:
      jsbn: 0.1.1
      safer-buffer: 2.1.2
    dev: true

  /ecdsa-sig-formatter/1.0.11:
    resolution: {integrity: sha512-nagl3RYrbNv6kQkeJIpt6NJZy8twLB/2vtz6yN9Z4vRKHN4/QZJIEbqohALSgwKdnksuY3k5Addp5lg8sVoVcQ==}
    dependencies:
      safe-buffer: 5.2.1
    dev: true

  /ee-first/1.1.1:
    resolution: {integrity: sha512-WMwm9LhRUo+WUaRN+vRuETqG89IgZphVSNkdFgeb6sS/E4OrDIN7t48CAewSHXc6C8lefD8KKfr5vY61brQlow==}
    dev: true

  /electron-to-chromium/1.4.529:
    resolution: {integrity: sha512-6uyPyXTo8lkv8SWAmjKFbG42U073TXlzD4R8rW3EzuznhFS2olCIAfjjQtV2dV2ar/vRF55KUd3zQYnCB0dd3A==}
    dev: true

  /emoji-regex/8.0.0:
    resolution: {integrity: sha512-MSjYzcWNOA0ewAHpz0MxpYFvwg6yjy1NG3xteoqz644VCo/RPgnr1/GGt+ic3iJTzQ8Eu3TdM14SawnVUmGE6A==}

  /emoji-regex/9.2.2:
    resolution: {integrity: sha512-L18DaJsXSUk2+42pv8mLs5jJT2hqFkFE4j21wOmgbUqsZ2hL72NsUU785g9RXgo3s0ZNgVl42TiHp3ZtOv/Vyg==}
    dev: true

  /emojis-list/3.0.0:
    resolution: {integrity: sha512-/kyM18EfinwXZbno9FyUGeFh87KC8HRQBQGildHZbEuRyWFOmv1U10o9BBp8XVZDVNNuQKyIGIu5ZYAAXJ0V2Q==}
    engines: {node: '>= 4'}
    dev: true

  /enabled/2.0.0:
    resolution: {integrity: sha512-AKrN98kuwOzMIdAizXGI86UFBoo26CL21UM763y1h/GMSJ4/OHU9k2YlsmBpyScFo/wbLzWQJBMCW4+IO3/+OQ==}
    dev: true

  /encodeurl/1.0.2:
    resolution: {integrity: sha512-TPJXq8JqFaVYm2CWmPvnP2Iyo4ZSM7/QKcSmuMLDObfpH5fi7RUGmd/rTDf+rut/saiDiQEeVTNgAmJEdAOx0w==}
    engines: {node: '>= 0.8'}
    dev: true

  /end-of-stream/1.4.4:
    resolution: {integrity: sha512-+uw1inIHVPQoaVuHzRyXd21icM+cnt4CzD5rW+NC1wjOUSTOs+Te7FOv7AhN7vS9x/oIyhLP5PR1H+phQAHu5Q==}
    dependencies:
      once: 1.4.0
    dev: true

  /engine.io-parser/5.2.1:
    resolution: {integrity: sha512-9JktcM3u18nU9N2Lz3bWeBgxVgOKpw7yhRaoxQA3FUDZzzw+9WlA6p4G4u0RixNkg14fH7EfEc/RhpurtiROTQ==}
    engines: {node: '>=10.0.0'}
    dev: true

  /engine.io/6.5.2:
    resolution: {integrity: sha512-IXsMcGpw/xRfjra46sVZVHiSWo/nJ/3g1337q9KNXtS6YRzbW5yIzTCb9DjhrBe7r3GZQR0I4+nq+4ODk5g/cA==}
    engines: {node: '>=10.2.0'}
    dependencies:
      '@types/cookie': 0.4.1
      '@types/cors': 2.8.14
      '@types/node': 18.18.0
      accepts: 1.3.8
      base64id: 2.0.0
      cookie: 0.4.2
      cors: 2.8.5
      debug: 4.3.4
      engine.io-parser: 5.2.1
      ws: 8.11.0
    transitivePeerDependencies:
      - bufferutil
      - supports-color
      - utf-8-validate
    dev: true

  /enhanced-resolve/5.15.0:
    resolution: {integrity: sha512-LXYT42KJ7lpIKECr2mAXIaMldcNCh/7E0KBKOu4KSfkHmP+mZmSs+8V5gBAqisWBy0OO4W5Oyys0GO1Y8KtdKg==}
    engines: {node: '>=10.13.0'}
    dependencies:
      graceful-fs: 4.2.11
      tapable: 2.2.1
    dev: true

  /ent/2.2.0:
    resolution: {integrity: sha512-GHrMyVZQWvTIdDtpiEXdHZnFQKzeO09apj8Cbl4pKWy4i0Oprcq17usfDt5aO63swf0JOeMWjWQE/LzgSRuWpA==}
    dev: true

  /entities/2.0.3:
    resolution: {integrity: sha512-MyoZ0jgnLvB2X3Lg5HqpFmn1kybDiIfEQmKzTb5apr51Rb+T3KdmMiqa70T+bhGnyv7bQ6WMj2QMHpGMmlrUYQ==}
    dev: true

  /env-paths/2.2.1:
    resolution: {integrity: sha512-+h1lkLKhZMTYjog1VEpJNG7NZJWcuc2DDk/qsqSTRRCOXiLjeQ1d1/udrUGhqMxUgAlwKNZ0cf2uqan5GLuS2A==}
    engines: {node: '>=6'}
    dev: true

  /envinfo/7.10.0:
    resolution: {integrity: sha512-ZtUjZO6l5mwTHvc1L9+1q5p/R3wTopcfqMW8r5t8SJSKqeVI/LtajORwRFEKpEFuekjD0VBjwu1HMxL4UalIRw==}
    engines: {node: '>=4'}
    hasBin: true
    dev: true

  /error-ex/1.3.2:
    resolution: {integrity: sha512-7dFHNmqeFSEt2ZBsCriorKnn3Z2pj+fd9kmI6QoWw4//DL+icEBfc0U7qJCisqrTsKTjw4fNFy2pW9OqStD84g==}
    dependencies:
      is-arrayish: 0.2.1
    dev: true

  /es-abstract/1.22.2:
    resolution: {integrity: sha512-YoxfFcDmhjOgWPWsV13+2RNjq1F6UQnfs+8TftwNqtzlmFzEXvlUwdrNrYeaizfjQzRMxkZ6ElWMOJIFKdVqwA==}
    engines: {node: '>= 0.4'}
    dependencies:
      array-buffer-byte-length: 1.0.0
      arraybuffer.prototype.slice: 1.0.2
      available-typed-arrays: 1.0.5
      call-bind: 1.0.2
      es-set-tostringtag: 2.0.1
      es-to-primitive: 1.2.1
      function.prototype.name: 1.1.6
      get-intrinsic: 1.2.1
      get-symbol-description: 1.0.0
      globalthis: 1.0.3
      gopd: 1.0.1
      has: 1.0.3
      has-property-descriptors: 1.0.0
      has-proto: 1.0.1
      has-symbols: 1.0.3
      internal-slot: 1.0.5
      is-array-buffer: 3.0.2
      is-callable: 1.2.7
      is-negative-zero: 2.0.2
      is-regex: 1.1.4
      is-shared-array-buffer: 1.0.2
      is-string: 1.0.7
      is-typed-array: 1.1.12
      is-weakref: 1.0.2
      object-inspect: 1.12.3
      object-keys: 1.1.1
      object.assign: 4.1.4
      regexp.prototype.flags: 1.5.1
      safe-array-concat: 1.0.1
      safe-regex-test: 1.0.0
      string.prototype.trim: 1.2.8
      string.prototype.trimend: 1.0.7
      string.prototype.trimstart: 1.0.7
      typed-array-buffer: 1.0.0
      typed-array-byte-length: 1.0.0
      typed-array-byte-offset: 1.0.0
      typed-array-length: 1.0.4
      unbox-primitive: 1.0.2
      which-typed-array: 1.1.11
    dev: true

  /es-get-iterator/1.1.3:
    resolution: {integrity: sha512-sPZmqHBe6JIiTfN5q2pEi//TwxmAFHwj/XEuYjTuse78i8KxaqMTTzxPoFKuzRpDpTJ+0NAbpfenkmH2rePtuw==}
    dependencies:
      call-bind: 1.0.2
      get-intrinsic: 1.2.1
      has-symbols: 1.0.3
      is-arguments: 1.1.1
      is-map: 2.0.2
      is-set: 2.0.2
      is-string: 1.0.7
      isarray: 2.0.5
      stop-iteration-iterator: 1.0.0
    dev: true

  /es-module-lexer/1.3.1:
    resolution: {integrity: sha512-JUFAyicQV9mXc3YRxPnDlrfBKpqt6hUYzz9/boprUJHs4e4KVr3XwOF70doO6gwXUor6EWZJAyWAfKki84t20Q==}
    dev: true

  /es-set-tostringtag/2.0.1:
    resolution: {integrity: sha512-g3OMbtlwY3QewlqAiMLI47KywjWZoEytKr8pf6iTC8uJq5bIAH52Z9pnQ8pVL6whrCto53JZDuUIsifGeLorTg==}
    engines: {node: '>= 0.4'}
    dependencies:
      get-intrinsic: 1.2.1
      has: 1.0.3
      has-tostringtag: 1.0.0
    dev: true

  /es-to-primitive/1.2.1:
    resolution: {integrity: sha512-QCOllgZJtaUo9miYBcLChTUaHNjJF3PYs1VidD7AwiEj1kYxKeQTctLAezAOH5ZKRH0g2IgPn6KwB4IT8iRpvA==}
    engines: {node: '>= 0.4'}
    dependencies:
      is-callable: 1.2.7
      is-date-object: 1.0.5
      is-symbol: 1.0.4
    dev: true

  /escalade/3.1.1:
    resolution: {integrity: sha512-k0er2gUkLf8O0zKJiAhmkTnJlTvINGv7ygDNPbeIsX/TJjGJZHuh9B2UxbsaEkmlEo9MfhrSzmhIlhRlI2GXnw==}
    engines: {node: '>=6'}

  /escape-html/1.0.3:
    resolution: {integrity: sha512-NiSupZ4OeuGwr68lGIeym/ksIZMJodUGOSCZ/FSnTxcrekbvqrgdUxlJOMpijaKZVjAJrWrGs/6Jy8OMuyj9ow==}
    dev: true

  /escape-string-regexp/1.0.5:
    resolution: {integrity: sha512-vbRorB5FUQWvla16U8R/qgaFIya2qGzwDrNmCZuYKrbdSUMG6I1ZCGQRefkRVhuOkIGVne7BQ35DSfo1qvJqFg==}
    engines: {node: '>=0.8.0'}

  /escape-string-regexp/4.0.0:
    resolution: {integrity: sha512-TtpcNJ3XAzx3Gq8sWRzJaVajRs0uVxA2YAkdb1jm2YkPz4G6egUFAyA3n5vtEIZefPk5Wa4UXbKuS5fKkJWdgA==}
    engines: {node: '>=10'}
    dev: true

  /escodegen/2.1.0:
    resolution: {integrity: sha512-2NlIDTwUWJN0mRPQOdtQBzbUHvdGY2P1VXSyU83Q3xKxM7WHX2Ql8dKq782Q9TgQUNOLEzEYu9bzLNj1q88I5w==}
    engines: {node: '>=6.0'}
    hasBin: true
    dependencies:
      esprima: 4.0.1
      estraverse: 5.3.0
      esutils: 2.0.3
    optionalDependencies:
      source-map: 0.6.1
    dev: true

  /eslint-plugin-require-extensions/0.1.3_eslint@8.50.0:
    resolution: {integrity: sha512-T3c1PZ9PIdI3hjV8LdunfYI8gj017UQjzAnCrxuo3wAjneDbTPHdE3oNWInOjMA+z/aBkUtlW5vC0YepYMZIug==}
    engines: {node: '>=16'}
    peerDependencies:
      eslint: '*'
    dependencies:
      eslint: 8.50.0
    dev: true

  /eslint-scope/5.1.1:
    resolution: {integrity: sha512-2NxwbF/hZ0KpepYN0cNbo+FN6XoK7GaHlQhgx/hIZl6Va0bF45RQOOwhLIy8lQDbuCiadSLCBnH2CFYquit5bw==}
    engines: {node: '>=8.0.0'}
    dependencies:
      esrecurse: 4.3.0
      estraverse: 4.3.0
    dev: true

  /eslint-scope/7.2.2:
    resolution: {integrity: sha512-dOt21O7lTMhDM+X9mB4GX+DZrZtCUJPL/wlcTqxyrx5IvO0IYtILdtrQGQp+8n5S0gwSVmOf9NQrjMOgfQZlIg==}
    engines: {node: ^12.22.0 || ^14.17.0 || >=16.0.0}
    dependencies:
      esrecurse: 4.3.0
      estraverse: 5.3.0
    dev: true

  /eslint-visitor-keys/3.4.3:
    resolution: {integrity: sha512-wpc+LXeiyiisxPlEkUzU6svyS1frIO3Mgxj1fdy7Pm8Ygzguax2N3Fa/D/ag1WqbOprdI+uY6wMUl8/a2G+iag==}
    engines: {node: ^12.22.0 || ^14.17.0 || >=16.0.0}
    dev: true

  /eslint/8.50.0:
    resolution: {integrity: sha512-FOnOGSuFuFLv/Sa+FDVRZl4GGVAAFFi8LecRsI5a1tMO5HIE8nCm4ivAlzt4dT3ol/PaaGC0rJEEXQmHJBGoOg==}
    engines: {node: ^12.22.0 || ^14.17.0 || >=16.0.0}
    hasBin: true
    dependencies:
      '@eslint-community/eslint-utils': 4.4.0_eslint@8.50.0
      '@eslint-community/regexpp': 4.8.2
      '@eslint/eslintrc': 2.1.2
      '@eslint/js': 8.50.0
      '@humanwhocodes/config-array': 0.11.11
      '@humanwhocodes/module-importer': 1.0.1
      '@nodelib/fs.walk': 1.2.8
      ajv: 6.12.6
      chalk: 4.1.2
      cross-spawn: 7.0.3
      debug: 4.3.4
      doctrine: 3.0.0
      escape-string-regexp: 4.0.0
      eslint-scope: 7.2.2
      eslint-visitor-keys: 3.4.3
      espree: 9.6.1
      esquery: 1.5.0
      esutils: 2.0.3
      fast-deep-equal: 3.1.3
      file-entry-cache: 6.0.1
      find-up: 5.0.0
      glob-parent: 6.0.2
      globals: 13.22.0
      graphemer: 1.4.0
      ignore: 5.2.4
      imurmurhash: 0.1.4
      is-glob: 4.0.3
      is-path-inside: 3.0.3
      js-yaml: 4.1.0
      json-stable-stringify-without-jsonify: 1.0.1
      levn: 0.4.1
      lodash.merge: 4.6.2
      minimatch: 3.1.2
      natural-compare: 1.4.0
      optionator: 0.9.3
      strip-ansi: 6.0.1
      text-table: 0.2.0
    transitivePeerDependencies:
      - supports-color
    dev: true

  /espree/9.6.1:
    resolution: {integrity: sha512-oruZaFkjorTpF32kDSI5/75ViwGeZginGGy2NoOSg3Q9bnwlnmDm4HLnkl0RE3n+njDXR037aY1+x58Z/zFdwQ==}
    engines: {node: ^12.22.0 || ^14.17.0 || >=16.0.0}
    dependencies:
      acorn: 8.10.0
      acorn-jsx: 5.3.2_acorn@8.10.0
      eslint-visitor-keys: 3.4.3
    dev: true

  /esprima/4.0.1:
    resolution: {integrity: sha512-eGuFFw7Upda+g4p+QHvnW0RyTX/SVeJBDM/gCtMARO0cLuT2HcEKnTPvhjV6aGeqrCB/sbNop0Kszm0jsaWU4A==}
    engines: {node: '>=4'}
    hasBin: true
    dev: true

  /esquery/1.5.0:
    resolution: {integrity: sha512-YQLXUplAwJgCydQ78IMJywZCceoqk1oH01OERdSAJc/7U2AylwjhSCLDEtqwg811idIS/9fIU5GjG73IgjKMVg==}
    engines: {node: '>=0.10'}
    dependencies:
      estraverse: 5.3.0
    dev: true

  /esrecurse/4.3.0:
    resolution: {integrity: sha512-KmfKL3b6G+RXvP8N1vr3Tq1kL/oCFgn2NYXEtqP8/L3pKapUA4G8cFVaoF3SU323CD4XypR/ffioHmkti6/Tag==}
    engines: {node: '>=4.0'}
    dependencies:
      estraverse: 5.3.0
    dev: true

  /estraverse/4.3.0:
    resolution: {integrity: sha512-39nnKffWz8xN1BU/2c79n9nB9HDzo0niYUqx6xyqUnyoAnQyyWpOTdZEeiCch8BBu515t4wp9ZmgVfVhn9EBpw==}
    engines: {node: '>=4.0'}
    dev: true

  /estraverse/5.3.0:
    resolution: {integrity: sha512-MMdARuVEQziNTeJD8DgMqmhwR11BRQ/cBP+pLtYdSTnf3MIO8fFeiINEbX36ZdNlfU/7A9f3gUw49B3oQsvwBA==}
    engines: {node: '>=4.0'}
    dev: true

  /esutils/2.0.3:
    resolution: {integrity: sha512-kVscqXk4OCp68SZ0dkgEKVi6/8ij300KBWTJq32P/dYeWTSwK41WyTxalN1eRmA5Z9UU/LX9D7FWSmV9SAYx6g==}
    engines: {node: '>=0.10.0'}
    dev: true

  /etag/1.8.1:
    resolution: {integrity: sha512-aIL5Fx7mawVa300al2BnEE4iNvo1qETxLrPI/o05L7z6go7fCw1J6EQmbK4FmJ2AS7kgVF/KEZWufBfdClMcPg==}
    engines: {node: '>= 0.6'}
    dev: true

  /eventemitter3/4.0.7:
    resolution: {integrity: sha512-8guHBZCwKnFhYdHr2ysuRWErTwhoN2X8XELRlrRwpmfeY2jjuUN4taQMsULKUVo1K4DvZl+0pgfyoysHxvmvEw==}
    dev: true

  /events/3.3.0:
    resolution: {integrity: sha512-mQw+2fkQbALzQ7V0MY0IqdnXNOeTtP4r0lN9z7AAawCXgqea7bDii20AYrIBrFd/Hx0M2Ocz6S111CaFkUcb0Q==}
    engines: {node: '>=0.8.x'}
    dev: true

  /express-promise-router/4.1.1_express@4.18.2:
    resolution: {integrity: sha512-Lkvcy/ZGrBhzkl3y7uYBHLMtLI4D6XQ2kiFg9dq7fbktBch5gjqJ0+KovX0cvCAvTJw92raWunRLM/OM+5l4fA==}
    engines: {node: '>=10'}
    peerDependencies:
      '@types/express': ^4.0.0
      express: ^4.0.0
    peerDependenciesMeta:
      '@types/express':
        optional: true
    dependencies:
      express: 4.18.2
      is-promise: 4.0.0
      lodash.flattendeep: 4.4.0
      methods: 1.1.2
    dev: true

  /express-promise-router/4.1.1_express@4.19.2:
    resolution: {integrity: sha512-Lkvcy/ZGrBhzkl3y7uYBHLMtLI4D6XQ2kiFg9dq7fbktBch5gjqJ0+KovX0cvCAvTJw92raWunRLM/OM+5l4fA==}
    engines: {node: '>=10'}
    peerDependencies:
      '@types/express': ^4.0.0
      express: ^4.0.0
    peerDependenciesMeta:
      '@types/express':
        optional: true
    dependencies:
      express: 4.19.2
      is-promise: 4.0.0
      lodash.flattendeep: 4.4.0
      methods: 1.1.2
    dev: true

  /express/4.18.2:
    resolution: {integrity: sha512-5/PsL6iGPdfQ/lKM1UuielYgv3BUoJfz1aUwU9vHZ+J7gyvwdQXFEBIEIaxeGf0GIcreATNyBExtalisDbuMqQ==}
    engines: {node: '>= 0.10.0'}
    dependencies:
      accepts: 1.3.8
      array-flatten: 1.1.1
      body-parser: 1.20.1
      content-disposition: 0.5.4
      content-type: 1.0.5
      cookie: 0.5.0
      cookie-signature: 1.0.6
      debug: 2.6.9
      depd: 2.0.0
      encodeurl: 1.0.2
      escape-html: 1.0.3
      etag: 1.8.1
      finalhandler: 1.2.0
      fresh: 0.5.2
      http-errors: 2.0.0
      merge-descriptors: 1.0.1
      methods: 1.1.2
      on-finished: 2.4.1
      parseurl: 1.3.3
      path-to-regexp: 0.1.7
      proxy-addr: 2.0.7
      qs: 6.11.0
      range-parser: 1.2.1
      safe-buffer: 5.2.1
      send: 0.18.0
      serve-static: 1.15.0
      setprototypeof: 1.2.0
      statuses: 2.0.1
      type-is: 1.6.18
      utils-merge: 1.0.1
      vary: 1.1.2
    dev: true

  /express/4.19.2:
    resolution: {integrity: sha512-5T6nhjsT+EOMzuck8JjBHARTHfMht0POzlA60WV2pMD3gyXw2LZnZ+ueGdNxG+0calOJcWKbpFcuzLZ91YWq9Q==}
    engines: {node: '>= 0.10.0'}
    dependencies:
      accepts: 1.3.8
      array-flatten: 1.1.1
      body-parser: 1.20.2
      content-disposition: 0.5.4
      content-type: 1.0.5
      cookie: 0.6.0
      cookie-signature: 1.0.6
      debug: 2.6.9
      depd: 2.0.0
      encodeurl: 1.0.2
      escape-html: 1.0.3
      etag: 1.8.1
      finalhandler: 1.2.0
      fresh: 0.5.2
      http-errors: 2.0.0
      merge-descriptors: 1.0.1
      methods: 1.1.2
      on-finished: 2.4.1
      parseurl: 1.3.3
      path-to-regexp: 0.1.7
      proxy-addr: 2.0.7
      qs: 6.11.0
      range-parser: 1.2.1
      safe-buffer: 5.2.1
      send: 0.18.0
      serve-static: 1.15.0
      setprototypeof: 1.2.0
      statuses: 2.0.1
      type-is: 1.6.18
      utils-merge: 1.0.1
      vary: 1.1.2
    dev: true

  /extend/3.0.2:
    resolution: {integrity: sha512-fjquC59cD7CyW6urNXK0FBufkZcoiGG80wTuPujX590cB5Ttln20E2UB4S/WARVqhXffZl2LNgS+gQdPIIim/g==}
    dev: true

  /extract-zip/2.0.1:
    resolution: {integrity: sha512-GDhU9ntwuKyGXdZBUgTIe+vXnWj0fppUEtMDL0+idd5Sta8TGpHssn/eusA9mrPr9qNDym6SxAYZjNvCn/9RBg==}
    engines: {node: '>= 10.17.0'}
    hasBin: true
    dependencies:
      debug: 4.3.4
      get-stream: 5.2.0
      yauzl: 2.10.0
    optionalDependencies:
      '@types/yauzl': 2.10.1
    transitivePeerDependencies:
      - supports-color
    dev: true

  /extsprintf/1.3.0:
    resolution: {integrity: sha512-11Ndz7Nv+mvAC1j0ktTa7fAb0vLyGGX+rMHNBYQviQDGU0Hw7lhctJANqbPhu9nV9/izT/IntTgZ7Im/9LJs9g==}
    engines: {'0': node >=0.6.0}
    dev: true

  /fast-deep-equal/3.1.3:
    resolution: {integrity: sha512-f3qQ9oQy9j2AhBe/H9VC91wLmKBCCU/gDOnKNAYG5hswO7BLKj09Hc5HYNz9cGI++xlpDCIgDaitVs03ATR84Q==}

  /fast-fifo/1.3.2:
    resolution: {integrity: sha512-/d9sfos4yxzpwkDkuN7k2SqFKtYNmCTzgfEpz82x34IM9/zc8KGxQoXg1liNC/izpRM/MBdt44Nmx41ZWqk+FQ==}
    dev: true

  /fast-glob/3.3.2:
    resolution: {integrity: sha512-oX2ruAFQwf/Orj8m737Y5adxDQO0LAB7/S5MnxCdTNDd4p6BsyIVsv9JQsATbTSq8KHRpLwIHbVlUNatxd+1Ow==}
    engines: {node: '>=8.6.0'}
    dependencies:
      '@nodelib/fs.stat': 2.0.5
      '@nodelib/fs.walk': 1.2.8
      glob-parent: 5.1.2
      merge2: 1.4.1
      micromatch: 4.0.5

  /fast-json-stable-stringify/2.1.0:
    resolution: {integrity: sha512-lhd/wF+Lk98HZoTCtlVraHtfh5XYijIjalXck7saUtuanSDyLMxnHhSXEDJqHxD7msR8D0uCmqlkwjCV8xvwHw==}
    dev: true

  /fast-levenshtein/2.0.6:
    resolution: {integrity: sha512-DCXu6Ifhqcks7TZKY3Hxp3y6qphY5SJZmrWMDrKcERSOXWQdMhU9Ig/PYrzyw/ul9jOIyh0N4M0tbC5hodg8dw==}
    dev: true

  /fast-xml-parser/4.3.1:
    resolution: {integrity: sha512-viVv3xb8D+SiS1W4cv4tva3bni08kAkx0gQnWrykMM8nXPc1FxqZPU00dCEVjkiCg4HoXd2jC4x29Nzg/l2DAA==}
    hasBin: true
    dependencies:
      strnum: 1.0.5
    dev: true

  /fastest-levenshtein/1.0.16:
    resolution: {integrity: sha512-eRnCtTTtGZFpQCwhJiUOuxPQWRXVKYDn0b2PeHfXL6/Zi53SLAzAHfVhVWK2AryC/WH05kGfxhFIPvTF0SXQzg==}
    engines: {node: '>= 4.9.1'}
    dev: true

  /fastq/1.15.0:
    resolution: {integrity: sha512-wBrocU2LCXXa+lWBt8RoIRD89Fi8OdABODa/kEnyeyjS5aZO5/GNvI5sEINADqP/h8M29UHTHUb53sUu5Ihqdw==}
    dependencies:
      reusify: 1.0.4

  /fd-slicer/1.1.0:
    resolution: {integrity: sha512-cE1qsB/VwyQozZ+q1dGxR8LBYNZeofhEdUNGSMbQD3Gw2lAzX9Zb3uIU6Ebc/Fmyjo9AWWfnn0AUCHqtevs/8g==}
    dependencies:
      pend: 1.2.0
    dev: true

  /fecha/4.2.3:
    resolution: {integrity: sha512-OP2IUU6HeYKJi3i0z4A19kHMQoLVs4Hc+DPqqxI2h/DPZHTm/vjsfC6P0b4jCMy14XizLBqvndQ+UilD7707Jw==}
    dev: true

  /fetch-blob/3.2.0:
    resolution: {integrity: sha512-7yAQpD2UMJzLi1Dqv7qFYnPbaPx7ZfFK6PiIxQ4PfkGPyNyl2Ugx+a/umUonmKqjhM4DnfbMvdX6otXq83soQQ==}
    engines: {node: ^12.20 || >= 14.13}
    dependencies:
      node-domexception: 1.0.0
      web-streams-polyfill: 3.2.1
    dev: true

  /file-entry-cache/6.0.1:
    resolution: {integrity: sha512-7Gps/XWymbLk2QLYK4NzpMOrYjMhdIxXuIvy2QBsLE6ljuodKvdkWs/cpyJJ3CVIVpH0Oi1Hvg1ovbMzLdFBBg==}
    engines: {node: ^10.12.0 || >=12.0.0}
    dependencies:
      flat-cache: 3.1.0
    dev: true

  /fill-range/7.0.1:
    resolution: {integrity: sha512-qOo9F+dMUmC2Lcb4BbVvnKJxTPjCm+RRpe4gDuGrzkL7mEVl/djYSu2OdQ2Pa302N4oqkSg9ir6jaLWJ2USVpQ==}
    engines: {node: '>=8'}
    dependencies:
      to-regex-range: 5.0.1

  /finalhandler/1.1.2:
    resolution: {integrity: sha512-aAWcW57uxVNrQZqFXjITpW3sIUQmHGG3qSb9mUah9MgMC4NeWhNOlNjXEYq3HjRAvL6arUviZGGJsBg6z0zsWA==}
    engines: {node: '>= 0.8'}
    dependencies:
      debug: 2.6.9
      encodeurl: 1.0.2
      escape-html: 1.0.3
      on-finished: 2.3.0
      parseurl: 1.3.3
      statuses: 1.5.0
      unpipe: 1.0.0
    dev: true

  /finalhandler/1.2.0:
    resolution: {integrity: sha512-5uXcUVftlQMFnWC9qu/svkWv3GTd2PfUhK/3PLkYNAe7FbqJMt3515HaxE6eRL74GdsriiwujiawdaB1BpEISg==}
    engines: {node: '>= 0.8'}
    dependencies:
      debug: 2.6.9
      encodeurl: 1.0.2
      escape-html: 1.0.3
      on-finished: 2.4.1
      parseurl: 1.3.3
      statuses: 2.0.1
      unpipe: 1.0.0
    dev: true

  /find-up/4.1.0:
    resolution: {integrity: sha512-PpOwAdQ/YlXQ2vj8a3h8IipDuYRi3wceVQQGYWxNINccq40Anw7BlsEXCMbt1Zt+OLA6Fq9suIpIWD0OsnISlw==}
    engines: {node: '>=8'}
    dependencies:
      locate-path: 5.0.0
      path-exists: 4.0.0
    dev: true

  /find-up/5.0.0:
    resolution: {integrity: sha512-78/PXT1wlLLDgTzDs7sjq9hzz0vXD+zn+7wypEe4fXQxCmdmqfGsEPQxmiCSQI3ajFV91bVSsvNtrJRiW6nGng==}
    engines: {node: '>=10'}
    dependencies:
      locate-path: 6.0.0
      path-exists: 4.0.0
    dev: true

  /flat-cache/3.1.0:
    resolution: {integrity: sha512-OHx4Qwrrt0E4jEIcI5/Xb+f+QmJYNj2rrK8wiIdQOIrB9WrrJL8cjZvXdXuBTkkEwEqLycb5BeZDV1o2i9bTew==}
    engines: {node: '>=12.0.0'}
    dependencies:
      flatted: 3.2.9
      keyv: 4.5.3
      rimraf: 3.0.2
    dev: true

  /flat/5.0.2:
    resolution: {integrity: sha512-b6suED+5/3rTpUBdG1gupIl8MPFCAMA0QXwmljLhvCUKcUvdE4gWky9zpuGCcXHOsz4J9wPGNWq6OKpmIzz3hQ==}
    hasBin: true
    dev: true

  /flatted/3.2.9:
    resolution: {integrity: sha512-36yxDn5H7OFZQla0/jFJmbIKTdZAQHngCedGxiMmpNfEZM0sdEeT+WczLQrjK6D7o2aiyLYDnkw0R3JK0Qv1RQ==}
    dev: true

  /fn.name/1.1.0:
    resolution: {integrity: sha512-GRnmB5gPyJpAhTQdSZTSp9uaPSvl09KoYcMQtsB9rQoOmzs9dH6ffeccH+Z+cv6P68Hu5bC6JjRh4Ah/mHSNRw==}
    dev: true

  /follow-redirects/1.15.3:
    resolution: {integrity: sha512-1VzOtuEM8pC9SFU1E+8KfTjZyMztRsgEfwQl44z8A25uy13jSzTj6dyK2Df52iV0vgHCfBwLhDWevLn95w5v6Q==}
    engines: {node: '>=4.0'}
    peerDependencies:
      debug: '*'
    peerDependenciesMeta:
      debug:
        optional: true
    dev: true

  /for-each/0.3.3:
    resolution: {integrity: sha512-jqYfLp7mo9vIyQf8ykW2v7A+2N4QjeCeI5+Dz9XraiO1ign81wjiH7Fb9vSOWvQfNtmSa4H2RoQTrrXivdUZmw==}
    dependencies:
      is-callable: 1.2.7
    dev: true

  /foreground-child/3.1.1:
    resolution: {integrity: sha512-TMKDUnIte6bfb5nWv7V/caI169OHgvwjb7V4WkeUvbQQdjr5rWKqHFiKWb/fcOwB+CzBT+qbWjvj+DVwRskpIg==}
    engines: {node: '>=14'}
    dependencies:
      cross-spawn: 7.0.3
      signal-exit: 4.1.0
    dev: true

  /forever-agent/0.6.1:
    resolution: {integrity: sha512-j0KLYPhm6zeac4lz3oJ3o65qvgQCcPubiyotZrXqEaG4hNagNYO8qdlUrX5vwqv9ohqeT/Z3j6+yW067yWWdUw==}
    dev: true

  /form-data/2.3.3:
    resolution: {integrity: sha512-1lLKB2Mu3aGP1Q/2eCOx0fNbRMe7XdwktwOruhfqqd0rIJWwN4Dh+E3hrPSlDCXnSR7UtZ1N38rVXm+6+MEhJQ==}
    engines: {node: '>= 0.12'}
    dependencies:
      asynckit: 0.4.0
      combined-stream: 1.0.8
      mime-types: 2.1.35
    dev: true

  /form-data/4.0.0:
    resolution: {integrity: sha512-ETEklSGi5t0QMZuiXoA/Q6vcnxcLQP5vdugSpuAyi6SVGi2clPPp+xgEhuMaHC+zGgn31Kd235W35f7Hykkaww==}
    engines: {node: '>= 6'}
    dependencies:
      asynckit: 0.4.0
      combined-stream: 1.0.8
      mime-types: 2.1.35

  /formdata-polyfill/4.0.10:
    resolution: {integrity: sha512-buewHzMvYL29jdeQTVILecSaZKnt/RJWjoZCF5OW60Z67/GmSLBkOFM7qh1PI3zFNtJbaZL5eQu1vLfazOwj4g==}
    engines: {node: '>=12.20.0'}
    dependencies:
      fetch-blob: 3.2.0
    dev: true

  /forwarded/0.2.0:
    resolution: {integrity: sha512-buRG0fpBtRHSTCOASe6hD258tEubFoRLb4ZNA6NxMVHNw2gOcwHo9wyablzMzOA5z9xA9L1KNjk/Nt6MT9aYow==}
    engines: {node: '>= 0.6'}
    dev: true

  /fresh/0.5.2:
    resolution: {integrity: sha512-zJ2mQYM18rEFOudeV4GShTGIQ7RbzA7ozbU9I/XBpm7kqgMywgmylMwXHxZJmkVoYkna9d2pVXVXPdYTP9ej8Q==}
    engines: {node: '>= 0.6'}
    dev: true

  /fs-extra/10.1.0:
    resolution: {integrity: sha512-oRXApq54ETRj4eMiFzGnHWGy+zo5raudjuxN0b8H7s/RU2oW0Wvsx9O0ACRN/kRq9E8Vu/ReskGB5o3ji+FzHQ==}
    engines: {node: '>=12'}
    dependencies:
      graceful-fs: 4.2.11
      jsonfile: 6.1.0
      universalify: 2.0.0
    dev: true

  /fs-extra/11.1.1:
    resolution: {integrity: sha512-MGIE4HOvQCeUCzmlHs0vXpih4ysz4wg9qiSAu6cd42lVwPbTM1TjV7RusoyQqMmk/95gdQZX72u+YW+c3eEpFQ==}
    engines: {node: '>=14.14'}
    dependencies:
      graceful-fs: 4.2.11
      jsonfile: 6.1.0
      universalify: 2.0.0
    dev: false

  /fs-extra/8.1.0:
    resolution: {integrity: sha512-yhlQgA6mnOJUKOsRUFsgJdQCvkKhcz8tlZG5HBQfReYZy46OwLcY+Zia0mtdHsOo9y/hP+CxMN0TU9QxoOtG4g==}
    engines: {node: '>=6 <7 || >=8'}
    dependencies:
      graceful-fs: 4.2.11
      jsonfile: 4.0.0
      universalify: 0.1.2
    dev: true

  /fs.realpath/1.0.0:
    resolution: {integrity: sha512-OO0pH2lK6a0hZnAdau5ItzHPI6pUlvI7jMVnxUQRtw4owF2wk8lOSabtGDCTP4Ggrg2MbGnWO9X8K1t4+fGMDw==}
    dev: true

  /fsevents/2.3.3:
    resolution: {integrity: sha512-5xoDfX+fL7faATnagmWPpbFtwh/R77WmMMqqHGS65C3vvB0YHrgF+B1YmZ3441tMj5n63k0212XNoJwzlhffQw==}
    engines: {node: ^8.16.0 || ^10.6.0 || >=11.0.0}
    os: [darwin]
    requiresBuild: true
    dev: true
    optional: true

  /function-bind/1.1.1:
    resolution: {integrity: sha512-yIovAzMX49sF8Yl58fSCWJ5svSLuaibPxXQJFLmBObTuCr0Mf1KiPopGM9NiFjiYBCbfaa2Fh6breQ6ANVTI0A==}
    dev: true

  /function.prototype.name/1.1.6:
    resolution: {integrity: sha512-Z5kx79swU5P27WEayXM1tBi5Ze/lbIyiNgU3qyXUOf9b2rgXYyF9Dy9Cx+IQv/Lc8WCG6L82zwUPpSS9hGehIg==}
    engines: {node: '>= 0.4'}
    dependencies:
      call-bind: 1.0.2
      define-properties: 1.2.1
      es-abstract: 1.22.2
      functions-have-names: 1.2.3
    dev: true

  /functions-have-names/1.2.3:
    resolution: {integrity: sha512-xckBUXyTIqT97tq2x2AMb+g163b5JFysYk0x4qxNFwbfQkmNZoiRHb6sPzI9/QV33WeuvVYBUIiD4NzNIyqaRQ==}
    dev: true

  /get-caller-file/2.0.5:
    resolution: {integrity: sha512-DyFP3BM/3YHTQOCUL/w0OZHR0lpKeGrxotcHWcqNEdnltqFwXVfhEBQ94eIo34AfQpo0rGki4cyIiftY06h2Fg==}
    engines: {node: 6.* || 8.* || >= 10.*}

  /get-func-name/2.0.0:
    resolution: {integrity: sha512-Hm0ixYtaSZ/V7C8FJrtZIuBBI+iSgL+1Aq82zSu8VQNB4S3Gk8e7Qs3VwBDJAhmRZcFqkl3tQu36g/Foh5I5ig==}
    dev: true

  /get-intrinsic/1.2.1:
    resolution: {integrity: sha512-2DcsyfABl+gVHEfCOaTrWgyt+tb6MSEGmKq+kI5HwLbIYgjgmMcV8KQ41uaKz1xxUcn9tJtgFbQUEVcEbd0FYw==}
    dependencies:
      function-bind: 1.1.1
      has: 1.0.3
      has-proto: 1.0.1
      has-symbols: 1.0.3
    dev: true

  /get-stream/5.2.0:
    resolution: {integrity: sha512-nBF+F1rAZVCu/p7rjzgA+Yb4lfYXrpl7a6VmJrU8wF9I1CKvP/QwPNZHnOlwbTkY6dvtFIzFMSyQXbLoTQPRpA==}
    engines: {node: '>=8'}
    dependencies:
      pump: 3.0.0
    dev: true

  /get-symbol-description/1.0.0:
    resolution: {integrity: sha512-2EmdH1YvIQiZpltCNgkuiUnyukzxM/R6NDJX31Ke3BG1Nq5b0S2PhX59UKi9vZpPDQVdqn+1IcaAwnzTT5vCjw==}
    engines: {node: '>= 0.4'}
    dependencies:
      call-bind: 1.0.2
      get-intrinsic: 1.2.1
    dev: true

  /get-uri/6.0.2:
    resolution: {integrity: sha512-5KLucCJobh8vBY1K07EFV4+cPZH3mrV9YeAruUseCQKHB58SGjjT2l9/eA9LD082IiuMjSlFJEcdJ27TXvbZNw==}
    engines: {node: '>= 14'}
    dependencies:
      basic-ftp: 5.0.4
      data-uri-to-buffer: 6.0.1
      debug: 4.3.4
      fs-extra: 8.1.0
    transitivePeerDependencies:
      - supports-color
    dev: true

  /getpass/0.1.7:
    resolution: {integrity: sha512-0fzj9JxOLfJ+XGLhR8ze3unN0KZCgZwiSSDz168VERjK8Wl8kVSdcu2kspd4s4wtAa1y/qrVRiAA0WclVsu0ng==}
    dependencies:
      assert-plus: 1.0.0
    dev: true

  /glob-parent/5.1.2:
    resolution: {integrity: sha512-AOIgSQCepiJYwP3ARnGx+5VnTu2HBYdzbGP45eLw1vr3zB3vZLeyed1sC9hnbcOc9/SrMyM5RPQrkGz4aS9Zow==}
    engines: {node: '>= 6'}
    dependencies:
      is-glob: 4.0.3

  /glob-parent/6.0.2:
    resolution: {integrity: sha512-XxwI8EOhVQgWp6iDL+3b0r86f4d6AX6zSU55HfB4ydCEuXLXc5FcYeOu+nnGftS4TEju/11rt4KJPTMgbfmv4A==}
    engines: {node: '>=10.13.0'}
    dependencies:
      is-glob: 4.0.3
    dev: true

  /glob-to-regexp/0.4.1:
    resolution: {integrity: sha512-lkX1HJXwyMcprw/5YUZc2s7DrpAiHB21/V+E1rHUrVNokkvB6bqMzT0VfV6/86ZNabt1k14YOIaT7nDvOX3Iiw==}
    dev: true

  /glob/10.3.9:
    resolution: {integrity: sha512-2tU/LKevAQvDVuVJ9pg9Yv9xcbSh+TqHuTaXTNbQwf+0kDl9Fm6bMovi4Nm5c8TVvfxo2LLcqCGtmO9KoJaGWg==}
    engines: {node: '>=16 || 14 >=14.17'}
    hasBin: true
    dependencies:
      foreground-child: 3.1.1
      jackspeak: 2.3.5
      minimatch: 9.0.3
      minipass: 7.0.3
      path-scurry: 1.10.1
    dev: true

  /glob/7.2.0:
    resolution: {integrity: sha512-lmLf6gtyrPq8tTjSmrO94wBeQbFR3HbLHbuyD69wuyQkImp2hWqMGB47OX65FBkPffO641IP9jWa1z4ivqG26Q==}
    dependencies:
      fs.realpath: 1.0.0
      inflight: 1.0.6
      inherits: 2.0.4
      minimatch: 3.1.2
      once: 1.4.0
      path-is-absolute: 1.0.1
    dev: true

  /glob/7.2.3:
    resolution: {integrity: sha512-nFR0zLpU2YCaRxwoCJvL6UvCH2JFyFVIvwTLsIf21AuHlMskA1hhTdk+LlYJtOlYt9v6dvszD2BGRqBL+iQK9Q==}
    dependencies:
      fs.realpath: 1.0.0
      inflight: 1.0.6
      inherits: 2.0.4
      minimatch: 3.1.2
      once: 1.4.0
      path-is-absolute: 1.0.1
    dev: true

  /glob/8.1.0:
    resolution: {integrity: sha512-r8hpEjiQEYlF2QU0df3dS+nxxSIreXQS1qRhMJM0Q5NDdR386C7jb7Hwwod8Fgiuex+k0GFjgft18yvxm5XoCQ==}
    engines: {node: '>=12'}
    dependencies:
      fs.realpath: 1.0.0
      inflight: 1.0.6
      inherits: 2.0.4
      minimatch: 5.1.6
      once: 1.4.0
    dev: true

  /globals/13.22.0:
    resolution: {integrity: sha512-H1Ddc/PbZHTDVJSnj8kWptIRSD6AM3pK+mKytuIVF4uoBV7rshFlhhvA58ceJ5wp3Er58w6zj7bykMpYXt3ETw==}
    engines: {node: '>=8'}
    dependencies:
      type-fest: 0.20.2
    dev: true

  /globalthis/1.0.3:
    resolution: {integrity: sha512-sFdI5LyBiNTHjRd7cGPWapiHWMOXKyuBNX/cWJ3NfzrZQVa8GI/8cofCl74AOVqq9W5kNmguTIzJ/1s2gyI9wA==}
    engines: {node: '>= 0.4'}
    dependencies:
      define-properties: 1.2.1
    dev: true

  /globby/11.1.0:
    resolution: {integrity: sha512-jhIXaOzy1sb8IyocaruWSn1TjmnBVs8Ayhcy83rmxNJ8q2uWKCAj3CnJY+KpGSXCueAPc0i05kVvVKtP1t9S3g==}
    engines: {node: '>=10'}
    dependencies:
      array-union: 2.1.0
      dir-glob: 3.0.1
      fast-glob: 3.3.2
      ignore: 5.2.4
      merge2: 1.4.1
      slash: 3.0.0
    dev: true

  /globby/14.0.1:
    resolution: {integrity: sha512-jOMLD2Z7MAhyG8aJpNOpmziMOP4rPLcc95oQPKXBazW82z+CEgPFBQvEpRUa1KeIMUJo4Wsm+q6uzO/Q/4BksQ==}
    engines: {node: '>=18'}
    dependencies:
      '@sindresorhus/merge-streams': 2.3.0
      fast-glob: 3.3.2
      ignore: 5.2.4
      path-type: 5.0.0
      slash: 5.1.0
      unicorn-magic: 0.1.0

  /gopd/1.0.1:
    resolution: {integrity: sha512-d65bNlIadxvpb/A2abVdlqKqV563juRnZ1Wtk6s1sIR8uNsXR70xqIzVqxVf1eTqDunwT2MkczEeaezCKTZhwA==}
    dependencies:
      get-intrinsic: 1.2.1
    dev: true

  /graceful-fs/4.2.11:
    resolution: {integrity: sha512-RbJ5/jmFcNNCcDV5o9eTnBLJ/HszWV0P73bc+Ff4nS/rJj+YaS6IGyiOL0VoBYX+l1Wrl3k63h/KrH+nhJ0XvQ==}

  /graphemer/1.4.0:
    resolution: {integrity: sha512-EtKwoO6kxCL9WO5xipiHTZlSzBm7WLT627TqC/uVRd0HKmq8NXyebnNYxDoBi7wt8eTWrUrKXCOVaFq9x1kgag==}
    dev: true

  /growl/1.10.5:
    resolution: {integrity: sha512-qBr4OuELkhPenW6goKVXiv47US3clb3/IbuWF9KNKEijAy9oeHxU9IgzjvJhHkUzhaj7rOUD7+YGWqUjLp5oSA==}
    engines: {node: '>=4.x'}
    dev: true

  /handlebars/4.7.8:
    resolution: {integrity: sha512-vafaFqs8MZkRrSX7sFVUdo3ap/eNiLnb4IakshzvP56X5Nr1iGKAIqdX6tMlm6HcNRIkr6AxO5jFEoJzzpT8aQ==}
    engines: {node: '>=0.4.7'}
    hasBin: true
    dependencies:
      minimist: 1.2.8
      neo-async: 2.6.2
      source-map: 0.6.1
      wordwrap: 1.0.0
    optionalDependencies:
      uglify-js: 3.17.4
    dev: false

  /har-schema/2.0.0:
    resolution: {integrity: sha512-Oqluz6zhGX8cyRaTQlFMPw80bSJVG2x/cFb8ZPhUILGgHka9SsokCCOQgpveePerqidZOrT14ipqfJb7ILcW5Q==}
    engines: {node: '>=4'}
    dev: true

  /har-validator/5.1.5:
    resolution: {integrity: sha512-nmT2T0lljbxdQZfspsno9hgrG3Uir6Ks5afism62poxqBM6sDnMEuPmzTq8XN0OEwqKLLdh1jQI3qyE66Nzb3w==}
    engines: {node: '>=6'}
    deprecated: this library is no longer supported
    dependencies:
      ajv: 6.12.6
      har-schema: 2.0.0
    dev: true

  /has-bigints/1.0.2:
    resolution: {integrity: sha512-tSvCKtBr9lkF0Ex0aQiP9N+OpV4zi2r/Nee5VkRDbaqv35RLYMzbwQfFSZZH0kR+Rd6302UJZ2p/bJCEoR3VoQ==}
    dev: true

  /has-flag/3.0.0:
    resolution: {integrity: sha512-sKJf1+ceQBr4SMkvQnBDNDtf4TXpVhVGateu0t918bl30FnbE2m4vNLX+VWe/dpjlb+HugGYzW7uQXH98HPEYw==}
    engines: {node: '>=4'}

  /has-flag/4.0.0:
    resolution: {integrity: sha512-EykJT/Q1KjTWctppgIAgfSO0tKVuZUjhgMr17kqTumMl6Afv3EISleU7qZUzoXDFTAHTDC4NOoG/ZxU3EvlMPQ==}
    engines: {node: '>=8'}
    dev: true

  /has-property-descriptors/1.0.0:
    resolution: {integrity: sha512-62DVLZGoiEBDHQyqG4w9xCuZ7eJEwNmJRWw2VY84Oedb7WFcA27fiEVe8oUQx9hAUJ4ekurquucTGwsyO1XGdQ==}
    dependencies:
      get-intrinsic: 1.2.1
    dev: true

  /has-proto/1.0.1:
    resolution: {integrity: sha512-7qE+iP+O+bgF9clE5+UoBFzE65mlBiVj3tKCrlNQ0Ogwm0BjpT/gK4SlLYDMybDh5I3TCTKnPPa0oMG7JDYrhg==}
    engines: {node: '>= 0.4'}
    dev: true

  /has-symbols/1.0.3:
    resolution: {integrity: sha512-l3LCuF6MgDNwTDKkdYGEihYjt5pRPbEg46rtlmnSPlUbgmB8LOIrKJbYYFBSbnPaJexMKtiPO8hmeRjRz2Td+A==}
    engines: {node: '>= 0.4'}
    dev: true

  /has-tostringtag/1.0.0:
    resolution: {integrity: sha512-kFjcSNhnlGV1kyoGk7OXKSawH5JOb/LzUc5w9B02hOTO0dfFRjbHQKvg1d6cf3HbeUmtU9VbbV3qzZ2Teh97WQ==}
    engines: {node: '>= 0.4'}
    dependencies:
      has-symbols: 1.0.3
    dev: true

  /has/1.0.3:
    resolution: {integrity: sha512-f2dvO0VU6Oej7RkWJGrehjbzMAjFp5/VKPp5tTpWIV4JHHZK1/BxbFRtf/siA2SWTe09caDmVtYYzWEIbBS4zw==}
    engines: {node: '>= 0.4.0'}
    dependencies:
      function-bind: 1.1.1
    dev: true

  /he/1.2.0:
    resolution: {integrity: sha512-F/1DnUGPopORZi0ni+CvrCgHQ5FyEAHRLSApuYWMmrbSwoN2Mn/7k+Gl38gJnR7yyDZk6WLXwiGod1JOWNDKGw==}
    hasBin: true
    dev: true

  /hosted-git-info/2.8.9:
    resolution: {integrity: sha512-mxIDAb9Lsm6DoOJ7xH+5+X4y1LU/4Hi50L9C5sIswK3JzULS4bwk1FvjdBgvYR4bzT4tuUQiC15FE2f5HbLvYw==}
    dev: true

  /http-errors/2.0.0:
    resolution: {integrity: sha512-FtwrG/euBzaEjYeRqOgly7G0qviiXoJWnvEH2Z1plBdXgbyjv34pHTSb9zoeHMyDy33+DWy5Wt9Wo+TURtOYSQ==}
    engines: {node: '>= 0.8'}
    dependencies:
      depd: 2.0.0
      inherits: 2.0.4
      setprototypeof: 1.2.0
      statuses: 2.0.1
      toidentifier: 1.0.1
    dev: true

  /http-proxy-agent/5.0.0:
    resolution: {integrity: sha512-n2hY8YdoRE1i7r6M0w9DIw5GgZN0G25P8zLCRQ8rjXtTU3vsNFBI/vWK/UIeE6g5MUUz6avwAPXmL6Fy9D/90w==}
    engines: {node: '>= 6'}
    dependencies:
      '@tootallnate/once': 2.0.0
      agent-base: 6.0.2
      debug: 4.3.4
    transitivePeerDependencies:
      - supports-color

  /http-proxy-agent/7.0.0:
    resolution: {integrity: sha512-+ZT+iBxVUQ1asugqnD6oWoRiS25AkjNfG085dKJGtGxkdwLQrMKU5wJr2bOOFAXzKcTuqq+7fZlTMgG3SRfIYQ==}
    engines: {node: '>= 14'}
    dependencies:
      agent-base: 7.1.0
      debug: 4.3.4
    transitivePeerDependencies:
      - supports-color
    dev: true

  /http-proxy-agent/7.0.2:
    resolution: {integrity: sha512-T1gkAiYYDWYx3V5Bmyu7HcfcvL7mUrTWiM6yOfa3PIphViJ/gFPbvidQ+veqSOHci/PxBcDabeUNCzpOODJZig==}
    engines: {node: '>= 14'}
    dependencies:
      agent-base: 7.1.0
      debug: 4.3.4
    transitivePeerDependencies:
      - supports-color
    dev: true

  /http-proxy/1.18.1:
    resolution: {integrity: sha512-7mz/721AbnJwIVbnaSv1Cz3Am0ZLT/UBwkC92VlxhXv/k/BBQfM2fXElQNC27BVGr0uwUpplYPQM9LnaBMR5NQ==}
    engines: {node: '>=8.0.0'}
    dependencies:
      eventemitter3: 4.0.7
      follow-redirects: 1.15.3
      requires-port: 1.0.0
    transitivePeerDependencies:
      - debug
    dev: true

  /http-signature/1.2.0:
    resolution: {integrity: sha512-CAbnr6Rz4CYQkLYUtSNXxQPUH2gK8f3iWexVlsnMeD+GjlsQ0Xsy1cOX+mN3dtxYomRy21CiOzU8Uhw6OwncEQ==}
    engines: {node: '>=0.8', npm: '>=1.3.7'}
    dependencies:
      assert-plus: 1.0.0
      jsprim: 1.4.2
      sshpk: 1.17.0
    dev: true

  /https-proxy-agent/5.0.1:
    resolution: {integrity: sha512-dFcAjpTQFgoLMzC2VwU+C/CbS7uRL0lWmxDITmqm7C+7F0Odmj6s9l6alZc6AELXhrnggM2CeWSXHGOdX2YtwA==}
    engines: {node: '>= 6'}
    dependencies:
      agent-base: 6.0.2
      debug: 4.3.4
    transitivePeerDependencies:
      - supports-color

  /https-proxy-agent/7.0.2:
    resolution: {integrity: sha512-NmLNjm6ucYwtcUmL7JQC1ZQ57LmHP4lT15FQ8D61nak1rO6DH+fz5qNK2Ap5UN4ZapYICE3/0KodcLYSPsPbaA==}
    engines: {node: '>= 14'}
    dependencies:
      agent-base: 7.1.0
      debug: 4.3.4
    transitivePeerDependencies:
      - supports-color
    dev: true

  /https-proxy-agent/7.0.4:
    resolution: {integrity: sha512-wlwpilI7YdjSkWaQ/7omYBMTliDcmCN8OLihO6I9B86g06lMyAoqgoDpV0XqoaPOKj+0DIdAvnsWfyAAhmimcg==}
    engines: {node: '>= 14'}
    dependencies:
      agent-base: 7.1.0
      debug: 4.3.4
    transitivePeerDependencies:
      - supports-color
    dev: true

  /iconv-lite/0.4.24:
    resolution: {integrity: sha512-v3MXnZAcvnywkTUEZomIActle7RXXeedOR31wwl7VlyoXO4Qi9arvSenNQWne1TcRwhCL1HwLI21bEqdpj8/rA==}
    engines: {node: '>=0.10.0'}
    dependencies:
      safer-buffer: 2.1.2
    dev: true

  /iconv-lite/0.6.3:
    resolution: {integrity: sha512-4fCk79wshMdzMp2rH06qWrJE4iolqLhCUH+OiuIgU++RB0+94NlDL81atO7GX55uUKueo0txHNtvEyI6D7WdMw==}
    engines: {node: '>=0.10.0'}
    dependencies:
      safer-buffer: 2.1.2
    dev: true

  /ieee754/1.2.1:
    resolution: {integrity: sha512-dcyqhDvX1C46lXZcVqCpK+FtMRQVdIMN6/Df5js2zouUsqG7I6sFxitIC+7KYK29KdXOLHdu9zL4sFnoVQnqaA==}
    dev: true

  /ignore/5.2.4:
    resolution: {integrity: sha512-MAb38BcSbH0eHNBxn7ql2NH/kX33OkB3lZ1BNdh7ENeRChHTYsTvWrMubiIAMNS2llXEEgZ1MUOBtXChP3kaFQ==}
    engines: {node: '>= 4'}

  /import-fresh/3.3.0:
    resolution: {integrity: sha512-veYYhQa+D1QBKznvhUHxb8faxlrwUnxseDAbAp457E0wLNio2bOSKnjYDhMj+YiAq61xrMGhQk9iXVk5FzgQMw==}
    engines: {node: '>=6'}
    dependencies:
      parent-module: 1.0.1
      resolve-from: 4.0.0
    dev: true

  /import-local/3.1.0:
    resolution: {integrity: sha512-ASB07uLtnDs1o6EHjKpX34BKYDSqnFerfTOJL2HvMqF70LnxpjkzDB8J44oT9pu4AMPkQwf8jl6szgvNd2tRIg==}
    engines: {node: '>=8'}
    hasBin: true
    dependencies:
      pkg-dir: 4.2.0
      resolve-cwd: 3.0.0
    dev: true

  /imurmurhash/0.1.4:
    resolution: {integrity: sha512-JmXMZ6wuvDmLiHEml9ykzqO6lwFbof0GG4IkcGaENdCRDDmMVnny7s5HsIgHCbaq0w2MyPhDqkhTUgS2LU2PHA==}
    engines: {node: '>=0.8.19'}
    dev: true

  /inflight/1.0.6:
    resolution: {integrity: sha512-k92I/b08q4wvFscXCLvqfsHCrjrF7yiXsQuIVvVE7N82W3+aqpzuUdBbfhWcy/FZR3/4IgflMgKLOsvPDrGCJA==}
    dependencies:
      once: 1.4.0
      wrappy: 1.0.2
    dev: true

  /inherits/2.0.4:
    resolution: {integrity: sha512-k/vGaX4/Yla3WzyMCvTQOXYeIHvqOKtnqBduzTHpzpQZzAskKMhZ2K+EnBiSM9zGSoIFeMpXKxa4dYeZIQqewQ==}
    dev: true

  /internal-slot/1.0.5:
    resolution: {integrity: sha512-Y+R5hJrzs52QCG2laLn4udYVnxsfny9CpOhNhUvk/SSSVyF6T27FzRbF0sroPidSu3X8oEAkOn2K804mjpt6UQ==}
    engines: {node: '>= 0.4'}
    dependencies:
      get-intrinsic: 1.2.1
      has: 1.0.3
      side-channel: 1.0.4
    dev: true

  /interpret/2.2.0:
    resolution: {integrity: sha512-Ju0Bz/cEia55xDwUWEa8+olFpCiQoypjnQySseKtmjNrnps3P+xfpUmGr90T7yjlVJmOtybRvPXhKMbHr+fWnw==}
    engines: {node: '>= 0.10'}
    dev: true

  /ip/1.1.8:
    resolution: {integrity: sha512-PuExPYUiu6qMBQb4l06ecm6T6ujzhmh+MeJcW9wa89PoAz5pvd4zPgN5WJV104mb6S2T1AwNIAaB70JNrLQWhg==}
    dev: true

  /ip/2.0.0:
    resolution: {integrity: sha512-WKa+XuLG1A1R0UWhl2+1XQSi+fZWMsYKffMZTTYsiZaUD8k2yDAj5atimTUD2TZkyCkNEeYE5NhFZmupOGtjYQ==}
    dev: true

  /ipaddr.js/1.9.1:
    resolution: {integrity: sha512-0KI/607xoxSToH7GjN1FfSbLoU0+btTicjsQSWQlh/hZykN8KpmMf7uYwPW3R+akZ6R/w18ZlXSHBYXiYUPO3g==}
    engines: {node: '>= 0.10'}
    dev: true

  /is-arguments/1.1.1:
    resolution: {integrity: sha512-8Q7EARjzEnKpt/PCD7e1cgUS0a6X8u5tdSiMqXhojOdoV9TsMsiO+9VLC5vAmO8N7/GmXn7yjR8qnA6bVAEzfA==}
    engines: {node: '>= 0.4'}
    dependencies:
      call-bind: 1.0.2
      has-tostringtag: 1.0.0
    dev: true

  /is-array-buffer/3.0.2:
    resolution: {integrity: sha512-y+FyyR/w8vfIRq4eQcM1EYgSTnmHXPqaF+IgzgraytCFq5Xh8lllDVmAZolPJiZttZLeFSINPYMaEJ7/vWUa1w==}
    dependencies:
      call-bind: 1.0.2
      get-intrinsic: 1.2.1
      is-typed-array: 1.1.12
    dev: true

  /is-arrayish/0.2.1:
    resolution: {integrity: sha512-zz06S8t0ozoDXMG+ube26zeCTNXcKIPJZJi8hBrF4idCLms4CG9QtK7qBl1boi5ODzFpjswb5JPmHCbMpjaYzg==}
    dev: true

  /is-arrayish/0.3.2:
    resolution: {integrity: sha512-eVRqCvVlZbuw3GrM63ovNSNAeA1K16kaR/LRY/92w0zxQ5/1YzwblUX652i4Xs9RwAGjW9d9y6X88t8OaAJfWQ==}
    dev: true

  /is-bigint/1.0.4:
    resolution: {integrity: sha512-zB9CruMamjym81i2JZ3UMn54PKGsQzsJeo6xvN3HJJ4CAsQNB6iRutp2To77OfCNuoxspsIhzaPoO1zyCEhFOg==}
    dependencies:
      has-bigints: 1.0.2
    dev: true

  /is-binary-path/2.1.0:
    resolution: {integrity: sha512-ZMERYes6pDydyuGidse7OsHxtbI7WVeUEozgR/g7rd0xUimYNlvZRE/K2MgZTjWy725IfelLeVcEM97mmtRGXw==}
    engines: {node: '>=8'}
    dependencies:
      binary-extensions: 2.2.0
    dev: true

  /is-boolean-object/1.1.2:
    resolution: {integrity: sha512-gDYaKHJmnj4aWxyj6YHyXVpdQawtVLHU5cb+eztPGczf6cjuTdwve5ZIEfgXqH4e57An1D1AKf8CZ3kYrQRqYA==}
    engines: {node: '>= 0.4'}
    dependencies:
      call-bind: 1.0.2
      has-tostringtag: 1.0.0
    dev: true

  /is-callable/1.2.7:
    resolution: {integrity: sha512-1BC0BVFhS/p0qtw6enp8e+8OD0UrK0oFLztSjNzhcKA3WDuJxxAPXzPuPtKkjEY9UUoEWlX/8fgKeu2S8i9JTA==}
    engines: {node: '>= 0.4'}
    dev: true

  /is-core-module/2.13.0:
    resolution: {integrity: sha512-Z7dk6Qo8pOCp3l4tsX2C5ZVas4V+UxwQodwZhLopL91TX8UyyHEXafPcyoeeWuLrwzHcr3igO78wNLwHJHsMCQ==}
    dependencies:
      has: 1.0.3
    dev: true

  /is-date-object/1.0.5:
    resolution: {integrity: sha512-9YQaSxsAiSwcvS33MBk3wTCVnWK+HhF8VZR2jRxehM16QcVOdHqPn4VPHmRK4lSr38n9JriurInLcP90xsYNfQ==}
    engines: {node: '>= 0.4'}
    dependencies:
      has-tostringtag: 1.0.0
    dev: true

  /is-docker/2.2.1:
    resolution: {integrity: sha512-F+i2BKsFrH66iaUFc0woD8sLy8getkwTwtOBjvs56Cx4CgJDeKQeqfz8wAYiSb8JOprWhHH5p77PbmYCvvUuXQ==}
    engines: {node: '>=8'}
    hasBin: true
    dev: true

  /is-extglob/2.1.1:
    resolution: {integrity: sha512-SbKbANkN603Vi4jEZv49LeVJMn4yGwsbzZworEoyEiutsN3nJYdbO36zfhGJ6QEDpOZIFkDtnq5JRxmvl3jsoQ==}
    engines: {node: '>=0.10.0'}

  /is-fullwidth-code-point/3.0.0:
    resolution: {integrity: sha512-zymm5+u+sCsSWyD9qNaejV3DFvhCKclKdizYaJUuHA83RLjb7nSuGnddCHGv0hk+KY7BMAlsWeK4Ueg6EV6XQg==}
    engines: {node: '>=8'}

  /is-glob/4.0.3:
    resolution: {integrity: sha512-xelSayHH36ZgE7ZWhli7pW34hNbNl8Ojv5KVmkJD4hBdD3th8Tfk9vYasLM+mXWOZhFkgZfxhLSnrwRr4elSSg==}
    engines: {node: '>=0.10.0'}
    dependencies:
      is-extglob: 2.1.1

  /is-map/2.0.2:
    resolution: {integrity: sha512-cOZFQQozTha1f4MxLFzlgKYPTyj26picdZTx82hbc/Xf4K/tZOOXSCkMvU4pKioRXGDLJRn0GM7Upe7kR721yg==}
    dev: true

  /is-negative-zero/2.0.2:
    resolution: {integrity: sha512-dqJvarLawXsFbNDeJW7zAz8ItJ9cd28YufuuFzh0G8pNHjJMnY08Dv7sYX2uF5UpQOwieAeOExEYAWWfu7ZZUA==}
    engines: {node: '>= 0.4'}
    dev: true

  /is-number-object/1.0.7:
    resolution: {integrity: sha512-k1U0IRzLMo7ZlYIfzRu23Oh6MiIFasgpb9X76eqfFZAqwH44UI4KTBvBYIZ1dSL9ZzChTB9ShHfLkR4pdW5krQ==}
    engines: {node: '>= 0.4'}
    dependencies:
      has-tostringtag: 1.0.0
    dev: true

  /is-number/7.0.0:
    resolution: {integrity: sha512-41Cifkg6e8TylSpdtTpeLVMqvSBEVzTttHvERD741+pnZ8ANv0004MRL43QKPDlK9cGvNp6NZWZUBlbGXYxxng==}
    engines: {node: '>=0.12.0'}

  /is-path-inside/3.0.3:
    resolution: {integrity: sha512-Fd4gABb+ycGAmKou8eMftCupSir5lRxqf4aD/vd0cD2qc4HL07OjCeuHMr8Ro4CoMaeCKDB0/ECBOVWjTwUvPQ==}
    engines: {node: '>=8'}
    dev: true

  /is-plain-obj/2.1.0:
    resolution: {integrity: sha512-YWnfyRwxL/+SsrWYfOpUtz5b3YD+nyfkHvjbcanzk8zgyO4ASD67uVMRt8k5bM4lLMDnXfriRhOpemw+NfT1eA==}
    engines: {node: '>=8'}
    dev: true

  /is-plain-object/2.0.4:
    resolution: {integrity: sha512-h5PpgXkWitc38BBMYawTYMWJHFZJVnBquFE57xFpjB8pJFiF6gZ+bU+WyI/yqXiFR5mdLsgYNaPe8uao6Uv9Og==}
    engines: {node: '>=0.10.0'}
    dependencies:
      isobject: 3.0.1
    dev: true

  /is-promise/4.0.0:
    resolution: {integrity: sha512-hvpoI6korhJMnej285dSg6nu1+e6uxs7zG3BYAm5byqDsgJNWwxzM6z6iZiAgQR4TJ30JmBTOwqZUw3WlyH3AQ==}
    dev: true

  /is-regex/1.1.4:
    resolution: {integrity: sha512-kvRdxDsxZjhzUX07ZnLydzS1TU/TJlTUHHY4YLL87e37oUA49DfkLqgy+VjFocowy29cKvcSiu+kIv728jTTVg==}
    engines: {node: '>= 0.4'}
    dependencies:
      call-bind: 1.0.2
      has-tostringtag: 1.0.0
    dev: true

  /is-set/2.0.2:
    resolution: {integrity: sha512-+2cnTEZeY5z/iXGbLhPrOAaK/Mau5k5eXq9j14CpRTftq0pAJu2MwVRSZhyZWBzx3o6X795Lz6Bpb6R0GKf37g==}
    dev: true

  /is-shared-array-buffer/1.0.2:
    resolution: {integrity: sha512-sqN2UDu1/0y6uvXyStCOzyhAjCSlHceFoMKJW8W9EU9cvic/QdsZ0kEU93HEy3IUEFZIiH/3w+AH/UQbPHNdhA==}
    dependencies:
      call-bind: 1.0.2
    dev: true

  /is-stream/2.0.1:
    resolution: {integrity: sha512-hFoiJiTl63nn+kstHGBtewWSKnQLpyb155KHheA1l39uvtO9nWIop1p3udqPcUd/xbF1VLMO4n7OI6p7RbngDg==}
    engines: {node: '>=8'}
    dev: true

  /is-string/1.0.7:
    resolution: {integrity: sha512-tE2UXzivje6ofPW7l23cjDOMa09gb7xlAqG6jG5ej6uPV32TlWP3NKPigtaGeHNu9fohccRYvIiZMfOOnOYUtg==}
    engines: {node: '>= 0.4'}
    dependencies:
      has-tostringtag: 1.0.0
    dev: true

  /is-symbol/1.0.4:
    resolution: {integrity: sha512-C/CPBqKWnvdcxqIARxyOh4v1UUEOCHpgDa0WYgpKDFMszcrPcffg5uhwSgPCLD2WWxmq6isisz87tzT01tuGhg==}
    engines: {node: '>= 0.4'}
    dependencies:
      has-symbols: 1.0.3
    dev: true

  /is-typed-array/1.1.12:
    resolution: {integrity: sha512-Z14TF2JNG8Lss5/HMqt0//T9JeHXttXy5pH/DBU4vi98ozO2btxzq9MwYDZYnKwU8nRsz/+GVFVRDq3DkVuSPg==}
    engines: {node: '>= 0.4'}
    dependencies:
      which-typed-array: 1.1.11
    dev: true

  /is-typedarray/1.0.0:
    resolution: {integrity: sha512-cyA56iCMHAh5CdzjJIa4aohJyeO1YbwLi3Jc35MmRU6poroFjIGZzUzupGiRPOjgHg9TLu43xbpwXk523fMxKA==}
    dev: true

  /is-unicode-supported/0.1.0:
    resolution: {integrity: sha512-knxG2q4UC3u8stRGyAVJCOdxFmv5DZiRcdlIaAQXAbSfJya+OhopNotLQrstBhququ4ZpuKbDc/8S6mgXgPFPw==}
    engines: {node: '>=10'}
    dev: true

  /is-weakmap/2.0.1:
    resolution: {integrity: sha512-NSBR4kH5oVj1Uwvv970ruUkCV7O1mzgVFO4/rev2cLRda9Tm9HrL70ZPut4rOHgY0FNrUu9BCbXA2sdQ+x0chA==}
    dev: true

  /is-weakref/1.0.2:
    resolution: {integrity: sha512-qctsuLZmIQ0+vSSMfoVvyFe2+GSEvnmZ2ezTup1SBse9+twCCeial6EEi3Nc2KFcf6+qz2FBPnjXsk8xhKSaPQ==}
    dependencies:
      call-bind: 1.0.2
    dev: true

  /is-weakset/2.0.2:
    resolution: {integrity: sha512-t2yVvttHkQktwnNNmBQ98AhENLdPUTDTE21uPqAQ0ARwQfGeQKRVS0NNurH7bTf7RrvcVn1OOge45CnBeHCSmg==}
    dependencies:
      call-bind: 1.0.2
      get-intrinsic: 1.2.1
    dev: true

  /is-wsl/2.2.0:
    resolution: {integrity: sha512-fKzAra0rGJUUBwGBgNkHZuToZcn+TtXHpeCgmkMJMMYx1sQDYaCSyjJBSCa2nH1DGm7s3n1oBnohoVTBaN7Lww==}
    engines: {node: '>=8'}
    dependencies:
      is-docker: 2.2.1
    dev: true

  /isarray/0.0.1:
    resolution: {integrity: sha512-D2S+3GLxWH+uhrNEcoh/fnmYeP8E8/zHl644d/jdA0g2uyXvy3sb0qxotE+ne0LtccHknQzWwZEzhak7oJ0COQ==}
    dev: true

  /isarray/1.0.0:
    resolution: {integrity: sha512-VLghIWNM6ELQzo7zwmcg0NmTVyWKYjvIeM83yjp0wRDTmUnrM678fQbcKBo6n2CJEF0szoG//ytg+TKla89ALQ==}
    dev: true

  /isarray/2.0.5:
    resolution: {integrity: sha512-xHjhDr3cNBK0BzdUJSPXZntQUx/mwMS5Rw4A7lPJ90XGAO6ISP/ePDNuo0vhqOZU+UD5JoodwCAAoZQd3FeAKw==}
    dev: true

  /isbinaryfile/4.0.10:
    resolution: {integrity: sha512-iHrqe5shvBUcFbmZq9zOQHBoeOhZJu6RQGrDpBgenUm/Am+F3JM2MgQj+rK3Z601fzrL5gLZWtAPH2OBaSVcyw==}
    engines: {node: '>= 8.0.0'}
    dev: true

  /isexe/2.0.0:
    resolution: {integrity: sha512-RHxMLp9lnKHGHRng9QFhRCMbYAcVpn69smSGcq3f36xjgVVWThj4qqLbTLlq7Ssj8B+fIQ1EuCEGI2lKsyQeIw==}
    dev: true

  /isobject/3.0.1:
    resolution: {integrity: sha512-WhB9zCku7EGTj/HQQRz5aUQEUeoQZH2bWcltRErOpymJ4boYE6wL9Tbr23krRPSZ+C5zqNSrSw+Cc7sZZ4b7vg==}
    engines: {node: '>=0.10.0'}
    dev: true

  /isstream/0.1.2:
    resolution: {integrity: sha512-Yljz7ffyPbrLpLngrMtZ7NduUgVvi6wG9RJ9IUcyCd59YQ911PBJphODUcbOVbqYfxe1wuYf/LJ8PauMRwsM/g==}
    dev: true

  /jackspeak/2.1.1:
    resolution: {integrity: sha512-juf9stUEwUaILepraGOWIJTLwg48bUnBmRqd2ln2Os1sW987zeoj/hzhbvRB95oMuS2ZTpjULmdwHNX4rzZIZw==}
    engines: {node: '>=14'}
    dependencies:
      cliui: 8.0.1
    optionalDependencies:
      '@pkgjs/parseargs': 0.11.0
    dev: true

  /jackspeak/2.3.5:
    resolution: {integrity: sha512-Ratx+B8WeXLAtRJn26hrhY8S1+Jz6pxPMrkrdkgb/NstTNiqMhX0/oFVu5wX+g5n6JlEu2LPsDJmY8nRP4+alw==}
    engines: {node: '>=14'}
    dependencies:
      '@isaacs/cliui': 8.0.2
    optionalDependencies:
      '@pkgjs/parseargs': 0.11.0
    dev: true

  /jest-worker/27.5.1:
    resolution: {integrity: sha512-7vuh85V5cdDofPyxn58nrPjBktZo0u9x1g8WtjQol+jZDaE+fhN+cIvTj11GndBnMnyfrUOG1sZQxCdjKh+DKg==}
    engines: {node: '>= 10.13.0'}
    dependencies:
      '@types/node': 18.18.0
      merge-stream: 2.0.0
      supports-color: 8.1.1
    dev: true

  /js-tokens/4.0.0:
    resolution: {integrity: sha512-RdJUflcE3cUzKiMqQgsCu06FPu9UdIJO0beYbPhHN4k6apgJtifcoCtT9bcxOpYBtpD2kCM6Sbzg4CausW/PKQ==}

  /js-yaml/4.0.0:
    resolution: {integrity: sha512-pqon0s+4ScYUvX30wxQi3PogGFAlUyH0awepWvwkj4jD4v+ova3RiYw8bmA6x2rDrEaj8i/oWKoRxpVNW+Re8Q==}
    hasBin: true
    dependencies:
      argparse: 2.0.1
    dev: false

  /js-yaml/4.1.0:
    resolution: {integrity: sha512-wpxZs9NoxZaJESJGIZTyDEaYpl0FKSA+FB9aJiyemKhMwkxQg63h4T1KJgUGHpTqPDNRcmmYLugrRjJlBtWvRA==}
    hasBin: true
    dependencies:
      argparse: 2.0.1
    dev: true

  /jsbn/0.1.1:
    resolution: {integrity: sha512-UVU9dibq2JcFWxQPA6KCqj5O42VOmAY3zQUfEKxU0KpTGXwNoCjkX1e13eHNvw/xPynt6pU0rZ1htjWTNTSXsg==}
    dev: true

  /json-buffer/3.0.1:
    resolution: {integrity: sha512-4bV5BfR2mqfQTJm+V5tPPdf+ZpuhiIvTuAB5g8kcrXOZpTT/QwwVRWBywX1ozr6lEuPdbHxwaJlm9G6mI2sfSQ==}
    dev: true

  /json-parse-better-errors/1.0.2:
    resolution: {integrity: sha512-mrqyZKfX5EhL7hvqcV6WG1yYjnjeuYDzDhhcAAUrq8Po85NBQBJP+ZDUT75qZQ98IkUoBqdkExkukOU7Ts2wrw==}
    dev: true

  /json-parse-even-better-errors/2.3.1:
    resolution: {integrity: sha512-xyFwyhro/JEof6Ghe2iz2NcXoj2sloNsWr/XsERDK/oiPCfaNhl5ONfp+jQdAZRQQ0IJWNzH9zIZF7li91kh2w==}
    dev: true

  /json-schema-traverse/0.4.1:
    resolution: {integrity: sha512-xbbCH5dCYU5T8LcEhhuh7HJ88HXuW3qsI3Y0zOZFKfZEHcpWiHU/Jxzk629Brsab/mMiHQti9wMP+845RPe3Vg==}
    dev: true

  /json-schema-traverse/1.0.0:
    resolution: {integrity: sha512-NM8/P9n3XjXhIZn1lLhkFaACTOURQXjWhV4BA/RnOv8xvgqtqpAX9IO4mRQxSx1Rlo4tqzeqb0sOlruaOy3dug==}

  /json-schema/0.4.0:
    resolution: {integrity: sha512-es94M3nTIfsEPisRafak+HDLfHXnKBhV3vU5eqPcS3flIWqcxJWgXHXiey3YrpaNsanY5ei1VoYEbOzijuq9BA==}
    dev: true

  /json-stable-stringify-without-jsonify/1.0.1:
    resolution: {integrity: sha512-Bdboy+l7tA3OGW6FjyFHWkP5LuByj1Tk33Ljyq0axyzdk9//JSi2u3fP1QSmd1KNwq6VOKYGlAu87CisVir6Pw==}
    dev: true

  /json-stringify-safe/5.0.1:
    resolution: {integrity: sha512-ZClg6AaYvamvYEE82d3Iyd3vSSIjQ+odgjaTzRuO3s7toCdFKczob2i0zCh7JE8kWn17yvAWhUVxvqGwUalsRA==}
    dev: true

  /json5/2.2.3:
    resolution: {integrity: sha512-XmOWe7eyHYH14cLdVPoyg+GOH3rYX++KpzrylJwSW98t3Nk+U8XOl8FWKOgwtzdb8lXGf6zYwDUzeHMWfxasyg==}
    engines: {node: '>=6'}
    hasBin: true
    dev: true

  /jsonfile/4.0.0:
    resolution: {integrity: sha512-m6F1R3z8jjlf2imQHS2Qez5sjKWQzbuuhuJ/FKYFRZvPE3PuHcSMVZzfsLhGVOkfd20obL5SWEBew5ShlquNxg==}
    optionalDependencies:
      graceful-fs: 4.2.11
    dev: true

  /jsonfile/6.1.0:
    resolution: {integrity: sha512-5dgndWOriYSm5cnYaJNhalLNDKOqFwyDB/rr1E9ZsGciGvKPs8R2xYGCacuf3z6K1YKDz182fd+fY3cn3pMqXQ==}
    dependencies:
      universalify: 2.0.0
    optionalDependencies:
      graceful-fs: 4.2.11

  /jsonwebtoken/9.0.2:
    resolution: {integrity: sha512-PRp66vJ865SSqOlgqS8hujT5U4AOgMfhrwYIuIhfKaoSCZcirrmASQr8CX7cUg+RMih+hgznrjp99o+W4pJLHQ==}
    engines: {node: '>=12', npm: '>=6'}
    dependencies:
      jws: 3.2.2
      lodash.includes: 4.3.0
      lodash.isboolean: 3.0.3
      lodash.isinteger: 4.0.4
      lodash.isnumber: 3.0.3
      lodash.isplainobject: 4.0.6
      lodash.isstring: 4.0.1
      lodash.once: 4.1.1
      ms: 2.1.3
      semver: 7.6.0
    dev: true

  /jsprim/1.4.2:
    resolution: {integrity: sha512-P2bSOMAc/ciLz6DzgjVlGJP9+BrJWu5UDGK70C2iweC5QBIeFf0ZXRvGjEj2uYgrY2MkAAhsSWHDWlFtEroZWw==}
    engines: {node: '>=0.6.0'}
    dependencies:
      assert-plus: 1.0.0
      extsprintf: 1.3.0
      json-schema: 0.4.0
      verror: 1.10.0
    dev: true

  /just-extend/4.2.1:
    resolution: {integrity: sha512-g3UB796vUFIY90VIv/WX3L2c8CS2MdWUww3CNrYmqza1Fg0DURc2K/O4YrnklBdQarSJ/y8JnJYDGc+1iumQjg==}
    dev: true

  /jwa/1.4.1:
    resolution: {integrity: sha512-qiLX/xhEEFKUAJ6FiBMbes3w9ATzyk5W7Hvzpa/SLYdxNtng+gcurvrI7TbACjIXlsJyr05/S1oUhZrc63evQA==}
    dependencies:
      buffer-equal-constant-time: 1.0.1
      ecdsa-sig-formatter: 1.0.11
      safe-buffer: 5.2.1
    dev: true

  /jwa/2.0.0:
    resolution: {integrity: sha512-jrZ2Qx916EA+fq9cEAeCROWPTfCwi1IVHqT2tapuqLEVVDKFDENFw1oL+MwrTvH6msKxsd1YTDVw6uKEcsrLEA==}
    dependencies:
      buffer-equal-constant-time: 1.0.1
      ecdsa-sig-formatter: 1.0.11
      safe-buffer: 5.2.1
    dev: true

  /jws/3.2.2:
    resolution: {integrity: sha512-YHlZCB6lMTllWDtSPHz/ZXTsi8S00usEV6v1tjq8tOUZzw7DpSDWVXjXDre6ed1w/pd495ODpHZYSdkRTsa0HA==}
    dependencies:
      jwa: 1.4.1
      safe-buffer: 5.2.1
    dev: true

  /jws/4.0.0:
    resolution: {integrity: sha512-KDncfTmOZoOMTFG4mBlG0qUIOlc03fmzH+ru6RgYVZhPkyiy/92Owlt/8UEN+a4TXR1FQetfIpJE8ApdvdVxTg==}
    dependencies:
      jwa: 2.0.0
      safe-buffer: 5.2.1
    dev: true

  /karma-chrome-launcher/3.2.0:
    resolution: {integrity: sha512-rE9RkUPI7I9mAxByQWkGJFXfFD6lE4gC5nPuZdobf/QdTEJI6EU4yIay/cfU/xV4ZxlM5JiTv7zWYgA64NpS5Q==}
    dependencies:
      which: 1.3.1
    dev: true

  /karma-mocha/2.0.1:
    resolution: {integrity: sha512-Tzd5HBjm8his2OA4bouAsATYEpZrp9vC7z5E5j4C5Of5Rrs1jY67RAwXNcVmd/Bnk1wgvQRou0zGVLey44G4tQ==}
    dependencies:
      minimist: 1.2.8
    dev: true

  /karma-source-map-support/1.4.0:
    resolution: {integrity: sha512-RsBECncGO17KAoJCYXjv+ckIz+Ii9NCi+9enk+rq6XC81ezYkb4/RHE6CTXdA7IOJqoF3wcaLfVG0CPmE5ca6A==}
    dependencies:
      source-map-support: 0.5.21
    dev: true

  /karma/6.4.2:
    resolution: {integrity: sha512-C6SU/53LB31BEgRg+omznBEMY4SjHU3ricV6zBcAe1EeILKkeScr+fZXtaI5WyDbkVowJxxAI6h73NcFPmXolQ==}
    engines: {node: '>= 10'}
    hasBin: true
    dependencies:
      '@colors/colors': 1.5.0
      body-parser: 1.20.2
      braces: 3.0.2
      chokidar: 3.5.3
      connect: 3.7.0
      di: 0.0.1
      dom-serialize: 2.2.1
      glob: 7.2.3
      graceful-fs: 4.2.11
      http-proxy: 1.18.1
      isbinaryfile: 4.0.10
      lodash: 4.17.21
      log4js: 6.9.1
      mime: 2.6.0
      minimatch: 3.1.2
      mkdirp: 0.5.6
      qjobs: 1.2.0
      range-parser: 1.2.1
      rimraf: 3.0.2
      socket.io: 4.7.2
      source-map: 0.6.1
      tmp: 0.2.1
      ua-parser-js: 0.7.36
      yargs: 16.2.0
    transitivePeerDependencies:
      - bufferutil
      - debug
      - supports-color
      - utf-8-validate
    dev: true

  /keyv/4.5.3:
    resolution: {integrity: sha512-QCiSav9WaX1PgETJ+SpNnx2PRRapJ/oRSXM4VO5OGYGSjrxbKPVFVhB3l2OCbLCk329N8qyAtsJjSjvVBWzEug==}
    dependencies:
      json-buffer: 3.0.1
    dev: true

  /kind-of/6.0.3:
    resolution: {integrity: sha512-dcS1ul+9tmeD95T+x28/ehLgd9mENa3LsvDTtzm3vyBEO7RPptvAD+t44WVXaUjTBRcrpFeFlC8WCruUR456hw==}
    engines: {node: '>=0.10.0'}
    dev: true

  /kleur/3.0.3:
    resolution: {integrity: sha512-eTIzlVOSUR+JxdDFepEYcBMtZ9Qqdef+rnzWdRZuMbOywu5tO2w2N7rqjoANZ5k9vywhL6Br1VRjUIgTQx4E8w==}
    engines: {node: '>=6'}

  /kuler/2.0.0:
    resolution: {integrity: sha512-Xq9nH7KlWZmXAtodXDDRE7vs6DU1gTU8zYDHDiWLSip45Egwq3plLHzPn27NgvzL2r1LMPC1vdqh98sQxtqj4A==}
    dev: true

  /levn/0.4.1:
    resolution: {integrity: sha512-+bT2uH4E5LGE7h/n3evcS/sQlJXCpIp6ym8OWJ5eV6+67Dsql/LaaT7qJBAt2rzfoa/5QBGBhxDix1dMt2kQKQ==}
    engines: {node: '>= 0.8.0'}
    dependencies:
      prelude-ls: 1.2.1
      type-check: 0.4.0
    dev: true

  /lines-and-columns/1.2.4:
    resolution: {integrity: sha512-7ylylesZQ/PV29jhEDl3Ufjo6ZX7gCqJr5F7PKrqc93v7fzSymt1BpwEU8nAUXs8qzzvqhbjhK5QZg6Mt/HkBg==}
    dev: true

  /load-json-file/4.0.0:
    resolution: {integrity: sha512-Kx8hMakjX03tiGTLAIdJ+lL0htKnXjEZN6hk/tozf/WOuYGdZBJrZ+rCJRbVCugsjB3jMLn9746NsQIf5VjBMw==}
    engines: {node: '>=4'}
    dependencies:
      graceful-fs: 4.2.11
      parse-json: 4.0.0
      pify: 3.0.0
      strip-bom: 3.0.0
    dev: true

  /loader-runner/4.3.0:
    resolution: {integrity: sha512-3R/1M+yS3j5ou80Me59j7F9IMs4PXs3VqRrm0TU3AbKPxlmpoY1TNscJV/oGJXo8qCatFGTfDbY6W6ipGOYXfg==}
    engines: {node: '>=6.11.5'}
    dev: true

  /loader-utils/2.0.4:
    resolution: {integrity: sha512-xXqpXoINfFhgua9xiqD8fPFHgkoq1mmmpE92WlDbm9rNRd/EbRb+Gqf908T2DMfuHjjJlksiK2RbHVOdD/MqSw==}
    engines: {node: '>=8.9.0'}
    dependencies:
      big.js: 5.2.2
      emojis-list: 3.0.0
      json5: 2.2.3
    dev: true

  /locate-path/5.0.0:
    resolution: {integrity: sha512-t7hw9pI+WvuwNJXwk5zVHpyhIqzg2qTlklJOf0mVxGSbe3Fp2VieZcduNYjaLDoy6p9uGpQEGWG87WpMKlNq8g==}
    engines: {node: '>=8'}
    dependencies:
      p-locate: 4.1.0
    dev: true

  /locate-path/6.0.0:
    resolution: {integrity: sha512-iPZK6eYjbxRu3uB4/WZ3EsEIMJFMqAoopl3R+zuq0UjcAm/MO6KCweDgPfP3elTztoKP3KtnVHxTn2NHBSDVUw==}
    engines: {node: '>=10'}
    dependencies:
      p-locate: 5.0.0
    dev: true

  /lodash.flattendeep/4.4.0:
    resolution: {integrity: sha512-uHaJFihxmJcEX3kT4I23ABqKKalJ/zDrDg0lsFtc1h+3uw49SIJ5beyhx5ExVRti3AvKoOJngIj7xz3oylPdWQ==}
    dev: true

  /lodash.get/4.4.2:
    resolution: {integrity: sha512-z+Uw/vLuy6gQe8cfaFWD7p0wVv8fJl3mbzXh33RS+0oW2wvUqiRXiQ69gLWSLpgB5/6sU+r6BlQR0MBILadqTQ==}
    dev: true

  /lodash.includes/4.3.0:
    resolution: {integrity: sha512-W3Bx6mdkRTGtlJISOvVD/lbqjTlPPUDTMnlXZFnVwi9NKJ6tiAk6LVdlhZMm17VZisqhKcgzpO5Wz91PCt5b0w==}
    dev: true

  /lodash.isboolean/3.0.3:
    resolution: {integrity: sha512-Bz5mupy2SVbPHURB98VAcw+aHh4vRV5IPNhILUCsOzRmsTmSQ17jIuqopAentWoehktxGd9e/hbIXq980/1QJg==}
    dev: true

  /lodash.isinteger/4.0.4:
    resolution: {integrity: sha512-DBwtEWN2caHQ9/imiNeEA5ys1JoRtRfY3d7V9wkqtbycnAmTvRRmbHKDV4a0EYc678/dia0jrte4tjYwVBaZUA==}
    dev: true

  /lodash.isnumber/3.0.3:
    resolution: {integrity: sha512-QYqzpfwO3/CWf3XP+Z+tkQsfaLL/EnUlXWVkIk5FUPc4sBdTehEqZONuyRt2P67PXAk+NXmTBcc97zw9t1FQrw==}
    dev: true

  /lodash.isplainobject/4.0.6:
    resolution: {integrity: sha512-oSXzaWypCMHkPC3NvBEaPHf0KsA5mvPrOPgQWDsbg8n7orZ290M0BmC/jgRZ4vcJ6DTAhjrsSYgdsW/F+MFOBA==}
    dev: true

  /lodash.isstring/4.0.1:
    resolution: {integrity: sha512-0wJxfxH1wgO3GrbuP+dTTk7op+6L41QCXbGINEmD+ny/G/eCqGzxyCsh7159S+mgDDcoarnBw6PC1PS5+wUGgw==}
    dev: true

  /lodash.merge/4.6.2:
    resolution: {integrity: sha512-0KpjqXRVvrYyCsX1swR/XTK0va6VQkQM6MNo7PqW77ByjAhoARA8EfrP1N4+KlKj8YS0ZUCtRT/YUuhyYDujIQ==}
    dev: true

  /lodash.once/4.1.1:
    resolution: {integrity: sha512-Sb487aTOCr9drQVL8pIxOzVhafOjZN9UU54hiN8PU3uAiSV7lx1yYNpbNmex2PK6dSJoNTSJUUswT651yww3Mg==}
    dev: true

  /lodash/4.17.21:
    resolution: {integrity: sha512-v2kDEe57lecTulaDIuNTPy3Ry4gLGJ6Z1O3vE1krgXZNrsQ+LFTGHVxVjcXPs17LhbZVGedAJv8XZ1tvj5FvSg==}

  /log-symbols/4.1.0:
    resolution: {integrity: sha512-8XPvpAA8uyhfteu8pIvQxpJZ7SYYdpUivZpGy6sFsBuKRY/7rQGavedeB8aK+Zkyq6upMFVL/9AW6vOYzfRyLg==}
    engines: {node: '>=10'}
    dependencies:
      chalk: 4.1.2
      is-unicode-supported: 0.1.0
    dev: true

  /log4js/6.9.1:
    resolution: {integrity: sha512-1somDdy9sChrr9/f4UlzhdaGfDR2c/SaD2a4T7qEkG4jTS57/B3qmnjLYePwQ8cqWnUHZI0iAKxMBpCZICiZ2g==}
    engines: {node: '>=8.0'}
    dependencies:
      date-format: 4.0.14
      debug: 4.3.4
      flatted: 3.2.9
      rfdc: 1.3.0
      streamroller: 3.1.5
    transitivePeerDependencies:
      - supports-color
    dev: true

  /logform/2.5.1:
    resolution: {integrity: sha512-9FyqAm9o9NKKfiAKfZoYo9bGXXuwMkxQiQttkT4YjjVtQVIQtK6LmVtlxmCaFswo6N4AfEkHqZTV0taDtPotNg==}
    dependencies:
      '@colors/colors': 1.5.0
      '@types/triple-beam': 1.3.3
      fecha: 4.2.3
      ms: 2.1.3
      safe-stable-stringify: 2.4.3
      triple-beam: 1.4.1
    dev: true

  /loupe/2.3.6:
    resolution: {integrity: sha512-RaPMZKiMy8/JruncMU5Bt6na1eftNoo++R4Y+N2FrxkDVTrGvcyzFTsaGif4QTeKESheMGegbhw6iUAq+5A8zA==}
    dependencies:
      get-func-name: 2.0.0
    dev: true

  /lru-cache/10.0.1:
    resolution: {integrity: sha512-IJ4uwUTi2qCccrioU6g9g/5rvvVl13bsdczUUcqbciD9iLr095yj8DQKdObriEvuNSx325N1rV1O0sJFszx75g==}
    engines: {node: 14 || >=16.14}
    dev: true

  /lru-cache/6.0.0:
    resolution: {integrity: sha512-Jo6dJ04CmSjuznwJSS3pUeWmd/H0ffTlkXXgwZi+eq1UCmqQwCh+eLsYOYCwY991i2Fah4h1BEMCx4qThGbsiA==}
    engines: {node: '>=10'}
    dependencies:
      yallist: 4.0.0

  /lru-cache/7.18.3:
    resolution: {integrity: sha512-jumlc0BIUrS3qJGgIkWZsyfAM7NCWiBcCDhnd+3NNM5KbBmLTgHVfWBcg6W+rLUsIpzpERPsvwUP7CckAQSOoA==}
    engines: {node: '>=12'}
    dev: true

  /make-error/1.3.6:
    resolution: {integrity: sha512-s8UhlNe7vPKomQhC1qFelMokr/Sc3AgNbso3n74mVPA5LTZwkB9NlXf4XPamLxJE8h0gh73rM94xvwRT2CVInw==}
    dev: true

  /mdurl/1.0.1:
    resolution: {integrity: sha512-/sKlQJCBYVY9Ers9hqzKou4H6V5UWc/M59TH2dvkt+84itfnq7uFOMLpOiOS4ujvHP4etln18fmIxA5R5fll0g==}
    dev: true

  /media-typer/0.3.0:
    resolution: {integrity: sha512-dq+qelQ9akHpcOl/gUVRTxVIOkAJ1wR3QAvb4RsVjS8oVoFjDGTc679wJYmUmknUF5HwMLOgb5O+a3KxfWapPQ==}
    engines: {node: '>= 0.6'}
    dev: true

  /memorystream/0.3.1:
    resolution: {integrity: sha512-S3UwM3yj5mtUSEfP41UZmt/0SCoVYUcU1rkXv+BQ5Ig8ndL4sPoJNBUJERafdPb5jjHJGuMgytgKvKIf58XNBw==}
    engines: {node: '>= 0.10.0'}
    dev: true

  /merge-descriptors/1.0.1:
    resolution: {integrity: sha512-cCi6g3/Zr1iqQi6ySbseM1Xvooa98N0w31jzUYrXPX2xqObmFGHJ0tQ5u74H3mVh7wLouTseZyYIq39g8cNp1w==}
    dev: true

  /merge-stream/2.0.0:
    resolution: {integrity: sha512-abv/qOcuPfk3URPfDzmZU1LKmuw8kT+0nIHvKrKgFrwifol/doWcdA4ZqsWQ8ENrFKkd67Mfpo/LovbIUsbt3w==}
    dev: true

  /merge2/1.4.1:
    resolution: {integrity: sha512-8q7VEgMJW4J8tcfVPy8g09NcQwZdbwFEqhe/WZkoIzjn/3TGDwtOCYtXGxA3O8tPzpczCCDgv+P2P5y00ZJOOg==}
    engines: {node: '>= 8'}

  /methods/1.1.2:
    resolution: {integrity: sha512-iclAHeNqNm68zFtnZ0e+1L2yUIdvzNoauKU4WBA3VvH/vPFieF7qfRlwUZU+DA9P9bPXIS90ulxoUoCH23sV2w==}
    engines: {node: '>= 0.6'}
    dev: true

  /micromatch/4.0.5:
    resolution: {integrity: sha512-DMy+ERcEW2q8Z2Po+WNXuw3c5YaUSFjAO5GsJqfEl7UjvtIuFKO6ZrKvcItdy98dwFI2N1tg3zNIdKaQT+aNdA==}
    engines: {node: '>=8.6'}
    dependencies:
      braces: 3.0.2
      picomatch: 2.3.1

  /mime-db/1.52.0:
    resolution: {integrity: sha512-sPU4uV7dYlvtWJxwwxHD0PuihVNiE7TyAbQ5SWxDCB9mUYvOgroQOwYQQOKPJ8CIbE+1ETVlOoK1UC2nU3gYvg==}
    engines: {node: '>= 0.6'}

  /mime-types/2.1.35:
    resolution: {integrity: sha512-ZDY+bPm5zTTF+YpCrAU9nK0UgICYPT0QtT1NZWFv4s++TNkcgVaT0g6+4R2uI4MjQjzysHB1zxuWL50hzaeXiw==}
    engines: {node: '>= 0.6'}
    dependencies:
      mime-db: 1.52.0

  /mime/1.6.0:
    resolution: {integrity: sha512-x0Vn8spI+wuJ1O6S7gnbaQg8Pxh4NNHb7KSINmEWKiPE4RKOplvijn+NkmYmmRgP68mc70j2EbeTFRsrswaQeg==}
    engines: {node: '>=4'}
    hasBin: true
    dev: true

  /mime/2.6.0:
    resolution: {integrity: sha512-USPkMeET31rOMiarsBNIHZKLGgvKc/LrjofAnBlOttf5ajRvqiRA8QsenbcooctK6d6Ts6aqZXBA+XbkKthiQg==}
    engines: {node: '>=4.0.0'}
    hasBin: true
    dev: true

  /minimatch/3.1.2:
    resolution: {integrity: sha512-J7p63hRiAjw1NDEww1W7i37+ByIrOWO5XQQAzZ3VOcL0PNybwpfmV/N05zFAzwQ9USyEcX6t3UO+K5aqBQOIHw==}
    dependencies:
      brace-expansion: 1.1.11
    dev: true

  /minimatch/4.2.1:
    resolution: {integrity: sha512-9Uq1ChtSZO+Mxa/CL1eGizn2vRn3MlLgzhT0Iz8zaY8NdvxvB0d5QdPFmCKf7JKA9Lerx5vRrnwO03jsSfGG9g==}
    engines: {node: '>=10'}
    dependencies:
      brace-expansion: 1.1.11
    dev: true

  /minimatch/5.0.1:
    resolution: {integrity: sha512-nLDxIFRyhDblz3qMuq+SoRZED4+miJ/G+tdDrjkkkRnjAsBexeGpgjLEQ0blJy7rHhR2b93rhQY4SvyWu9v03g==}
    engines: {node: '>=10'}
    dependencies:
      brace-expansion: 2.0.1
    dev: true

  /minimatch/5.1.6:
    resolution: {integrity: sha512-lKwV/1brpG6mBUFHtb7NUmtABCb2WZZmm2wNiOA5hAb8VdCS4B3dtMWyvcoViccwAW/COERjXLt0zP1zXUN26g==}
    engines: {node: '>=10'}
    dependencies:
      brace-expansion: 2.0.1

  /minimatch/9.0.3:
    resolution: {integrity: sha512-RHiac9mvaRw0x3AYRgDC1CxAP7HTcNrrECeA8YYJeWnpo+2Q5CegtZjaotWTWxDG3UeGA1coE05iH1mPjT/2mg==}
    engines: {node: '>=16 || 14 >=14.17'}
    dependencies:
      brace-expansion: 2.0.1
    dev: true

  /minimist/1.2.8:
    resolution: {integrity: sha512-2yyAR8qBkN3YuheJanUpWC5U3bb5osDywNB8RzDVlDwDHbocAJveqqj1u8+SVD7jkWT4yvsHCpWqqWqAxb0zCA==}

  /minipass/7.0.3:
    resolution: {integrity: sha512-LhbbwCfz3vsb12j/WkWQPZfKTsgqIe1Nf/ti1pKjYESGLHIVjWU96G9/ljLH4F9mWNVhlQOm0VySdAWzf05dpg==}
    engines: {node: '>=16 || 14 >=14.17'}
    dev: true

  /mitt/3.0.1:
    resolution: {integrity: sha512-vKivATfr97l2/QBCYAkXYDbrIWPM2IIKEl7YPhjCvKlG3kE2gm+uBo6nEXK3M5/Ffh/FLpKExzOQ3JJoJGFKBw==}
    dev: true

  /mkdirp/0.5.6:
    resolution: {integrity: sha512-FP+p8RB8OWpF3YZBCrP5gtADmtXApB5AMLn+vdyA+PyxCjrCs00mjyUozssO33cwDeT3wNGdLxJ5M//YqtHAJw==}
    hasBin: true
    dependencies:
      minimist: 1.2.8
    dev: true

  /mkdirp/1.0.4:
    resolution: {integrity: sha512-vVqVZQyf3WLx2Shd0qJ9xuvqgAyKPLAiqITEtqW0oIUjzo3PePDd6fW9iFz30ef7Ysp/oiWqbhszeGWW2T6Gzw==}
    engines: {node: '>=10'}
    hasBin: true
    dev: false

  /mkdirp/3.0.1:
    resolution: {integrity: sha512-+NsyUUAZDmo6YVHzL/stxSu3t9YS1iljliy3BSDrXJ/dkn1KYdmtZODGGjLcc9XLgVVpH4KshHB8XmZgMhaBXg==}
    engines: {node: '>=10'}
    hasBin: true
    dev: true

  /mocha/10.2.0:
    resolution: {integrity: sha512-IDY7fl/BecMwFHzoqF2sg/SHHANeBoMMXFlS9r0OXKDssYE1M5O43wUY/9BVPeIvfH2zmEbBfseqN9gBQZzXkg==}
    engines: {node: '>= 14.0.0'}
    hasBin: true
    dependencies:
      ansi-colors: 4.1.1
      browser-stdout: 1.3.1
      chokidar: 3.5.3
      debug: 4.3.4_supports-color@8.1.1
      diff: 5.0.0
      escape-string-regexp: 4.0.0
      find-up: 5.0.0
      glob: 7.2.0
      he: 1.2.0
      js-yaml: 4.1.0
      log-symbols: 4.1.0
      minimatch: 5.0.1
      ms: 2.1.3
      nanoid: 3.3.3
      serialize-javascript: 6.0.0
      strip-json-comments: 3.1.1
      supports-color: 8.1.1
      workerpool: 6.2.1
      yargs: 16.2.0
      yargs-parser: 20.2.4
      yargs-unparser: 2.0.0
    dev: true

  /mocha/9.2.2:
    resolution: {integrity: sha512-L6XC3EdwT6YrIk0yXpavvLkn8h+EU+Y5UcCHKECyMbdUIxyMuZj4bX4U9e1nvnvUUvQVsV2VHQr5zLdcUkhW/g==}
    engines: {node: '>= 12.0.0'}
    hasBin: true
    dependencies:
      '@ungap/promise-all-settled': 1.1.2
      ansi-colors: 4.1.1
      browser-stdout: 1.3.1
      chokidar: 3.5.3
      debug: 4.3.3_supports-color@8.1.1
      diff: 5.0.0
      escape-string-regexp: 4.0.0
      find-up: 5.0.0
      glob: 7.2.0
      growl: 1.10.5
      he: 1.2.0
      js-yaml: 4.1.0
      log-symbols: 4.1.0
      minimatch: 4.2.1
      ms: 2.1.3
      nanoid: 3.3.1
      serialize-javascript: 6.0.0
      strip-json-comments: 3.1.1
      supports-color: 8.1.1
      which: 2.0.2
      workerpool: 6.2.0
      yargs: 16.2.0
      yargs-parser: 20.2.4
      yargs-unparser: 2.0.0
    dev: true

  /moment/2.29.4:
    resolution: {integrity: sha512-5LC9SOxjSc2HF6vO2CyuTDNivEdoz2IvyJJGj6X8DJ0eFyfszE0QiEd+iXmBvUP3WHxSjFH/vIsA0EN00cgr8w==}
    dev: true

  /morgan/1.10.0:
    resolution: {integrity: sha512-AbegBVI4sh6El+1gNwvD5YIck7nSA36weD7xvIxG4in80j/UoK8AEGaWnnz8v1GxonMCltmlNs5ZKbGvl9b1XQ==}
    engines: {node: '>= 0.8.0'}
    dependencies:
      basic-auth: 2.0.1
      debug: 2.6.9
      depd: 2.0.0
      on-finished: 2.3.0
      on-headers: 1.0.2
    dev: true

  /ms/2.0.0:
    resolution: {integrity: sha512-Tpp60P6IUJDTuOq/5Z8cdskzJujfwqfOTkrwIwj7IRISpnkJnT6SyJ4PCPnGMoFjC9ddhal5KVIYtAt97ix05A==}
    dev: true

  /ms/2.1.2:
    resolution: {integrity: sha512-sGkPx+VjMtmA6MX27oA4FBFELFCZZ4S4XqeGOXCv68tT+jb3vk/RyaKWP0PTKyWtmLSM0b+adUTEvbs1PEaH2w==}

  /ms/2.1.3:
    resolution: {integrity: sha512-6FlzubTLZG3J2a/NVCAleEhjzq5oxgHyaCU9yYXvcLsvoVaHJq/s5xXI6/XXP6tz7R9xAOtHnSO/tXtF3WRTlA==}
    dev: true

  /multer/1.4.5-lts.1:
    resolution: {integrity: sha512-ywPWvcDMeH+z9gQq5qYHCCy+ethsk4goepZ45GLD63fOu0YcNecQxi64nDs3qluZB+murG3/D4dJ7+dGctcCQQ==}
    engines: {node: '>= 6.0.0'}
    dependencies:
      append-field: 1.0.0
      busboy: 1.6.0
      concat-stream: 1.6.2
      mkdirp: 0.5.6
      object-assign: 4.1.1
      type-is: 1.6.18
      xtend: 4.0.2
    dev: true

  /mustache/4.2.0:
    resolution: {integrity: sha512-71ippSywq5Yb7/tVYyGbkBggbU8H3u5Rz56fH60jGFgr8uHwxs+aSKeqmluIVzM0m0kB7xQjKS6qPfd0b2ZoqQ==}
    hasBin: true

  /nanoid/3.3.1:
    resolution: {integrity: sha512-n6Vs/3KGyxPQd6uO0eH4Bv0ojGSUvuLlIHtC3Y0kEO23YRge8H9x1GCzLn28YX0H66pMkxuaeESFq4tKISKwdw==}
    engines: {node: ^10 || ^12 || ^13.7 || ^14 || >=15.0.1}
    hasBin: true
    dev: true

  /nanoid/3.3.3:
    resolution: {integrity: sha512-p1sjXuopFs0xg+fPASzQ28agW1oHD7xDsd9Xkf3T15H3c/cifrFHVwrh74PdoklAPi+i7MdRsE47vm2r6JoB+w==}
    engines: {node: ^10 || ^12 || ^13.7 || ^14 || >=15.0.1}
    hasBin: true
    dev: true

  /natural-compare/1.4.0:
    resolution: {integrity: sha512-OWND8ei3VtNC9h7V60qff3SVobHr996CTwgxubgyQYEpg290h9J0buyECNNJexkFm5sOajh5G116RYA1c8ZMSw==}
    dev: true

  /negotiator/0.6.3:
    resolution: {integrity: sha512-+EUsqGPLsM+j/zdChZjsnX51g4XrHFOIXwfnCVPGlQk/k5giakcKsuxCObBRu6DSm9opw/O6slWbJdghQM4bBg==}
    engines: {node: '>= 0.6'}
    dev: true

  /neo-async/2.6.2:
    resolution: {integrity: sha512-Yd3UES5mWCSqR+qNT93S3UoYUkqAZ9lLg8a7g9rimsWmYGK8cVToA4/sF3RrshdyV3sAGMXVUmpMYOw+dLpOuw==}

  /netmask/2.0.2:
    resolution: {integrity: sha512-dBpDMdxv9Irdq66304OLfEmQ9tbNRFnFTuZiLo+bD+r332bBmMJ8GBLXklIXXgxd3+v9+KUnZaUR5PJMa75Gsg==}
    engines: {node: '>= 0.4.0'}
    dev: true

  /nice-try/1.0.5:
    resolution: {integrity: sha512-1nh45deeb5olNY7eX82BkPO7SSxR5SSYJiPTrTdFUVYwAl8CKMA5N9PjTYkHiRjisVcxcQ1HXdLhx2qxxJzLNQ==}
    dev: true

  /nise/5.1.4:
    resolution: {integrity: sha512-8+Ib8rRJ4L0o3kfmyVCL7gzrohyDe0cMFTBa2d364yIrEGMEoetznKJx899YxjybU6bL9SQkYPSBBs1gyYs8Xg==}
    dependencies:
      '@sinonjs/commons': 2.0.0
      '@sinonjs/fake-timers': 10.3.0
      '@sinonjs/text-encoding': 0.7.2
      just-extend: 4.2.1
      path-to-regexp: 1.8.0
    dev: true

  /node-cmd/3.0.0:
    resolution: {integrity: sha512-SBvtm39iEkhEEDbUowR0O2YVaqpbD2nRvQ3fxXP/Tn1FgRpZAaUb8yKeEtFulBIv+xTHDodOKkj4EXIBANj+AQ==}
    dev: true

  /node-domexception/1.0.0:
    resolution: {integrity: sha512-/jKZoMpw0F8GRwl4/eLROPA3cfcXtLApP0QzLmUT/HuPCZWyB7IY9ZrMeKw2O/nFIqPQB3PVM9aYm0F312AXDQ==}
    engines: {node: '>=10.5.0'}
    dev: true

  /node-fetch/2.7.0:
    resolution: {integrity: sha512-c4FRfUm/dbcWZ7U+1Wq0AwCyFL+3nt2bEw05wfxSz+DWpWsitgmSgYmy2dQdWyKC1694ELPqMs/YzUSNozLt8A==}
    engines: {node: 4.x || >=6.0.0}
    peerDependencies:
      encoding: ^0.1.0
    peerDependenciesMeta:
      encoding:
        optional: true
    dependencies:
      whatwg-url: 5.0.0

  /node-fetch/3.3.2:
    resolution: {integrity: sha512-dRB78srN/l6gqWulah9SrxeYnxeddIG30+GOqK/9OlLVyLg3HPnr6SqOWTWOXKRwC2eGYCkZ59NNuSgvSrpgOA==}
    engines: {node: ^12.20.0 || ^14.13.1 || >=16.0.0}
    dependencies:
      data-uri-to-buffer: 4.0.1
      fetch-blob: 3.2.0
      formdata-polyfill: 4.0.10
    dev: true

  /node-releases/2.0.13:
    resolution: {integrity: sha512-uYr7J37ae/ORWdZeQ1xxMJe3NtdmqMC/JZK+geofDrkLUApKRHPd18/TxtBOJ4A0/+uUIliorNrfYV6s1b02eQ==}
    dev: true

  /normalize-package-data/2.5.0:
    resolution: {integrity: sha512-/5CMN3T0R4XTj4DcGaexo+roZSdSFW/0AOOTROrjxzCG1wrWXEsGbRKevjlIL+ZDE4sZlJr5ED4YW0yqmkK+eA==}
    dependencies:
      hosted-git-info: 2.8.9
      resolve: 1.22.6
      semver: 5.7.2
      validate-npm-package-license: 3.0.4
    dev: true

  /normalize-path/3.0.0:
    resolution: {integrity: sha512-6eZs5Ls3WtCisHWp9S2GUy8dqkpGi4BVSz3GaqiE6ezub0512ESztXUwUB6C6IKbQkY2Pnb/mD4WYojCRwcwLA==}
    engines: {node: '>=0.10.0'}
    dev: true

  /npm-run-all/4.1.5:
    resolution: {integrity: sha512-Oo82gJDAVcaMdi3nuoKFavkIHBRVqQ1qvMb+9LHk/cF4P6B2m8aP04hGf7oL6wZ9BuGwX1onlLhpuoofSyoQDQ==}
    engines: {node: '>= 4'}
    hasBin: true
    dependencies:
      ansi-styles: 3.2.1
      chalk: 2.4.2
      cross-spawn: 6.0.5
      memorystream: 0.3.1
      minimatch: 3.1.2
      pidtree: 0.3.1
      read-pkg: 3.0.0
      shell-quote: 1.8.1
      string.prototype.padend: 3.1.5
    dev: true

  /oauth-sign/0.9.0:
    resolution: {integrity: sha512-fexhUFFPTGV8ybAtSIGbV6gOkSv8UtRbDBnAyLQw4QPKkgNlsH2ByPGtMUqdWkos6YCRmAqViwgZrJc/mRDzZQ==}
    dev: true

  /object-assign/4.1.1:
    resolution: {integrity: sha512-rJgTQnkUnH1sFw8yT6VSU3zD3sWmu6sZhIseY8VX+GRu3P6F7Fu+JNDoXfklElbLJSnc3FUQHVe4cU5hj+BcUg==}
    engines: {node: '>=0.10.0'}
    dev: true

  /object-inspect/1.12.3:
    resolution: {integrity: sha512-geUvdk7c+eizMNUDkRpW1wJwgfOiOeHbxBR/hLXK1aT6zmVSO0jsQcs7fj6MGw89jC/cjGfLcNOrtMYtGqm81g==}
    dev: true

  /object-is/1.1.5:
    resolution: {integrity: sha512-3cyDsyHgtmi7I7DfSSI2LDp6SK2lwvtbg0p0R1e0RvTqF5ceGx+K2dfSjm1bKDMVCFEDAQvy+o8c6a7VujOddw==}
    engines: {node: '>= 0.4'}
    dependencies:
      call-bind: 1.0.2
      define-properties: 1.2.1
    dev: true

  /object-keys/1.1.1:
    resolution: {integrity: sha512-NuAESUOUMrlIXOfHKzD6bpPu3tYt3xvjNdRIQ+FeT0lNb4K8WR70CaDxhuNguS2XG+GjkyMwOzsN5ZktImfhLA==}
    engines: {node: '>= 0.4'}
    dev: true

  /object.assign/4.1.4:
    resolution: {integrity: sha512-1mxKf0e58bvyjSCtKYY4sRe9itRk3PJpquJOjeIkz885CczcI4IvJJDLPS72oowuSh+pBxUFROpX+TU++hxhZQ==}
    engines: {node: '>= 0.4'}
    dependencies:
      call-bind: 1.0.2
      define-properties: 1.2.1
      has-symbols: 1.0.3
      object-keys: 1.1.1
    dev: true

  /on-finished/2.3.0:
    resolution: {integrity: sha512-ikqdkGAAyf/X/gPhXGvfgAytDZtDbr+bkNUJ0N9h5MI/dmdgCs3l6hoHrcUv41sRKew3jIwrp4qQDXiK99Utww==}
    engines: {node: '>= 0.8'}
    dependencies:
      ee-first: 1.1.1
    dev: true

  /on-finished/2.4.1:
    resolution: {integrity: sha512-oVlzkg3ENAhCk2zdv7IJwd/QUD4z2RxRwpkcGY8psCVcCYZNq4wYnVWALHM+brtuJjePWiYF/ClmuDr8Ch5+kg==}
    engines: {node: '>= 0.8'}
    dependencies:
      ee-first: 1.1.1
    dev: true

  /on-headers/1.0.2:
    resolution: {integrity: sha512-pZAE+FJLoyITytdqK0U5s+FIpjN0JP3OzFi/u8Rx+EV5/W+JTWGXG8xFzevE7AjBfDqHv/8vL8qQsIhHnqRkrA==}
    engines: {node: '>= 0.8'}
    dev: true

  /once/1.4.0:
    resolution: {integrity: sha512-lNaJgI+2Q5URQBkccEKHTQOPaXdUxnZZElQTZY0MFUAuaEqe1E+Nyvgdz/aIyNi6Z9MzO5dv1H8n58/GELp3+w==}
    dependencies:
      wrappy: 1.0.2
    dev: true

  /one-time/1.0.0:
    resolution: {integrity: sha512-5DXOiRKwuSEcQ/l0kGCF6Q3jcADFv5tSmRaJck/OqkVFcOzutB134KRSfF0xDrL39MNnqxbHBbUUcjZIhTgb2g==}
    dependencies:
      fn.name: 1.1.0
    dev: true

  /open/8.4.2:
    resolution: {integrity: sha512-7x81NCL719oNbsq/3mh+hVrAWmFuEYUqrq/Iw3kUzH8ReypT9QQ0BLoJS7/G9k6N81XjW4qHWtjWwe/9eLy1EQ==}
    engines: {node: '>=12'}
    dependencies:
      define-lazy-prop: 2.0.0
      is-docker: 2.2.1
      is-wsl: 2.2.0
    dev: true

  /openapi-types/7.2.3:
    resolution: {integrity: sha512-olbaNxz12R27+mTyJ/ZAFEfUruauHH27AkeQHDHRq5AF0LdNkK1SSV7EourXQDK+4aX7dv2HtyirAGK06WMAsA==}
    dev: true

  /optionator/0.9.3:
    resolution: {integrity: sha512-JjCoypp+jKn1ttEFExxhetCKeJt9zhAgAve5FXHixTvFDW/5aEktX9bufBKLRRMdU7bNtpLfcGu94B3cdEJgjg==}
    engines: {node: '>= 0.8.0'}
    dependencies:
      '@aashutoshrathi/word-wrap': 1.2.6
      deep-is: 0.1.4
      fast-levenshtein: 2.0.6
      levn: 0.4.1
      prelude-ls: 1.2.1
      type-check: 0.4.0
    dev: true

  /p-limit/2.3.0:
    resolution: {integrity: sha512-//88mFWSJx8lxCzwdAABTJL2MyWB12+eIY7MDL2SqLmAkeKU9qxRvWuSyTjm3FUmpBEMuFfckAIqEaVGUDxb6w==}
    engines: {node: '>=6'}
    dependencies:
      p-try: 2.2.0
    dev: true

  /p-limit/3.1.0:
    resolution: {integrity: sha512-TYOanM3wGwNGsZN2cVTYPArw454xnXj5qmWF1bEoAc4+cU/ol7GVh7odevjp1FNHduHc3KZMcFduxU5Xc6uJRQ==}
    engines: {node: '>=10'}
    dependencies:
      yocto-queue: 0.1.0
    dev: true

  /p-locate/4.1.0:
    resolution: {integrity: sha512-R79ZZ/0wAxKGu3oYMlz8jy/kbhsNrS7SKZ7PxEHBgJ5+F2mtFW2fK2cOtBh1cHYkQsbzFV7I+EoRKe6Yt0oK7A==}
    engines: {node: '>=8'}
    dependencies:
      p-limit: 2.3.0
    dev: true

  /p-locate/5.0.0:
    resolution: {integrity: sha512-LaNjtRWUBY++zB5nE/NwcaoMylSPk+S+ZHNB1TzdbMJMny6dynpAGt7X/tl/QYq3TIeE6nxHppbo2LGymrG5Pw==}
    engines: {node: '>=10'}
    dependencies:
      p-limit: 3.1.0
    dev: true

  /p-try/2.2.0:
    resolution: {integrity: sha512-R4nPAVTAU0B9D35/Gk3uJf/7XYbQcyohSKdvAxIRSNghFl4e71hVoGnBNQz9cWaXxO2I10KTC+3jMdvvoKw6dQ==}
    engines: {node: '>=6'}
    dev: true

  /pac-proxy-agent/7.0.1:
    resolution: {integrity: sha512-ASV8yU4LLKBAjqIPMbrgtaKIvxQri/yh2OpI+S6hVa9JRkUI3Y3NPFbfngDtY7oFtSMD3w31Xns89mDa3Feo5A==}
    engines: {node: '>= 14'}
    dependencies:
      '@tootallnate/quickjs-emscripten': 0.23.0
      agent-base: 7.1.0
      debug: 4.3.4
      get-uri: 6.0.2
      http-proxy-agent: 7.0.2
      https-proxy-agent: 7.0.4
      pac-resolver: 7.0.0
      socks-proxy-agent: 8.0.2
    transitivePeerDependencies:
      - supports-color
    dev: true

  /pac-resolver/7.0.0:
    resolution: {integrity: sha512-Fd9lT9vJbHYRACT8OhCbZBbxr6KRSawSovFpy8nDGshaK99S/EBhVIHp9+crhxrsZOuvLpgL1n23iyPg6Rl2hg==}
    engines: {node: '>= 14'}
    dependencies:
      degenerator: 5.0.1
      ip: 1.1.8
      netmask: 2.0.2
    dev: true

  /parent-module/1.0.1:
    resolution: {integrity: sha512-GQ2EWRpQV8/o+Aw8YqtfZZPfNRWZYkbidE9k5rpl/hC3vtHHBfGm2Ifi6qWV+coDGkrUKZAxE3Lot5kcsRlh+g==}
    engines: {node: '>=6'}
    dependencies:
      callsites: 3.1.0
    dev: true

  /parse-json/4.0.0:
    resolution: {integrity: sha512-aOIos8bujGN93/8Ox/jPLh7RwVnPEysynVFE+fQZyg6jKELEHwzgKdLRFHUgXJL6kylijVSBC4BvN9OmsB48Rw==}
    engines: {node: '>=4'}
    dependencies:
      error-ex: 1.3.2
      json-parse-better-errors: 1.0.2
    dev: true

  /parse-json/5.2.0:
    resolution: {integrity: sha512-ayCKvm/phCGxOkYRSCM82iDwct8/EonSEgCSxWxD7ve6jHggsFl4fZVQBPRNgQoKiuV/odhFrGzQXZwbifC8Rg==}
    engines: {node: '>=8'}
    dependencies:
      '@babel/code-frame': 7.24.2
      error-ex: 1.3.2
      json-parse-even-better-errors: 2.3.1
      lines-and-columns: 1.2.4
    dev: true

  /parseurl/1.3.3:
    resolution: {integrity: sha512-CiyeOxFT/JZyN5m0z9PfXw4SCBJ6Sygz1Dpl0wqjlhDEGGBP1GnsUVEL0p63hoG1fcj3fHynXi9NYO4nWOL+qQ==}
    engines: {node: '>= 0.8'}
    dev: true

  /path-browserify/1.0.1:
    resolution: {integrity: sha512-b7uo2UCUOYZcnF/3ID0lulOJi/bafxa1xPe7ZPsammBSpjSWQkjNxlt635YGS2MiR9GjvuXCtz2emr3jbsz98g==}

  /path-exists/4.0.0:
    resolution: {integrity: sha512-ak9Qy5Q7jYb2Wwcey5Fpvg2KoAc/ZIhLSLOSBmRmygPsGwkVVt0fZa0qrtMz+m6tJTAHfZQ8FnmB4MG4LWy7/w==}
    engines: {node: '>=8'}
    dev: true

  /path-is-absolute/1.0.1:
    resolution: {integrity: sha512-AVbw3UJ2e9bq64vSaS9Am0fje1Pa8pbGqTTsmXfaIiMpnr5DlDhfJOuLj9Sf95ZPVDAUerDfEk88MPmPe7UCQg==}
    engines: {node: '>=0.10.0'}
    dev: true

  /path-key/2.0.1:
    resolution: {integrity: sha512-fEHGKCSmUSDPv4uoj8AlD+joPlq3peND+HRYyxFz4KPw4z926S/b8rIuFs2FYJg3BwsxJf6A9/3eIdLaYC+9Dw==}
    engines: {node: '>=4'}
    dev: true

  /path-key/3.1.1:
    resolution: {integrity: sha512-ojmeN0qd+y0jszEtoY48r0Peq5dwMEkIlCOu6Q5f41lfkswXuKtYrhgoTpLnyIcHm24Uhqx+5Tqm2InSwLhE6Q==}
    engines: {node: '>=8'}
    dev: true

  /path-parse/1.0.7:
    resolution: {integrity: sha512-LDJzPVEEEPR+y48z93A0Ed0yXb8pAByGWo/k5YYdYgpY2/2EsOsksJrq7lOHxryrVOn1ejG6oAp8ahvOIQD8sw==}
    dev: true

  /path-scurry/1.10.1:
    resolution: {integrity: sha512-MkhCqzzBEpPvxxQ71Md0b1Kk51W01lrYvlMzSUaIzNsODdd7mqhiimSZlr+VegAz5Z6Vzt9Xg2ttE//XBhH3EQ==}
    engines: {node: '>=16 || 14 >=14.17'}
    dependencies:
      lru-cache: 10.0.1
      minipass: 7.0.3
    dev: true

  /path-to-regexp/0.1.7:
    resolution: {integrity: sha512-5DFkuoqlv1uYQKxy8omFBeJPQcdoE07Kv2sferDCrAq1ohOU+MSDswDIbnx3YAM60qIOnYa53wBhXW0EbMonrQ==}
    dev: true

  /path-to-regexp/1.8.0:
    resolution: {integrity: sha512-n43JRhlUKUAlibEJhPeir1ncUID16QnEjNpwzNdO3Lm4ywrBpBZ5oLD0I6br9evr1Y9JTqwRtAh7JLoOzAQdVA==}
    dependencies:
      isarray: 0.0.1
    dev: true

  /path-type/3.0.0:
    resolution: {integrity: sha512-T2ZUsdZFHgA3u4e5PfPbjd7HDDpxPnQb5jN0SrDsjNSuVXHJqtwTnWqG0B1jZrgmJ/7lj1EmVIByWt1gxGkWvg==}
    engines: {node: '>=4'}
    dependencies:
      pify: 3.0.0
    dev: true

  /path-type/4.0.0:
    resolution: {integrity: sha512-gDKb8aZMDeD/tZWs9P6+q0J9Mwkdl6xMV8TjnGP3qJVJ06bdMgkbBlLU8IdfOsIsFz2BW1rNVT3XuNEl8zPAvw==}
    engines: {node: '>=8'}
    dev: true

  /path-type/5.0.0:
    resolution: {integrity: sha512-5HviZNaZcfqP95rwpv+1HDgUamezbqdSYTyzjTvwtJSnIH+3vnbmWsItli8OFEndS984VT55M3jduxZbX351gg==}
    engines: {node: '>=12'}

  /pathval/1.1.1:
    resolution: {integrity: sha512-Dp6zGqpTdETdR63lehJYPeIOqpiNBNtc7BpWSLrOje7UaIsE5aY92r/AunQA7rsXvet3lrJ3JnZX29UPTKXyKQ==}
    dev: true

  /pend/1.2.0:
    resolution: {integrity: sha512-F3asv42UuXchdzt+xXqfW1OGlVBe+mxa2mqI0pg5yAHZPvFmY3Y6drSf/GQ1A86WgWEN9Kzh/WrgKa6iGcHXLg==}
    dev: true

  /performance-now/2.1.0:
    resolution: {integrity: sha512-7EAHlyLHI56VEIdK57uwHdHKIaAGbnXPiw0yWbarQZOKaKpvUIgW0jWRVLiatnM+XXlSwsanIBH/hzGMJulMow==}
    dev: true

  /picocolors/1.0.0:
    resolution: {integrity: sha512-1fygroTLlHu66zi26VoTDv8yRgm0Fccecssto+MhsZ0D/DGW2sm8E8AjW7NU5VVTRt5GxbeZ5qBuJr+HyLYkjQ==}

  /picomatch/2.3.1:
    resolution: {integrity: sha512-JU3teHTNjmE2VCGFzuY8EXzCDVwEqB2a8fsIvwaStHhAWJEeVd1o1QD80CU6+ZdEXXSLbSsuLwJjkCBWqRQUVA==}
    engines: {node: '>=8.6'}

  /pidtree/0.3.1:
    resolution: {integrity: sha512-qQbW94hLHEqCg7nhby4yRC7G2+jYHY4Rguc2bjw7Uug4GIJuu1tvf2uHaZv5Q8zdt+WKJ6qK1FOI6amaWUo5FA==}
    engines: {node: '>=0.10'}
    hasBin: true
    dev: true

  /pify/3.0.0:
    resolution: {integrity: sha512-C3FsVNH1udSEX48gGX1xfvwTWfsYWj5U+8/uK15BGzIGrKoUpghX8hWZwa/OFnakBiiVNmBvemTJR5mcy7iPcg==}
    engines: {node: '>=4'}
    dev: true

  /pkg-dir/4.2.0:
    resolution: {integrity: sha512-HRDzbaKjC+AOWVXxAU/x54COGeIv9eb+6CkDSQoNTt4XyWoIJvuPsXizxu/Fr23EiekbtZwmh1IcIG/l/a10GQ==}
    engines: {node: '>=8'}
    dependencies:
      find-up: 4.1.0
    dev: true

  /pluralize/8.0.0:
    resolution: {integrity: sha512-Nc3IT5yHzflTfbjgqWcCPpo7DaKy4FnpB0l/zCAW0Tc7jxAiuqSxHasntB3D7887LSrA93kDJ9IXovxJYxyLCA==}
    engines: {node: '>=4'}

  /prelude-ls/1.2.1:
    resolution: {integrity: sha512-vkcDPrRZo1QZLbn5RLGPpg/WmIQ65qoWWhcGKf/b5eplkkarX0m9z8ppCat4mlOqUsWpyNuYgO3VRyrYHSzX5g==}
    engines: {node: '>= 0.8.0'}
    dev: true

  /prettier/3.1.1:
    resolution: {integrity: sha512-22UbSzg8luF4UuZtzgiUOfcGM8s4tjBv6dJRT7j275NXsy2jb4aJa4NNveul5x4eqlF1wuhuR2RElK71RvmVaw==}
    engines: {node: '>=14'}
    hasBin: true

  /prettier/3.2.5:
    resolution: {integrity: sha512-3/GWa9aOC0YeD7LUfvOG2NiDyhOWRvt1k+rcKhOuYnMY24iiCphgneUfJDyFXd6rZCAnuLBv6UeAULtrhT/F4A==}
    engines: {node: '>=14'}
    hasBin: true

  /process-nextick-args/2.0.1:
    resolution: {integrity: sha512-3ouUOpQhtgrbOa17J7+uxOTpITYWaGP7/AhoR3+A+/1e9skrzelGi/dXzEYyvbxubEF6Wn2ypscTKiKJFFn1ag==}
    dev: true

  /process/0.11.10:
    resolution: {integrity: sha512-cdGef/drWFoydD1JsMzuFf8100nZl+GT+yacc2bEced5f9Rjk4z+WtFUTBu9PhOi9j/jfmBPu0mMEY4wIdAF8A==}
    engines: {node: '>= 0.6.0'}

  /progress/2.0.3:
    resolution: {integrity: sha512-7PiHtLll5LdnKIMw100I+8xJXR5gW2QwWYkT6iJva0bXitZKa/XMrSbdmg3r2Xnaidz9Qumd0VPaMrZlF9V9sA==}
    engines: {node: '>=0.4.0'}
    dev: true

  /prompts/2.4.2:
    resolution: {integrity: sha512-NxNv/kLguCA7p3jE8oL2aEBsrJWgAakBpgmgK6lpPWV+WuOmY6r2/zbAVnP+T8bQlA0nzHXSJSJW0Hq7ylaD2Q==}
    engines: {node: '>= 6'}
    dependencies:
      kleur: 3.0.3
      sisteransi: 1.0.5

  /proper-lockfile/2.0.1:
    resolution: {integrity: sha512-rjaeGbsmhNDcDInmwi4MuI6mRwJu6zq8GjYCLuSuE7GF+4UjgzkL69sVKKJ2T2xH61kK7rXvGYpvaTu909oXaQ==}
    engines: {node: '>=4.0.0'}
    dependencies:
      graceful-fs: 4.2.11
      retry: 0.10.1
    dev: false

  /proxy-addr/2.0.7:
    resolution: {integrity: sha512-llQsMLSUDUPT44jdrU/O37qlnifitDP+ZwrmmZcoSKyLKvtZxpyV0n2/bD/N4tBAAZ/gJEdZU7KMraoK1+XYAg==}
    engines: {node: '>= 0.10'}
    dependencies:
      forwarded: 0.2.0
      ipaddr.js: 1.9.1
    dev: true

  /proxy-agent/6.4.0:
    resolution: {integrity: sha512-u0piLU+nCOHMgGjRbimiXmA9kM/L9EHh3zL81xCdp7m+Y2pHIsnmbdDoEDoAz5geaonNR6q6+yOPQs6n4T6sBQ==}
    engines: {node: '>= 14'}
    dependencies:
      agent-base: 7.1.0
      debug: 4.3.4
      http-proxy-agent: 7.0.2
      https-proxy-agent: 7.0.4
      lru-cache: 7.18.3
      pac-proxy-agent: 7.0.1
      proxy-from-env: 1.1.0
      socks-proxy-agent: 8.0.2
    transitivePeerDependencies:
      - supports-color
    dev: true

  /proxy-from-env/1.1.0:
    resolution: {integrity: sha512-D+zkORCbA9f1tdWRK0RaCR3GPv50cMxcrz4X8k5LTSUD1Dkw47mKJEZQNunItRTkWwgtaUSo1RVFRIG9ZXiFYg==}
    dev: true

  /psl/1.9.0:
    resolution: {integrity: sha512-E/ZsdU4HLs/68gYzgGTkMicWTLPdAftJLfJFlLUAAKZGkStNU72sZjT66SnMDVOfOWY/YAoiD7Jxa9iHvngcag==}
    dev: true

  /pump/3.0.0:
    resolution: {integrity: sha512-LwZy+p3SFs1Pytd/jYct4wpv49HiYCqd9Rlc5ZVdk0V+8Yzv6jR5Blk3TRmPL1ft69TxP0IMZGJ+WPFU2BFhww==}
    dependencies:
      end-of-stream: 1.4.4
      once: 1.4.0
    dev: true

  /punycode/2.3.0:
    resolution: {integrity: sha512-rRV+zQD8tVFys26lAGR9WUuS4iUAngJScM+ZRSKtvl5tKeZ2t5bvdNFdNHBW9FWR4guGHlgmsZ1G7BSm2wTbuA==}
    engines: {node: '>=6'}

  /puppeteer-core/22.4.1:
    resolution: {integrity: sha512-l9nf8NcirYOHdID12CIMWyy7dqcJCVtgVS+YAiJuUJHg8+9yjgPiG2PcNhojIEEpCkvw3FxvnyITVfKVmkWpjA==}
    engines: {node: '>=18'}
    dependencies:
      '@puppeteer/browsers': 2.1.0
      chromium-bidi: 0.5.12_74t7hwmhzgczi6zz4gvli4zmpa
      cross-fetch: 4.0.0
      debug: 4.3.4
      devtools-protocol: 0.0.1249869
      ws: 8.16.0
    transitivePeerDependencies:
      - bufferutil
      - encoding
      - supports-color
      - utf-8-validate
    dev: true

<<<<<<< HEAD
  /puppeteer/22.4.1_typescript@5.2.2:
=======
  /puppeteer/22.4.1_typescript@5.4.5:
>>>>>>> 2329705d
    resolution: {integrity: sha512-Mag1wRLanzwS4yEUyrDRBUgsKlH3dpL6oAfVwNHG09oxd0+ySsatMvYj7HwjynWy/S+Hg+XHLgjyC/F6CsL/lg==}
    engines: {node: '>=18'}
    hasBin: true
    requiresBuild: true
    dependencies:
      '@puppeteer/browsers': 2.1.0
<<<<<<< HEAD
      cosmiconfig: 9.0.0_typescript@5.2.2
=======
      cosmiconfig: 9.0.0_typescript@5.4.5
>>>>>>> 2329705d
      puppeteer-core: 22.4.1
    transitivePeerDependencies:
      - bufferutil
      - encoding
      - supports-color
      - typescript
      - utf-8-validate
    dev: true

  /qjobs/1.2.0:
    resolution: {integrity: sha512-8YOJEHtxpySA3fFDyCRxA+UUV+fA+rTWnuWvylOK/NCjhY+b4ocCtmu8TtsWb+mYeU+GCHf/S66KZF/AsteKHg==}
    engines: {node: '>=0.9'}
    dev: true

  /qs/6.11.0:
    resolution: {integrity: sha512-MvjoMCJwEarSbUYk5O+nmoSzSutSsTwF85zcHPQ9OrlFoZOYIjaqBAJIqIXjptyD5vThxGq52Xu/MaJzRkIk4Q==}
    engines: {node: '>=0.6'}
    dependencies:
      side-channel: 1.0.4
    dev: true

  /qs/6.5.3:
    resolution: {integrity: sha512-qxXIEh4pCGfHICj1mAJQ2/2XVZkjCDTcEgfoSQxc/fYivUZxTkk7L3bDBJSoNrEzXI17oUO5Dp07ktqE5KzczA==}
    engines: {node: '>=0.6'}
    dev: true

  /queue-microtask/1.2.3:
    resolution: {integrity: sha512-NuaNSa6flKT5JaSYQzJok04JzTL1CA6aGhv5rfLW3PgqA+M2ChpZQnAC8h8i4ZFkBS8X5RqkDBHA7r4hej3K9A==}

  /queue-tick/1.0.1:
    resolution: {integrity: sha512-kJt5qhMxoszgU/62PLP1CJytzd2NKetjSRnyuj31fDd3Rlcz3fzlFdFLD1SItunPwyqEOkca6GbV612BWfaBag==}
    dev: true

  /randombytes/2.1.0:
    resolution: {integrity: sha512-vYl3iOX+4CKUWuxGi9Ukhie6fsqXqS9FE2Zaic4tNFD2N2QQaXOMFbuKK4QmDHC0JO6B1Zp41J0LpT0oR68amQ==}
    dependencies:
      safe-buffer: 5.2.1
    dev: true

  /range-parser/1.2.1:
    resolution: {integrity: sha512-Hrgsx+orqoygnmhFbKaHE6c296J+HTAQXoxEF6gNupROmmGJRoyzfG3ccAveqCBrwr/2yxQ5BVd/GTl5agOwSg==}
    engines: {node: '>= 0.6'}
    dev: true

  /raw-body/2.5.1:
    resolution: {integrity: sha512-qqJBtEyVgS0ZmPGdCFPWJ3FreoqvG4MVQln/kCgF7Olq95IbOp0/BWyMwbdtn4VTvkM8Y7khCQ2Xgk/tcrCXig==}
    engines: {node: '>= 0.8'}
    dependencies:
      bytes: 3.1.2
      http-errors: 2.0.0
      iconv-lite: 0.4.24
      unpipe: 1.0.0
    dev: true

  /raw-body/2.5.2:
    resolution: {integrity: sha512-8zGqypfENjCIqGhgXToC8aB2r7YrBX+AQAfIPs/Mlk+BtPTztOvTS01NRW/3Eh60J+a48lt8qsCzirQ6loCVfA==}
    engines: {node: '>= 0.8'}
    dependencies:
      bytes: 3.1.2
      http-errors: 2.0.0
      iconv-lite: 0.4.24
      unpipe: 1.0.0
    dev: true

  /read-pkg/3.0.0:
    resolution: {integrity: sha512-BLq/cCO9two+lBgiTYNqD6GdtK8s4NpaWrl6/rCO9w0TUS8oJl7cmToOZfRYllKTISY6nt1U7jQ53brmKqY6BA==}
    engines: {node: '>=4'}
    dependencies:
      load-json-file: 4.0.0
      normalize-package-data: 2.5.0
      path-type: 3.0.0
    dev: true

  /readable-stream/2.3.8:
    resolution: {integrity: sha512-8p0AUk4XODgIewSi0l8Epjs+EVnWiK7NoDIEGU0HhE7+ZyY8D1IMY7odu5lRrFXGg71L15KG8QrPmum45RTtdA==}
    dependencies:
      core-util-is: 1.0.2
      inherits: 2.0.4
      isarray: 1.0.0
      process-nextick-args: 2.0.1
      safe-buffer: 5.1.2
      string_decoder: 1.1.1
      util-deprecate: 1.0.2
    dev: true

  /readable-stream/3.6.2:
    resolution: {integrity: sha512-9u/sniCrY3D5WdsERHzHE4G2YCXqoG5FTHUiCC4SIbr6XcLZBY05ya9EKjYek9O5xOAwjGq+1JdGBAS7Q9ScoA==}
    engines: {node: '>= 6'}
    dependencies:
      inherits: 2.0.4
      string_decoder: 1.3.0
      util-deprecate: 1.0.2
    dev: true

  /readdirp/3.6.0:
    resolution: {integrity: sha512-hOS089on8RduqdbhvQ5Z37A0ESjsqz6qnRcffsMU3495FuTdqSm+7bhJ29JvIOsBDEEnan5DPu9t3To9VRlMzA==}
    engines: {node: '>=8.10.0'}
    dependencies:
      picomatch: 2.3.1
    dev: true

  /rechoir/0.7.1:
    resolution: {integrity: sha512-/njmZ8s1wVeR6pjTZ+0nCnv8SpZNRMT2D1RLOJQESlYFDBvwpTA4KWJpZ+sBJ4+vhjILRcK7JIFdGCdxEAAitg==}
    engines: {node: '>= 0.10'}
    dependencies:
      resolve: 1.22.6
    dev: true

  /regexp.prototype.flags/1.5.1:
    resolution: {integrity: sha512-sy6TXMN+hnP/wMy+ISxg3krXx7BAtWVO4UouuCN/ziM9UEne0euamVNafDfvC83bRNr95y0V5iijeDQFUNpvrg==}
    engines: {node: '>= 0.4'}
    dependencies:
      call-bind: 1.0.2
      define-properties: 1.2.1
      set-function-name: 2.0.1
    dev: true

  /request-promise-core/1.1.4_request@2.88.2:
    resolution: {integrity: sha512-TTbAfBBRdWD7aNNOoVOBH4pN/KigV6LyapYNNlAPA8JwbovRti1E88m3sYAwsLi5ryhPKsE9APwnjFTgdUjTpw==}
    engines: {node: '>=0.10.0'}
    peerDependencies:
      request: ^2.34
    dependencies:
      lodash: 4.17.21
      request: 2.88.2
    dev: true

  /request-promise-native/1.0.9_request@2.88.2:
    resolution: {integrity: sha512-wcW+sIUiWnKgNY0dqCpOZkUbF/I+YPi+f09JZIDa39Ec+q82CpSYniDp+ISgTTbKmnpJWASeJBPZmoxH84wt3g==}
    engines: {node: '>=0.12.0'}
    deprecated: request-promise-native has been deprecated because it extends the now deprecated request package, see https://github.com/request/request/issues/3142
    peerDependencies:
      request: ^2.34
    dependencies:
      request: 2.88.2
      request-promise-core: 1.1.4_request@2.88.2
      stealthy-require: 1.1.1
      tough-cookie: 2.5.0
    dev: true

  /request/2.88.2:
    resolution: {integrity: sha512-MsvtOrfG9ZcrOwAW+Qi+F6HbD0CWXEh9ou77uOb7FM2WPhwT7smM833PzanhJLsgXjN89Ir6V2PczXNnMpwKhw==}
    engines: {node: '>= 6'}
    deprecated: request has been deprecated, see https://github.com/request/request/issues/3142
    dependencies:
      aws-sign2: 0.7.0
      aws4: 1.12.0
      caseless: 0.12.0
      combined-stream: 1.0.8
      extend: 3.0.2
      forever-agent: 0.6.1
      form-data: 2.3.3
      har-validator: 5.1.5
      http-signature: 1.2.0
      is-typedarray: 1.0.0
      isstream: 0.1.2
      json-stringify-safe: 5.0.1
      mime-types: 2.1.35
      oauth-sign: 0.9.0
      performance-now: 2.1.0
      qs: 6.5.3
      safe-buffer: 5.2.1
      tough-cookie: 2.5.0
      tunnel-agent: 0.6.0
      uuid: 3.4.0
    dev: true

  /require-directory/2.1.1:
    resolution: {integrity: sha512-fGxEI7+wsG9xrvdjsrlmL22OMTTiHRwAMroiEeMgq8gzoLC/PQr7RsRDSTLUg/bZAZtF+TVIkHc6/4RIKrui+Q==}
    engines: {node: '>=0.10.0'}

  /require-from-string/2.0.2:
    resolution: {integrity: sha512-Xf0nWe6RseziFMu+Ap9biiUbmplq6S9/p+7w7YXP/JBHhrUDDUhwa+vANyubuqfZWTveU//DYVGsDG7RKL/vEw==}
    engines: {node: '>=0.10.0'}

  /requires-port/1.0.0:
    resolution: {integrity: sha512-KigOCHcocU3XODJxsu8i/j8T9tzT4adHiecwORRQ0ZZFcp7ahwXuRU1m+yuO90C5ZUyGeGfocHDI14M3L3yDAQ==}
    dev: true

  /resolve-cwd/3.0.0:
    resolution: {integrity: sha512-OrZaX2Mb+rJCpH/6CpSqt9xFVpN++x01XnN2ie9g6P5/3xelLAkXWVADpdz1IHD/KFfEXyE6V0U01OQ3UO2rEg==}
    engines: {node: '>=8'}
    dependencies:
      resolve-from: 5.0.0
    dev: true

  /resolve-from/4.0.0:
    resolution: {integrity: sha512-pb/MYmXstAkysRFx8piNI1tGFNQIFA3vkE3Gq4EuA1dF6gHp/+vgZqsCGJapvy8N3Q+4o7FwvquPJcnZ7RYy4g==}
    engines: {node: '>=4'}
    dev: true

  /resolve-from/5.0.0:
    resolution: {integrity: sha512-qYg9KP24dD5qka9J47d0aVky0N+b4fTU89LN9iDnjB5waksiC49rvMB0PrUJQGoTmH50XPiqOvAjDfaijGxYZw==}
    engines: {node: '>=8'}
    dev: true

  /resolve/1.22.6:
    resolution: {integrity: sha512-njhxM7mV12JfufShqGy3Rz8j11RPdLy4xi15UurGJeoHLfJpVXKdh3ueuOqbYUcDZnffr6X739JBo5LzyahEsw==}
    hasBin: true
    dependencies:
      is-core-module: 2.13.0
      path-parse: 1.0.7
      supports-preserve-symlinks-flag: 1.0.0
    dev: true

  /retry/0.10.1:
    resolution: {integrity: sha512-ZXUSQYTHdl3uS7IuCehYfMzKyIDBNoAuUblvy5oGO5UJSUTmStUUVPXbA9Qxd173Bgre53yCQczQuHgRWAdvJQ==}
    dev: false

  /reusify/1.0.4:
    resolution: {integrity: sha512-U9nH88a3fc/ekCF1l0/UP1IosiuIjyTh7hBvXVMHYgVcfGvt897Xguj2UOLDeI5BG2m7/uwyaLVT6fbtCwTyzw==}
    engines: {iojs: '>=1.0.0', node: '>=0.10.0'}

  /rfdc/1.3.0:
    resolution: {integrity: sha512-V2hovdzFbOi77/WajaSMXk2OLm+xNIeQdMMuB7icj7bk6zi2F8GGAxigcnDFpJHbNyNcgyJDiP+8nOrY5cZGrA==}
    dev: true

  /rimraf/3.0.2:
    resolution: {integrity: sha512-JZkJMZkAGFFPP2YqXZXPbMlMBgsxzE8ILs4lMIX/2o0L9UBw9O/Y3o6wFw/i9YLapcUJWwqbi3kdxIPdC62TIA==}
    hasBin: true
    dependencies:
      glob: 7.2.3
    dev: true

  /rimraf/5.0.4:
    resolution: {integrity: sha512-rizQI/o/YAMM1us0Zyax0uRfIK39XR52EAjjOi0fzMolpGp0onj6CWzBAXuOx6+6Xi9Rgi0d9tUZojhJerLUmQ==}
    engines: {node: '>=14'}
    hasBin: true
    dependencies:
      glob: 10.3.9
    dev: true

  /run-parallel/1.2.0:
    resolution: {integrity: sha512-5l4VyZR86LZ/lDxZTR6jqL8AFE2S0IFLMP26AbjsLVADxHdhB/c0GUsH+y39UfCi3dzz8OlQuPmnaJOMoDHQBA==}
    dependencies:
      queue-microtask: 1.2.3

  /safe-array-concat/1.0.1:
    resolution: {integrity: sha512-6XbUAseYE2KtOuGueyeobCySj9L4+66Tn6KQMOPQJrAJEowYKW/YR/MGJZl7FdydUdaFu4LYyDZjxf4/Nmo23Q==}
    engines: {node: '>=0.4'}
    dependencies:
      call-bind: 1.0.2
      get-intrinsic: 1.2.1
      has-symbols: 1.0.3
      isarray: 2.0.5
    dev: true

  /safe-buffer/5.1.2:
    resolution: {integrity: sha512-Gd2UZBJDkXlY7GbJxfsE8/nvKkUEU1G38c1siN6QP6a9PT9MmHB8GnpscSmMJSoF8LOIrt8ud/wPtojys4G6+g==}
    dev: true

  /safe-buffer/5.2.1:
    resolution: {integrity: sha512-rp3So07KcdmmKbGvgaNxQSJr7bGVSVk5S9Eq1F+ppbRo70+YeaDxkw5Dd8NPN+GD6bjnYm2VuPuCXmpuYvmCXQ==}
    dev: true

  /safe-regex-test/1.0.0:
    resolution: {integrity: sha512-JBUUzyOgEwXQY1NuPtvcj/qcBDbDmEvWufhlnXZIm75DEHp+afM1r1ujJpJsV/gSM4t59tpDyPi1sd6ZaPFfsA==}
    dependencies:
      call-bind: 1.0.2
      get-intrinsic: 1.2.1
      is-regex: 1.1.4
    dev: true

  /safe-stable-stringify/2.4.3:
    resolution: {integrity: sha512-e2bDA2WJT0wxseVd4lsDP4+3ONX6HpMXQa1ZhFQ7SU+GjvORCmShbCMltrtIDfkYhVHrOcPtj+KhmDBdPdZD1g==}
    engines: {node: '>=10'}
    dev: true

  /safer-buffer/2.1.2:
    resolution: {integrity: sha512-YZo3K82SD7Riyi0E1EQPojLz7kpepnSQI9IyPbHHg1XXXevb5dJI7tpyN2ADxGcQbHG7vcyRHk0cbwqcQriUtg==}
    dev: true

  /sax/1.2.4:
    resolution: {integrity: sha512-NqVDv9TpANUjFm0N8uM5GxL36UgKi9/atZw+x7YFnQ8ckwFGKrl4xX4yWtrey3UJm5nP1kUbnYgLopqWNSRhWw==}

  /schema-utils/3.3.0:
    resolution: {integrity: sha512-pN/yOAvcC+5rQ5nERGuwrjLlYvLTbCibnZ1I7B1LaiAz9BRBlE9GMgE/eqV30P7aJQUf7Ddimy/RsbYO/GrVGg==}
    engines: {node: '>= 10.13.0'}
    dependencies:
      '@types/json-schema': 7.0.13
      ajv: 6.12.6
      ajv-keywords: 3.5.2_ajv@6.12.6
    dev: true

  /semver/5.7.2:
    resolution: {integrity: sha512-cBznnQ9KjJqU67B52RMC65CMarK2600WFnbkcaiwWq3xy/5haFJlshgnpjovMVJ+Hff49d8GEn0b87C5pDQ10g==}
    hasBin: true
    dev: true

  /semver/7.5.4:
    resolution: {integrity: sha512-1bCSESV6Pv+i21Hvpxp3Dx+pSD8lIPt8uVjRrxAUt/nbswYc+tK6Y2btiULjd4+fnq15PX+nqQDC7Oft7WkwcA==}
    engines: {node: '>=10'}
    hasBin: true
    dependencies:
      lru-cache: 6.0.0

  /semver/7.6.0:
    resolution: {integrity: sha512-EnwXhrlwXMk9gKu5/flx5sv/an57AkRplG3hTK68W7FRDN+k+OWBj65M7719OkA82XLBxrcX0KSHj+X5COhOVg==}
    engines: {node: '>=10'}
    hasBin: true
    dependencies:
      lru-cache: 6.0.0

  /send/0.18.0:
    resolution: {integrity: sha512-qqWzuOjSFOuqPjFe4NOsMLafToQQwBSOEpS+FwEt3A2V3vKubTquT3vmLTQpFgMXp8AlFWFuP1qKaJZOtPpVXg==}
    engines: {node: '>= 0.8.0'}
    dependencies:
      debug: 2.6.9
      depd: 2.0.0
      destroy: 1.2.0
      encodeurl: 1.0.2
      escape-html: 1.0.3
      etag: 1.8.1
      fresh: 0.5.2
      http-errors: 2.0.0
      mime: 1.6.0
      ms: 2.1.3
      on-finished: 2.4.1
      range-parser: 1.2.1
      statuses: 2.0.1
    dev: true

  /serialize-javascript/6.0.0:
    resolution: {integrity: sha512-Qr3TosvguFt8ePWqsvRfrKyQXIiW+nGbYpy8XK24NQHE83caxWt+mIymTT19DGFbNWNLfEwsrkSmN64lVWB9ag==}
    dependencies:
      randombytes: 2.1.0
    dev: true

  /serialize-javascript/6.0.1:
    resolution: {integrity: sha512-owoXEFjWRllis8/M1Q+Cw5k8ZH40e3zhp/ovX+Xr/vi1qj6QesbyXXViFbpNvWvPNAD62SutwEXavefrLJWj7w==}
    dependencies:
      randombytes: 2.1.0
    dev: true

  /serve-static/1.15.0:
    resolution: {integrity: sha512-XGuRDNjXUijsUL0vl6nSD7cwURuzEgglbOaFuZM9g3kwDXOWVTck0jLzjPzGD+TazWbboZYu52/9/XPdUgne9g==}
    engines: {node: '>= 0.8.0'}
    dependencies:
      encodeurl: 1.0.2
      escape-html: 1.0.3
      parseurl: 1.3.3
      send: 0.18.0
    dev: true

  /set-function-name/2.0.1:
    resolution: {integrity: sha512-tMNCiqYVkXIZgc2Hnoy2IvC/f8ezc5koaRFkCjrpWzGpCd3qbZXPzVy9MAZzK1ch/X0jvSkojys3oqJN0qCmdA==}
    engines: {node: '>= 0.4'}
    dependencies:
      define-data-property: 1.1.0
      functions-have-names: 1.2.3
      has-property-descriptors: 1.0.0
    dev: true

  /setprototypeof/1.2.0:
    resolution: {integrity: sha512-E5LDX7Wrp85Kil5bhZv46j8jOeboKq5JMmYM3gVGdGH8xFpPWXUMsNrlODCrkoxMEeNi/XZIwuRvY4XNwYMJpw==}
    dev: true

  /shallow-clone/3.0.1:
    resolution: {integrity: sha512-/6KqX+GVUdqPuPPd2LxDDxzX6CAbjJehAAOKlNpqqUpAqPM6HeL8f+o3a+JsyGjn2lv0WY8UsTgUJjU9Ok55NA==}
    engines: {node: '>=8'}
    dependencies:
      kind-of: 6.0.3
    dev: true

  /shebang-command/1.2.0:
    resolution: {integrity: sha512-EV3L1+UQWGor21OmnvojK36mhg+TyIKDh3iFBKBohr5xeXIhNBcx8oWdgkTEEQ+BEFFYdLRuqMfd5L84N1V5Vg==}
    engines: {node: '>=0.10.0'}
    dependencies:
      shebang-regex: 1.0.0
    dev: true

  /shebang-command/2.0.0:
    resolution: {integrity: sha512-kHxr2zZpYtdmrN1qDjrrX/Z1rR1kG8Dx+gkpK1G4eXmvXswmcE1hTWBWYUzlraYw1/yZp6YuDY77YtvbN0dmDA==}
    engines: {node: '>=8'}
    dependencies:
      shebang-regex: 3.0.0
    dev: true

  /shebang-regex/1.0.0:
    resolution: {integrity: sha512-wpoSFAxys6b2a2wHZ1XpDSgD7N9iVjg29Ph9uV/uaP9Ex/KXlkTZTeddxDPSYQpgvzKLGJke2UU0AzoGCjNIvQ==}
    engines: {node: '>=0.10.0'}
    dev: true

  /shebang-regex/3.0.0:
    resolution: {integrity: sha512-7++dFhtcx3353uBaq8DDR4NuxBetBzC7ZQOhmTQInHEd6bSrXdiEyzCvG07Z44UYdLShWUyXt5M/yhz8ekcb1A==}
    engines: {node: '>=8'}
    dev: true

  /shell-quote/1.8.1:
    resolution: {integrity: sha512-6j1W9l1iAs/4xYBI1SYOVZyFcCis9b4KCLQ8fgAGG07QvzaRLVVRQvAy85yNmmZSjYjg4MWh4gNvlPujU/5LpA==}
    dev: true

  /side-channel/1.0.4:
    resolution: {integrity: sha512-q5XPytqFEIKHkGdiMIrY10mvLRvnQh42/+GoBlFW3b2LXLE2xxJpZFdm94we0BaoV3RwJyGqg5wS7epxTv0Zvw==}
    dependencies:
      call-bind: 1.0.2
      get-intrinsic: 1.2.1
      object-inspect: 1.12.3
    dev: true

  /signal-exit/4.1.0:
    resolution: {integrity: sha512-bzyZ1e88w9O1iNJbKnOlvYTrWPDl46O1bG0D3XInv+9tkPrxrN8jUUTiFlDkkmKWgn1M6CfIA13SuGqOa9Korw==}
    engines: {node: '>=14'}
    dev: true

  /simple-swizzle/0.2.2:
    resolution: {integrity: sha512-JA//kQgZtbuY83m+xT+tXJkmJncGMTFT+C+g2h2R9uxkYIrE2yy9sgmcLhCnw57/WSD+Eh3J97FPEDFnbXnDUg==}
    dependencies:
      is-arrayish: 0.3.2
    dev: true

  /sinon/10.0.1:
    resolution: {integrity: sha512-1rf86mvW4Mt7JitEIgmNaLXaWnrWd/UrVKZZlL+kbeOujXVf9fmC4kQEQ/YeHoiIA23PLNngYWK+dngIx/AumA==}
    deprecated: Breaking change found in this patch version
    dependencies:
      '@sinonjs/commons': 1.8.6
      '@sinonjs/fake-timers': 7.1.2
      '@sinonjs/samsam': 6.1.3
      diff: 4.0.2
      nise: 5.1.4
      supports-color: 7.2.0
    dev: true

  /sisteransi/1.0.5:
    resolution: {integrity: sha512-bLGGlR1QxBcynn2d5YmDX4MGjlZvy2MRBDRNHLJ8VI6l6+9FUiyTFNJ0IveOSP0bcXgVDPRcfGqA0pjaqUpfVg==}

  /slash/3.0.0:
    resolution: {integrity: sha512-g9Q1haeby36OSStwb4ntCGGGaKsaVSjQ68fBxoQcutl5fS1vuY18H3wSt3jFyFtrkx+Kz0V1G85A4MyAdDMi2Q==}
    engines: {node: '>=8'}
    dev: true

  /slash/5.1.0:
    resolution: {integrity: sha512-ZA6oR3T/pEyuqwMgAKT0/hAv8oAXckzbkmR0UkUosQ+Mc4RxGoJkRmwHgHufaenlyAgE1Mxgpdcrf75y6XcnDg==}
    engines: {node: '>=14.16'}

  /smart-buffer/4.2.0:
    resolution: {integrity: sha512-94hK0Hh8rPqQl2xXc3HsaBoOXKV20MToPkcXvwbISWLEs+64sBq5kFgn2kJDHb1Pry9yrP0dxrCI9RRci7RXKg==}
    engines: {node: '>= 6.0.0', npm: '>= 3.0.0'}
    dev: true

  /socket.io-adapter/2.5.2:
    resolution: {integrity: sha512-87C3LO/NOMc+eMcpcxUBebGjkpMDkNBS9tf7KJqcDsmL936EChtVva71Dw2q4tQcuVC+hAUy4an2NO/sYXmwRA==}
    dependencies:
      ws: 8.11.0
    transitivePeerDependencies:
      - bufferutil
      - utf-8-validate
    dev: true

  /socket.io-parser/4.2.4:
    resolution: {integrity: sha512-/GbIKmo8ioc+NIWIhwdecY0ge+qVBSMdgxGygevmdHj24bsfgtCmcUUcQ5ZzcylGFHsN3k4HB4Cgkl96KVnuew==}
    engines: {node: '>=10.0.0'}
    dependencies:
      '@socket.io/component-emitter': 3.1.0
      debug: 4.3.4
    transitivePeerDependencies:
      - supports-color
    dev: true

  /socket.io/4.7.2:
    resolution: {integrity: sha512-bvKVS29/I5fl2FGLNHuXlQaUH/BlzX1IN6S+NKLNZpBsPZIDH+90eQmCs2Railn4YUiww4SzUedJ6+uzwFnKLw==}
    engines: {node: '>=10.2.0'}
    dependencies:
      accepts: 1.3.8
      base64id: 2.0.0
      cors: 2.8.5
      debug: 4.3.4
      engine.io: 6.5.2
      socket.io-adapter: 2.5.2
      socket.io-parser: 4.2.4
    transitivePeerDependencies:
      - bufferutil
      - supports-color
      - utf-8-validate
    dev: true

  /socks-proxy-agent/8.0.2:
    resolution: {integrity: sha512-8zuqoLv1aP/66PHF5TqwJ7Czm3Yv32urJQHrVyhD7mmA6d61Zv8cIXQYPTWwmg6qlupnPvs/QKDmfa4P/qct2g==}
    engines: {node: '>= 14'}
    dependencies:
      agent-base: 7.1.0
      debug: 4.3.4
      socks: 2.7.1
    transitivePeerDependencies:
      - supports-color
    dev: true

  /socks/2.7.1:
    resolution: {integrity: sha512-7maUZy1N7uo6+WVEX6psASxtNlKaNVMlGQKkG/63nEDdLOWNbiUMoLK7X4uYoLhQstau72mLgfEWcXcwsaHbYQ==}
    engines: {node: '>= 10.13.0', npm: '>= 3.0.0'}
    dependencies:
      ip: 2.0.0
      smart-buffer: 4.2.0
    dev: true

  /source-map-loader/1.1.3_webpack@5.88.2:
    resolution: {integrity: sha512-6YHeF+XzDOrT/ycFJNI53cgEsp/tHTMl37hi7uVyqFAlTXW109JazaQCkbc+jjoL2637qkH1amLi+JzrIpt5lA==}
    engines: {node: '>= 10.13.0'}
    peerDependencies:
      webpack: ^4.0.0 || ^5.0.0
    dependencies:
      abab: 2.0.6
      iconv-lite: 0.6.3
      loader-utils: 2.0.4
      schema-utils: 3.3.0
      source-map: 0.6.1
      webpack: 5.88.2_webpack-cli@4.10.0
      whatwg-mimetype: 2.3.0
    dev: true

  /source-map-support/0.5.21:
    resolution: {integrity: sha512-uBHU3L3czsIyYXKX88fdrGovxdSCoTGDRZ6SYXtSRxLZUzHg5P/66Ht6uoUlHu9EZod+inXhKo3qQgwXUT/y1w==}
    dependencies:
      buffer-from: 1.1.2
      source-map: 0.6.1

  /source-map/0.6.1:
    resolution: {integrity: sha512-UjgapumWlbMhkBgzT7Ykc5YXUT46F0iKu8SGXq0bcwP5dz/h0Plj6enJqjz1Zbq2l5WaqYnrVbwWOWMyF3F47g==}
    engines: {node: '>=0.10.0'}

  /spdx-correct/3.2.0:
    resolution: {integrity: sha512-kN9dJbvnySHULIluDHy32WHRUu3Og7B9sbY7tsFLctQkIqnMh3hErYgdMjTYuqmcXX+lK5T1lnUt3G7zNswmZA==}
    dependencies:
      spdx-expression-parse: 3.0.1
      spdx-license-ids: 3.0.15
    dev: true

  /spdx-exceptions/2.3.0:
    resolution: {integrity: sha512-/tTrYOC7PPI1nUAgx34hUpqXuyJG+DTHJTnIULG4rDygi4xu/tfgmq1e1cIRwRzwZgo4NLySi+ricLkZkw4i5A==}
    dev: true

  /spdx-expression-parse/3.0.1:
    resolution: {integrity: sha512-cbqHunsQWnJNE6KhVSMsMeH5H/L9EpymbzqTQ3uLwNCLZ1Q481oWaofqH7nO6V07xlXwY6PhQdQ2IedWx/ZK4Q==}
    dependencies:
      spdx-exceptions: 2.3.0
      spdx-license-ids: 3.0.15
    dev: true

  /spdx-license-ids/3.0.15:
    resolution: {integrity: sha512-lpT8hSQp9jAKp9mhtBU4Xjon8LPGBvLIuBiSVhMEtmLecTh2mO0tlqrAMp47tBXzMr13NJMQ2lf7RpQGLJ3HsQ==}
    dev: true

  /sshpk/1.17.0:
    resolution: {integrity: sha512-/9HIEs1ZXGhSPE8X6Ccm7Nam1z8KcoCqPdI7ecm1N33EzAetWahvQWVqLZtaZQ+IDKX4IyA2o0gBzqIMkAagHQ==}
    engines: {node: '>=0.10.0'}
    hasBin: true
    dependencies:
      asn1: 0.2.6
      assert-plus: 1.0.0
      bcrypt-pbkdf: 1.0.2
      dashdash: 1.14.1
      ecc-jsbn: 0.1.2
      getpass: 0.1.7
      jsbn: 0.1.1
      safer-buffer: 2.1.2
      tweetnacl: 0.14.5
    dev: true

  /stack-trace/0.0.10:
    resolution: {integrity: sha512-KGzahc7puUKkzyMt+IqAep+TVNbKP+k2Lmwhub39m1AsTSkaDutx56aDCo+HLDzf/D26BIHTJWNiTG1KAJiQCg==}
    dev: true

  /statuses/1.5.0:
    resolution: {integrity: sha512-OpZ3zP+jT1PI7I8nemJX4AKmAX070ZkYPVWV/AaKTJl+tXCTGyVdC1a4SL8RUQYEwk/f34ZX8UTykN68FwrqAA==}
    engines: {node: '>= 0.6'}
    dev: true

  /statuses/2.0.1:
    resolution: {integrity: sha512-RwNA9Z/7PrK06rYLIzFMlaF+l73iwpzsqRIFgbMLbTcLD6cOao82TaWefPXQvB2fOC4AjuYSEndS7N/mTCbkdQ==}
    engines: {node: '>= 0.8'}
    dev: true

  /stealthy-require/1.1.1:
    resolution: {integrity: sha512-ZnWpYnYugiOVEY5GkcuJK1io5V8QmNYChG62gSit9pQVGErXtrKuPC55ITaVSukmMta5qpMU7vqLt2Lnni4f/g==}
    engines: {node: '>=0.10.0'}
    dev: true

  /stop-iteration-iterator/1.0.0:
    resolution: {integrity: sha512-iCGQj+0l0HOdZ2AEeBADlsRC+vsnDsZsbdSiH1yNSjcfKM7fdpCMfqAL/dwF5BLiw/XhRft/Wax6zQbhq2BcjQ==}
    engines: {node: '>= 0.4'}
    dependencies:
      internal-slot: 1.0.5
    dev: true

  /stoppable/1.1.0:
    resolution: {integrity: sha512-KXDYZ9dszj6bzvnEMRYvxgeTHU74QBFL54XKtP3nyMuJ81CFYtABZ3bAzL2EdFUaEwJOBOgENyFj3R7oTzDyyw==}
    engines: {node: '>=4', npm: '>=6'}
    dev: true

  /streamroller/3.1.5:
    resolution: {integrity: sha512-KFxaM7XT+irxvdqSP1LGLgNWbYN7ay5owZ3r/8t77p+EtSUAfUgtl7be3xtqtOmGUl9K9YPO2ca8133RlTjvKw==}
    engines: {node: '>=8.0'}
    dependencies:
      date-format: 4.0.14
      debug: 4.3.4
      fs-extra: 8.1.0
    transitivePeerDependencies:
      - supports-color
    dev: true

  /streamsearch/1.1.0:
    resolution: {integrity: sha512-Mcc5wHehp9aXz1ax6bZUyY5afg9u2rv5cqQI3mRrYkGC8rW2hM02jWuwjtL++LS5qinSyhj2QfLyNsuc+VsExg==}
    engines: {node: '>=10.0.0'}
    dev: true

  /streamx/2.15.6:
    resolution: {integrity: sha512-q+vQL4AAz+FdfT137VF69Cc/APqUbxy+MDOImRrMvchJpigHj9GksgDU2LYbO9rx7RX6osWgxJB2WxhYv4SZAw==}
    dependencies:
      fast-fifo: 1.3.2
      queue-tick: 1.0.1
    dev: true

  /string-width/4.2.3:
    resolution: {integrity: sha512-wKyQRQpjJ0sIp62ErSZdGsjMJWsap5oRNihHhu6G7JVO/9jIB6UyevL+tXuOqrng8j/cxKTWyWUwvSTriiZz/g==}
    engines: {node: '>=8'}
    dependencies:
      emoji-regex: 8.0.0
      is-fullwidth-code-point: 3.0.0
      strip-ansi: 6.0.1

  /string-width/5.1.2:
    resolution: {integrity: sha512-HnLOCR3vjcY8beoNLtcjZ5/nxn2afmME6lhrDrebokqMap+XbeW8n9TXpPDOqdGK5qcI3oT0GKTW6wC7EMiVqA==}
    engines: {node: '>=12'}
    dependencies:
      eastasianwidth: 0.2.0
      emoji-regex: 9.2.2
      strip-ansi: 7.1.0
    dev: true

  /string.prototype.padend/3.1.5:
    resolution: {integrity: sha512-DOB27b/2UTTD+4myKUFh+/fXWcu/UDyASIXfg+7VzoCNNGOfWvoyU/x5pvVHr++ztyt/oSYI1BcWBBG/hmlNjA==}
    engines: {node: '>= 0.4'}
    dependencies:
      call-bind: 1.0.2
      define-properties: 1.2.1
      es-abstract: 1.22.2
    dev: true

  /string.prototype.repeat/0.2.0:
    resolution: {integrity: sha512-1BH+X+1hSthZFW+X+JaUkjkkUPwIlLEMJBLANN3hOob3RhEk5snLWNECDnYbgn/m5c5JV7Ersu1Yubaf+05cIA==}
    dev: true

  /string.prototype.trim/1.2.8:
    resolution: {integrity: sha512-lfjY4HcixfQXOfaqCvcBuOIapyaroTXhbkfJN3gcB1OtyupngWK4sEET9Knd0cXd28kTUqu/kHoV4HKSJdnjiQ==}
    engines: {node: '>= 0.4'}
    dependencies:
      call-bind: 1.0.2
      define-properties: 1.2.1
      es-abstract: 1.22.2
    dev: true

  /string.prototype.trimend/1.0.7:
    resolution: {integrity: sha512-Ni79DqeB72ZFq1uH/L6zJ+DKZTkOtPIHovb3YZHQViE+HDouuU4mBrLOLDn5Dde3RF8qw5qVETEjhu9locMLvA==}
    dependencies:
      call-bind: 1.0.2
      define-properties: 1.2.1
      es-abstract: 1.22.2
    dev: true

  /string.prototype.trimstart/1.0.7:
    resolution: {integrity: sha512-NGhtDFu3jCEm7B4Fy0DpLewdJQOZcQ0rGbwQ/+stjnrp2i+rlKeCvos9hOIeCmqwratM47OBxY7uFZzjxHXmrg==}
    dependencies:
      call-bind: 1.0.2
      define-properties: 1.2.1
      es-abstract: 1.22.2
    dev: true

  /string_decoder/1.1.1:
    resolution: {integrity: sha512-n/ShnvDi6FHbbVfviro+WojiFzv+s8MPMHBczVePfUpDJLwoLT0ht1l4YwBCbi8pJAveEEdnkHyPyTP/mzRfwg==}
    dependencies:
      safe-buffer: 5.1.2
    dev: true

  /string_decoder/1.3.0:
    resolution: {integrity: sha512-hkRX8U1WjJFd8LsDJ2yQ/wWWxaopEsABU1XfkM8A+j0+85JAGppt16cr1Whg6KIbb4okU6Mql6BOj+uup/wKeA==}
    dependencies:
      safe-buffer: 5.2.1
    dev: true

  /strip-ansi/6.0.1:
    resolution: {integrity: sha512-Y38VPSHcqkFrCpFnQ9vuSXmquuv5oXOKpGeT6aGrr3o3Gc9AlVa6JBfUSOCnbxGGZF+/0ooI7KrPuUSztUdU5A==}
    engines: {node: '>=8'}
    dependencies:
      ansi-regex: 5.0.1

  /strip-ansi/7.1.0:
    resolution: {integrity: sha512-iq6eVVI64nQQTRYq2KtEg2d2uU7LElhTJwsH4YzIHZshxlgZms/wIc4VoDQTlG/IvVIrBKG06CrZnp0qv7hkcQ==}
    engines: {node: '>=12'}
    dependencies:
      ansi-regex: 6.0.1
    dev: true

  /strip-bom/3.0.0:
    resolution: {integrity: sha512-vavAMRXOgBVNF6nyEEmL3DBK19iRpDcoIwW+swQ+CbGiu7lju6t+JklA1MHweoWtadgt4ISVUsXLyDq34ddcwA==}
    engines: {node: '>=4'}
    dev: true

  /strip-json-comments/3.1.1:
    resolution: {integrity: sha512-6fPc+R4ihwqP6N/aIv2f1gMH8lOVtWQHoqC4yK6oSDVVocumAsfCqjkXnqiYMhmMwS/mEHLp7Vehlt3ql6lEig==}
    engines: {node: '>=8'}
    dev: true

  /strnum/1.0.5:
    resolution: {integrity: sha512-J8bbNyKKXl5qYcR36TIO8W3mVGVHrmmxsd5PAItGkmyzwJvybiw2IVq5nqd0i4LSNSkB/sx9VHllbfFdr9k1JA==}
    dev: true

  /supports-color/5.5.0:
    resolution: {integrity: sha512-QjVjwdXIt408MIiAqCX4oUKsgU2EqAGzs2Ppkm4aQYbjm+ZEWEcW4SfFNTr4uMNZma0ey4f5lgLrkB0aX0QMow==}
    engines: {node: '>=4'}
    dependencies:
      has-flag: 3.0.0

  /supports-color/7.2.0:
    resolution: {integrity: sha512-qpCAvRl9stuOHveKsn7HncJRvv501qIacKzQlO/+Lwxc9+0q2wLyv4Dfvt80/DPn2pqOBsJdDiogXGR9+OvwRw==}
    engines: {node: '>=8'}
    dependencies:
      has-flag: 4.0.0
    dev: true

  /supports-color/8.1.1:
    resolution: {integrity: sha512-MpUEN2OodtUzxvKQl72cUF7RQ5EiHsGvSsVG0ia9c5RbWGL2CI4C7EpPS8UTBIplnlzZiNuV56w+FuNxy3ty2Q==}
    engines: {node: '>=10'}
    dependencies:
      has-flag: 4.0.0
    dev: true

  /supports-preserve-symlinks-flag/1.0.0:
    resolution: {integrity: sha512-ot0WnXS9fgdkgIcePe6RHNk1WA8+muPa6cSjeR3V8K27q9BB1rTE3R1p7Hv0z1ZyAc8s6Vvv8DIyWf681MAt0w==}
    engines: {node: '>= 0.4'}
    dev: true

  /tapable/2.2.1:
    resolution: {integrity: sha512-GNzQvQTOIP6RyTfE2Qxb8ZVlNmw0n88vp1szwWRimP02mnTsx3Wtn5qRdqY9w2XduFNUgvOwhNnQsjwCp+kqaQ==}
    engines: {node: '>=6'}
    dev: true

  /tar-fs/3.0.5:
    resolution: {integrity: sha512-JOgGAmZyMgbqpLwct7ZV8VzkEB6pxXFBVErLtb+XCOqzc6w1xiWKI9GVd6bwk68EX7eJ4DWmfXVmq8K2ziZTGg==}
    dependencies:
      pump: 3.0.0
      tar-stream: 3.1.6
    optionalDependencies:
      bare-fs: 2.2.2
      bare-path: 2.1.0
    dev: true

  /tar-stream/3.1.6:
    resolution: {integrity: sha512-B/UyjYwPpMBv+PaFSWAmtYjwdrlEaZQEhMIBFNC5oEG8lpiW8XjcSdmEaClj28ArfKScKHs2nshz3k2le6crsg==}
    dependencies:
      b4a: 1.6.4
      fast-fifo: 1.3.2
      streamx: 2.15.6
    dev: true

  /terser-webpack-plugin/5.3.9_webpack@5.88.2:
    resolution: {integrity: sha512-ZuXsqE07EcggTWQjXUj+Aot/OMcD0bMKGgF63f7UxYcu5/AJF53aIpK1YoP5xR9l6s/Hy2b+t1AM0bLNPRuhwA==}
    engines: {node: '>= 10.13.0'}
    peerDependencies:
      '@swc/core': '*'
      esbuild: '*'
      uglify-js: '*'
      webpack: ^5.1.0
    peerDependenciesMeta:
      '@swc/core':
        optional: true
      esbuild:
        optional: true
      uglify-js:
        optional: true
    dependencies:
      '@jridgewell/trace-mapping': 0.3.19
      jest-worker: 27.5.1
      schema-utils: 3.3.0
      serialize-javascript: 6.0.1
      terser: 5.20.0
      webpack: 5.88.2_webpack-cli@4.10.0
    dev: true

  /terser/5.20.0:
    resolution: {integrity: sha512-e56ETryaQDyebBwJIWYB2TT6f2EZ0fL0sW/JRXNMN26zZdKi2u/E/5my5lG6jNxym6qsrVXfFRmOdV42zlAgLQ==}
    engines: {node: '>=10'}
    hasBin: true
    dependencies:
      '@jridgewell/source-map': 0.3.5
      acorn: 8.10.0
      commander: 2.20.3
      source-map-support: 0.5.21
    dev: true

  /text-hex/1.0.0:
    resolution: {integrity: sha512-uuVGNWzgJ4yhRaNSiubPY7OjISw4sw4E5Uv0wbjp+OzcbmVU/rsT8ujgcXJhn9ypzsgr5vlzpPqP+MBBKcGvbg==}
    dev: true

  /text-table/0.2.0:
    resolution: {integrity: sha512-N+8UisAXDGk8PFXP4HAzVR9nbfmVJ3zYLAWiTIoqC5v5isinhr+r5uaO8+7r3BMfuNIufIsA7RdpVgacC2cSpw==}
    dev: true

  /through/2.3.8:
    resolution: {integrity: sha512-w89qg7PI8wAdvX60bMDP+bFoD5Dvhm9oLheFp5O4a2QF0cSBGsBX4qZmadPMvVqlLJBBci+WqGGOAPvcDeNSVg==}
    dev: true

  /tmp/0.2.1:
    resolution: {integrity: sha512-76SUhtfqR2Ijn+xllcI5P1oyannHNHByD80W1q447gU3mp9G9PSpGdWmjUOHRDPiHYacIk66W7ubDTuPF3BEtQ==}
    engines: {node: '>=8.17.0'}
    dependencies:
      rimraf: 3.0.2
    dev: true

  /to-regex-range/5.0.1:
    resolution: {integrity: sha512-65P7iz6X5yEr1cwcgvQxbbIw7Uk3gOy5dIdtZ4rDveLqhrdJP+Li/Hx6tyK0NEb+2GCyneCMJiGqrADCSNk8sQ==}
    engines: {node: '>=8.0'}
    dependencies:
      is-number: 7.0.0

  /toidentifier/1.0.1:
    resolution: {integrity: sha512-o5sSPKEkg/DIQNmH43V0/uerLrpzVedkUh8tGNvaeXpfpuwjKenlSox/2O/BTlZUtEe+JG7s5YhEz608PlAHRA==}
    engines: {node: '>=0.6'}
    dev: true

  /tough-cookie/2.5.0:
    resolution: {integrity: sha512-nlLsUzgm1kfLXSXfRZMc1KLAugd4hqJHDTvc2hDIwS3mZAfMEuMbc03SujMF+GEcpaX/qboeycw6iO8JwVv2+g==}
    engines: {node: '>=0.8'}
    dependencies:
      psl: 1.9.0
      punycode: 2.3.0
    dev: true

  /tr46/0.0.3:
    resolution: {integrity: sha512-N3WMsuqV66lT30CrXNbEjx4GEwlow3v6rr4mCcv6prnfwhS01rkgyFdjPNBYd9br7LpXV1+Emh01fHnq2Gdgrw==}

  /triple-beam/1.4.1:
    resolution: {integrity: sha512-aZbgViZrg1QNcG+LULa7nhZpJTZSLm/mXnHXnbAbjmN5aSa0y7V+wvv6+4WaBtpISJzThKy+PIPxc1Nq1EJ9mg==}
    engines: {node: '>= 14.0.0'}
    dev: true

<<<<<<< HEAD
  /ts-api-utils/1.0.3_typescript@5.2.2:
=======
  /ts-api-utils/1.0.3_typescript@5.4.5:
>>>>>>> 2329705d
    resolution: {integrity: sha512-wNMeqtMz5NtwpT/UZGY5alT+VoKdSsOOP/kqHFcUW1P/VRhH2wJ48+DN2WwUliNbQ976ETwDL0Ifd2VVvgonvg==}
    engines: {node: '>=16.13.0'}
    peerDependencies:
      typescript: '>=4.2.0'
    dependencies:
      typescript: 5.4.5
    dev: true

  /ts-morph/15.1.0:
    resolution: {integrity: sha512-RBsGE2sDzUXFTnv8Ba22QfeuKbgvAGJFuTN7HfmIRUkgT/NaVLfDM/8OFm2NlFkGlWEXdpW5OaFIp1jvqdDuOg==}
    dependencies:
      '@ts-morph/common': 0.16.0
      code-block-writer: 11.0.3
    dev: false

<<<<<<< HEAD
  /ts-node/10.9.1_5a6lqx2r5gtzmizq73fzykbege:
=======
  /ts-node/10.9.1_zhb5j7z2epl224l2ylrhvblng4:
>>>>>>> 2329705d
    resolution: {integrity: sha512-NtVysVPkxxrwFGUUxGYhfux8k78pQB3JqYBXlLRZgdGUqTO5wU/UyHop5p70iEbGhB7q5KmiZiU0Y3KlJrScEw==}
    hasBin: true
    peerDependencies:
      '@swc/core': '>=1.2.50'
      '@swc/wasm': '>=1.2.50'
      '@types/node': '*'
      typescript: '>=2.7'
    peerDependenciesMeta:
      '@swc/core':
        optional: true
      '@swc/wasm':
        optional: true
    dependencies:
      '@cspotcode/source-map-support': 0.8.1
      '@tsconfig/node10': 1.0.9
      '@tsconfig/node12': 1.0.11
      '@tsconfig/node14': 1.0.3
      '@tsconfig/node16': 1.0.4
      '@types/node': 18.18.0
      acorn: 8.10.0
      acorn-walk: 8.2.0
      arg: 4.1.3
      create-require: 1.1.1
      diff: 4.0.2
      make-error: 1.3.6
      typescript: 5.4.5
      v8-compile-cache-lib: 3.0.1
      yn: 3.1.1
    dev: true

<<<<<<< HEAD
  /ts-node/8.10.2_typescript@5.2.2:
=======
  /ts-node/8.10.2_typescript@5.4.5:
>>>>>>> 2329705d
    resolution: {integrity: sha512-ISJJGgkIpDdBhWVu3jufsWpK3Rzo7bdiIXJjQc0ynKxVOVcg2oIrf2H2cejminGrptVc6q6/uynAHNCuWGbpVA==}
    engines: {node: '>=6.0.0'}
    hasBin: true
    peerDependencies:
      typescript: '>=2.7'
    dependencies:
      arg: 4.1.3
      diff: 4.0.2
      make-error: 1.3.6
      source-map-support: 0.5.21
      typescript: 5.4.5
      yn: 3.1.1
    dev: true

  /tslib/2.6.2:
    resolution: {integrity: sha512-AEYxH93jGFPn/a2iVAwW87VuUIkR1FVUKB77NwMF7nBTDkDrrT/Hpt/IrCJ0QXhW27jTBDcf5ZY7w6RiqTMw2Q==}

  /tunnel-agent/0.6.0:
    resolution: {integrity: sha512-McnNiV1l8RYeY8tBgEpuodCC1mLUdbSN+CYBL7kJsJNInOP8UjDDEwdk6Mw60vdLLrr5NHKZhMAOSrR2NZuQ+w==}
    dependencies:
      safe-buffer: 5.2.1
    dev: true

  /tunnel/0.0.6:
    resolution: {integrity: sha512-1h/Lnq9yajKY2PEbBadPXj3VxsDDu844OnaAo52UVmIzIvwwtBPIuNvkjuzBlTWpfJyUbG3ez0KSBibQkj4ojg==}
    engines: {node: '>=0.6.11 <=0.7.0 || >=0.7.3'}

  /tweetnacl/0.14.5:
    resolution: {integrity: sha512-KXXFFdAbFXY4geFIwoyNK+f5Z1b7swfXABfL7HXCmoIWMKU3dmS26672A4EeQtDzLKy7SXmfBu51JolvEKwtGA==}
    dev: true

  /type-check/0.4.0:
    resolution: {integrity: sha512-XleUoc9uwGXqjWwXaUTZAmzMcFZ5858QA2vvx1Ur5xIcixXIP+8LnFDgRplU30us6teqdlskFfu+ae4K79Ooew==}
    engines: {node: '>= 0.8.0'}
    dependencies:
      prelude-ls: 1.2.1
    dev: true

  /type-detect/4.0.8:
    resolution: {integrity: sha512-0fr/mIH1dlO+x7TlcMy+bIDqKPsw/70tVyeHW787goQjhmqaZe10uwLujubK9q9Lg6Fiho1KUKDYz0Z7k7g5/g==}
    engines: {node: '>=4'}
    dev: true

  /type-fest/0.20.2:
    resolution: {integrity: sha512-Ne+eE4r0/iWnpAxD852z3A+N0Bt5RN//NjJwRd2VFHEmrywxf5vsZlh4R6lixl6B+wz/8d+maTSAkN1FIkI3LQ==}
    engines: {node: '>=10'}
    dev: true

  /type-is/1.6.18:
    resolution: {integrity: sha512-TkRKr9sUTxEH8MdfuCSP7VizJyzRNMjj2J2do2Jr3Kym598JVdEksuzPQCnlFPW4ky9Q+iA+ma9BGm06XQBy8g==}
    engines: {node: '>= 0.6'}
    dependencies:
      media-typer: 0.3.0
      mime-types: 2.1.35
    dev: true

  /typed-array-buffer/1.0.0:
    resolution: {integrity: sha512-Y8KTSIglk9OZEr8zywiIHG/kmQ7KWyjseXs1CbSo8vC42w7hg2HgYTxSWwP0+is7bWDc1H+Fo026CpHFwm8tkw==}
    engines: {node: '>= 0.4'}
    dependencies:
      call-bind: 1.0.2
      get-intrinsic: 1.2.1
      is-typed-array: 1.1.12
    dev: true

  /typed-array-byte-length/1.0.0:
    resolution: {integrity: sha512-Or/+kvLxNpeQ9DtSydonMxCx+9ZXOswtwJn17SNLvhptaXYDJvkFFP5zbfU/uLmvnBJlI4yrnXRxpdWH/M5tNA==}
    engines: {node: '>= 0.4'}
    dependencies:
      call-bind: 1.0.2
      for-each: 0.3.3
      has-proto: 1.0.1
      is-typed-array: 1.1.12
    dev: true

  /typed-array-byte-offset/1.0.0:
    resolution: {integrity: sha512-RD97prjEt9EL8YgAgpOkf3O4IF9lhJFr9g0htQkm0rchFp/Vx7LW5Q8fSXXub7BXAODyUQohRMyOc3faCPd0hg==}
    engines: {node: '>= 0.4'}
    dependencies:
      available-typed-arrays: 1.0.5
      call-bind: 1.0.2
      for-each: 0.3.3
      has-proto: 1.0.1
      is-typed-array: 1.1.12
    dev: true

  /typed-array-length/1.0.4:
    resolution: {integrity: sha512-KjZypGq+I/H7HI5HlOoGHkWUUGq+Q0TPhQurLbyrVrvnKTBgzLhIJ7j6J/XTQOi0d1RjyZ0wdas8bKs2p0x3Ng==}
    dependencies:
      call-bind: 1.0.2
      for-each: 0.3.3
      is-typed-array: 1.1.12
    dev: true

  /typedarray/0.0.6:
    resolution: {integrity: sha512-/aCDEGatGvZ2BIk+HmLf4ifCJFwvKFNb9/JeZPMulfgFracn9QFcAf5GO8B/mweUjSoblS5In0cWhqpfs/5PQA==}
    dev: true

<<<<<<< HEAD
  /typescript/5.2.2:
    resolution: {integrity: sha512-mI4WrpHsbCIcwT9cF4FZvr80QUeKvsUsUvKDoR+X/7XHQH98xYD8YHZg7ANtz2GtZt/CBq2QJ0thkGJMHfqc1w==}
=======
  /typescript/5.4.5:
    resolution: {integrity: sha512-vcI4UpRgg81oIRUFwR0WSIHKt11nJ7SAVlYNIu+QpqeyXP+gpQJy/Z4+F0aGxSE4MqwjyXvW/TzgkLAx2AGHwQ==}
>>>>>>> 2329705d
    engines: {node: '>=14.17'}
    hasBin: true
    dev: true

  /ua-parser-js/0.7.36:
    resolution: {integrity: sha512-CPPLoCts2p7D8VbybttE3P2ylv0OBZEAy7a12DsulIEcAiMtWJy+PBgMXgWDI80D5UwqE8oQPHYnk13tm38M2Q==}
    dev: true

  /uglify-js/3.17.4:
    resolution: {integrity: sha512-T9q82TJI9e/C1TAxYvfb16xO120tMVFZrGA3f9/P4424DNu6ypK103y0GPFVa17yotwSyZW5iYXgjYHkGrJW/g==}
    engines: {node: '>=0.8.0'}
    hasBin: true
    requiresBuild: true
    dev: false
    optional: true

  /unbox-primitive/1.0.2:
    resolution: {integrity: sha512-61pPlCD9h51VoreyJ0BReideM3MDKMKnh6+V9L08331ipq6Q8OFXZYiqP6n/tbHx4s5I9uRhcye6BrbkizkBDw==}
    dependencies:
      call-bind: 1.0.2
      has-bigints: 1.0.2
      has-symbols: 1.0.3
      which-boxed-primitive: 1.0.2
    dev: true

  /unbzip2-stream/1.4.3:
    resolution: {integrity: sha512-mlExGW4w71ebDJviH16lQLtZS32VKqsSfk80GCfUlwT/4/hNRFsoscrF/c++9xinkMzECL1uL9DDwXqFWkruPg==}
    dependencies:
      buffer: 5.7.1
      through: 2.3.8
    dev: true

  /underscore/1.13.6:
    resolution: {integrity: sha512-+A5Sja4HP1M08MaXya7p5LvjuM7K6q/2EaC0+iovj/wOcMsTzMvDFbasi/oSapiwOlt252IqsKqPjCl7huKS0A==}
    dev: true

  /unicorn-magic/0.1.0:
    resolution: {integrity: sha512-lRfVq8fE8gz6QMBuDM6a+LO3IAzTi05H6gCVaUpir2E1Rwpo4ZUog45KpNXKC/Mn3Yb9UDuHumeFTo9iV/D9FQ==}
    engines: {node: '>=18'}

  /universalify/0.1.2:
    resolution: {integrity: sha512-rBJeI5CXAlmy1pV+617WB9J63U6XcazHHF2f2dbJix4XzpUF0RS3Zbj0FGIOCAva5P/d/GBOYaACQ1w+0azUkg==}
    engines: {node: '>= 4.0.0'}
    dev: true

  /universalify/2.0.0:
    resolution: {integrity: sha512-hAZsKq7Yy11Zu1DE0OzWjw7nnLZmJZYTDZZyEFHZdUhV8FkH5MCfoU1XMaxXovpyW5nq5scPqq0ZDP9Zyl04oQ==}
    engines: {node: '>= 10.0.0'}

  /unpipe/1.0.0:
    resolution: {integrity: sha512-pjy2bYhSsufwWlKwPc+l3cN7+wuJlK6uz0YdJEOlQDbl6jo/YlPi4mb8agUkVC8BF7V8NuzeyPNqRksA3hztKQ==}
    engines: {node: '>= 0.8'}
    dev: true

  /update-browserslist-db/1.0.13_browserslist@4.21.11:
    resolution: {integrity: sha512-xebP81SNcPuNpPP3uzeW1NYXxI3rxyJzF3pD6sH4jE7o/IX+WtSpwnVU+qIsDPyk0d3hmFQ7mjqc6AtV604hbg==}
    hasBin: true
    peerDependencies:
      browserslist: '>= 4.21.0'
    dependencies:
      browserslist: 4.21.11
      escalade: 3.1.1
      picocolors: 1.0.0
    dev: true

  /uri-js/4.4.1:
    resolution: {integrity: sha512-7rKUyy33Q1yc98pQ1DAmLtwX109F7TIfWlW1Ydo8Wl1ii1SeHieeh0HHfPeL2fMXK6z0s8ecKs9frCuLJvndBg==}
    dependencies:
      punycode: 2.3.0

  /urlpattern-polyfill/10.0.0:
    resolution: {integrity: sha512-H/A06tKD7sS1O1X2SshBVeA5FLycRpjqiBeqGKmBwBDBy28EnRjORxTNe269KSSr5un5qyWi1iL61wLxpd+ZOg==}
    dev: true

  /util-deprecate/1.0.2:
    resolution: {integrity: sha512-EPD5q1uXyFxJpCrLnCc1nHnq3gOa6DZBocAIiI2TaSCA7VCJ1UJDMagCzIkXNsUYfD1daK//LTEQ8xiIbrHtcw==}
    dev: true

  /utils-merge/1.0.1:
    resolution: {integrity: sha512-pMZTvIkT1d+TFGvDOqodOclx0QWkkgi6Tdoa8gC8ffGAAqz9pzPTZWAybbsHHoED/ztMtkv/VoYTYyShUn81hA==}
    engines: {node: '>= 0.4.0'}
    dev: true

  /uuid/3.4.0:
    resolution: {integrity: sha512-HjSDRw6gZE5JMggctHBcjVak08+KEVhSIiDzFnT9S9aegmp85S/bReBVTb4QTFaRNptJ9kuYaNhnbNEOkbKb/A==}
    deprecated: Please upgrade  to version 7 or higher.  Older versions may use Math.random() in certain circumstances, which is known to be problematic.  See https://v8.dev/blog/math-random for details.
    hasBin: true
    dev: true

  /uuid/8.3.2:
    resolution: {integrity: sha512-+NYs2QeMWy+GWFOEm9xnn6HCDp0l7QBD7ml8zLUmJ+93Q5NF0NocErnwkTkXVFNiX3/fpC6afS8Dhb/gz7R7eg==}
    hasBin: true

  /v8-compile-cache-lib/3.0.1:
    resolution: {integrity: sha512-wa7YjyUGfNZngI/vtK0UHAN+lgDCxBPCylVXGp0zu59Fz5aiGtNXaq3DhIov063MorB+VfufLh3JlF2KdTK3xg==}
    dev: true

  /validate-npm-package-license/3.0.4:
    resolution: {integrity: sha512-DpKm2Ui/xN7/HQKCtpZxoRWBhZ9Z0kqtygG8XCgNQ8ZlDnxuQmWhj566j8fN4Cu3/JmbhsDo7fcAJq4s9h27Ew==}
    dependencies:
      spdx-correct: 3.2.0
      spdx-expression-parse: 3.0.1
    dev: true

  /vary/1.1.2:
    resolution: {integrity: sha512-BNGbWLfd0eUPabhkXUVm0j8uuvREyTh5ovRa/dyow/BqAbZJyC+5fU+IzQOzmAKzYqYRAISoRhdQr3eIZ/PXqg==}
    engines: {node: '>= 0.8'}
    dev: true

  /verror/1.10.0:
    resolution: {integrity: sha512-ZZKSmDAEFOijERBLkmYfJ+vmk3w+7hOLYDNkRCuRuMJGEmqYNCNLyBBFwWKVMhfwaEF3WOd0Zlw86U/WC/+nYw==}
    engines: {'0': node >=0.6.0}
    dependencies:
      assert-plus: 1.0.0
      core-util-is: 1.0.2
      extsprintf: 1.3.0
    dev: true

  /void-elements/2.0.1:
    resolution: {integrity: sha512-qZKX4RnBzH2ugr8Lxa7x+0V6XD9Sb/ouARtiasEQCHB1EVU4NXtmHsDDrx1dO4ne5fc3J6EW05BP1Dl0z0iung==}
    engines: {node: '>=0.10.0'}
    dev: true

  /vscode-jsonrpc/3.6.2:
    resolution: {integrity: sha512-T24Jb5V48e4VgYliUXMnZ379ItbrXgOimweKaJshD84z+8q7ZOZjJan0MeDe+Ugb+uqERDVV8SBmemaGMSMugA==}
    engines: {node: '>=4.0.0 || >=6.0.0'}
    dev: false

  /vscode-jsonrpc/8.2.0:
    resolution: {integrity: sha512-C+r0eKJUIfiDIfwJhria30+TYWPtuHJXHtI7J0YlOmKAo7ogxP20T0zxB7HZQIFhIyvoBPwWskjxrvAtfjyZfA==}
    engines: {node: '>=14.0.0'}

  /vscode-languageserver-protocol/3.17.5:
    resolution: {integrity: sha512-mb1bvRJN8SVznADSGWM9u/b07H7Ecg0I3OgXDuLdn307rl/J3A9YD6/eYOssqhecL27hK1IPZAsaqh00i/Jljg==}
    dependencies:
      vscode-jsonrpc: 8.2.0
      vscode-languageserver-types: 3.17.5

  /vscode-languageserver-textdocument/1.0.11:
    resolution: {integrity: sha512-X+8T3GoiwTVlJbicx/sIAF+yuJAqz8VvwJyoMVhwEMoEKE/fkDmrqUgDMyBECcM2A2frVZIUj5HI/ErRXCfOeA==}

  /vscode-languageserver-types/3.17.5:
    resolution: {integrity: sha512-Ld1VelNuX9pdF39h2Hgaeb5hEZM2Z3jUrrMgWQAu82jMtZp7p3vJT3BzToKtZI7NgQssZje5o0zryOrhQvzQAg==}

  /vscode-languageserver/9.0.1:
    resolution: {integrity: sha512-woByF3PDpkHFUreUa7Hos7+pUWdeWMXRd26+ZX2A8cFx6v/JPTtd4/uN0/jB6XQHYaOlHbio03NTHCqrgG5n7g==}
    hasBin: true
    dependencies:
      vscode-languageserver-protocol: 3.17.5

  /wait-port/0.2.14:
    resolution: {integrity: sha512-kIzjWcr6ykl7WFbZd0TMae8xovwqcqbx6FM9l+7agOgUByhzdjfzZBPK2CPufldTOMxbUivss//Sh9MFawmPRQ==}
    engines: {node: '>=8'}
    hasBin: true
    dependencies:
      chalk: 2.4.2
      commander: 3.0.2
      debug: 4.3.4
    transitivePeerDependencies:
      - supports-color
    dev: true

  /watchpack/2.4.0:
    resolution: {integrity: sha512-Lcvm7MGST/4fup+ifyKi2hjyIAwcdI4HRgtvTpIUxBRhB+RFtUh8XtDOxUfctVCnhVi+QQj49i91OyvzkJl6cg==}
    engines: {node: '>=10.13.0'}
    dependencies:
      glob-to-regexp: 0.4.1
      graceful-fs: 4.2.11
    dev: true

  /web-streams-polyfill/3.2.1:
    resolution: {integrity: sha512-e0MO3wdXWKrLbL0DgGnUV7WHVuw9OUvL4hjgnPkIeEvESk74gAITi5G606JtZPp39cd8HA9VQzCIvA49LpPN5Q==}
    engines: {node: '>= 8'}
    dev: true

  /webidl-conversions/3.0.1:
    resolution: {integrity: sha512-2JAn3z8AR6rjK8Sm8orRC0h/bcl/DqL7tRPdGZ4I1CjdF+EaMLmYxBHyXuKL849eucPFhvBoxMsflfOb8kxaeQ==}

  /webpack-cli/4.10.0_webpack@5.88.2:
    resolution: {integrity: sha512-NLhDfH/h4O6UOy+0LSso42xvYypClINuMNBVVzX4vX98TmTaTUxwRbXdhucbFMd2qLaCTcLq/PdYrvi8onw90w==}
    engines: {node: '>=10.13.0'}
    hasBin: true
    peerDependencies:
      '@webpack-cli/generators': '*'
      '@webpack-cli/migrate': '*'
      webpack: 4.x.x || 5.x.x
      webpack-bundle-analyzer: '*'
      webpack-dev-server: '*'
    peerDependenciesMeta:
      '@webpack-cli/generators':
        optional: true
      '@webpack-cli/migrate':
        optional: true
      webpack-bundle-analyzer:
        optional: true
      webpack-dev-server:
        optional: true
    dependencies:
      '@discoveryjs/json-ext': 0.5.7
      '@webpack-cli/configtest': 1.2.0_w3wu7rcwmvifygnqiqkxwjppse
      '@webpack-cli/info': 1.5.0_webpack-cli@4.10.0
      '@webpack-cli/serve': 1.7.0_webpack-cli@4.10.0
      colorette: 2.0.20
      commander: 7.2.0
      cross-spawn: 7.0.3
      fastest-levenshtein: 1.0.16
      import-local: 3.1.0
      interpret: 2.2.0
      rechoir: 0.7.1
      webpack: 5.88.2_webpack-cli@4.10.0
      webpack-merge: 5.9.0
    dev: true

  /webpack-merge/5.9.0:
    resolution: {integrity: sha512-6NbRQw4+Sy50vYNTw7EyOn41OZItPiXB8GNv3INSoe3PSFaHJEz3SHTrYVaRm2LilNGnFUzh0FAwqPEmU/CwDg==}
    engines: {node: '>=10.0.0'}
    dependencies:
      clone-deep: 4.0.1
      wildcard: 2.0.1
    dev: true

  /webpack-sources/3.2.3:
    resolution: {integrity: sha512-/DyMEOrDgLKKIG0fmvtz+4dUX/3Ghozwgm6iPp8KRhvn+eQf9+Q7GWxVNMk3+uCPWfdXYC4ExGBckIXdFEfH1w==}
    engines: {node: '>=10.13.0'}
    dev: true

  /webpack/5.88.2_webpack-cli@4.10.0:
    resolution: {integrity: sha512-JmcgNZ1iKj+aiR0OvTYtWQqJwq37Pf683dY9bVORwVbUrDhLhdn/PlO2sHsFHPkj7sHNQF3JwaAkp49V+Sq1tQ==}
    engines: {node: '>=10.13.0'}
    hasBin: true
    peerDependencies:
      webpack-cli: '*'
    peerDependenciesMeta:
      webpack-cli:
        optional: true
    dependencies:
      '@types/eslint-scope': 3.7.5
      '@types/estree': 1.0.2
      '@webassemblyjs/ast': 1.11.6
      '@webassemblyjs/wasm-edit': 1.11.6
      '@webassemblyjs/wasm-parser': 1.11.6
      acorn: 8.10.0
      acorn-import-assertions: 1.9.0_acorn@8.10.0
      browserslist: 4.21.11
      chrome-trace-event: 1.0.3
      enhanced-resolve: 5.15.0
      es-module-lexer: 1.3.1
      eslint-scope: 5.1.1
      events: 3.3.0
      glob-to-regexp: 0.4.1
      graceful-fs: 4.2.11
      json-parse-even-better-errors: 2.3.1
      loader-runner: 4.3.0
      mime-types: 2.1.35
      neo-async: 2.6.2
      schema-utils: 3.3.0
      tapable: 2.2.1
      terser-webpack-plugin: 5.3.9_webpack@5.88.2
      watchpack: 2.4.0
      webpack-cli: 4.10.0_webpack@5.88.2
      webpack-sources: 3.2.3
    transitivePeerDependencies:
      - '@swc/core'
      - esbuild
      - uglify-js
    dev: true

  /whatwg-mimetype/2.3.0:
    resolution: {integrity: sha512-M4yMwr6mAnQz76TbJm914+gPpB/nCwvZbJU28cUD6dR004SAxDLOOSUaB1JDRqLtaOV/vi0IC5lEAGFgrjGv/g==}
    dev: true

  /whatwg-url/5.0.0:
    resolution: {integrity: sha512-saE57nupxk6v3HY35+jzBwYa0rKSy0XR8JSxZPwgLr7ys0IBzhGviA1/TUGJLmSVqs8pb9AnvICXEuOHLprYTw==}
    dependencies:
      tr46: 0.0.3
      webidl-conversions: 3.0.1

  /which-boxed-primitive/1.0.2:
    resolution: {integrity: sha512-bwZdv0AKLpplFY2KZRX6TvyuN7ojjr7lwkg6ml0roIy9YeuSr7JS372qlNW18UQYzgYK9ziGcerWqZOmEn9VNg==}
    dependencies:
      is-bigint: 1.0.4
      is-boolean-object: 1.1.2
      is-number-object: 1.0.7
      is-string: 1.0.7
      is-symbol: 1.0.4
    dev: true

  /which-collection/1.0.1:
    resolution: {integrity: sha512-W8xeTUwaln8i3K/cY1nGXzdnVZlidBcagyNFtBdD5kxnb4TvGKR7FfSIS3mYpwWS1QUCutfKz8IY8RjftB0+1A==}
    dependencies:
      is-map: 2.0.2
      is-set: 2.0.2
      is-weakmap: 2.0.1
      is-weakset: 2.0.2
    dev: true

  /which-typed-array/1.1.11:
    resolution: {integrity: sha512-qe9UWWpkeG5yzZ0tNYxDmd7vo58HDBc39mZ0xWWpolAGADdFOzkfamWLDxkOWcvHQKVmdTyQdLD4NOfjLWTKew==}
    engines: {node: '>= 0.4'}
    dependencies:
      available-typed-arrays: 1.0.5
      call-bind: 1.0.2
      for-each: 0.3.3
      gopd: 1.0.1
      has-tostringtag: 1.0.0
    dev: true

  /which/1.3.1:
    resolution: {integrity: sha512-HxJdYWq1MTIQbJ3nw0cqssHoTNU267KlrDuGZ1WYlxDStUtKUhOaJmh112/TZmHxxUfuJqPXSOm7tDyas0OSIQ==}
    hasBin: true
    dependencies:
      isexe: 2.0.0
    dev: true

  /which/2.0.2:
    resolution: {integrity: sha512-BLI3Tl1TW3Pvl70l3yq3Y64i+awpwXqsGBYWkkqMtnbXgrMD+yj7rhW0kuEDxzJaYXGjEW5ogapKNMEKNMjibA==}
    engines: {node: '>= 8'}
    hasBin: true
    dependencies:
      isexe: 2.0.0
    dev: true

  /wildcard/2.0.1:
    resolution: {integrity: sha512-CC1bOL87PIWSBhDcTrdeLo6eGT7mCFtrg0uIJtqJUFyK+eJnzl8A1niH56uu7KMa5XFrtiV+AQuHO3n7DsHnLQ==}
    dev: true

  /winston-transport/4.5.0:
    resolution: {integrity: sha512-YpZzcUzBedhlTAfJg6vJDlyEai/IFMIVcaEZZyl3UXIl4gmqRpU7AE89AHLkbzLUsv0NVmw7ts+iztqKxxPW1Q==}
    engines: {node: '>= 6.4.0'}
    dependencies:
      logform: 2.5.1
      readable-stream: 3.6.2
      triple-beam: 1.4.1
    dev: true

  /winston/3.10.0:
    resolution: {integrity: sha512-nT6SIDaE9B7ZRO0u3UvdrimG0HkB7dSTAgInQnNR2SOPJ4bvq5q79+pXLftKmP52lJGW15+H5MCK0nM9D3KB/g==}
    engines: {node: '>= 12.0.0'}
    dependencies:
      '@colors/colors': 1.5.0
      '@dabh/diagnostics': 2.0.3
      async: 3.2.4
      is-stream: 2.0.1
      logform: 2.5.1
      one-time: 1.0.0
      readable-stream: 3.6.2
      safe-stable-stringify: 2.4.3
      stack-trace: 0.0.10
      triple-beam: 1.4.1
      winston-transport: 4.5.0
    dev: true

  /wordwrap/1.0.0:
    resolution: {integrity: sha512-gvVzJFlPycKc5dZN4yPkP8w7Dc37BtP1yczEneOb4uq34pXZcvrtRTmWV8W+Ume+XCxKgbjM+nevkyFPMybd4Q==}
    dev: false

  /workerpool/6.2.0:
    resolution: {integrity: sha512-Rsk5qQHJ9eowMH28Jwhe8HEbmdYDX4lwoMWshiCXugjtHqMD9ZbiqSDLxcsfdqsETPzVUtX5s1Z5kStiIM6l4A==}
    dev: true

  /workerpool/6.2.1:
    resolution: {integrity: sha512-ILEIE97kDZvF9Wb9f6h5aXK4swSlKGUcOEGiIYb2OOu/IrDU9iwj0fD//SsA6E5ibwJxpEvhullJY4Sl4GcpAw==}
    dev: true

  /wrap-ansi/7.0.0:
    resolution: {integrity: sha512-YVGIj2kamLSTxw6NsZjoBxfSwsn0ycdesmc4p+Q21c5zPuZ1pl+NfxVdxPtdHvmNVOQ6XSYG4AUtyt/Fi7D16Q==}
    engines: {node: '>=10'}
    dependencies:
      ansi-styles: 4.3.0
      string-width: 4.2.3
      strip-ansi: 6.0.1

  /wrap-ansi/8.1.0:
    resolution: {integrity: sha512-si7QWI6zUMq56bESFvagtmzMdGOtoxfR+Sez11Mobfc7tm+VkUckk9bW2UeffTGVUbOksxmSw0AA2gs8g71NCQ==}
    engines: {node: '>=12'}
    dependencies:
      ansi-styles: 6.2.1
      string-width: 5.1.2
      strip-ansi: 7.1.0
    dev: true

  /wrappy/1.0.2:
    resolution: {integrity: sha512-l4Sp/DRseor9wL6EvV2+TuQn63dMkPjZ/sp9XkghTEbV9KlPS1xUsZ3u7/IQO4wxtcFB4bgpQPRcR3QCvezPcQ==}
    dev: true

  /ws/8.11.0:
    resolution: {integrity: sha512-HPG3wQd9sNQoT9xHyNCXoDUa+Xw/VevmY9FoHyQ+g+rrMn4j6FB4np7Z0OhdTgjx6MgQLK7jwSy1YecU1+4Asg==}
    engines: {node: '>=10.0.0'}
    peerDependencies:
      bufferutil: ^4.0.1
      utf-8-validate: ^5.0.2
    peerDependenciesMeta:
      bufferutil:
        optional: true
      utf-8-validate:
        optional: true
    dev: true

  /ws/8.16.0:
    resolution: {integrity: sha512-HS0c//TP7Ina87TfiPUz1rQzMhHrl/SG2guqRcTOIUYD2q8uhUdNHZYJUaQ8aTGPzCh+c6oawMKW35nFl1dxyQ==}
    engines: {node: '>=10.0.0'}
    peerDependencies:
      bufferutil: ^4.0.1
      utf-8-validate: '>=5.0.2'
    peerDependenciesMeta:
      bufferutil:
        optional: true
      utf-8-validate:
        optional: true
    dev: true

  /xml2js/0.5.0:
    resolution: {integrity: sha512-drPFnkQJik/O+uPKpqSgr22mpuFHqKdbS835iAQrUC73L2F5WkboIRd63ai/2Yg6I1jzifPFKH2NTK+cfglkIA==}
    engines: {node: '>=4.0.0'}
    dependencies:
      sax: 1.2.4
      xmlbuilder: 11.0.1

  /xmlbuilder/11.0.1:
    resolution: {integrity: sha512-fDlsI/kFEx7gLvbecc0/ohLG50fugQp8ryHzMTuW9vSa1GJ0XYWKnhsUx7oie3G98+r56aTQIUB4kht42R3JvA==}
    engines: {node: '>=4.0'}

  /xtend/4.0.2:
    resolution: {integrity: sha512-LKYU1iAXJXUgAXn9URjiu+MWhyUXHsvfp7mcuYm9dSUKK0/CjtrUwFAxD82/mCWbtLsGjFIad0wIsod4zrTAEQ==}
    engines: {node: '>=0.4'}
    dev: true

  /y18n/5.0.8:
    resolution: {integrity: sha512-0pfFzegeDWJHJIAmTLRP2DwHjdF5s7jo9tuztdQxAhINCdvS+3nGINqPd00AphqJR/0LhANUS6/+7SCb98YOfA==}
    engines: {node: '>=10'}

  /yallist/4.0.0:
    resolution: {integrity: sha512-3wdGidZyq5PB084XLES5TpOSRA3wjXAlIWMhum2kRcv/41Sn2emQ0dycQW4uZXLejwKvg6EsvbdlVL+FYEct7A==}
<<<<<<< HEAD
=======

  /yaml/2.3.4:
    resolution: {integrity: sha512-8aAvwVUSHpfEqTQ4w/KMlf3HcRdt50E5ODIQJBw1fQ5RL34xabzxtUlzTXVqc4rkZsPbvrXKWnABCD7kWSmocA==}
    engines: {node: '>= 14'}
    dev: true
>>>>>>> 2329705d

  /yaml/2.4.1:
    resolution: {integrity: sha512-pIXzoImaqmfOrL7teGUBt/T7ZDnyeGBWyXQBvOVhLkWLN37GXv8NMLK406UY6dS51JfcQHsmcW5cJ441bHg6Lg==}
    engines: {node: '>= 14'}
    hasBin: true

  /yargs-parser/20.2.4:
    resolution: {integrity: sha512-WOkpgNhPTlE73h4VFAFsOnomJVaovO8VqLDzy5saChRBFQFBoMYirowyW+Q9HB4HFF4Z7VZTiG3iSzJJA29yRA==}
    engines: {node: '>=10'}
    dev: true

  /yargs-parser/20.2.9:
    resolution: {integrity: sha512-y11nGElTIV+CT3Zv9t7VKl+Q3hTQoT9a1Qzezhhl6Rp21gJ/IVTW7Z3y9EWXhuUBC2Shnf+DX0antecpAwSP8w==}
    engines: {node: '>=10'}
    dev: true

  /yargs-parser/21.1.1:
    resolution: {integrity: sha512-tVpsJW7DdjecAiFpbIB1e3qxIQsE6NoPc5/eTdrbbIC4h0LVsWhnoa3g+m2HclBIujHzsxZ4VJVA+GUuc2/LBw==}
    engines: {node: '>=12'}

  /yargs-unparser/2.0.0:
    resolution: {integrity: sha512-7pRTIA9Qc1caZ0bZ6RYRGbHJthJWuakf+WmHK0rVeLkNrrGhfoabBNdue6kdINI6r4if7ocq9aD/n7xwKOdzOA==}
    engines: {node: '>=10'}
    dependencies:
      camelcase: 6.3.0
      decamelize: 4.0.0
      flat: 5.0.2
      is-plain-obj: 2.1.0
    dev: true

  /yargs/16.2.0:
    resolution: {integrity: sha512-D1mvvtDG0L5ft/jGWkLpG1+m0eQxOfaBvTNELraWj22wSVUMWxZUvYgJYcKh6jGGIkJFhH4IZPQhR4TKpc8mBw==}
    engines: {node: '>=10'}
    dependencies:
      cliui: 7.0.4
      escalade: 3.1.1
      get-caller-file: 2.0.5
      require-directory: 2.1.1
      string-width: 4.2.3
      y18n: 5.0.8
      yargs-parser: 20.2.9
    dev: true

  /yargs/17.7.2:
    resolution: {integrity: sha512-7dSzzRQ++CKnNI/krKnYRV7JKKPUXMEh61soaHKg9mrWEhzFWhFnxPxGl+69cD1Ou63C13NUPCnmIcrvqCuM6w==}
    engines: {node: '>=12'}
    dependencies:
      cliui: 8.0.1
      escalade: 3.1.1
      get-caller-file: 2.0.5
      require-directory: 2.1.1
      string-width: 4.2.3
      y18n: 5.0.8
      yargs-parser: 21.1.1

  /yauzl/2.10.0:
    resolution: {integrity: sha512-p4a9I6X6nu6IhoGmBqAcbJy1mlC4j27vEPZX9F4L4/vZT3Lyq1VkFHw/V/PUcB9Buo+DG3iHkT0x3Qya58zc3g==}
    dependencies:
      buffer-crc32: 0.2.13
      fd-slicer: 1.1.0
    dev: true

  /yn/3.1.1:
    resolution: {integrity: sha512-Ux4ygGWsu2c7isFWe8Yu1YluJmqVhxqK2cLXNQA5AcC3QfbGNpM7fu0Y8b/z16pXLnFxZYvWhd3fhBY9DLmC6Q==}
    engines: {node: '>=6'}
    dev: true

  /yocto-queue/0.1.0:
    resolution: {integrity: sha512-rVksvsnNCdJ/ohGc6xgPwyN8eheCxsiLM8mxuE/t/mOVqJewPuO1miLpTHQiRgTKCLexL4MeAFVagts7HmNZ2Q==}
    engines: {node: '>=10'}
    dev: true<|MERGE_RESOLUTION|>--- conflicted
+++ resolved
@@ -113,13 +113,8 @@
       '@types/sinon': 10.0.17
       '@types/xmlbuilder': 0.0.34
       '@types/yargs': 17.0.25
-<<<<<<< HEAD
-      '@typescript-eslint/eslint-plugin': 6.8.0_qc27boxdfajyxyoyktucppwpla
-      '@typescript-eslint/parser': 6.8.0_jk7qbkaijtltyu4ajmze3dfiwa
-=======
       '@typescript-eslint/eslint-plugin': 6.8.0_xunbxrh7emkzv2ys2f2orljele
       '@typescript-eslint/parser': 6.8.0_afxi7czp26kyxjrij76jotv2vq
->>>>>>> 2329705d
       autorest: 3.6.3
       buffer: 6.0.3
       chai: 4.3.8
@@ -181,13 +176,8 @@
       '@types/lodash': 4.14.199
       '@types/mocha': 10.0.1
       '@types/node': 18.18.0
-<<<<<<< HEAD
-      '@typescript-eslint/eslint-plugin': 6.8.0_qc27boxdfajyxyoyktucppwpla
-      '@typescript-eslint/parser': 6.8.0_jk7qbkaijtltyu4ajmze3dfiwa
-=======
       '@typescript-eslint/eslint-plugin': 6.8.0_xunbxrh7emkzv2ys2f2orljele
       '@typescript-eslint/parser': 6.8.0_afxi7czp26kyxjrij76jotv2vq
->>>>>>> 2329705d
       chai: 4.3.8
       cross-env: 7.0.3
       eslint: 8.50.0
@@ -215,11 +205,7 @@
       '@typespec/versioning': '>=0.55.0 <1.0.0'
       prettier: ^3.1.0
       ts-node: ^8.5.2
-<<<<<<< HEAD
-      typescript: ~5.2.0
-=======
       typescript: ~5.4.5
->>>>>>> 2329705d
     dependencies:
       '@azure-tools/typespec-autorest': 0.41.1_jsvr4mfezh37u5nqcz3r7jesva
       '@azure-tools/typespec-azure-core': 0.41.0_osvotlf4anf4wofkp3olgsifya
@@ -235,26 +221,15 @@
     devDependencies:
       '@types/mocha': 5.2.7
       '@types/node': 18.18.0
-<<<<<<< HEAD
-      ts-node: 8.10.2_typescript@5.2.2
-      typescript: 5.2.2
-=======
       ts-node: 8.10.2_typescript@5.4.5
       typescript: 5.4.5
->>>>>>> 2329705d
 
   ../../packages/typespec-ts:
     specifiers:
       '@azure-rest/core-client': ^1.4.0
-<<<<<<< HEAD
       '@azure-tools/cadl-ranch': ^0.12.7
       '@azure-tools/cadl-ranch-expect': ^0.13.3
       '@azure-tools/cadl-ranch-specs': ^0.31.8
-=======
-      '@azure-tools/cadl-ranch': ^0.12.4
-      '@azure-tools/cadl-ranch-expect': ^0.13.2
-      '@azure-tools/cadl-ranch-specs': ^0.31.5
->>>>>>> 2329705d
       '@azure-tools/rlc-common': workspace:^0.26.1
       '@azure-tools/typespec-azure-core': '>=0.41.0 <1.0.0'
       '@azure-tools/typespec-client-generator-core': 0.42.0-dev.6
@@ -297,15 +272,9 @@
       tslib: 2.6.2
     devDependencies:
       '@azure-rest/core-client': 1.4.0
-<<<<<<< HEAD
       '@azure-tools/cadl-ranch': 0.12.7_2st3rkk3ecy4zxpm646kh3x7we
       '@azure-tools/cadl-ranch-expect': 0.13.3_jqtt3simmngrcvnphehjbnp5v4
       '@azure-tools/cadl-ranch-specs': 0.31.8_sn2g2ali27qzgjd2nm42z5e5my
-=======
-      '@azure-tools/cadl-ranch': 0.12.4_2st3rkk3ecy4zxpm646kh3x7we
-      '@azure-tools/cadl-ranch-expect': 0.13.2_jqtt3simmngrcvnphehjbnp5v4
-      '@azure-tools/cadl-ranch-specs': 0.31.5_mhhpeaagkmjzmy4zettdsdapc4
->>>>>>> 2329705d
       '@azure-tools/typespec-azure-core': 0.41.0_osvotlf4anf4wofkp3olgsifya
       '@azure-tools/typespec-client-generator-core': 0.42.0-dev.6_ejdluhimozvsug6nabr5tzgmai
       '@azure/core-auth': 1.6.0
@@ -318,13 +287,8 @@
       '@types/fs-extra': 9.0.13
       '@types/mocha': 9.1.1
       '@types/node': 18.18.0
-<<<<<<< HEAD
-      '@typescript-eslint/eslint-plugin': 6.8.0_qc27boxdfajyxyoyktucppwpla
-      '@typescript-eslint/parser': 6.8.0_jk7qbkaijtltyu4ajmze3dfiwa
-=======
       '@typescript-eslint/eslint-plugin': 6.8.0_xunbxrh7emkzv2ys2f2orljele
       '@typescript-eslint/parser': 6.8.0_afxi7czp26kyxjrij76jotv2vq
->>>>>>> 2329705d
       '@typespec/compiler': 0.55.0
       '@typespec/http': 0.55.0_@typespec+compiler@0.55.0
       '@typespec/rest': 0.55.0_h4qt3u6oalgs36clp2xs2lq3z4
@@ -408,13 +372,8 @@
       - '@types/express'
     dev: true
 
-<<<<<<< HEAD
   /@azure-tools/cadl-ranch-coverage-sdk/0.8.2:
     resolution: {integrity: sha512-Os5tVUfuL2MmtYMbmYmCM0vFClH3Ik3i3BDz6yCaPlccx/TzgOXL0o9hRYxpmUhmV1VciE+Rpv5IwYVsfZBxnw==}
-=======
-  /@azure-tools/cadl-ranch-coverage-sdk/0.8.1:
-    resolution: {integrity: sha512-gvt5NElamTmId/puH2iblJYCMKghL6/jUm3tB49LHOYFXwKdnz9Vss9cNSsmdCctGGbRutFu+9CGTzS5aiXwGw==}
->>>>>>> 2329705d
     engines: {node: '>=16.0.0'}
     dependencies:
       '@azure/identity': 3.3.0
@@ -425,7 +384,6 @@
       - supports-color
     dev: true
 
-<<<<<<< HEAD
   /@azure-tools/cadl-ranch-expect/0.13.3_jqtt3simmngrcvnphehjbnp5v4:
     resolution: {integrity: sha512-CkLsiRci29AvU08vJXLx8O4t2p+60cH7OhLD11IBvfx4czwsShI5AKswvm0ESanuwpquCF3RATu+UTqVM+pYTA==}
     engines: {node: '>=16.0.0'}
@@ -434,31 +392,6 @@
       '@typespec/http': ~0.55.0
       '@typespec/rest': ~0.55.0
       '@typespec/versioning': ~0.55.0
-=======
-  /@azure-tools/cadl-ranch-expect/0.13.2_gn3xseo7oxix2aahu2rxcv2fmy:
-    resolution: {integrity: sha512-5W/jcyfQHeJ7QJZ/fQyIzYn/D9rXlxL8zWELTs/wnVlT3Cf45kJT83+SwKqMPAN/bJsWSnebS84mRAHhQijmZA==}
-    engines: {node: '>=16.0.0'}
-    peerDependencies:
-      '@typespec/compiler': ~0.54.0
-      '@typespec/http': ~0.54.0
-      '@typespec/rest': ~0.54.0
-      '@typespec/versioning': ~0.54.0
-    dependencies:
-      '@typespec/compiler': 0.54.0
-      '@typespec/http': 0.54.0_@typespec+compiler@0.54.0
-      '@typespec/rest': 0.54.0_3ibda3a7sockbtny7x3hj4zqn4
-      '@typespec/versioning': 0.55.0_@typespec+compiler@0.55.0
-    dev: true
-
-  /@azure-tools/cadl-ranch-expect/0.13.2_jqtt3simmngrcvnphehjbnp5v4:
-    resolution: {integrity: sha512-5W/jcyfQHeJ7QJZ/fQyIzYn/D9rXlxL8zWELTs/wnVlT3Cf45kJT83+SwKqMPAN/bJsWSnebS84mRAHhQijmZA==}
-    engines: {node: '>=16.0.0'}
-    peerDependencies:
-      '@typespec/compiler': ~0.54.0
-      '@typespec/http': ~0.54.0
-      '@typespec/rest': ~0.54.0
-      '@typespec/versioning': ~0.54.0
->>>>>>> 2329705d
     dependencies:
       '@typespec/compiler': 0.55.0
       '@typespec/http': 0.55.0_@typespec+compiler@0.55.0
@@ -466,7 +399,6 @@
       '@typespec/versioning': 0.55.0_@typespec+compiler@0.55.0
     dev: true
 
-<<<<<<< HEAD
   /@azure-tools/cadl-ranch-specs/0.31.8_sn2g2ali27qzgjd2nm42z5e5my:
     resolution: {integrity: sha512-KNp+eP8KN4m+z1eMzBbO84h5kEHOLCoR0Tn37rs1MTTIxiJQhJ2MKEktAcrLI8jqzaA8UUhomTwZIf6ZMSTR5Q==}
     engines: {node: '>=16.0.0'}
@@ -481,22 +413,6 @@
       '@azure-tools/cadl-ranch': 0.12.7_2st3rkk3ecy4zxpm646kh3x7we
       '@azure-tools/cadl-ranch-api': 0.4.3
       '@azure-tools/cadl-ranch-expect': 0.13.3_jqtt3simmngrcvnphehjbnp5v4
-=======
-  /@azure-tools/cadl-ranch-specs/0.31.5_mhhpeaagkmjzmy4zettdsdapc4:
-    resolution: {integrity: sha512-owj1jtWepksi97HwbMiqZqTg1giYgcaFZwcfHw76UzVoX4dHQQJ5UyzE3ZR4kg5Bj6g6DuT39TA16h0rk9o7tw==}
-    engines: {node: '>=16.0.0'}
-    peerDependencies:
-      '@azure-tools/cadl-ranch-expect': ~0.13.2
-      '@azure-tools/typespec-azure-core': ~0.40.0
-      '@typespec/compiler': ~0.54.0
-      '@typespec/http': ~0.54.0
-      '@typespec/rest': ~0.54.0
-      '@typespec/versioning': ~0.54.0
-    dependencies:
-      '@azure-tools/cadl-ranch': 0.12.4_2st3rkk3ecy4zxpm646kh3x7we
-      '@azure-tools/cadl-ranch-api': 0.4.3
-      '@azure-tools/cadl-ranch-expect': 0.13.2_jqtt3simmngrcvnphehjbnp5v4
->>>>>>> 2329705d
       '@azure-tools/typespec-azure-core': 0.41.0_osvotlf4anf4wofkp3olgsifya
       '@typespec/compiler': 0.55.0
       '@typespec/http': 0.55.0_@typespec+compiler@0.55.0
@@ -508,18 +424,12 @@
       - supports-color
     dev: true
 
-<<<<<<< HEAD
   /@azure-tools/cadl-ranch/0.12.7_2st3rkk3ecy4zxpm646kh3x7we:
     resolution: {integrity: sha512-lhJP81l7i+ScW14TYJ7P4qerkYsGGXFpAsxXUUk7hhu5vQL6TuMj/dyVXFU5nE3h2TAW+SOM+Lk6awRLxY5s+A==}
-=======
-  /@azure-tools/cadl-ranch/0.12.4_2st3rkk3ecy4zxpm646kh3x7we:
-    resolution: {integrity: sha512-uYjwBFl7s/7AXqzaeL0u5CueMnfqiN7Ov9KUCvHOjorE34ERzQsyVO1G0ZsadsKX1D9lttVlmRRLtiFila+otA==}
->>>>>>> 2329705d
     engines: {node: '>=16.0.0'}
     hasBin: true
     dependencies:
       '@azure-tools/cadl-ranch-api': 0.4.3
-<<<<<<< HEAD
       '@azure-tools/cadl-ranch-coverage-sdk': 0.8.2
       '@azure-tools/cadl-ranch-expect': 0.13.3_jqtt3simmngrcvnphehjbnp5v4
       '@azure/identity': 3.3.0
@@ -527,15 +437,6 @@
       '@typespec/compiler': 0.55.0
       '@typespec/http': 0.55.0_@typespec+compiler@0.55.0
       '@typespec/rest': 0.55.0_h4qt3u6oalgs36clp2xs2lq3z4
-=======
-      '@azure-tools/cadl-ranch-coverage-sdk': 0.8.1
-      '@azure-tools/cadl-ranch-expect': 0.13.2_gn3xseo7oxix2aahu2rxcv2fmy
-      '@azure/identity': 3.3.0
-      '@types/js-yaml': 4.0.6
-      '@typespec/compiler': 0.54.0
-      '@typespec/http': 0.54.0_@typespec+compiler@0.54.0
-      '@typespec/rest': 0.54.0_3ibda3a7sockbtny7x3hj4zqn4
->>>>>>> 2329705d
       ajv: 8.12.0
       body-parser: 1.20.2
       deep-equal: 2.2.2
@@ -830,17 +731,6 @@
       - encoding
     dev: true
 
-<<<<<<< HEAD
-=======
-  /@babel/code-frame/7.23.5:
-    resolution: {integrity: sha512-CgH3s1a96LipHCmSUmYFPwY7MNx8C3avkq7i4Wl3cfa662ldtUe4VM1TPXX70pfmrlWTb6jLqTYrZyT2ZTJBgA==}
-    engines: {node: '>=6.9.0'}
-    dependencies:
-      '@babel/highlight': 7.24.2
-      chalk: 2.4.2
-    dev: true
-
->>>>>>> 2329705d
   /@babel/code-frame/7.24.2:
     resolution: {integrity: sha512-y5+tLQyV8pg3fsiln67BVLD1P13Eg4lh5RW9mF0zUuvLrv9uIQ4MCL+CRT+FTsBlBjcIan6PGsLcBN0m3ClUyQ==}
     engines: {node: '>=6.9.0'}
@@ -1289,11 +1179,7 @@
     dev: true
     optional: true
 
-<<<<<<< HEAD
-  /@typescript-eslint/eslint-plugin/6.8.0_qc27boxdfajyxyoyktucppwpla:
-=======
   /@typescript-eslint/eslint-plugin/6.8.0_xunbxrh7emkzv2ys2f2orljele:
->>>>>>> 2329705d
     resolution: {integrity: sha512-GosF4238Tkes2SHPQ1i8f6rMtG6zlKwMEB0abqSJ3Npvos+doIlc/ATG+vX1G9coDF3Ex78zM3heXHLyWEwLUw==}
     engines: {node: ^16.0.0 || >=18.0.0}
     peerDependencies:
@@ -1305,17 +1191,10 @@
         optional: true
     dependencies:
       '@eslint-community/regexpp': 4.8.2
-<<<<<<< HEAD
-      '@typescript-eslint/parser': 6.8.0_jk7qbkaijtltyu4ajmze3dfiwa
-      '@typescript-eslint/scope-manager': 6.8.0
-      '@typescript-eslint/type-utils': 6.8.0_jk7qbkaijtltyu4ajmze3dfiwa
-      '@typescript-eslint/utils': 6.8.0_jk7qbkaijtltyu4ajmze3dfiwa
-=======
       '@typescript-eslint/parser': 6.8.0_afxi7czp26kyxjrij76jotv2vq
       '@typescript-eslint/scope-manager': 6.8.0
       '@typescript-eslint/type-utils': 6.8.0_afxi7czp26kyxjrij76jotv2vq
       '@typescript-eslint/utils': 6.8.0_afxi7czp26kyxjrij76jotv2vq
->>>>>>> 2329705d
       '@typescript-eslint/visitor-keys': 6.8.0
       debug: 4.3.4
       eslint: 8.50.0
@@ -1329,11 +1208,7 @@
       - supports-color
     dev: true
 
-<<<<<<< HEAD
-  /@typescript-eslint/parser/6.8.0_jk7qbkaijtltyu4ajmze3dfiwa:
-=======
   /@typescript-eslint/parser/6.8.0_afxi7czp26kyxjrij76jotv2vq:
->>>>>>> 2329705d
     resolution: {integrity: sha512-5tNs6Bw0j6BdWuP8Fx+VH4G9fEPDxnVI7yH1IAPkQH5RUtvKwRoqdecAPdQXv4rSOADAaz1LFBZvZG7VbXivSg==}
     engines: {node: ^16.0.0 || >=18.0.0}
     peerDependencies:
@@ -1345,11 +1220,7 @@
     dependencies:
       '@typescript-eslint/scope-manager': 6.8.0
       '@typescript-eslint/types': 6.8.0
-<<<<<<< HEAD
-      '@typescript-eslint/typescript-estree': 6.8.0_typescript@5.2.2
-=======
       '@typescript-eslint/typescript-estree': 6.8.0_typescript@5.4.5
->>>>>>> 2329705d
       '@typescript-eslint/visitor-keys': 6.8.0
       debug: 4.3.4
       eslint: 8.50.0
@@ -1366,11 +1237,7 @@
       '@typescript-eslint/visitor-keys': 6.8.0
     dev: true
 
-<<<<<<< HEAD
-  /@typescript-eslint/type-utils/6.8.0_jk7qbkaijtltyu4ajmze3dfiwa:
-=======
   /@typescript-eslint/type-utils/6.8.0_afxi7czp26kyxjrij76jotv2vq:
->>>>>>> 2329705d
     resolution: {integrity: sha512-RYOJdlkTJIXW7GSldUIHqc/Hkto8E+fZN96dMIFhuTJcQwdRoGN2rEWA8U6oXbLo0qufH7NPElUb+MceHtz54g==}
     engines: {node: ^16.0.0 || >=18.0.0}
     peerDependencies:
@@ -1380,13 +1247,8 @@
       typescript:
         optional: true
     dependencies:
-<<<<<<< HEAD
-      '@typescript-eslint/typescript-estree': 6.8.0_typescript@5.2.2
-      '@typescript-eslint/utils': 6.8.0_jk7qbkaijtltyu4ajmze3dfiwa
-=======
       '@typescript-eslint/typescript-estree': 6.8.0_typescript@5.4.5
       '@typescript-eslint/utils': 6.8.0_afxi7czp26kyxjrij76jotv2vq
->>>>>>> 2329705d
       debug: 4.3.4
       eslint: 8.50.0
       ts-api-utils: 1.0.3_typescript@5.4.5
@@ -1400,11 +1262,7 @@
     engines: {node: ^16.0.0 || >=18.0.0}
     dev: true
 
-<<<<<<< HEAD
-  /@typescript-eslint/typescript-estree/6.8.0_typescript@5.2.2:
-=======
   /@typescript-eslint/typescript-estree/6.8.0_typescript@5.4.5:
->>>>>>> 2329705d
     resolution: {integrity: sha512-ISgV0lQ8XgW+mvv5My/+iTUdRmGspducmQcDw5JxznasXNnZn3SKNrTRuMsEXv+V/O+Lw9AGcQCfVaOPCAk/Zg==}
     engines: {node: ^16.0.0 || >=18.0.0}
     peerDependencies:
@@ -1425,11 +1283,7 @@
       - supports-color
     dev: true
 
-<<<<<<< HEAD
-  /@typescript-eslint/utils/6.8.0_jk7qbkaijtltyu4ajmze3dfiwa:
-=======
   /@typescript-eslint/utils/6.8.0_afxi7czp26kyxjrij76jotv2vq:
->>>>>>> 2329705d
     resolution: {integrity: sha512-dKs1itdE2qFG4jr0dlYLQVppqTE+Itt7GmIf/vX6CSvsW+3ov8PbWauVKyyfNngokhIO9sKZeRGCUo1+N7U98Q==}
     engines: {node: ^16.0.0 || >=18.0.0}
     peerDependencies:
@@ -1440,11 +1294,7 @@
       '@types/semver': 7.5.3
       '@typescript-eslint/scope-manager': 6.8.0
       '@typescript-eslint/types': 6.8.0
-<<<<<<< HEAD
-      '@typescript-eslint/typescript-estree': 6.8.0_typescript@5.2.2
-=======
       '@typescript-eslint/typescript-estree': 6.8.0_typescript@5.4.5
->>>>>>> 2329705d
       eslint: 8.50.0
       semver: 7.6.0
     transitivePeerDependencies:
@@ -1460,29 +1310,6 @@
       eslint-visitor-keys: 3.4.3
     dev: true
 
-<<<<<<< HEAD
-=======
-  /@typespec/compiler/0.54.0:
-    resolution: {integrity: sha512-lxMqlvUq5m1KZUjg+IoM/gEwY+yeSjjnpUsz6wmzjK4cO9cIY4wPJdrZwe8jUc2UFOoqKXN3AK8N1UWxA+w9Dg==}
-    engines: {node: '>=18.0.0'}
-    hasBin: true
-    dependencies:
-      '@babel/code-frame': 7.23.5
-      ajv: 8.12.0
-      change-case: 5.4.3
-      globby: 14.0.1
-      mustache: 4.2.0
-      picocolors: 1.0.0
-      prettier: 3.2.5
-      prompts: 2.4.2
-      semver: 7.6.0
-      vscode-languageserver: 9.0.1
-      vscode-languageserver-textdocument: 1.0.11
-      yaml: 2.3.4
-      yargs: 17.7.2
-    dev: true
-
->>>>>>> 2329705d
   /@typespec/compiler/0.55.0:
     resolution: {integrity: sha512-JxBkP7fTc3yzDYZ+Ms+ZHYlL2Ym22oloLDl6107SGaShNJBdQlabgE0aV8WvYRRBYt8g0RNb+sDLEcjvahj6Gw==}
     engines: {node: '>=18.0.0'}
@@ -1502,18 +1329,6 @@
       yaml: 2.4.1
       yargs: 17.7.2
 
-<<<<<<< HEAD
-=======
-  /@typespec/http/0.54.0_@typespec+compiler@0.54.0:
-    resolution: {integrity: sha512-/hZd9pkjJh3ogOekyKzZnpVV2kXzxtWDiTt3Gekc6iHTGk/CE1JpRFts8xwXoI5d3FqYotfb4w5ztVw62WjOcA==}
-    engines: {node: '>=18.0.0'}
-    peerDependencies:
-      '@typespec/compiler': ~0.54.0
-    dependencies:
-      '@typespec/compiler': 0.54.0
-    dev: true
-
->>>>>>> 2329705d
   /@typespec/http/0.55.0_@typespec+compiler@0.55.0:
     resolution: {integrity: sha512-r30RWzMTJgbyRpdtZxezlvXI/nkAvgilX1OM+s3A039lGLA+JRukgvKIZ3LaNr3lNXHiqeWQDrIZNhqBnpW1zw==}
     engines: {node: '>=18.0.0'}
@@ -1549,20 +1364,6 @@
       yaml: 2.4.1
     dev: false
 
-<<<<<<< HEAD
-=======
-  /@typespec/rest/0.54.0_3ibda3a7sockbtny7x3hj4zqn4:
-    resolution: {integrity: sha512-F1hq/Per9epPJQ8Ey84mAtrgrZeLu6fDMIxNao1XlTfDEFZuYgFuCSyg0pyIi0Xg7KUBMvrvSv83WoF3mN2szw==}
-    engines: {node: '>=18.0.0'}
-    peerDependencies:
-      '@typespec/compiler': ~0.54.0
-      '@typespec/http': ~0.54.0
-    dependencies:
-      '@typespec/compiler': 0.54.0
-      '@typespec/http': 0.54.0_@typespec+compiler@0.54.0
-    dev: true
-
->>>>>>> 2329705d
   /@typespec/rest/0.55.0_h4qt3u6oalgs36clp2xs2lq3z4:
     resolution: {integrity: sha512-RPZnx5D4xdTNiP0l++9IA8mUhnegPxetbdJ5RaG/QX2fTyF/gQ7t6AHIgdq8DfYVXqukQI/iGytJ135ObftbtQ==}
     engines: {node: '>=18.0.0'}
@@ -2383,14 +2184,11 @@
   /cookie/0.5.0:
     resolution: {integrity: sha512-YZ3GUyn/o8gfKJlnlX7g7xq4gyO6OSuhGPKaaGssGB2qgDUS0gPgtTvoyZLTt9Ab6dC4hfc9dV5arkvc/OCmrw==}
     engines: {node: '>= 0.6'}
-<<<<<<< HEAD
     dev: true
 
   /cookie/0.6.0:
     resolution: {integrity: sha512-U71cyTamuh1CRNCfpGY6to28lxvNwPG4Guz/EVjgf3Jmzv0vlDp1atT9eS5dDjMYHucpHbWns6Lwf3BKz6svdw==}
     engines: {node: '>= 0.6'}
-=======
->>>>>>> 2329705d
     dev: true
 
   /core-util-is/1.0.2:
@@ -2405,11 +2203,7 @@
       vary: 1.1.2
     dev: true
 
-<<<<<<< HEAD
-  /cosmiconfig/9.0.0_typescript@5.2.2:
-=======
   /cosmiconfig/9.0.0_typescript@5.4.5:
->>>>>>> 2329705d
     resolution: {integrity: sha512-itvL5h8RETACmOTFc4UfIyB2RfEHi71Ax6E/PivVxq9NseKbOWpeyHEOIbmAw1rs8Ak0VursQNww7lf7YtUwzg==}
     engines: {node: '>=14'}
     peerDependencies:
@@ -5158,22 +4952,14 @@
       - utf-8-validate
     dev: true
 
-<<<<<<< HEAD
-  /puppeteer/22.4.1_typescript@5.2.2:
-=======
   /puppeteer/22.4.1_typescript@5.4.5:
->>>>>>> 2329705d
     resolution: {integrity: sha512-Mag1wRLanzwS4yEUyrDRBUgsKlH3dpL6oAfVwNHG09oxd0+ySsatMvYj7HwjynWy/S+Hg+XHLgjyC/F6CsL/lg==}
     engines: {node: '>=18'}
     hasBin: true
     requiresBuild: true
     dependencies:
       '@puppeteer/browsers': 2.1.0
-<<<<<<< HEAD
-      cosmiconfig: 9.0.0_typescript@5.2.2
-=======
       cosmiconfig: 9.0.0_typescript@5.4.5
->>>>>>> 2329705d
       puppeteer-core: 22.4.1
     transitivePeerDependencies:
       - bufferutil
@@ -6009,11 +5795,7 @@
     engines: {node: '>= 14.0.0'}
     dev: true
 
-<<<<<<< HEAD
-  /ts-api-utils/1.0.3_typescript@5.2.2:
-=======
   /ts-api-utils/1.0.3_typescript@5.4.5:
->>>>>>> 2329705d
     resolution: {integrity: sha512-wNMeqtMz5NtwpT/UZGY5alT+VoKdSsOOP/kqHFcUW1P/VRhH2wJ48+DN2WwUliNbQ976ETwDL0Ifd2VVvgonvg==}
     engines: {node: '>=16.13.0'}
     peerDependencies:
@@ -6029,11 +5811,7 @@
       code-block-writer: 11.0.3
     dev: false
 
-<<<<<<< HEAD
-  /ts-node/10.9.1_5a6lqx2r5gtzmizq73fzykbege:
-=======
   /ts-node/10.9.1_zhb5j7z2epl224l2ylrhvblng4:
->>>>>>> 2329705d
     resolution: {integrity: sha512-NtVysVPkxxrwFGUUxGYhfux8k78pQB3JqYBXlLRZgdGUqTO5wU/UyHop5p70iEbGhB7q5KmiZiU0Y3KlJrScEw==}
     hasBin: true
     peerDependencies:
@@ -6064,11 +5842,7 @@
       yn: 3.1.1
     dev: true
 
-<<<<<<< HEAD
-  /ts-node/8.10.2_typescript@5.2.2:
-=======
   /ts-node/8.10.2_typescript@5.4.5:
->>>>>>> 2329705d
     resolution: {integrity: sha512-ISJJGgkIpDdBhWVu3jufsWpK3Rzo7bdiIXJjQc0ynKxVOVcg2oIrf2H2cejminGrptVc6q6/uynAHNCuWGbpVA==}
     engines: {node: '>=6.0.0'}
     hasBin: true
@@ -6167,13 +5941,8 @@
     resolution: {integrity: sha512-/aCDEGatGvZ2BIk+HmLf4ifCJFwvKFNb9/JeZPMulfgFracn9QFcAf5GO8B/mweUjSoblS5In0cWhqpfs/5PQA==}
     dev: true
 
-<<<<<<< HEAD
-  /typescript/5.2.2:
-    resolution: {integrity: sha512-mI4WrpHsbCIcwT9cF4FZvr80QUeKvsUsUvKDoR+X/7XHQH98xYD8YHZg7ANtz2GtZt/CBq2QJ0thkGJMHfqc1w==}
-=======
   /typescript/5.4.5:
     resolution: {integrity: sha512-vcI4UpRgg81oIRUFwR0WSIHKt11nJ7SAVlYNIu+QpqeyXP+gpQJy/Z4+F0aGxSE4MqwjyXvW/TzgkLAx2AGHwQ==}
->>>>>>> 2329705d
     engines: {node: '>=14.17'}
     hasBin: true
     dev: true
@@ -6607,14 +6376,6 @@
 
   /yallist/4.0.0:
     resolution: {integrity: sha512-3wdGidZyq5PB084XLES5TpOSRA3wjXAlIWMhum2kRcv/41Sn2emQ0dycQW4uZXLejwKvg6EsvbdlVL+FYEct7A==}
-<<<<<<< HEAD
-=======
-
-  /yaml/2.3.4:
-    resolution: {integrity: sha512-8aAvwVUSHpfEqTQ4w/KMlf3HcRdt50E5ODIQJBw1fQ5RL34xabzxtUlzTXVqc4rkZsPbvrXKWnABCD7kWSmocA==}
-    engines: {node: '>= 14'}
-    dev: true
->>>>>>> 2329705d
 
   /yaml/2.4.1:
     resolution: {integrity: sha512-pIXzoImaqmfOrL7teGUBt/T7ZDnyeGBWyXQBvOVhLkWLN37GXv8NMLK406UY6dS51JfcQHsmcW5cJ441bHg6Lg==}
