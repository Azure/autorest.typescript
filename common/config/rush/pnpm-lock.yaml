lockfileVersion: 5.4

importers:

  .:
    specifiers: {}

  ../../packages/autorest.typescript:
    specifiers:
      '@autorest/codemodel': ~4.19.2
      '@autorest/extension-base': ^3.5.0
      '@autorest/testmodeler': ^2.4.0
      '@azure-rest/core-client': ^1.1.4
      '@azure-tools/codegen': ^2.9.1
      '@azure-tools/rlc-common': workspace:^0.14.0
      '@azure-tools/test-recorder': ^3.0.0
      '@azure/abort-controller': ^1.0.1
      '@azure/core-auth': ^1.3.2
      '@azure/core-client': ^1.6.1
      '@azure/core-http': ^1.2.4
      '@azure/core-http-compat': ^1.2.0
      '@azure/core-lro': ^2.5.4
      '@azure/core-paging': ^1.5.0
      '@azure/core-rest-pipeline': ^1.12.0
      '@azure/core-tracing': ^1.0.0
      '@azure/core-util': ^1.0.0-beta.1
      '@azure/core-xml': ^1.0.0-beta.1
      '@azure/logger': ^1.0.0
      '@microsoft.azure/autorest.testserver': ^3.3.34
      '@types/chai': ^4.2.8
      '@types/chai-as-promised': ^7.1.4
      '@types/fs-extra': ^9.0.13
      '@types/js-yaml': 3.12.1
      '@types/lodash': ^4.14.149
      '@types/mocha': ^5.2.7
      '@types/node': ^18.0.0
      '@types/prettier': ^1.18.4
      '@types/sinon': ^10.0.0
      '@types/xmlbuilder': 0.0.34
      '@types/yargs': ^17.0.10
      '@typescript-eslint/eslint-plugin': ^5.58.0
      '@typescript-eslint/parser': ^5.58.0
      autorest: ^3.4.2
      buffer: ^6.0.3
      chai: ^4.2.0
      chai-as-promised: ^7.1.1
      chalk: ^4.0.0
      directory-tree: ^2.2.7
      dotenv: ^16.0.0
      eslint: ^8.18.0
      fs-extra: ^11.1.0
      handlebars: ^4.7.7
      karma: ^6.3.18
      karma-chrome-launcher: ^3.1.0
      karma-mocha: ^2.0.1
      karma-source-map-support: ^1.4.0
      lodash: ^4.17.21
      mocha: ^9.2.2
      moment: ^2.29.4
      node-cmd: ^3.0.0
      npm-run-all: ^4.1.5
      openapi-types: ^7.0.0
      path-browserify: ^1.0.1
      prettier: ^1.19.1
      puppeteer: ^3.3.0
      rimraf: ^3.0.2
      sinon: ^10.0.0
      source-map-loader: ^1.0.0
      source-map-support: ^0.5.16
      ts-morph: ^15.1.0
      ts-node: ^8.5.2
      tslib: ^2.3.1
      typescript: ~5.0.0
      wait-port: ^0.2.6
      webpack: ^5.72.0
      webpack-cli: ^4.9.2
      yargs: ^17.4.1
    dependencies:
      '@autorest/codemodel': 4.19.3
      '@autorest/extension-base': 3.5.2
      '@autorest/testmodeler': 2.6.0
      '@azure-rest/core-client': 1.1.4
      '@azure-tools/codegen': 2.9.2
      '@azure-tools/rlc-common': link:../rlc-common
      '@azure/core-auth': 1.5.0
      '@azure/core-client': 1.7.3
      '@azure/core-http': 1.2.6
      '@azure/core-http-compat': 1.3.0
      '@azure/core-lro': 2.5.4
      '@azure/core-paging': 1.5.0
      '@azure/core-rest-pipeline': 1.12.0
      '@azure/core-tracing': 1.0.1
      '@azure/logger': 1.0.4
      '@types/lodash': 4.14.196
      dotenv: 16.3.1
      fs-extra: 11.1.1
      handlebars: 4.7.8
      lodash: 4.17.21
      prettier: 1.19.1
      source-map-support: 0.5.21
      ts-morph: 15.1.0
    devDependencies:
      '@azure-tools/test-recorder': 3.0.0
      '@azure/abort-controller': 1.1.0
      '@azure/core-util': 1.4.0
      '@azure/core-xml': 1.3.4
      '@microsoft.azure/autorest.testserver': 3.3.47
      '@types/chai': 4.3.5
      '@types/chai-as-promised': 7.1.5
      '@types/fs-extra': 9.0.13
      '@types/js-yaml': 3.12.1
      '@types/mocha': 5.2.7
      '@types/node': 18.17.2
      '@types/prettier': 1.19.1
      '@types/sinon': 10.0.16
      '@types/xmlbuilder': 0.0.34
      '@types/yargs': 17.0.24
      '@typescript-eslint/eslint-plugin': 5.62.0_btmaeoyl2rpnnxkii57gvvnqrq
      '@typescript-eslint/parser': 5.62.0_qjkw45b3tljvcusgfgkwdbduhu
      autorest: 3.6.3
      buffer: 6.0.3
      chai: 4.3.7
      chai-as-promised: 7.1.1_chai@4.3.7
      chalk: 4.1.2
      directory-tree: 2.4.0
      eslint: 8.46.0
      karma: 6.4.2
      karma-chrome-launcher: 3.2.0
      karma-mocha: 2.0.1
      karma-source-map-support: 1.4.0
      mocha: 9.2.2
      moment: 2.29.4
      node-cmd: 3.0.0
      npm-run-all: 4.1.5
      openapi-types: 7.2.3
      path-browserify: 1.0.1
      puppeteer: 3.3.0
      rimraf: 3.0.2
      sinon: 10.0.1
      source-map-loader: 1.1.3_webpack@5.88.2
      ts-node: 8.10.2_typescript@5.0.4
      tslib: 2.6.1
      typescript: 5.0.4
      wait-port: 0.2.14
      webpack: 5.88.2_webpack-cli@4.10.0
      webpack-cli: 4.10.0_webpack@5.88.2
      yargs: 17.7.2

  ../../packages/rlc-common:
    specifiers:
      '@types/fs-extra': ^8.1.0
      '@types/lodash': ^4.14.182
      '@types/node': ^18.0.0
      eslint: ^8.9.0
      fs-extra: ^10.0.0
      handlebars: ^4.7.7
      lodash: ^4.17.21
      prettier: ~2.7.1
      rimraf: ^3.0.2
      ts-morph: ^15.1.0
      ts-node: ^10.7.0
      typescript: ~5.0.0
    dependencies:
      handlebars: 4.7.8
      lodash: 4.17.21
      ts-morph: 15.1.0
    devDependencies:
      '@types/fs-extra': 8.1.2
      '@types/lodash': 4.14.196
      '@types/node': 18.17.2
      eslint: 8.46.0
      fs-extra: 10.1.0
      prettier: 2.7.1
      rimraf: 3.0.2
      ts-node: 10.9.1_wi7sq6ly3n6iu4nn6oglpcixxq
      typescript: 5.0.4

  ../../packages/typespec-test:
    specifiers:
      '@azure-tools/typespec-autorest': '>=0.32.0 <1.0.0'
      '@azure-tools/typespec-azure-core': '>=0.32.0 <1.0.0'
      '@azure-tools/typespec-client-generator-core': '>=0.32.0 <1.0.0'
      '@azure-tools/typespec-ts': workspace:^0.14.0
      '@types/mocha': ^5.2.7
      '@types/node': ^18.0.0
      '@typespec/compiler': '>=0.46.0 <1.0.0'
      '@typespec/http': '>=0.46.0 <1.0.0'
      '@typespec/openapi': '>=0.46.0 <1.0.0'
      '@typespec/openapi3': '>=0.46.0 <1.0.0'
      '@typespec/prettier-plugin-typespec': '>=0.46.0 <1.0.0'
      '@typespec/rest': '>=0.46.0 <1.0.0'
      '@typespec/versioning': '>=0.46.0 <1.0.0'
      prettier: 2.7.1
      ts-node: ^8.5.2
      typescript: ~5.0.0
    dependencies:
      '@azure-tools/typespec-autorest': 0.32.0_6ka73kegqm52sganddtw7e4wg4
      '@azure-tools/typespec-azure-core': 0.32.0_v7g43lsbjlbg6x5u66cv7uctem
      '@azure-tools/typespec-client-generator-core': 0.32.0_ea4q5plzm7iu7uc24iiqxhbiiy
      '@azure-tools/typespec-ts': link:../typespec-ts
      '@typespec/compiler': 0.46.0
      '@typespec/http': 0.46.0_@typespec+compiler@0.46.0
      '@typespec/openapi': 0.46.0_v7g43lsbjlbg6x5u66cv7uctem
      '@typespec/openapi3': 0.46.0_6kvspw44dwlfw4ownlkkttuj6m
      '@typespec/prettier-plugin-typespec': 0.46.0
      '@typespec/rest': 0.46.0_@typespec+compiler@0.46.0
      '@typespec/versioning': 0.46.0_@typespec+compiler@0.46.0
      prettier: 2.7.1
    devDependencies:
      '@types/mocha': 5.2.7
      '@types/node': 18.17.2
      ts-node: 8.10.2_typescript@5.0.4
      typescript: 5.0.4

  ../../packages/typespec-ts:
    specifiers:
      '@azure-rest/core-client': ^1.1.4
      '@azure-tools/cadl-ranch': ^0.6.1
      '@azure-tools/cadl-ranch-expect': ^0.5.1
      '@azure-tools/cadl-ranch-specs': ^0.17.3
      '@azure-tools/rlc-common': workspace:^0.14.0
      '@azure-tools/typespec-azure-core': '>=0.32.0 <1.0.0'
      '@azure-tools/typespec-client-generator-core': '>=0.32.0 <1.0.0'
      '@azure/core-auth': ^1.3.2
      '@azure/core-lro': ^2.5.4
      '@azure/core-paging': ^1.5.0
      '@azure/core-rest-pipeline': ^1.12.0
      '@azure/logger': ^1.0.4
      '@types/chai': ^4.3.1
      '@types/fs-extra': ^9.0.13
      '@types/mocha': ^9.1.1
      '@types/node': ^18.0.0
      '@types/prettier': ^2.6.0
      '@typescript-eslint/eslint-plugin': ^5.58.0
      '@typescript-eslint/parser': ^5.58.0
      '@typespec/compiler': '>=0.46.0 <1.0.0'
      '@typespec/http': '>=0.46.0 <1.0.0'
      '@typespec/rest': '>=0.46.0 <1.0.0'
      '@typespec/versioning': '>=0.46.0 <1.0.0'
      chai: ^4.3.6
      chalk: ^4.0.0
      cross-env: ^7.0.3
      eslint: ^8.9.0
      fs-extra: ^11.1.0
      mkdirp: ^2.1.2
      mocha: ^9.2.2
      prettier: ^2.6.1
      rimraf: ^3.0.2
      ts-morph: ^15.1.0
      ts-node: ^10.9.1
      tslib: ^2.3.1
      typescript: ~5.0.0
    dependencies:
      '@azure-tools/rlc-common': link:../rlc-common
      '@azure-tools/typespec-azure-core': 0.32.0_v7g43lsbjlbg6x5u66cv7uctem
      '@azure-tools/typespec-client-generator-core': 0.32.0_ea4q5plzm7iu7uc24iiqxhbiiy
      '@typespec/compiler': 0.46.0
      '@typespec/http': 0.46.0_@typespec+compiler@0.46.0
      '@typespec/rest': 0.46.0_@typespec+compiler@0.46.0
      '@typespec/versioning': 0.46.0_@typespec+compiler@0.46.0
      fs-extra: 11.1.1
      prettier: 2.7.1
      ts-morph: 15.1.0
      tslib: 2.6.1
    devDependencies:
      '@azure-rest/core-client': 1.1.4
      '@azure-tools/cadl-ranch': 0.6.1_xds5xzmkthigr6enp3bp7mrmku
      '@azure-tools/cadl-ranch-expect': 0.5.1_ea4q5plzm7iu7uc24iiqxhbiiy
      '@azure-tools/cadl-ranch-specs': 0.17.3_l23jjnmvbkw4uy3f5ojlmo6ubm
<<<<<<< HEAD
      '@azure/core-auth': 1.5.0
=======
      '@azure/core-auth': 1.4.0
>>>>>>> f614568b
      '@azure/core-lro': 2.5.4
      '@azure/core-paging': 1.5.0
      '@azure/core-rest-pipeline': 1.12.0
      '@azure/logger': 1.0.4
      '@types/chai': 4.3.5
      '@types/fs-extra': 9.0.13
      '@types/mocha': 9.1.1
      '@types/node': 18.17.2
      '@types/prettier': 2.7.3
      '@typescript-eslint/eslint-plugin': 5.62.0_btmaeoyl2rpnnxkii57gvvnqrq
      '@typescript-eslint/parser': 5.62.0_qjkw45b3tljvcusgfgkwdbduhu
      chai: 4.3.7
      chalk: 4.1.2
      cross-env: 7.0.3
      eslint: 8.46.0
      mkdirp: 2.1.6
      mocha: 9.2.2
      rimraf: 3.0.2
      ts-node: 10.9.1_wi7sq6ly3n6iu4nn6oglpcixxq
      typescript: 5.0.4

packages:

  /@aashutoshrathi/word-wrap/1.2.6:
    resolution: {integrity: sha512-1Yjs2SvM8TflER/OD3cOjhWWOZb58A2t7wpE2S9XfBYTiIl+XFhQG2bjy4Pu1I+EAlCNUzRDYDdFwFYUKvXcIA==}
    engines: {node: '>=0.10.0'}
    dev: true

  /@autorest/codemodel/4.19.3:
    resolution: {integrity: sha512-8RMPjq2BmLNn080EHGbSc0E9pk7EO6i+vi3vGrz8xrfnTBydOZPJUZqmOpEmNnV6LRbr23cthXQo0JbA/bStWg==}
    engines: {node: '>=12.0.0'}
    dependencies:
      '@azure-tools/codegen': 2.9.2
      js-yaml: 4.0.0
    dev: false

  /@autorest/extension-base/3.5.2:
    resolution: {integrity: sha512-brpRtQ34mo/SZPTWrOUYvDHOKbvDa9eX5N15qd0OGLX8q3y29nXjhokMVoink4w1jW+8p2KXy2emMIZL14s+HQ==}
    engines: {node: '>=12.0.0'}
    dependencies:
      '@azure-tools/codegen': 2.9.2
      js-yaml: 4.0.0
      vscode-jsonrpc: 3.6.2
    dev: false

  /@autorest/testmodeler/2.6.0:
    resolution: {integrity: sha512-0ABL2/hi3v2VztusTDsuDY7FGdemmVx41FAkPqY/YUvF2oC5cJhCEr9+SsNwSRl5gfSIJfxaQJVfToIwquZyEw==}
    dev: false

  /@azure-rest/core-client/1.1.4:
    resolution: {integrity: sha512-RUIQOA8T0WcbNlddr8hjl2MuC5GVRqmMwPXqBVsgvdKesLy+eg3y/6nf3qe2fvcJMI1gF6VtgU5U4hRaR4w4ag==}
    engines: {node: '>=14.0.0'}
    dependencies:
      '@azure/abort-controller': 1.1.0
      '@azure/core-auth': 1.5.0
      '@azure/core-rest-pipeline': 1.12.0
      '@azure/core-tracing': 1.0.1
      '@azure/core-util': 1.4.0
      tslib: 2.6.1
    transitivePeerDependencies:
      - supports-color

  /@azure-tools/async-io/3.0.254:
    resolution: {integrity: sha512-X1C7XdyCuo50ch9FzKtTvmK18FgDxxf1Bbt3cSoknQqeDaRegHSSCO+zByq2YA4NvUzKXeZ1engh29IDxZXgpQ==}
    engines: {node: '>=10.12.0'}
    dependencies:
      '@azure-tools/tasks': 3.0.255
      proper-lockfile: 2.0.1
    dev: false

  /@azure-tools/cadl-ranch-api/0.3.1:
    resolution: {integrity: sha512-udK3cxQDd/hSLkDhWzuv1Fzn1YlZMcYOkRD7UuGiSVFfhJ+rD7j1MvYhUSEzH5ME7zsjdtl3YstS4uyu79f9fw==}
    engines: {node: '>=16.0.0'}
    dependencies:
      body-parser: 1.20.2
      deep-equal: 2.2.2
      express: 4.18.2
      express-promise-router: 4.1.1_express@4.18.2
      glob: 10.3.3
      morgan: 1.10.0
      picocolors: 1.0.0
      winston: 3.10.0
      yargs: 17.7.2
    transitivePeerDependencies:
      - '@types/express'
    dev: true

  /@azure-tools/cadl-ranch-coverage-sdk/0.3.0:
    resolution: {integrity: sha512-p+nZq84e9supNZIgSGJTt5I4eoErWUmJEm1rObRN/ITYVluM/7gsmiqoox0+Vtac3KKpYto2hEejyTdwjkQaaw==}
    engines: {node: '>=16.0.0'}
    dependencies:
      '@azure/identity': 3.2.4
      '@azure/storage-blob': 12.15.0
      '@types/node': 18.17.2
    transitivePeerDependencies:
      - encoding
      - supports-color
    dev: true

  /@azure-tools/cadl-ranch-expect/0.5.1_ea4q5plzm7iu7uc24iiqxhbiiy:
    resolution: {integrity: sha512-vYDRiUOIXdQyZ9boqEaLeOu5wAXg5g3+4H+Bb2mwzf6OlfaToI6ChO+vnKx6lx0aGV84evyb5vAx7es6EGz1/Q==}
    engines: {node: '>=16.0.0'}
    peerDependencies:
      '@typespec/compiler': ~0.46.0
      '@typespec/http': ~0.46.0
      '@typespec/rest': ~0.46.0
      '@typespec/versioning': ~0.46.0
    dependencies:
      '@typespec/compiler': 0.46.0
      '@typespec/http': 0.46.0_@typespec+compiler@0.46.0
      '@typespec/rest': 0.46.0_@typespec+compiler@0.46.0
      '@typespec/versioning': 0.46.0_@typespec+compiler@0.46.0
    dev: true

  /@azure-tools/cadl-ranch-specs/0.17.3_l23jjnmvbkw4uy3f5ojlmo6ubm:
    resolution: {integrity: sha512-E3hJWxSeN+hBV2tFfe0GpKUwvNVtkBgpDRR1KGHhy622EGHsjiyc837Rhvi0tjskuZwe3OmAaPMzPAFN4NTGbw==}
    engines: {node: '>=16.0.0'}
    peerDependencies:
      '@azure-tools/cadl-ranch-expect': ~0.5.1
      '@azure-tools/typespec-azure-core': ~0.32.0
      '@typespec/compiler': ~0.46.0
      '@typespec/http': ~0.46.0
      '@typespec/rest': ~0.46.0
      '@typespec/versioning': ~0.46.0
    dependencies:
      '@azure-tools/cadl-ranch': 0.6.1_xds5xzmkthigr6enp3bp7mrmku
      '@azure-tools/cadl-ranch-api': 0.3.1
      '@azure-tools/cadl-ranch-expect': 0.5.1_ea4q5plzm7iu7uc24iiqxhbiiy
      '@azure-tools/typespec-azure-core': 0.32.0_v7g43lsbjlbg6x5u66cv7uctem
      '@typespec/compiler': 0.46.0
      '@typespec/http': 0.46.0_@typespec+compiler@0.46.0
      '@typespec/rest': 0.46.0_@typespec+compiler@0.46.0
      '@typespec/versioning': 0.46.0_@typespec+compiler@0.46.0
    transitivePeerDependencies:
      - '@types/express'
      - encoding
      - supports-color
    dev: true

  /@azure-tools/cadl-ranch/0.6.1_xds5xzmkthigr6enp3bp7mrmku:
    resolution: {integrity: sha512-ncTay+ZlfTYv9b3UFj4iC+bcANBECAzAerkqr4AIAYsUR5f/uYlA8Fb5LSBhlneo5MDft+c/uJ6ehhW3C6gP4g==}
    engines: {node: '>=16.0.0'}
    hasBin: true
    dependencies:
      '@azure-tools/cadl-ranch-api': 0.3.1
      '@azure-tools/cadl-ranch-coverage-sdk': 0.3.0
      '@azure-tools/cadl-ranch-expect': 0.5.1_ea4q5plzm7iu7uc24iiqxhbiiy
<<<<<<< HEAD
      '@azure/identity': 3.2.4
=======
      '@azure/identity': 3.2.3
>>>>>>> f614568b
      '@types/js-yaml': 4.0.5
      '@typespec/compiler': 0.46.0
      '@typespec/http': 0.46.0_@typespec+compiler@0.46.0
      '@typespec/rest': 0.46.0_@typespec+compiler@0.46.0
      ajv: 8.12.0
      body-parser: 1.20.2
      deep-equal: 2.2.2
      express: 4.18.2
      express-promise-router: 4.1.1_express@4.18.2
      glob: 10.3.3
      jackspeak: 2.1.1
      js-yaml: 4.1.0
      morgan: 1.10.0
      node-fetch: 3.3.2
      picocolors: 1.0.0
      prettier: 2.8.8
      source-map-support: 0.5.21
      winston: 3.10.0
      xml2js: 0.5.0
      yargs: 17.7.2
    transitivePeerDependencies:
      - '@types/express'
      - '@typespec/versioning'
      - encoding
      - supports-color
    dev: true

  /@azure-tools/codegen/2.9.2:
    resolution: {integrity: sha512-brVLyffOtPiEijYYBYgV+4q7IyAfqXIec7XbdEqvv7As6SeEdq5WtbtN9N0LdGVHDWtEfc+JArwIx9aYGFdMUg==}
    engines: {node: '>=12.0.0'}
    dependencies:
      '@azure-tools/async-io': 3.0.254
      js-yaml: 4.0.0
      semver: 7.5.4
    dev: false

  /@azure-tools/tasks/3.0.255:
    resolution: {integrity: sha512-GjALNLz7kWMEdRVbaN5g0cJHNAr3XVTbP0611Mv2UzMgGL6FOhNZJK+oPHJKLDR8EEDZNnkwPlyi7B+INXUSQA==}
    engines: {node: '>=10.12.0'}
    dev: false

  /@azure-tools/test-recorder/3.0.0:
    resolution: {integrity: sha512-1M1cjyqZa0TwKpaeaRaNON/c5yLWMEnMijc0V0Vu67pWrLkqoZE+6rmzrGLXapWUB1YmflvVaXQEWbbulGK3Ew==}
    engines: {node: '>=14.0.0'}
    dependencies:
      '@azure/core-auth': 1.5.0
      '@azure/core-rest-pipeline': 1.12.0
      '@azure/core-util': 1.4.0
      '@azure/logger': 1.0.4
    transitivePeerDependencies:
      - supports-color
    dev: true

  /@azure-tools/typespec-autorest/0.32.0_6ka73kegqm52sganddtw7e4wg4:
    resolution: {integrity: sha512-EjF1tZdoMwUgcMRA6u3ZqabnmpvXsfnkEVvC8v7iL8v80EeGpn6ZjHzeH7jp8p/is4i54DAA9b8OFmxMEOed7A==}
    engines: {node: '>=16.0.0'}
    peerDependencies:
      '@azure-tools/typespec-azure-core': ~0.32.0
      '@typespec/compiler': ~0.46.0
      '@typespec/http': ~0.46.0
      '@typespec/openapi': ~0.46.0
      '@typespec/rest': ~0.46.0
      '@typespec/versioning': ~0.46.0
    dependencies:
      '@azure-tools/typespec-azure-core': 0.32.0_v7g43lsbjlbg6x5u66cv7uctem
      '@typespec/compiler': 0.46.0
      '@typespec/http': 0.46.0_@typespec+compiler@0.46.0
      '@typespec/openapi': 0.46.0_v7g43lsbjlbg6x5u66cv7uctem
      '@typespec/rest': 0.46.0_@typespec+compiler@0.46.0
      '@typespec/versioning': 0.46.0_@typespec+compiler@0.46.0
    dev: false

  /@azure-tools/typespec-azure-core/0.32.0_v7g43lsbjlbg6x5u66cv7uctem:
    resolution: {integrity: sha512-KnatCnncPVXQqUMHv5TYHrrcELtCCAbBIp3oMemqU8BLECs8KefOlLvxTqnkd9nSWdbcQTuJPnafmaH8A7gtrg==}
    engines: {node: '>=16.0.0'}
    peerDependencies:
      '@typespec/compiler': ~0.46.0
      '@typespec/http': ~0.46.0
      '@typespec/rest': ~0.46.0
    dependencies:
      '@typespec/compiler': 0.46.0
      '@typespec/http': 0.46.0_@typespec+compiler@0.46.0
      '@typespec/lint': 0.46.0_@typespec+compiler@0.46.0
      '@typespec/rest': 0.46.0_@typespec+compiler@0.46.0

  /@azure-tools/typespec-client-generator-core/0.32.0_ea4q5plzm7iu7uc24iiqxhbiiy:
    resolution: {integrity: sha512-jukmmipTgyhnVe+Bzo8b8qQNZOTyZGxHZLsBryMEJJSJQwGPIz4eZ5O/GNSRmmBSau9+Fg/TE9rB/4lelE/c0w==}
    engines: {node: '>=16.0.0'}
    peerDependencies:
      '@typespec/compiler': ~0.46.0
      '@typespec/http': ~0.46.0
      '@typespec/rest': ~0.46.0
      '@typespec/versioning': ~0.46.0
    dependencies:
      '@typespec/compiler': 0.46.0
      '@typespec/http': 0.46.0_@typespec+compiler@0.46.0
      '@typespec/lint': 0.46.0_@typespec+compiler@0.46.0
      '@typespec/rest': 0.46.0_@typespec+compiler@0.46.0
      '@typespec/versioning': 0.46.0_@typespec+compiler@0.46.0
    dev: false

  /@azure/abort-controller/1.1.0:
    resolution: {integrity: sha512-TrRLIoSQVzfAJX9H1JeFjzAoDGcoK1IYX1UImfceTZpsyYfWr09Ss1aHW1y5TrrR3iq6RZLBwJ3E24uwPhwahw==}
    engines: {node: '>=12.0.0'}
    dependencies:
      tslib: 2.6.1

  /@azure/core-asynciterator-polyfill/1.0.2:
    resolution: {integrity: sha512-3rkP4LnnlWawl0LZptJOdXNrT/fHp2eQMadoasa6afspXdpGrtPZuAQc2PD0cpgyuoXtUWyC3tv7xfntjGS5Dw==}
    engines: {node: '>=12.0.0'}
    dev: false

  /@azure/core-auth/1.5.0:
    resolution: {integrity: sha512-udzoBuYG1VBoHVohDTrvKjyzel34zt77Bhp7dQntVGGD0ehVq48owENbBG8fIgkHRNUBQH5k1r0hpoMu5L8+kw==}
    engines: {node: '>=14.0.0'}
    dependencies:
      '@azure/abort-controller': 1.1.0
      '@azure/core-util': 1.4.0
      tslib: 2.6.1

  /@azure/core-client/1.7.3:
    resolution: {integrity: sha512-kleJ1iUTxcO32Y06dH9Pfi9K4U+Tlb111WXEnbt7R/ne+NLRwppZiTGJuTD5VVoxTMK5NTbEtm5t2vcdNCFe2g==}
    engines: {node: '>=14.0.0'}
    dependencies:
      '@azure/abort-controller': 1.1.0
      '@azure/core-auth': 1.5.0
      '@azure/core-rest-pipeline': 1.12.0
      '@azure/core-tracing': 1.0.1
      '@azure/core-util': 1.4.0
      '@azure/logger': 1.0.4
      tslib: 2.6.1
    transitivePeerDependencies:
      - supports-color

  /@azure/core-http-compat/1.3.0:
    resolution: {integrity: sha512-ZN9avruqbQ5TxopzG3ih3KRy52n8OAbitX3fnZT5go4hzu0J+KVPSzkL+Wt3hpJpdG8WIfg1sBD1tWkgUdEpBA==}
    engines: {node: '>=12.0.0'}
    dependencies:
      '@azure/abort-controller': 1.1.0
      '@azure/core-client': 1.7.3
      '@azure/core-rest-pipeline': 1.12.0
    transitivePeerDependencies:
      - supports-color
    dev: false

  /@azure/core-http/1.2.6:
    resolution: {integrity: sha512-odtH7UMKtekc5YQ86xg9GlVHNXR6pq2JgJ5FBo7/jbOjNGdBqcrIVrZx2bevXVJz/uUTSx6vUf62gzTXTfqYSQ==}
    engines: {node: '>=8.0.0'}
    dependencies:
      '@azure/abort-controller': 1.1.0
      '@azure/core-asynciterator-polyfill': 1.0.2
      '@azure/core-auth': 1.5.0
      '@azure/core-tracing': 1.0.0-preview.11
      '@azure/logger': 1.0.4
      '@types/node-fetch': 2.6.4
      '@types/tunnel': 0.0.1
      form-data: 3.0.1
      node-fetch: 2.6.12
      process: 0.11.10
      tough-cookie: 4.1.3
      tslib: 2.6.1
      tunnel: 0.0.6
      uuid: 8.3.2
      xml2js: 0.4.23
    transitivePeerDependencies:
      - encoding
    dev: false

  /@azure/core-http/3.0.2:
    resolution: {integrity: sha512-o1wR9JrmoM0xEAa0Ue7Sp8j+uJvmqYaGoHOCT5qaVYmvgmnZDC0OvQimPA/JR3u77Sz6D1y3Xmk1y69cDU9q9A==}
    engines: {node: '>=14.0.0'}
    dependencies:
      '@azure/abort-controller': 1.1.0
      '@azure/core-auth': 1.5.0
      '@azure/core-tracing': 1.0.0-preview.13
      '@azure/core-util': 1.4.0
      '@azure/logger': 1.0.4
      '@types/node-fetch': 2.6.4
      '@types/tunnel': 0.0.3
      form-data: 4.0.0
      node-fetch: 2.6.12
      process: 0.11.10
      tslib: 2.6.1
      tunnel: 0.0.6
      uuid: 8.3.2
      xml2js: 0.5.0
    transitivePeerDependencies:
      - encoding
    dev: true

  /@azure/core-lro/2.5.4:
    resolution: {integrity: sha512-3GJiMVH7/10bulzOKGrrLeG/uCBH/9VtxqaMcB9lIqAeamI/xYQSHJL/KcsLDuH+yTjYpro/u6D/MuRe4dN70Q==}
    engines: {node: '>=14.0.0'}
    dependencies:
      '@azure/abort-controller': 1.1.0
      '@azure/core-util': 1.4.0
      '@azure/logger': 1.0.4
      tslib: 2.6.1

  /@azure/core-paging/1.5.0:
    resolution: {integrity: sha512-zqWdVIt+2Z+3wqxEOGzR5hXFZ8MGKK52x4vFLw8n58pR6ZfKRx3EXYTxTaYxYHc/PexPUTyimcTWFJbji9Z6Iw==}
    engines: {node: '>=14.0.0'}
    dependencies:
      tslib: 2.6.1

  /@azure/core-rest-pipeline/1.12.0:
    resolution: {integrity: sha512-+MnSB0vGZjszSzr5AW8z93/9fkDu2RLtWmAN8gskURq7EW2sSwqy8jZa0V26rjuBVkwhdA3Hw8z3VWoeBUOw+A==}
    engines: {node: '>=14.0.0'}
    dependencies:
      '@azure/abort-controller': 1.1.0
      '@azure/core-auth': 1.5.0
      '@azure/core-tracing': 1.0.1
      '@azure/core-util': 1.4.0
      '@azure/logger': 1.0.4
      form-data: 4.0.0
      http-proxy-agent: 5.0.0
      https-proxy-agent: 5.0.1
      tslib: 2.6.1
    transitivePeerDependencies:
      - supports-color

  /@azure/core-tracing/1.0.0-preview.11:
    resolution: {integrity: sha512-frF0pJc9HTmKncVokhBxCqipjbql02DThQ1ZJ9wLi7SDMLdPAFyDI5xZNzX5guLz+/DtPkY+SGK2li9FIXqshQ==}
    engines: {node: '>=8.0.0'}
    dependencies:
      '@opencensus/web-types': 0.0.7
      '@opentelemetry/api': 1.0.0-rc.0
      tslib: 2.6.1
    dev: false

  /@azure/core-tracing/1.0.0-preview.13:
    resolution: {integrity: sha512-KxDlhXyMlh2Jhj2ykX6vNEU0Vou4nHr025KoSEiz7cS3BNiHNaZcdECk/DmLkEB0as5T7b/TpRcehJ5yV6NeXQ==}
    engines: {node: '>=12.0.0'}
    dependencies:
      '@opentelemetry/api': 1.4.1
      tslib: 2.6.1
    dev: true

  /@azure/core-tracing/1.0.1:
    resolution: {integrity: sha512-I5CGMoLtX+pI17ZdiFJZgxMJApsK6jjfm85hpgp3oazCdq5Wxgh4wMr7ge/TTWW1B5WBuvIOI1fMU/FrOAMKrw==}
    engines: {node: '>=12.0.0'}
    dependencies:
      tslib: 2.6.1

  /@azure/core-util/1.4.0:
    resolution: {integrity: sha512-eGAyJpm3skVQoLiRqm/xPa+SXi/NPDdSHMxbRAz2lSprd+Zs+qrpQGQQ2VQ3Nttu+nSZR4XoYQC71LbEI7jsig==}
    engines: {node: '>=14.0.0'}
    dependencies:
      '@azure/abort-controller': 1.1.0
      tslib: 2.6.1

  /@azure/core-xml/1.3.4:
    resolution: {integrity: sha512-B1xI79Ur/u+KR69fGTcsMNj8KDjBSqAy0Ys6Byy4Qm1CqoUy7gCT5A7Pej0EBWRskuH6bpCwrAnosfmQEalkcg==}
    engines: {node: '>=14.0.0'}
    dependencies:
      fast-xml-parser: 4.2.7
      tslib: 2.6.1
    dev: true

  /@azure/identity/3.2.4:
    resolution: {integrity: sha512-t63oyi2LAn+ZAehYA7SDlhJDd1J0eLO3a21mxTaJcXqKW/tbRbKmo/BeyyTIXbBaoeTFn0xnyQHyomwndTqKUA==}
    engines: {node: '>=14.0.0'}
    dependencies:
      '@azure/abort-controller': 1.1.0
      '@azure/core-auth': 1.5.0
      '@azure/core-client': 1.7.3
      '@azure/core-rest-pipeline': 1.12.0
      '@azure/core-tracing': 1.0.1
      '@azure/core-util': 1.4.0
      '@azure/logger': 1.0.4
      '@azure/msal-browser': 2.38.0
      '@azure/msal-common': 13.2.0
      '@azure/msal-node': 1.18.0
      events: 3.3.0
      jws: 4.0.0
      open: 8.4.2
      stoppable: 1.1.0
      tslib: 2.6.1
      uuid: 8.3.2
    transitivePeerDependencies:
      - supports-color
    dev: true

  /@azure/logger/1.0.4:
    resolution: {integrity: sha512-ustrPY8MryhloQj7OWGe+HrYx+aoiOxzbXTtgblbV3xwCqpzUK36phH3XNHQKj3EPonyFUuDTfR3qFhTEAuZEg==}
    engines: {node: '>=14.0.0'}
    dependencies:
      tslib: 2.6.1

  /@azure/msal-browser/2.38.0:
    resolution: {integrity: sha512-gxBh83IumHgEP9uMCm9pJLKLRwICMQTxG9TX3AytdNt3oLUI3tytm/szYD5u5zKJgSkhHvwFSM+NPnM04hYw3w==}
    engines: {node: '>=0.8.0'}
    dependencies:
      '@azure/msal-common': 13.2.0
    dev: true

  /@azure/msal-common/13.2.0:
    resolution: {integrity: sha512-rnstQ7Zgn3fSTKNQO+/YNV34/QXJs0vni7IA0/3QB1EEyrJg14xyRmTqlw9ta+pdSuT5OJwUP8kI3D/rBwUIBw==}
    engines: {node: '>=0.8.0'}
    dev: true

  /@azure/msal-node/1.18.0:
    resolution: {integrity: sha512-N6GX1Twxw524e7gaJvj7hKtrPRmZl9qGY7U4pmUdx4XzoWYRFfYk4H1ZjVhQ7pwb5Ks88NNhbXVCagsuYPTEFg==}
    engines: {node: 10 || 12 || 14 || 16 || 18}
    dependencies:
      '@azure/msal-common': 13.2.0
      jsonwebtoken: 9.0.1
      uuid: 8.3.2
    dev: true

  /@azure/storage-blob/12.15.0:
    resolution: {integrity: sha512-e7JBKLOFi0QVJqqLzrjx1eL3je3/Ug2IQj24cTM9b85CsnnFjLGeGjJVIjbGGZaytewiCEG7r3lRwQX7fKj0/w==}
    engines: {node: '>=14.0.0'}
    dependencies:
      '@azure/abort-controller': 1.1.0
      '@azure/core-http': 3.0.2
      '@azure/core-lro': 2.5.4
      '@azure/core-paging': 1.5.0
      '@azure/core-tracing': 1.0.0-preview.13
      '@azure/logger': 1.0.4
      events: 3.3.0
      tslib: 2.6.1
    transitivePeerDependencies:
      - encoding
    dev: true

  /@babel/code-frame/7.22.5:
    resolution: {integrity: sha512-Xmwn266vad+6DAqEB2A6V/CcZVp62BbwVmcOJc2RPuwih1kw02TjQvWVWlcKGbBPd+8/0V5DEkOcizRGYsspYQ==}
    engines: {node: '>=6.9.0'}
    dependencies:
      '@babel/highlight': 7.22.5

  /@babel/helper-validator-identifier/7.22.5:
    resolution: {integrity: sha512-aJXu+6lErq8ltp+JhkJUfk1MTGyuA4v7f3pA+BJ5HLfNC6nAQ0Cpi9uOquUj8Hehg0aUiHzWQbOVJGao6ztBAQ==}
    engines: {node: '>=6.9.0'}

  /@babel/highlight/7.22.5:
    resolution: {integrity: sha512-BSKlD1hgnedS5XRnGOljZawtag7H1yPfQp0tdNJCHoH6AZ+Pcm9VvkrK59/Yy593Ypg0zMxH2BxD1VPYUQ7UIw==}
    engines: {node: '>=6.9.0'}
    dependencies:
      '@babel/helper-validator-identifier': 7.22.5
      chalk: 2.4.2
      js-tokens: 4.0.0

  /@colors/colors/1.5.0:
    resolution: {integrity: sha512-ooWCrlZP11i8GImSjTHYHLkvFDP48nS4+204nGb1RiX/WXYHmJA2III9/e2DWVabCESdW7hBAEzHRqUn9OUVvQ==}
    engines: {node: '>=0.1.90'}
    dev: true

  /@cspotcode/source-map-support/0.8.1:
    resolution: {integrity: sha512-IchNf6dN4tHoMFIn/7OE8LWZ19Y6q/67Bmf6vnGREv8RSbBVb9LPJxEcnwrcwX6ixSvaiGoomAUvu4YSxXrVgw==}
    engines: {node: '>=12'}
    dependencies:
      '@jridgewell/trace-mapping': 0.3.9
    dev: true

  /@dabh/diagnostics/2.0.3:
    resolution: {integrity: sha512-hrlQOIi7hAfzsMqlGSFyVucrx38O+j6wiGOf//H2ecvIEqYN4ADBSS2iLMh5UFyDunCNniUIPk/q3riFv45xRA==}
    dependencies:
      colorspace: 1.1.4
      enabled: 2.0.0
      kuler: 2.0.0
    dev: true

  /@discoveryjs/json-ext/0.5.7:
    resolution: {integrity: sha512-dBVuXR082gk3jsFp7Rd/JI4kytwGHecnCoTtXFb7DB6CNHp4rg5k1bhg0nWdLGLnOV71lmDzGQaLMy8iPLY0pw==}
    engines: {node: '>=10.0.0'}
    dev: true

  /@eslint-community/eslint-utils/4.4.0_eslint@8.46.0:
    resolution: {integrity: sha512-1/sA4dwrzBAyeUoQ6oxahHKmrZvsnLCg4RfxW3ZFGGmQkSNQPFNLV9CUEFQP1x9EYXHTo5p6xdhZM1Ne9p/AfA==}
    engines: {node: ^12.22.0 || ^14.17.0 || >=16.0.0}
    peerDependencies:
      eslint: ^6.0.0 || ^7.0.0 || >=8.0.0
    dependencies:
      eslint: 8.46.0
      eslint-visitor-keys: 3.4.2
    dev: true

  /@eslint-community/regexpp/4.6.2:
    resolution: {integrity: sha512-pPTNuaAG3QMH+buKyBIGJs3g/S5y0caxw0ygM3YyE6yJFySwiGGSzA+mM3KJ8QQvzeLh3blwgSonkFjgQdxzMw==}
    engines: {node: ^12.0.0 || ^14.0.0 || >=16.0.0}
    dev: true

  /@eslint/eslintrc/2.1.1:
    resolution: {integrity: sha512-9t7ZA7NGGK8ckelF0PQCfcxIUzs1Md5rrO6U/c+FIQNanea5UZC0wqKXH4vHBccmu4ZJgZ2idtPeW7+Q2npOEA==}
    engines: {node: ^12.22.0 || ^14.17.0 || >=16.0.0}
    dependencies:
      ajv: 6.12.6
      debug: 4.3.4
      espree: 9.6.1
      globals: 13.20.0
      ignore: 5.2.4
      import-fresh: 3.3.0
      js-yaml: 4.1.0
      minimatch: 3.1.2
      strip-json-comments: 3.1.1
    transitivePeerDependencies:
      - supports-color
    dev: true

  /@eslint/js/8.46.0:
    resolution: {integrity: sha512-a8TLtmPi8xzPkCbp/OGFUo5yhRkHM2Ko9kOWP4znJr0WAhWyThaw3PnwX4vOTWOAMsV2uRt32PPDcEz63esSaA==}
    engines: {node: ^12.22.0 || ^14.17.0 || >=16.0.0}
    dev: true

  /@humanwhocodes/config-array/0.11.10:
    resolution: {integrity: sha512-KVVjQmNUepDVGXNuoRRdmmEjruj0KfiGSbS8LVc12LMsWDQzRXJ0qdhN8L8uUigKpfEHRhlaQFY0ib1tnUbNeQ==}
    engines: {node: '>=10.10.0'}
    dependencies:
      '@humanwhocodes/object-schema': 1.2.1
      debug: 4.3.4
      minimatch: 3.1.2
    transitivePeerDependencies:
      - supports-color
    dev: true

  /@humanwhocodes/module-importer/1.0.1:
    resolution: {integrity: sha512-bxveV4V8v5Yb4ncFTT3rPSgZBOpCkjfK0y4oVVVJwIuDVBRMDXrPyXRL988i5ap9m9bnyEEjWfm5WkBmtffLfA==}
    engines: {node: '>=12.22'}
    dev: true

  /@humanwhocodes/object-schema/1.2.1:
    resolution: {integrity: sha512-ZnQMnLV4e7hDlUvw8H+U8ASL02SS2Gn6+9Ac3wGGLIe7+je2AeAOxPY+izIPJDfFDb7eDjev0Us8MO1iFRN8hA==}
    dev: true

  /@jridgewell/gen-mapping/0.3.3:
    resolution: {integrity: sha512-HLhSWOLRi875zjjMG/r+Nv0oCW8umGb0BgEhyX3dDX3egwZtB8PqLnjz3yedt8R5StBrzcg4aBpnh8UA9D1BoQ==}
    engines: {node: '>=6.0.0'}
    dependencies:
      '@jridgewell/set-array': 1.1.2
      '@jridgewell/sourcemap-codec': 1.4.15
      '@jridgewell/trace-mapping': 0.3.18
    dev: true

  /@jridgewell/resolve-uri/3.1.0:
    resolution: {integrity: sha512-F2msla3tad+Mfht5cJq7LSXcdudKTWCVYUgw6pLFOOHSTtZlj6SWNYAp+AhuqLmWdBO2X5hPrLcu8cVP8fy28w==}
    engines: {node: '>=6.0.0'}
    dev: true

  /@jridgewell/resolve-uri/3.1.1:
    resolution: {integrity: sha512-dSYZh7HhCDtCKm4QakX0xFpsRDqjjtZf/kjI/v3T3Nwt5r8/qz/M19F9ySyOqU94SXBmeG9ttTul+YnR4LOxFA==}
    engines: {node: '>=6.0.0'}
    dev: true

  /@jridgewell/set-array/1.1.2:
    resolution: {integrity: sha512-xnkseuNADM0gt2bs+BvhO0p78Mk762YnZdsuzFV018NoG1Sj1SCQvpSqa7XUaTam5vAGasABV9qXASMKnFMwMw==}
    engines: {node: '>=6.0.0'}
    dev: true

  /@jridgewell/source-map/0.3.5:
    resolution: {integrity: sha512-UTYAUj/wviwdsMfzoSJspJxbkH5o1snzwX0//0ENX1u/55kkZZkcTZP6u9bwKGkv+dkk9at4m1Cpt0uY80kcpQ==}
    dependencies:
      '@jridgewell/gen-mapping': 0.3.3
      '@jridgewell/trace-mapping': 0.3.18
    dev: true

  /@jridgewell/sourcemap-codec/1.4.14:
    resolution: {integrity: sha512-XPSJHWmi394fuUuzDnGz1wiKqWfo1yXecHQMRf2l6hztTO+nPru658AyDngaBe7isIxEkRsPR3FZh+s7iVa4Uw==}
    dev: true

  /@jridgewell/sourcemap-codec/1.4.15:
    resolution: {integrity: sha512-eF2rxCRulEKXHTRiDrDy6erMYWqNw4LPdQ8UQA4huuxaQsVeRPFl2oM8oDGxMFhJUWZf9McpLtJasDDZb/Bpeg==}
    dev: true

  /@jridgewell/trace-mapping/0.3.18:
    resolution: {integrity: sha512-w+niJYzMHdd7USdiH2U6869nqhD2nbfZXND5Yp93qIbEmnDNk7PD48o+YchRVpzMU7M6jVCbenTR7PA1FLQ9pA==}
    dependencies:
      '@jridgewell/resolve-uri': 3.1.0
      '@jridgewell/sourcemap-codec': 1.4.14
    dev: true

  /@jridgewell/trace-mapping/0.3.9:
    resolution: {integrity: sha512-3Belt6tdc8bPgAtbcmdtNJlirVoTmEb5e2gC94PnkwEW9jI6CAHUeoG85tjWP5WquqfavoMtMwiG4P926ZKKuQ==}
    dependencies:
      '@jridgewell/resolve-uri': 3.1.1
      '@jridgewell/sourcemap-codec': 1.4.15
    dev: true

  /@microsoft.azure/autorest.testserver/3.3.47:
    resolution: {integrity: sha512-JouYNKArKhMnn6AORgTGU8w4F3p4uQWrZzWKqG5jZ/vJ8RI4zdfBvHoSZcOY7BTw2OtveJgYosxH7WMHcG3ETg==}
    engines: {node: '>=10'}
    hasBin: true
    dependencies:
      '@azure/storage-blob': 12.15.0
      axios: 0.21.4
      body-parser: 1.20.2
      busboy: 1.6.0
      commonmark: 0.30.0
      deep-equal: 2.2.2
      express: 4.18.2
      express-promise-router: 4.1.1_express@4.18.2
      glob: 8.1.0
      js-yaml: 4.1.0
      morgan: 1.10.0
      mustache: 4.2.0
      request: 2.88.2
      request-promise-native: 1.0.9_request@2.88.2
      source-map-support: 0.5.21
      underscore: 1.13.6
      winston: 3.10.0
      xml2js: 0.5.0
      yargs: 17.7.2
    transitivePeerDependencies:
      - '@types/express'
      - debug
      - encoding
    dev: true

  /@nodelib/fs.scandir/2.1.5:
    resolution: {integrity: sha512-vq24Bq3ym5HEQm2NKCr3yXDwjc7vTsEThRDnkp2DK9p1uqLR+DHurm/NOTo0KG7HYHU7eppKZj3MyqYuMBf62g==}
    engines: {node: '>= 8'}
    dependencies:
      '@nodelib/fs.stat': 2.0.5
      run-parallel: 1.2.0

  /@nodelib/fs.stat/2.0.5:
    resolution: {integrity: sha512-RkhPPp2zrqDAQA/2jNhnztcPAlv64XdhIp7a7454A5ovI7Bukxgt7MX7udwAu3zg1DcpPU0rz3VV1SeaqvY4+A==}
    engines: {node: '>= 8'}

  /@nodelib/fs.walk/1.2.8:
    resolution: {integrity: sha512-oGB+UxlgWcgQkgwo8GcEGwemoTFt3FIO9ababBmaGwXIoBKZ+GTy0pP185beGg7Llih/NSHSV2XAs1lnznocSg==}
    engines: {node: '>= 8'}
    dependencies:
      '@nodelib/fs.scandir': 2.1.5
      fastq: 1.15.0

  /@opencensus/web-types/0.0.7:
    resolution: {integrity: sha512-xB+w7ZDAu3YBzqH44rCmG9/RlrOmFuDPt/bpf17eJr8eZSrLt7nc7LnWdxM9Mmoj/YKMHpxRg28txu3TcpiL+g==}
    engines: {node: '>=6.0'}
    dev: false

  /@opentelemetry/api/1.0.0-rc.0:
    resolution: {integrity: sha512-iXKByCMfrlO5S6Oh97BuM56tM2cIBB0XsL/vWF/AtJrJEKx4MC/Xdu0xDsGXMGcNWpqF7ujMsjjnp0+UHBwnDQ==}
    engines: {node: '>=8.0.0'}
    dev: false

  /@opentelemetry/api/1.4.1:
    resolution: {integrity: sha512-O2yRJce1GOc6PAy3QxFM4NzFiWzvScDC1/5ihYBL6BUEVdq0XMWN01sppE+H6bBXbaFYipjwFLEWLg5PaSOThA==}
    engines: {node: '>=8.0.0'}
    dev: true

  /@pkgjs/parseargs/0.11.0:
    resolution: {integrity: sha512-+1VkjdD0QBLPodGrJUeqarH8VAIvQODIbwh9XpP5Syisf7YoQgsJKPNFoqqLQlu+VQ/tVSshMR6loPMn8U+dPg==}
    engines: {node: '>=14'}
    requiresBuild: true
    dev: true
    optional: true

  /@sinonjs/commons/1.8.6:
    resolution: {integrity: sha512-Ky+XkAkqPZSm3NLBeUng77EBQl3cmeJhITaGHdYH8kjVB+aun3S4XBRti2zt17mtt0mIUDiNxYeoJm6drVvBJQ==}
    dependencies:
      type-detect: 4.0.8
    dev: true

  /@sinonjs/commons/2.0.0:
    resolution: {integrity: sha512-uLa0j859mMrg2slwQYdO/AkrOfmH+X6LTVmNTS9CqexuE2IvVORIkSpJLqePAbEnKJ77aMmCwr1NUZ57120Xcg==}
    dependencies:
      type-detect: 4.0.8
    dev: true

  /@sinonjs/commons/3.0.0:
    resolution: {integrity: sha512-jXBtWAF4vmdNmZgD5FoKsVLv3rPgDnLgPbU84LIJ3otV44vJlDRokVng5v8NFJdCf/da9legHcKaRuZs4L7faA==}
    dependencies:
      type-detect: 4.0.8
    dev: true

  /@sinonjs/fake-timers/10.3.0:
    resolution: {integrity: sha512-V4BG07kuYSUkTCSBHG8G8TNhM+F19jXFWnQtzj+we8DrkpSBCee9Z3Ms8yiGer/dlmhe35/Xdgyo3/0rQKg7YA==}
    dependencies:
      '@sinonjs/commons': 3.0.0
    dev: true

  /@sinonjs/fake-timers/7.1.2:
    resolution: {integrity: sha512-iQADsW4LBMISqZ6Ci1dupJL9pprqwcVFTcOsEmQOEhW+KLCVn/Y4Jrvg2k19fIHCp+iFprriYPTdRcQR8NbUPg==}
    dependencies:
      '@sinonjs/commons': 1.8.6
    dev: true

  /@sinonjs/samsam/6.1.3:
    resolution: {integrity: sha512-nhOb2dWPeb1sd3IQXL/dVPnKHDOAFfvichtBf4xV00/rU1QbPCQqKMbvIheIjqwVjh7qIgf2AHTHi391yMOMpQ==}
    dependencies:
      '@sinonjs/commons': 1.8.6
      lodash.get: 4.4.2
      type-detect: 4.0.8
    dev: true

  /@sinonjs/text-encoding/0.7.2:
    resolution: {integrity: sha512-sXXKG+uL9IrKqViTtao2Ws6dy0znu9sOaP1di/jKGW1M6VssO8vlpXCQcpZ+jisQ1tTFAC5Jo/EOzFbggBagFQ==}
    dev: true

  /@socket.io/component-emitter/3.1.0:
    resolution: {integrity: sha512-+9jVqKhRSpsc591z5vX+X5Yyw+he/HCB4iQ/RYxw35CEPaY1gnsNE43nf9n9AaYjAQrTiI/mOwKUKdUs9vf7Xg==}
    dev: true

  /@tootallnate/once/2.0.0:
    resolution: {integrity: sha512-XCuKFP5PS55gnMVu3dty8KPatLqUoy/ZYzDzAGCQ8JNFCkLXzmI7vNHCR+XpbZaMWQK/vQubr7PkYq8g470J/A==}
    engines: {node: '>= 10'}

  /@ts-morph/common/0.16.0:
    resolution: {integrity: sha512-SgJpzkTgZKLKqQniCjLaE3c2L2sdL7UShvmTmPBejAKd2OKV/yfMpQ2IWpAuA+VY5wy7PkSUaEObIqEK6afFuw==}
    dependencies:
      fast-glob: 3.3.1
      minimatch: 5.1.6
      mkdirp: 1.0.4
      path-browserify: 1.0.1
    dev: false

  /@tsconfig/node10/1.0.9:
    resolution: {integrity: sha512-jNsYVVxU8v5g43Erja32laIDHXeoNvFEpX33OK4d6hljo3jDhCBDhx5dhCCTMWUojscpAagGiRkBKxpdl9fxqA==}
    dev: true

  /@tsconfig/node12/1.0.11:
    resolution: {integrity: sha512-cqefuRsh12pWyGsIoBKJA9luFu3mRxCA+ORZvA4ktLSzIuCUtWVxGIuXigEwO5/ywWFMZ2QEGKWvkZG1zDMTag==}
    dev: true

  /@tsconfig/node14/1.0.3:
    resolution: {integrity: sha512-ysT8mhdixWK6Hw3i1V2AeRqZ5WfXg1G43mqoYlM2nc6388Fq5jcXyr5mRsqViLx/GJYdoL0bfXD8nmF+Zn/Iow==}
    dev: true

  /@tsconfig/node16/1.0.4:
    resolution: {integrity: sha512-vxhUy4J8lyeyinH7Azl1pdd43GJhZH/tP2weN8TntQblOY+A0XbT8DJk1/oCPuOOyg/Ja757rG0CgHcWC8OfMA==}
    dev: true

  /@types/chai-as-promised/7.1.5:
    resolution: {integrity: sha512-jStwss93SITGBwt/niYrkf2C+/1KTeZCZl1LaeezTlqppAKeoQC7jxyqYuP72sxBGKCIbw7oHgbYssIRzT5FCQ==}
    dependencies:
      '@types/chai': 4.3.5
    dev: true

  /@types/chai/4.3.5:
    resolution: {integrity: sha512-mEo1sAde+UCE6b2hxn332f1g1E8WfYRu6p5SvTKr2ZKC1f7gFJXk4h5PyGP9Dt6gCaG8y8XhwnXWC6Iy2cmBng==}
    dev: true

  /@types/cookie/0.4.1:
    resolution: {integrity: sha512-XW/Aa8APYr6jSVVA1y/DEIZX0/GMKLEVekNG727R8cs56ahETkRAy/3DR7+fJyh7oUgGwNQaRfXCun0+KbWY7Q==}
    dev: true

  /@types/cors/2.8.13:
    resolution: {integrity: sha512-RG8AStHlUiV5ysZQKq97copd2UmVYw3/pRMLefISZ3S1hK104Cwm7iLQ3fTKx+lsUH2CE8FlLaYeEA2LSeqYUA==}
    dependencies:
      '@types/node': 18.17.2
    dev: true

  /@types/eslint-scope/3.7.4:
    resolution: {integrity: sha512-9K4zoImiZc3HlIp6AVUDE4CWYx22a+lhSZMYNpbjW04+YF0KWj4pJXnEMjdnFTiQibFFmElcsasJXDbdI/EPhA==}
    dependencies:
      '@types/eslint': 8.44.1
      '@types/estree': 1.0.1
    dev: true

  /@types/eslint/8.44.1:
    resolution: {integrity: sha512-XpNDc4Z5Tb4x+SW1MriMVeIsMoONHCkWFMkR/aPJbzEsxqHy+4Glu/BqTdPrApfDeMaXbtNh6bseNgl5KaWrSg==}
    dependencies:
      '@types/estree': 1.0.1
      '@types/json-schema': 7.0.12
    dev: true

  /@types/estree/1.0.1:
    resolution: {integrity: sha512-LG4opVs2ANWZ1TJoKc937iMmNstM/d0ae1vNbnBvBhqCSezgVUOzcLCqbI5elV8Vy6WKwKjaqR+zO9VKirBBCA==}
    dev: true

  /@types/fs-extra/8.1.2:
    resolution: {integrity: sha512-SvSrYXfWSc7R4eqnOzbQF4TZmfpNSM9FrSWLU3EUnWBuyZqNBOrv1B1JA3byUDPUl9z4Ab3jeZG2eDdySlgNMg==}
    dependencies:
      '@types/node': 18.17.2
    dev: true

  /@types/fs-extra/9.0.13:
    resolution: {integrity: sha512-nEnwB++1u5lVDM2UI4c1+5R+FYaKfaAzS4OococimjVm3nQw3TuzH5UNsocrcTBbhnerblyHj4A49qXbIiZdpA==}
    dependencies:
      '@types/node': 18.17.2
    dev: true

  /@types/js-yaml/3.12.1:
    resolution: {integrity: sha512-SGGAhXLHDx+PK4YLNcNGa6goPf9XRWQNAUUbffkwVGGXIxmDKWyGGL4inzq2sPmExu431Ekb9aEMn9BkPqEYFA==}
    dev: true

  /@types/js-yaml/4.0.5:
    resolution: {integrity: sha512-FhpRzf927MNQdRZP0J5DLIdTXhjLYzeUTmLAu69mnVksLH9CJY3IuSeEgbKUki7GQZm0WqDkGzyxju2EZGD2wA==}
    dev: true

  /@types/json-schema/7.0.12:
    resolution: {integrity: sha512-Hr5Jfhc9eYOQNPYO5WLDq/n4jqijdHNlDXjuAQkkt+mWdQR+XJToOHrsD4cPaMXpn6KO7y2+wM8AZEs8VpBLVA==}
    dev: true

  /@types/lodash/4.14.196:
    resolution: {integrity: sha512-22y3o88f4a94mKljsZcanlNWPzO0uBsBdzLAngf2tp533LzZcQzb6+eZPJ+vCTt+bqF2XnvT9gejTLsAcJAJyQ==}

  /@types/mocha/5.2.7:
    resolution: {integrity: sha512-NYrtPht0wGzhwe9+/idPaBB+TqkY9AhTvOLMkThm0IoEfLaiVQZwBwyJ5puCkO3AUCWrmcoePjp2mbFocKy4SQ==}
    dev: true

  /@types/mocha/9.1.1:
    resolution: {integrity: sha512-Z61JK7DKDtdKTWwLeElSEBcWGRLY8g95ic5FoQqI9CMx0ns/Ghep3B4DfcEimiKMvtamNVULVNKEsiwV3aQmXw==}
    dev: true

  /@types/node-fetch/2.6.4:
    resolution: {integrity: sha512-1ZX9fcN4Rvkvgv4E6PAY5WXUFWFcRWxZa3EW83UjycOB9ljJCedb2CupIP4RZMEwF/M3eTcCihbBRgwtGbg5Rg==}
    dependencies:
      '@types/node': 18.17.2
      form-data: 3.0.1

  /@types/node/18.17.2:
    resolution: {integrity: sha512-wBo3KqP/PBqje5TI9UTiuL3yWfP6sdPtjtygSOqcYZWT232dfDeDOnkDps5wqZBP9NgGgYrNejinl0faAuE+HQ==}

  /@types/prettier/1.19.1:
    resolution: {integrity: sha512-5qOlnZscTn4xxM5MeGXAMOsIOIKIbh9e85zJWfBRVPlRMEVawzoPhINYbRGkBZCI8LxvBe7tJCdWiarA99OZfQ==}
    dev: true

  /@types/prettier/2.7.3:
    resolution: {integrity: sha512-+68kP9yzs4LMp7VNh8gdzMSPZFL44MLGqiHWvttYJe+6qnuVr4Ek9wSBQoveqY/r+LwjCcU29kNVkidwim+kYA==}
    dev: true

  /@types/semver/7.5.0:
    resolution: {integrity: sha512-G8hZ6XJiHnuhQKR7ZmysCeJWE08o8T0AXtk5darsCaTVsYZhhgUrq53jizaR2FvsoeCwJhlmwTjkXBY5Pn/ZHw==}
    dev: true

  /@types/sinon/10.0.16:
    resolution: {integrity: sha512-j2Du5SYpXZjJVJtXBokASpPRj+e2z+VUhCPHmM6WMfe3dpHu6iVKJMU6AiBcMp/XTAYnEj6Wc1trJUWwZ0QaAQ==}
    dependencies:
      '@types/sinonjs__fake-timers': 8.1.2
    dev: true

  /@types/sinonjs__fake-timers/8.1.2:
    resolution: {integrity: sha512-9GcLXF0/v3t80caGs5p2rRfkB+a8VBGLJZVih6CNFkx8IZ994wiKKLSRs9nuFwk1HevWs/1mnUmkApGrSGsShA==}
    dev: true

  /@types/triple-beam/1.3.2:
    resolution: {integrity: sha512-txGIh+0eDFzKGC25zORnswy+br1Ha7hj5cMVwKIU7+s0U2AxxJru/jZSMU6OC9MJWP6+pc/hc6ZjyZShpsyY2g==}
    dev: true

  /@types/tunnel/0.0.1:
    resolution: {integrity: sha512-AOqu6bQu5MSWwYvehMXLukFHnupHrpZ8nvgae5Ggie9UwzDR1CCwoXgSSWNZJuyOlCdfdsWMA5F2LlmvyoTv8A==}
    dependencies:
      '@types/node': 18.17.2
    dev: false

  /@types/tunnel/0.0.3:
    resolution: {integrity: sha512-sOUTGn6h1SfQ+gbgqC364jLFBw2lnFqkgF3q0WovEHRLMrVD1sd5aufqi/aJObLekJO+Aq5z646U4Oxy6shXMA==}
    dependencies:
      '@types/node': 18.17.2
    dev: true

  /@types/xmlbuilder/0.0.34:
    resolution: {integrity: sha512-yVsHfYqJblSEg3DvUhGndpCZBZz2GiGVmqMa04fbGro2xzxRj85Q7MQ4os+MaXmKcpCDD42MXuxUWfoUKTuVdQ==}
    dev: true

  /@types/yargs-parser/21.0.0:
    resolution: {integrity: sha512-iO9ZQHkZxHn4mSakYV0vFHAVDyEOIJQrV2uZ06HxEPcx+mt8swXoZHIbaaJ2crJYFfErySgktuTZ3BeLz+XmFA==}
    dev: true

  /@types/yargs/17.0.24:
    resolution: {integrity: sha512-6i0aC7jV6QzQB8ne1joVZ0eSFIstHsCrobmOtghM11yGlH0j43FKL2UhWdELkyps0zuf7qVTUVCCR+tgSlyLLw==}
    dependencies:
      '@types/yargs-parser': 21.0.0
    dev: true

  /@types/yauzl/2.10.0:
    resolution: {integrity: sha512-Cn6WYCm0tXv8p6k+A8PvbDG763EDpBoTzHdA+Q/MF6H3sapGjCm9NzoaJncJS9tUKSuCoDs9XHxYYsQDgxR6kw==}
    requiresBuild: true
    dependencies:
      '@types/node': 18.17.2
    dev: true
    optional: true

  /@typescript-eslint/eslint-plugin/5.62.0_btmaeoyl2rpnnxkii57gvvnqrq:
    resolution: {integrity: sha512-TiZzBSJja/LbhNPvk6yc0JrX9XqhQ0hdh6M2svYfsHGejaKFIAGd9MQ+ERIMzLGlN/kZoYIgdxFV0PuljTKXag==}
    engines: {node: ^12.22.0 || ^14.17.0 || >=16.0.0}
    peerDependencies:
      '@typescript-eslint/parser': ^5.0.0
      eslint: ^6.0.0 || ^7.0.0 || ^8.0.0
      typescript: '*'
    peerDependenciesMeta:
      typescript:
        optional: true
    dependencies:
      '@eslint-community/regexpp': 4.6.2
      '@typescript-eslint/parser': 5.62.0_qjkw45b3tljvcusgfgkwdbduhu
      '@typescript-eslint/scope-manager': 5.62.0
      '@typescript-eslint/type-utils': 5.62.0_qjkw45b3tljvcusgfgkwdbduhu
      '@typescript-eslint/utils': 5.62.0_qjkw45b3tljvcusgfgkwdbduhu
      debug: 4.3.4
      eslint: 8.46.0
      graphemer: 1.4.0
      ignore: 5.2.4
      natural-compare-lite: 1.4.0
      semver: 7.5.4
      tsutils: 3.21.0_typescript@5.0.4
      typescript: 5.0.4
    transitivePeerDependencies:
      - supports-color
    dev: true

  /@typescript-eslint/parser/5.62.0_qjkw45b3tljvcusgfgkwdbduhu:
    resolution: {integrity: sha512-VlJEV0fOQ7BExOsHYAGrgbEiZoi8D+Bl2+f6V2RrXerRSylnp+ZBHmPvaIa8cz0Ajx7WO7Z5RqfgYg7ED1nRhA==}
    engines: {node: ^12.22.0 || ^14.17.0 || >=16.0.0}
    peerDependencies:
      eslint: ^6.0.0 || ^7.0.0 || ^8.0.0
      typescript: '*'
    peerDependenciesMeta:
      typescript:
        optional: true
    dependencies:
      '@typescript-eslint/scope-manager': 5.62.0
      '@typescript-eslint/types': 5.62.0
      '@typescript-eslint/typescript-estree': 5.62.0_typescript@5.0.4
      debug: 4.3.4
      eslint: 8.46.0
      typescript: 5.0.4
    transitivePeerDependencies:
      - supports-color
    dev: true

  /@typescript-eslint/scope-manager/5.62.0:
    resolution: {integrity: sha512-VXuvVvZeQCQb5Zgf4HAxc04q5j+WrNAtNh9OwCsCgpKqESMTu3tF/jhZ3xG6T4NZwWl65Bg8KuS2uEvhSfLl0w==}
    engines: {node: ^12.22.0 || ^14.17.0 || >=16.0.0}
    dependencies:
      '@typescript-eslint/types': 5.62.0
      '@typescript-eslint/visitor-keys': 5.62.0
    dev: true

  /@typescript-eslint/type-utils/5.62.0_qjkw45b3tljvcusgfgkwdbduhu:
    resolution: {integrity: sha512-xsSQreu+VnfbqQpW5vnCJdq1Z3Q0U31qiWmRhr98ONQmcp/yhiPJFPq8MXiJVLiksmOKSjIldZzkebzHuCGzew==}
    engines: {node: ^12.22.0 || ^14.17.0 || >=16.0.0}
    peerDependencies:
      eslint: '*'
      typescript: '*'
    peerDependenciesMeta:
      typescript:
        optional: true
    dependencies:
      '@typescript-eslint/typescript-estree': 5.62.0_typescript@5.0.4
      '@typescript-eslint/utils': 5.62.0_qjkw45b3tljvcusgfgkwdbduhu
      debug: 4.3.4
      eslint: 8.46.0
      tsutils: 3.21.0_typescript@5.0.4
      typescript: 5.0.4
    transitivePeerDependencies:
      - supports-color
    dev: true

  /@typescript-eslint/types/5.62.0:
    resolution: {integrity: sha512-87NVngcbVXUahrRTqIK27gD2t5Cu1yuCXxbLcFtCzZGlfyVWWh8mLHkoxzjsB6DDNnvdL+fW8MiwPEJyGJQDgQ==}
    engines: {node: ^12.22.0 || ^14.17.0 || >=16.0.0}
    dev: true

  /@typescript-eslint/typescript-estree/5.62.0_typescript@5.0.4:
    resolution: {integrity: sha512-CmcQ6uY7b9y694lKdRB8FEel7JbU/40iSAPomu++SjLMntB+2Leay2LO6i8VnJk58MtE9/nQSFIH6jpyRWyYzA==}
    engines: {node: ^12.22.0 || ^14.17.0 || >=16.0.0}
    peerDependencies:
      typescript: '*'
    peerDependenciesMeta:
      typescript:
        optional: true
    dependencies:
      '@typescript-eslint/types': 5.62.0
      '@typescript-eslint/visitor-keys': 5.62.0
      debug: 4.3.4
      globby: 11.1.0
      is-glob: 4.0.3
      semver: 7.5.4
      tsutils: 3.21.0_typescript@5.0.4
      typescript: 5.0.4
    transitivePeerDependencies:
      - supports-color
    dev: true

  /@typescript-eslint/utils/5.62.0_qjkw45b3tljvcusgfgkwdbduhu:
    resolution: {integrity: sha512-n8oxjeb5aIbPFEtmQxQYOLI0i9n5ySBEY/ZEHHZqKQSFnxio1rv6dthascc9dLuwrL0RC5mPCxB7vnAVGAYWAQ==}
    engines: {node: ^12.22.0 || ^14.17.0 || >=16.0.0}
    peerDependencies:
      eslint: ^6.0.0 || ^7.0.0 || ^8.0.0
    dependencies:
      '@eslint-community/eslint-utils': 4.4.0_eslint@8.46.0
      '@types/json-schema': 7.0.12
      '@types/semver': 7.5.0
      '@typescript-eslint/scope-manager': 5.62.0
      '@typescript-eslint/types': 5.62.0
      '@typescript-eslint/typescript-estree': 5.62.0_typescript@5.0.4
      eslint: 8.46.0
      eslint-scope: 5.1.1
      semver: 7.5.4
    transitivePeerDependencies:
      - supports-color
      - typescript
    dev: true

  /@typescript-eslint/visitor-keys/5.62.0:
    resolution: {integrity: sha512-07ny+LHRzQXepkGg6w0mFY41fVUNBrL2Roj/++7V1txKugfjm/Ci/qSND03r2RhlJhJYMcTn9AhhSSqQp0Ysyw==}
    engines: {node: ^12.22.0 || ^14.17.0 || >=16.0.0}
    dependencies:
      '@typescript-eslint/types': 5.62.0
      eslint-visitor-keys: 3.4.2
    dev: true

  /@typespec/compiler/0.46.0:
    resolution: {integrity: sha512-CTt6WzGCUwXJ1w8Tto6/C3MtSa220Fo9pE2c4s+X620TxHV1kUb6ifOIkLonBbUHM++qSjXjG19kASoHXAQ08g==}
    engines: {node: '>=16.0.0'}
    hasBin: true
    dependencies:
      '@babel/code-frame': 7.22.5
      ajv: 8.12.0
      change-case: 4.1.2
      globby: 13.1.4
      js-yaml: 4.1.0
      mustache: 4.2.0
      node-watch: 0.7.4
      picocolors: 1.0.0
      prettier: 2.8.8
      prompts: 2.4.2
      semver: 7.5.4
      vscode-languageserver: 8.1.0
      vscode-languageserver-textdocument: 1.0.8
      yargs: 17.7.2

  /@typespec/http/0.46.0_@typespec+compiler@0.46.0:
    resolution: {integrity: sha512-MGZxRvgqsbTlHUFd7ueWwoIXMf0ZPjWtg7K4GjfS0XR4EAmag3zz4Y85QK6vSNFj7q7SxvLMKCezlCoo8KB1SA==}
    engines: {node: '>=16.0.0'}
    peerDependencies:
      '@typespec/compiler': ~0.46.0
    dependencies:
      '@typespec/compiler': 0.46.0

  /@typespec/lint/0.46.0_@typespec+compiler@0.46.0:
    resolution: {integrity: sha512-aIW4rnBFhjMbfdLdPw0u5sx2Gn4uOWhqp4ttLv27hy8/itsDBEPzDd9ID+gy6AlsRqfJRwnK3xRiknLr+No6wA==}
    engines: {node: '>=16.0.0'}
    peerDependencies:
      '@typespec/compiler': ~0.46.0
    dependencies:
      '@typespec/compiler': 0.46.0

  /@typespec/openapi/0.46.0_v7g43lsbjlbg6x5u66cv7uctem:
    resolution: {integrity: sha512-br54z+FpLU7T08Q89KBnhrGM7U+LfI0KnTbqpb0c8M0NZ+nbJvKGAVAHO/NcCA6J8L3TTEkUC1GaWhiwrUF8RQ==}
    engines: {node: '>=16.0.0'}
    peerDependencies:
      '@typespec/compiler': ~0.46.0
      '@typespec/http': ~0.46.0
      '@typespec/rest': ~0.46.0
    dependencies:
      '@typespec/compiler': 0.46.0
      '@typespec/http': 0.46.0_@typespec+compiler@0.46.0
      '@typespec/rest': 0.46.0_@typespec+compiler@0.46.0
    dev: false

  /@typespec/openapi3/0.46.0_6kvspw44dwlfw4ownlkkttuj6m:
    resolution: {integrity: sha512-/Qx7Vh7CBg8kcC59snyPxnCLXV6DTptwpF8Ya4VYUQCfHwn5vOKxq4nvqEEaR+L03p+ONLZYZf4L3quTxvtX/w==}
    engines: {node: '>=16.0.0'}
    peerDependencies:
      '@typespec/compiler': ~0.46.0
      '@typespec/http': ~0.46.0
      '@typespec/openapi': ~0.46.0
      '@typespec/rest': ~0.46.0
      '@typespec/versioning': ~0.46.0
    dependencies:
      '@typespec/compiler': 0.46.0
      '@typespec/http': 0.46.0_@typespec+compiler@0.46.0
      '@typespec/openapi': 0.46.0_v7g43lsbjlbg6x5u66cv7uctem
      '@typespec/rest': 0.46.0_@typespec+compiler@0.46.0
      '@typespec/versioning': 0.46.0_@typespec+compiler@0.46.0
      js-yaml: 4.1.0
    dev: false

  /@typespec/prettier-plugin-typespec/0.46.0:
    resolution: {integrity: sha512-9T2x+LrXDPdx4JG6Qy1pz9fkj4HNQ7raIt7MKbqxv9gZWE0EwF4KQaEcjpI7/I7OaE5/Mx8vQ+FwNZ9PRK0F0A==}
    dependencies:
      prettier: 2.8.8
    dev: false

  /@typespec/rest/0.46.0_@typespec+compiler@0.46.0:
    resolution: {integrity: sha512-WmSCI/J1QRy9W6Cq9595jqjyzCTYpOAWzzVDNMdyWH66BRVp3ckBdaXRynq1HfkUBaRd9qQCZGv1rA6qqhVTCA==}
    engines: {node: '>=16.0.0'}
    peerDependencies:
      '@typespec/compiler': ~0.46.0
    dependencies:
      '@typespec/compiler': 0.46.0

  /@typespec/versioning/0.46.0_@typespec+compiler@0.46.0:
    resolution: {integrity: sha512-f0/pxvV+CZAfFZjQYS/tVm3qY9BigijCtja1vPeHBqe92TxQW10+He82LLOv6udAdRzuy+Zd+B8kzLVXa3ShUQ==}
    engines: {node: '>=16.0.0'}
    peerDependencies:
      '@typespec/compiler': ~0.46.0
    dependencies:
      '@typespec/compiler': 0.46.0

  /@ungap/promise-all-settled/1.1.2:
    resolution: {integrity: sha512-sL/cEvJWAnClXw0wHk85/2L0G6Sj8UB0Ctc1TEMbKSsmpRosqhwj9gWgFRZSrBr2f9tiXISwNhCPmlfqUqyb9Q==}
    dev: true

  /@webassemblyjs/ast/1.11.6:
    resolution: {integrity: sha512-IN1xI7PwOvLPgjcf180gC1bqn3q/QaOCwYUahIOhbYUu8KA/3tw2RT/T0Gidi1l7Hhj5D/INhJxiICObqpMu4Q==}
    dependencies:
      '@webassemblyjs/helper-numbers': 1.11.6
      '@webassemblyjs/helper-wasm-bytecode': 1.11.6
    dev: true

  /@webassemblyjs/floating-point-hex-parser/1.11.6:
    resolution: {integrity: sha512-ejAj9hfRJ2XMsNHk/v6Fu2dGS+i4UaXBXGemOfQ/JfQ6mdQg/WXtwleQRLLS4OvfDhv8rYnVwH27YJLMyYsxhw==}
    dev: true

  /@webassemblyjs/helper-api-error/1.11.6:
    resolution: {integrity: sha512-o0YkoP4pVu4rN8aTJgAyj9hC2Sv5UlkzCHhxqWj8butaLvnpdc2jOwh4ewE6CX0txSfLn/UYaV/pheS2Txg//Q==}
    dev: true

  /@webassemblyjs/helper-buffer/1.11.6:
    resolution: {integrity: sha512-z3nFzdcp1mb8nEOFFk8DrYLpHvhKC3grJD2ardfKOzmbmJvEf/tPIqCY+sNcwZIY8ZD7IkB2l7/pqhUhqm7hLA==}
    dev: true

  /@webassemblyjs/helper-numbers/1.11.6:
    resolution: {integrity: sha512-vUIhZ8LZoIWHBohiEObxVm6hwP034jwmc9kuq5GdHZH0wiLVLIPcMCdpJzG4C11cHoQ25TFIQj9kaVADVX7N3g==}
    dependencies:
      '@webassemblyjs/floating-point-hex-parser': 1.11.6
      '@webassemblyjs/helper-api-error': 1.11.6
      '@xtuc/long': 4.2.2
    dev: true

  /@webassemblyjs/helper-wasm-bytecode/1.11.6:
    resolution: {integrity: sha512-sFFHKwcmBprO9e7Icf0+gddyWYDViL8bpPjJJl0WHxCdETktXdmtWLGVzoHbqUcY4Be1LkNfwTmXOJUFZYSJdA==}
    dev: true

  /@webassemblyjs/helper-wasm-section/1.11.6:
    resolution: {integrity: sha512-LPpZbSOwTpEC2cgn4hTydySy1Ke+XEu+ETXuoyvuyezHO3Kjdu90KK95Sh9xTbmjrCsUwvWwCOQQNta37VrS9g==}
    dependencies:
      '@webassemblyjs/ast': 1.11.6
      '@webassemblyjs/helper-buffer': 1.11.6
      '@webassemblyjs/helper-wasm-bytecode': 1.11.6
      '@webassemblyjs/wasm-gen': 1.11.6
    dev: true

  /@webassemblyjs/ieee754/1.11.6:
    resolution: {integrity: sha512-LM4p2csPNvbij6U1f19v6WR56QZ8JcHg3QIJTlSwzFcmx6WSORicYj6I63f9yU1kEUtrpG+kjkiIAkevHpDXrg==}
    dependencies:
      '@xtuc/ieee754': 1.2.0
    dev: true

  /@webassemblyjs/leb128/1.11.6:
    resolution: {integrity: sha512-m7a0FhE67DQXgouf1tbN5XQcdWoNgaAuoULHIfGFIEVKA6tu/edls6XnIlkmS6FrXAquJRPni3ZZKjw6FSPjPQ==}
    dependencies:
      '@xtuc/long': 4.2.2
    dev: true

  /@webassemblyjs/utf8/1.11.6:
    resolution: {integrity: sha512-vtXf2wTQ3+up9Zsg8sa2yWiQpzSsMyXj0qViVP6xKGCUT8p8YJ6HqI7l5eCnWx1T/FYdsv07HQs2wTFbbof/RA==}
    dev: true

  /@webassemblyjs/wasm-edit/1.11.6:
    resolution: {integrity: sha512-Ybn2I6fnfIGuCR+Faaz7YcvtBKxvoLV3Lebn1tM4o/IAJzmi9AWYIPWpyBfU8cC+JxAO57bk4+zdsTjJR+VTOw==}
    dependencies:
      '@webassemblyjs/ast': 1.11.6
      '@webassemblyjs/helper-buffer': 1.11.6
      '@webassemblyjs/helper-wasm-bytecode': 1.11.6
      '@webassemblyjs/helper-wasm-section': 1.11.6
      '@webassemblyjs/wasm-gen': 1.11.6
      '@webassemblyjs/wasm-opt': 1.11.6
      '@webassemblyjs/wasm-parser': 1.11.6
      '@webassemblyjs/wast-printer': 1.11.6
    dev: true

  /@webassemblyjs/wasm-gen/1.11.6:
    resolution: {integrity: sha512-3XOqkZP/y6B4F0PBAXvI1/bky7GryoogUtfwExeP/v7Nzwo1QLcq5oQmpKlftZLbT+ERUOAZVQjuNVak6UXjPA==}
    dependencies:
      '@webassemblyjs/ast': 1.11.6
      '@webassemblyjs/helper-wasm-bytecode': 1.11.6
      '@webassemblyjs/ieee754': 1.11.6
      '@webassemblyjs/leb128': 1.11.6
      '@webassemblyjs/utf8': 1.11.6
    dev: true

  /@webassemblyjs/wasm-opt/1.11.6:
    resolution: {integrity: sha512-cOrKuLRE7PCe6AsOVl7WasYf3wbSo4CeOk6PkrjS7g57MFfVUF9u6ysQBBODX0LdgSvQqRiGz3CXvIDKcPNy4g==}
    dependencies:
      '@webassemblyjs/ast': 1.11.6
      '@webassemblyjs/helper-buffer': 1.11.6
      '@webassemblyjs/wasm-gen': 1.11.6
      '@webassemblyjs/wasm-parser': 1.11.6
    dev: true

  /@webassemblyjs/wasm-parser/1.11.6:
    resolution: {integrity: sha512-6ZwPeGzMJM3Dqp3hCsLgESxBGtT/OeCvCZ4TA1JUPYgmhAx38tTPR9JaKy0S5H3evQpO/h2uWs2j6Yc/fjkpTQ==}
    dependencies:
      '@webassemblyjs/ast': 1.11.6
      '@webassemblyjs/helper-api-error': 1.11.6
      '@webassemblyjs/helper-wasm-bytecode': 1.11.6
      '@webassemblyjs/ieee754': 1.11.6
      '@webassemblyjs/leb128': 1.11.6
      '@webassemblyjs/utf8': 1.11.6
    dev: true

  /@webassemblyjs/wast-printer/1.11.6:
    resolution: {integrity: sha512-JM7AhRcE+yW2GWYaKeHL5vt4xqee5N2WcezptmgyhNS+ScggqcT1OtXykhAb13Sn5Yas0j2uv9tHgrjwvzAP4A==}
    dependencies:
      '@webassemblyjs/ast': 1.11.6
      '@xtuc/long': 4.2.2
    dev: true

  /@webpack-cli/configtest/1.2.0_w3wu7rcwmvifygnqiqkxwjppse:
    resolution: {integrity: sha512-4FB8Tj6xyVkyqjj1OaTqCjXYULB9FMkqQ8yGrZjRDrYh0nOE+7Lhs45WioWQQMV+ceFlE368Ukhe6xdvJM9Egg==}
    peerDependencies:
      webpack: 4.x.x || 5.x.x
      webpack-cli: 4.x.x
    dependencies:
      webpack: 5.88.2_webpack-cli@4.10.0
      webpack-cli: 4.10.0_webpack@5.88.2
    dev: true

  /@webpack-cli/info/1.5.0_webpack-cli@4.10.0:
    resolution: {integrity: sha512-e8tSXZpw2hPl2uMJY6fsMswaok5FdlGNRTktvFk2sD8RjH0hE2+XistawJx1vmKteh4NmGmNUrp+Tb2w+udPcQ==}
    peerDependencies:
      webpack-cli: 4.x.x
    dependencies:
      envinfo: 7.10.0
      webpack-cli: 4.10.0_webpack@5.88.2
    dev: true

  /@webpack-cli/serve/1.7.0_webpack-cli@4.10.0:
    resolution: {integrity: sha512-oxnCNGj88fL+xzV+dacXs44HcDwf1ovs3AuEzvP7mqXw7fQntqIhQ1BRmynh4qEKQSSSRSWVyXRjmTbZIX9V2Q==}
    peerDependencies:
      webpack-cli: 4.x.x
      webpack-dev-server: '*'
    peerDependenciesMeta:
      webpack-dev-server:
        optional: true
    dependencies:
      webpack-cli: 4.10.0_webpack@5.88.2
    dev: true

  /@xtuc/ieee754/1.2.0:
    resolution: {integrity: sha512-DX8nKgqcGwsc0eJSqYt5lwP4DH5FlHnmuWWBRy7X0NcaGR0ZtuyeESgMwTYVEtxmsNGY+qit4QYT/MIYTOTPeA==}
    dev: true

  /@xtuc/long/4.2.2:
    resolution: {integrity: sha512-NuHqBY1PB/D8xU6s/thBgOAiAP7HOYDQ32+BFZILJ8ivkUkAHQnWfn6WhL79Owj1qmUnoN/YPhktdIoucipkAQ==}
    dev: true

  /abab/2.0.6:
    resolution: {integrity: sha512-j2afSsaIENvHZN2B8GOpF566vZ5WVk5opAiMTvWgaQT8DkbOqsTfvNAvHoRGU2zzP8cPoqys+xHTRDWW8L+/BA==}
    dev: true

  /accepts/1.3.8:
    resolution: {integrity: sha512-PYAthTa2m2VKxuvSD3DPC/Gy+U+sOA1LAuT8mkmRuvw+NACSaeXEQ+NHcVF7rONl6qcaxV3Uuemwawk+7+SJLw==}
    engines: {node: '>= 0.6'}
    dependencies:
      mime-types: 2.1.35
      negotiator: 0.6.3
    dev: true

  /acorn-import-assertions/1.9.0_acorn@8.10.0:
    resolution: {integrity: sha512-cmMwop9x+8KFhxvKrKfPYmN6/pKTYYHBqLa0DfvVZcKMJWNyWLnaqND7dx/qn66R7ewM1UX5XMaDVP5wlVTaVA==}
    peerDependencies:
      acorn: ^8
    dependencies:
      acorn: 8.10.0
    dev: true

  /acorn-jsx/5.3.2_acorn@8.10.0:
    resolution: {integrity: sha512-rq9s+JNhf0IChjtDXxllJ7g41oZk5SlXtp0LHwyA5cejwn7vKmKp4pPri6YEePv2PU65sAsegbXtIinmDFDXgQ==}
    peerDependencies:
      acorn: ^6.0.0 || ^7.0.0 || ^8.0.0
    dependencies:
      acorn: 8.10.0
    dev: true

  /acorn-walk/8.2.0:
    resolution: {integrity: sha512-k+iyHEuPgSw6SbuDpGQM+06HQUa04DZ3o+F6CSzXMvvI5KMvnaEqXe+YVe555R9nn6GPt404fos4wcgpw12SDA==}
    engines: {node: '>=0.4.0'}
    dev: true

  /acorn/8.10.0:
    resolution: {integrity: sha512-F0SAmZ8iUtS//m8DmCTA0jlh6TDKkHQyK6xc6V4KDTyZKA9dnvX9/3sRTVQrWm79glUAZbnmmNcdYwUIHWVybw==}
    engines: {node: '>=0.4.0'}
    hasBin: true
    dev: true

  /agent-base/5.1.1:
    resolution: {integrity: sha512-TMeqbNl2fMW0nMjTEPOwe3J/PRFP4vqeoNuQMG0HlMrtm5QxKqdvAkZ1pRBQ/ulIyDD5Yq0nJ7YbdD8ey0TO3g==}
    engines: {node: '>= 6.0.0'}
    dev: true

  /agent-base/6.0.2:
    resolution: {integrity: sha512-RZNwNclF7+MS/8bDg70amg32dyeZGZxiDuQmZxKLAlQjr3jGyLx+4Kkk58UO7D2QdgFIQCovuSuZESne6RG6XQ==}
    engines: {node: '>= 6.0.0'}
    dependencies:
      debug: 4.3.4
    transitivePeerDependencies:
      - supports-color

  /ajv-keywords/3.5.2_ajv@6.12.6:
    resolution: {integrity: sha512-5p6WTN0DdTGVQk6VjcEju19IgaHudalcfabD7yhDGeA6bcQnmL+CpveLJq/3hvfwd1aof6L386Ougkx6RfyMIQ==}
    peerDependencies:
      ajv: ^6.9.1
    dependencies:
      ajv: 6.12.6
    dev: true

  /ajv/6.12.6:
    resolution: {integrity: sha512-j3fVLgvTo527anyYyJOGTYJbG+vnnQYvE0m5mmkc1TK+nxAppkCLMIL0aZ4dblVCNoGShhm+kzE4ZUykBoMg4g==}
    dependencies:
      fast-deep-equal: 3.1.3
      fast-json-stable-stringify: 2.1.0
      json-schema-traverse: 0.4.1
      uri-js: 4.4.1
    dev: true

  /ajv/8.12.0:
    resolution: {integrity: sha512-sRu1kpcO9yLtYxBKvqfTeh9KzZEwO3STyX1HT+4CaDzC6HpTGYhIhPIzj9XuKU7KYDwnaeh5hcOwjy1QuJzBPA==}
    dependencies:
      fast-deep-equal: 3.1.3
      json-schema-traverse: 1.0.0
      require-from-string: 2.0.2
      uri-js: 4.4.1

  /ansi-colors/4.1.1:
    resolution: {integrity: sha512-JoX0apGbHaUJBNl6yF+p6JAFYZ666/hhCGKN5t9QFjbJQKUU/g8MNbFDbvfrgKXvI1QpZplPOnwIo99lX/AAmA==}
    engines: {node: '>=6'}
    dev: true

  /ansi-regex/5.0.1:
    resolution: {integrity: sha512-quJQXlTSUGL2LH9SUXo8VwsY4soanhgo6LNSm84E1LBcE8s3O0wpdiRzyR9z/ZZJMlMWv37qOOb9pdJlMUEKFQ==}
    engines: {node: '>=8'}

  /ansi-styles/3.2.1:
    resolution: {integrity: sha512-VT0ZI6kZRdTh8YyJw3SMbYm/u+NqfsAxEpWO0Pf9sq8/e94WxxOpPKx9FR1FlyCtOVDNOQ+8ntlqFxiRc+r5qA==}
    engines: {node: '>=4'}
    dependencies:
      color-convert: 1.9.3

  /ansi-styles/4.3.0:
    resolution: {integrity: sha512-zbB9rCJAT1rbjiVDb2hqKFHNYLxgtk8NURxZ3IZwD3F6NtxbXZQCnnSi1Lkx+IDohdPlFp222wVALIheZJQSEg==}
    engines: {node: '>=8'}
    dependencies:
      color-convert: 2.0.1

  /anymatch/3.1.3:
    resolution: {integrity: sha512-KMReFUr0B4t+D+OBkjR3KYqvocp2XaSzO55UcB6mgQMd3KbcE+mWTyvVV7D/zsdEbNnV6acZUutkiHQXvTr1Rw==}
    engines: {node: '>= 8'}
    dependencies:
      normalize-path: 3.0.0
      picomatch: 2.3.1
    dev: true

  /arg/4.1.3:
    resolution: {integrity: sha512-58S9QDqG0Xx27YwPSt9fJxivjYl432YCwfDMfZ+71RAqUrZef7LrKQZ3LHLOwCS4FLNBplP533Zx895SeOCHvA==}
    dev: true

  /argparse/2.0.1:
    resolution: {integrity: sha512-8+9WqebbFzpX9OR+Wa6O29asIogeRMzcGtAINdpMHHyAg10f05aSFVBbcEqGf/PXw1EjAZ+q2/bEBg3DvurK3Q==}

  /array-buffer-byte-length/1.0.0:
    resolution: {integrity: sha512-LPuwb2P+NrQw3XhxGc36+XSvuBPopovXYTR9Ew++Du9Yb/bx5AzBfrIsBoj0EZUifjQU+sHL21sseZ3jerWO/A==}
    dependencies:
      call-bind: 1.0.2
      is-array-buffer: 3.0.2
    dev: true

  /array-flatten/1.1.1:
    resolution: {integrity: sha512-PCVAQswWemu6UdxsDFFX/+gVeYqKAod3D3UVm91jHwynguOwAvYPhx8nNlM++NqRcK6CxxpUafjmhIdKiHibqg==}
    dev: true

  /array-union/2.1.0:
    resolution: {integrity: sha512-HGyxoOTYUyCM6stUe6EJgnd4EoewAI7zMdfqO+kGjnlZmBDz/cR5pf8r/cR4Wq60sL/p0IkcjUEEPwS3GFrIyw==}
    engines: {node: '>=8'}
    dev: true

  /arraybuffer.prototype.slice/1.0.1:
    resolution: {integrity: sha512-09x0ZWFEjj4WD8PDbykUwo3t9arLn8NIzmmYEJFpYekOAQjpkGSyrQhNoRTcwwcFRu+ycWF78QZ63oWTqSjBcw==}
    engines: {node: '>= 0.4'}
    dependencies:
      array-buffer-byte-length: 1.0.0
      call-bind: 1.0.2
      define-properties: 1.2.0
      get-intrinsic: 1.2.1
      is-array-buffer: 3.0.2
      is-shared-array-buffer: 1.0.2
    dev: true

  /asn1/0.2.6:
    resolution: {integrity: sha512-ix/FxPn0MDjeyJ7i/yoHGFt/EX6LyNbxSEhPPXODPL+KB0VPk86UYfL0lMdy+KCnv+fmvIzySwaK5COwqVbWTQ==}
    dependencies:
      safer-buffer: 2.1.2
    dev: true

  /assert-plus/1.0.0:
    resolution: {integrity: sha512-NfJ4UzBCcQGLDlQq7nHxH+tv3kyZ0hHQqF5BO6J7tNJeP5do1llPr8dZ8zHonfhAu0PHAdMkSo+8o0wxg9lZWw==}
    engines: {node: '>=0.8'}
    dev: true

  /assertion-error/1.1.0:
    resolution: {integrity: sha512-jgsaNduz+ndvGyFt3uSuWqvy4lCnIJiovtouQN5JZHOKCS2QuhEdbcQHFhVksz2N2U9hXJo8odG7ETyWlEeuDw==}
    dev: true

  /async/3.2.4:
    resolution: {integrity: sha512-iAB+JbDEGXhyIUavoDl9WP/Jj106Kz9DEn1DPgYw5ruDn0e3Wgi3sKFm55sASdGBNOQB8F59d9qQ7deqrHA8wQ==}
    dev: true

  /asynckit/0.4.0:
    resolution: {integrity: sha512-Oei9OH4tRh0YqU3GxhX79dM/mwVgvbZJaSNaRk+bshkj0S5cfHcgYakreBjrHwatXKbz+IoIdYLxrKim2MjW0Q==}

  /autorest/3.6.3:
    resolution: {integrity: sha512-j/Axwk9bniifTNtBLYVxfQZGQIGPKljFaCQCBWOiybVar2j3tkHP1btiC4a/t9pAJXY6IaFgWctoPM3G/Puhyg==}
    engines: {node: '>=12.0.0'}
    hasBin: true
    requiresBuild: true
    dev: true

  /available-typed-arrays/1.0.5:
    resolution: {integrity: sha512-DMD0KiN46eipeziST1LPP/STfDU0sufISXmjSgvVsoU2tqxctQeASejWcfNtxYKqETM1UxQ8sp2OrSBWpHY6sw==}
    engines: {node: '>= 0.4'}
    dev: true

  /aws-sign2/0.7.0:
    resolution: {integrity: sha512-08kcGqnYf/YmjoRhfxyu+CLxBjUtHLXLXX/vUfx9l2LYzG3c1m61nrpyFUZI6zeS+Li/wWMMidD9KgrqtGq3mA==}
    dev: true

  /aws4/1.12.0:
    resolution: {integrity: sha512-NmWvPnx0F1SfrQbYwOi7OeaNGokp9XhzNioJ/CSBs8Qa4vxug81mhJEAVZwxXuBmYB5KDRfMq/F3RR0BIU7sWg==}
    dev: true

  /axios/0.21.4:
    resolution: {integrity: sha512-ut5vewkiu8jjGBdqpM44XxjuCjq9LAKeHVmoVfHVzy8eHgxxq8SbAVQNovDA8mVi05kP0Ea/n/UzcSHcTJQfNg==}
    dependencies:
      follow-redirects: 1.15.2
    transitivePeerDependencies:
      - debug
    dev: true

  /balanced-match/1.0.2:
    resolution: {integrity: sha512-3oSeUO0TMV67hN1AmbXsK4yaqU7tjiHlbxRDZOpH0KW9+CeX4bRAaX0Anxt0tx2MrpRpWwQaPwIlISEJhYU5Pw==}

  /base64-js/1.5.1:
    resolution: {integrity: sha512-AKpaYlHn8t4SVbOHCy+b5+KKgvR4vrsD8vbvrbiQJps7fKDTkjkDry6ji0rUJjC0kzbNePLwzxq8iypo41qeWA==}
    dev: true

  /base64id/2.0.0:
    resolution: {integrity: sha512-lGe34o6EHj9y3Kts9R4ZYs/Gr+6N7MCaMlIFA3F1R2O5/m7K06AxfSeO5530PEERE6/WyEg3lsuyw4GHlPZHog==}
    engines: {node: ^4.5.0 || >= 5.9}
    dev: true

  /basic-auth/2.0.1:
    resolution: {integrity: sha512-NF+epuEdnUYVlGuhaxbbq+dvJttwLnGY+YixlXlME5KpQ5W3CnXA5cVTneY3SPbPDRkcjMbifrwmFYcClgOZeg==}
    engines: {node: '>= 0.8'}
    dependencies:
      safe-buffer: 5.1.2
    dev: true

  /bcrypt-pbkdf/1.0.2:
    resolution: {integrity: sha512-qeFIXtP4MSoi6NLqO12WfqARWWuCKi2Rn/9hJLEmtB5yTNr9DqFWkJRCf2qShWzPeAMRnOgCrq0sg/KLv5ES9w==}
    dependencies:
      tweetnacl: 0.14.5
    dev: true

  /big.js/5.2.2:
    resolution: {integrity: sha512-vyL2OymJxmarO8gxMr0mhChsO9QGwhynfuu4+MHTAW6czfq9humCB7rKpUjDd9YUiDPU4mzpyupFSvOClAwbmQ==}
    dev: true

  /binary-extensions/2.2.0:
    resolution: {integrity: sha512-jDctJ/IVQbZoJykoeHbhXpOlNBqGNcwXJKJog42E5HDPUwQTSdjCHdihjj0DlnheQ7blbT6dHOafNAiS8ooQKA==}
    engines: {node: '>=8'}
    dev: true

  /bl/4.1.0:
    resolution: {integrity: sha512-1W07cM9gS6DcLperZfFSj+bWLtaPGSOHWhPiGzXmvVJbRLdG82sH/Kn8EtW1VqWVA54AKf2h5k5BbnIbwF3h6w==}
    dependencies:
      buffer: 5.7.1
      inherits: 2.0.4
      readable-stream: 3.6.2
    dev: true

  /body-parser/1.20.1:
    resolution: {integrity: sha512-jWi7abTbYwajOytWCQc37VulmWiRae5RyTpaCyDcS5/lMdtwSz5lOpDE67srw/HYe35f1z3fDQw+3txg7gNtWw==}
    engines: {node: '>= 0.8', npm: 1.2.8000 || >= 1.4.16}
    dependencies:
      bytes: 3.1.2
      content-type: 1.0.5
      debug: 2.6.9
      depd: 2.0.0
      destroy: 1.2.0
      http-errors: 2.0.0
      iconv-lite: 0.4.24
      on-finished: 2.4.1
      qs: 6.11.0
      raw-body: 2.5.1
      type-is: 1.6.18
      unpipe: 1.0.0
    dev: true

  /body-parser/1.20.2:
    resolution: {integrity: sha512-ml9pReCu3M61kGlqoTm2umSXTlRTuGTx0bfYj+uIUKKYycG5NtSbeetV3faSU6R7ajOPw0g/J1PvK4qNy7s5bA==}
    engines: {node: '>= 0.8', npm: 1.2.8000 || >= 1.4.16}
    dependencies:
      bytes: 3.1.2
      content-type: 1.0.5
      debug: 2.6.9
      depd: 2.0.0
      destroy: 1.2.0
      http-errors: 2.0.0
      iconv-lite: 0.4.24
      on-finished: 2.4.1
      qs: 6.11.0
      raw-body: 2.5.2
      type-is: 1.6.18
      unpipe: 1.0.0
    dev: true

  /brace-expansion/1.1.11:
    resolution: {integrity: sha512-iCuPHDFgrHX7H2vEI/5xpz07zSHB00TpugqhmYtVmMO6518mCuRMoOYFldEBl0g187ufozdaHgWKcYFb61qGiA==}
    dependencies:
      balanced-match: 1.0.2
      concat-map: 0.0.1
    dev: true

  /brace-expansion/2.0.1:
    resolution: {integrity: sha512-XnAIvQ8eM+kC6aULx6wuQiwVsnzsi9d3WxzV3FpWTGA19F621kwdbsAcFKXgKUHZWsy+mY6iL1sHTxWEFCytDA==}
    dependencies:
      balanced-match: 1.0.2

  /braces/3.0.2:
    resolution: {integrity: sha512-b8um+L1RzM3WDSzvhm6gIz1yfTbBt6YTlcEKAvsmqCZZFw46z626lVj9j1yEPW33H5H+lBQpZMP1k8l+78Ha0A==}
    engines: {node: '>=8'}
    dependencies:
      fill-range: 7.0.1

  /browser-stdout/1.3.1:
    resolution: {integrity: sha512-qhAVI1+Av2X7qelOfAIYwXONood6XlZE/fXaBSmW/T5SzLAmCgzi+eiWE7fUvbHaeNBQH13UftjpXxsfLkMpgw==}
    dev: true

  /browserslist/4.21.10:
    resolution: {integrity: sha512-bipEBdZfVH5/pwrvqc+Ub0kUPVfGUhlKxbvfD+z1BDnPEO/X98ruXGA1WP5ASpAFKan7Qr6j736IacbZQuAlKQ==}
    engines: {node: ^6 || ^7 || ^8 || ^9 || ^10 || ^11 || ^12 || >=13.7}
    hasBin: true
    dependencies:
      caniuse-lite: 1.0.30001519
      electron-to-chromium: 1.4.484
      node-releases: 2.0.13
      update-browserslist-db: 1.0.11_browserslist@4.21.10
    dev: true

  /buffer-crc32/0.2.13:
    resolution: {integrity: sha512-VO9Ht/+p3SN7SKWqcrgEzjGbRSJYTx+Q1pTQC0wrWqHx0vpJraQ6GtHx8tvcg1rlK1byhU5gccxgOgj7B0TDkQ==}
    dev: true

  /buffer-equal-constant-time/1.0.1:
    resolution: {integrity: sha512-zRpUiDwd/xk6ADqPMATG8vc9VPrkck7T07OIx0gnjmJAnHnTVXNQG3vfvWNuiZIkwu9KrKdA1iJKfsfTVxE6NA==}
    dev: true

  /buffer-from/1.1.2:
    resolution: {integrity: sha512-E+XQCRwSbaaiChtv6k6Dwgc+bx+Bs6vuKJHHl5kox/BaKbhiXzqQOwK4cO22yElGp2OCmjwVhT3HmxgyPGnJfQ==}

  /buffer/5.7.1:
    resolution: {integrity: sha512-EHcyIPBQ4BSGlvjB16k5KgAJ27CIsHY/2JBmCRReo48y9rQ3MaUzWX3KVlBa4U7MyX02HdVj0K7C3WaB3ju7FQ==}
    dependencies:
      base64-js: 1.5.1
      ieee754: 1.2.1
    dev: true

  /buffer/6.0.3:
    resolution: {integrity: sha512-FTiCpNxtwiZZHEZbcbTIcZjERVICn9yq/pDFkTl95/AxzD1naBctN7YO68riM/gLSDY7sdrMby8hofADYuuqOA==}
    dependencies:
      base64-js: 1.5.1
      ieee754: 1.2.1
    dev: true

  /busboy/1.6.0:
    resolution: {integrity: sha512-8SFQbg/0hQ9xy3UNTB0YEnsNBbWfhf7RtnzpL7TkBiTBRfrQ9Fxcnz7VJsleJpyp6rVLvXiuORqjlHi5q+PYuA==}
    engines: {node: '>=10.16.0'}
    dependencies:
      streamsearch: 1.1.0
    dev: true

  /bytes/3.1.2:
    resolution: {integrity: sha512-/Nf7TyzTx6S3yRJObOAV7956r8cr2+Oj8AC5dt8wSP3BQAoeX58NoHyCU8P8zGkNXStjTSi6fzO6F0pBdcYbEg==}
    engines: {node: '>= 0.8'}
    dev: true

  /call-bind/1.0.2:
    resolution: {integrity: sha512-7O+FbCihrB5WGbFYesctwmTKae6rOiIzmz1icreWJ+0aA7LJfuqhEso2T9ncpcFtzMQtzXf2QGGueWJGTYsqrA==}
    dependencies:
      function-bind: 1.1.1
      get-intrinsic: 1.2.1
    dev: true

  /callsites/3.1.0:
    resolution: {integrity: sha512-P8BjAsXvZS+VIDUI11hHCQEv74YT67YUi5JJFNWIqL235sBmjX4+qx9Muvls5ivyNENctx46xQLQ3aTuE7ssaQ==}
    engines: {node: '>=6'}
    dev: true

  /camel-case/4.1.2:
    resolution: {integrity: sha512-gxGWBrTT1JuMx6R+o5PTXMmUnhnVzLQ9SNutD4YqKtI6ap897t3tKECYla6gCWEkplXnlNybEkZg9GEGxKFCgw==}
    dependencies:
      pascal-case: 3.1.2
      tslib: 2.6.1

  /camelcase/6.3.0:
    resolution: {integrity: sha512-Gmy6FhYlCY7uOElZUSbxo2UCDH8owEk996gkbrpsgGtrJLM3J7jGxl9Ic7Qwwj4ivOE5AWZWRMecDdF7hqGjFA==}
    engines: {node: '>=10'}
    dev: true

  /caniuse-lite/1.0.30001519:
    resolution: {integrity: sha512-0QHgqR+Jv4bxHMp8kZ1Kn8CH55OikjKJ6JmKkZYP1F3D7w+lnFXF70nG5eNfsZS89jadi5Ywy5UCSKLAglIRkg==}
    dev: true

  /capital-case/1.0.4:
    resolution: {integrity: sha512-ds37W8CytHgwnhGGTi88pcPyR15qoNkOpYwmMMfnWqqWgESapLqvDx6huFjQ5vqWSn2Z06173XNA7LtMOeUh1A==}
    dependencies:
      no-case: 3.0.4
      tslib: 2.6.1
      upper-case-first: 2.0.2

  /caseless/0.12.0:
    resolution: {integrity: sha512-4tYFyifaFfGacoiObjJegolkwSU4xQNGbVgUiNYVUxbQ2x2lUsFvY4hVgVzGiIe6WLOPqycWXA40l+PWsxthUw==}
    dev: true

  /chai-as-promised/7.1.1_chai@4.3.7:
    resolution: {integrity: sha512-azL6xMoi+uxu6z4rhWQ1jbdUhOMhis2PvscD/xjLqNMkv3BPPp2JyyuTHOrf9BOosGpNQ11v6BKv/g57RXbiaA==}
    peerDependencies:
      chai: '>= 2.1.2 < 5'
    dependencies:
      chai: 4.3.7
      check-error: 1.0.2
    dev: true

  /chai/4.3.7:
    resolution: {integrity: sha512-HLnAzZ2iupm25PlN0xFreAlBA5zaBSv3og0DdeGA4Ar6h6rJ3A0rolRUKJhSF2V10GZKDgWF/VmAEsNWjCRB+A==}
    engines: {node: '>=4'}
    dependencies:
      assertion-error: 1.1.0
      check-error: 1.0.2
      deep-eql: 4.1.3
      get-func-name: 2.0.0
      loupe: 2.3.6
      pathval: 1.1.1
      type-detect: 4.0.8
    dev: true

  /chalk/2.4.2:
    resolution: {integrity: sha512-Mti+f9lpJNcwF4tWV8/OrTTtF1gZi+f8FqlyAdouralcFWFQWF2+NgCHShjkCb+IFBLq9buZwE1xckQU4peSuQ==}
    engines: {node: '>=4'}
    dependencies:
      ansi-styles: 3.2.1
      escape-string-regexp: 1.0.5
      supports-color: 5.5.0

  /chalk/4.1.2:
    resolution: {integrity: sha512-oKnbhFyRIXpUuez8iBMmyEa4nbj4IOQyuhc/wy9kY7/WVPcwIO9VA668Pu8RkO7+0G76SLROeyw9CpQ061i4mA==}
    engines: {node: '>=10'}
    dependencies:
      ansi-styles: 4.3.0
      supports-color: 7.2.0
    dev: true

  /change-case/4.1.2:
    resolution: {integrity: sha512-bSxY2ws9OtviILG1EiY5K7NNxkqg/JnRnFxLtKQ96JaviiIxi7djMrSd0ECT9AC+lttClmYwKw53BWpOMblo7A==}
    dependencies:
      camel-case: 4.1.2
      capital-case: 1.0.4
      constant-case: 3.0.4
      dot-case: 3.0.4
      header-case: 2.0.4
      no-case: 3.0.4
      param-case: 3.0.4
      pascal-case: 3.1.2
      path-case: 3.0.4
      sentence-case: 3.0.4
      snake-case: 3.0.4
      tslib: 2.6.1

  /check-error/1.0.2:
    resolution: {integrity: sha512-BrgHpW9NURQgzoNyjfq0Wu6VFO6D7IZEmJNdtgNqpzGG8RuNFHt2jQxWlAs4HMe119chBnv+34syEZtc6IhLtA==}
    dev: true

  /chokidar/3.5.3:
    resolution: {integrity: sha512-Dr3sfKRP6oTcjf2JmUmFJfeVMvXBdegxB0iVQ5eb2V10uFJUCAS8OByZdVAyVb8xXNz3GjjTgj9kLWsZTqE6kw==}
    engines: {node: '>= 8.10.0'}
    dependencies:
      anymatch: 3.1.3
      braces: 3.0.2
      glob-parent: 5.1.2
      is-binary-path: 2.1.0
      is-glob: 4.0.3
      normalize-path: 3.0.0
      readdirp: 3.6.0
    optionalDependencies:
      fsevents: 2.3.2
    dev: true

  /chownr/1.1.4:
    resolution: {integrity: sha512-jJ0bqzaylmJtVnNgzTeSOs8DPavpbYgEr/b0YL8/2GO3xJEhInFmhKMUnEJQjZumK7KXGFhUy89PrsJWlakBVg==}
    dev: true

  /chrome-trace-event/1.0.3:
    resolution: {integrity: sha512-p3KULyQg4S7NIHixdwbGX+nFHkoBiA4YQmyWtjb8XngSKV124nJmRysgAeujbUVb15vh+RvFUfCPqU7rXk+hZg==}
    engines: {node: '>=6.0'}
    dev: true

  /cliui/7.0.4:
    resolution: {integrity: sha512-OcRE68cOsVMXp1Yvonl/fzkQOyjLSu/8bhPDfQt0e0/Eb283TKP20Fs2MqoPsr9SwA595rRCA+QMzYc9nBP+JQ==}
    dependencies:
      string-width: 4.2.3
      strip-ansi: 6.0.1
      wrap-ansi: 7.0.0
    dev: true

  /cliui/8.0.1:
    resolution: {integrity: sha512-BSeNnyus75C4//NQ9gQt1/csTXyo/8Sb+afLAkzAptFuMsod9HFokGNudZpi/oQV73hnVK+sR+5PVRMd+Dr7YQ==}
    engines: {node: '>=12'}
    dependencies:
      string-width: 4.2.3
      strip-ansi: 6.0.1
      wrap-ansi: 7.0.0

  /clone-deep/4.0.1:
    resolution: {integrity: sha512-neHB9xuzh/wk0dIHweyAXv2aPGZIVk3pLMe+/RNzINf17fe0OG96QroktYAUm7SM1PBnzTabaLboqqxDyMU+SQ==}
    engines: {node: '>=6'}
    dependencies:
      is-plain-object: 2.0.4
      kind-of: 6.0.3
      shallow-clone: 3.0.1
    dev: true

  /code-block-writer/11.0.3:
    resolution: {integrity: sha512-NiujjUFB4SwScJq2bwbYUtXbZhBSlY6vYzm++3Q6oC+U+injTqfPYFK8wS9COOmb2lueqp0ZRB4nK1VYeHgNyw==}
    dev: false

  /color-convert/1.9.3:
    resolution: {integrity: sha512-QfAUtd+vFdAtFQcC8CCyYt1fYWxSqAiK2cSD6zDB8N3cpsEBAvRxp9zOGg6G/SHHJYAT88/az/IuDGALsNVbGg==}
    dependencies:
      color-name: 1.1.3

  /color-convert/2.0.1:
    resolution: {integrity: sha512-RRECPsj7iu/xb5oKYcsFHSppFNnsj/52OVTRKb4zP5onXwVF3zVmmToNcOfGC+CRDpfK/U584fMg38ZHCaElKQ==}
    engines: {node: '>=7.0.0'}
    dependencies:
      color-name: 1.1.4

  /color-name/1.1.3:
    resolution: {integrity: sha512-72fSenhMw2HZMTVHeCA9KCmpEIbzWiQsjN+BHcBbS9vr1mtt+vJjPdksIBNUmKAW8TFUDPJK5SUU3QhE9NEXDw==}

  /color-name/1.1.4:
    resolution: {integrity: sha512-dOy+3AuW3a2wNbZHIuMZpTcgjGuLU/uBL/ubcZF9OXbDo8ff4O8yVp5Bf0efS8uEoYo5q4Fx7dY9OgQGXgAsQA==}

  /color-string/1.9.1:
    resolution: {integrity: sha512-shrVawQFojnZv6xM40anx4CkoDP+fZsw/ZerEMsW/pyzsRbElpsL/DBVW7q3ExxwusdNXI3lXpuhEZkzs8p5Eg==}
    dependencies:
      color-name: 1.1.4
      simple-swizzle: 0.2.2
    dev: true

  /color/3.2.1:
    resolution: {integrity: sha512-aBl7dZI9ENN6fUGC7mWpMTPNHmWUSNan9tuWN6ahh5ZLNk9baLJOnSMlrQkHcrfFgz2/RigjUVAjdx36VcemKA==}
    dependencies:
      color-convert: 1.9.3
      color-string: 1.9.1
    dev: true

  /colorette/2.0.20:
    resolution: {integrity: sha512-IfEDxwoWIjkeXL1eXcDiow4UbKjhLdq6/EuSVR9GMN7KVH3r9gQ83e73hsz1Nd1T3ijd5xv1wcWRYO+D6kCI2w==}
    dev: true

  /colorspace/1.1.4:
    resolution: {integrity: sha512-BgvKJiuVu1igBUF2kEjRCZXol6wiiGbY5ipL/oVPwm0BL9sIpMIzM8IK7vwuxIIzOXMV3Ey5w+vxhm0rR/TN8w==}
    dependencies:
      color: 3.2.1
      text-hex: 1.0.0
    dev: true

  /combined-stream/1.0.8:
    resolution: {integrity: sha512-FQN4MRfuJeHf7cBbBMJFXhKSDq+2kAArBlmRBvcvFE5BB1HZKXtSFASDhdlz9zOYwxh8lDdnvmMOe/+5cdoEdg==}
    engines: {node: '>= 0.8'}
    dependencies:
      delayed-stream: 1.0.0

  /commander/2.20.3:
    resolution: {integrity: sha512-GpVkmM8vF2vQUkj2LvZmD35JxeJOLCwJ9cUkugyk2nuhbv3+mJvpLYYt+0+USMxE+oj+ey/lJEnhZw75x/OMcQ==}
    dev: true

  /commander/3.0.2:
    resolution: {integrity: sha512-Gar0ASD4BDyKC4hl4DwHqDrmvjoxWKZigVnAbn5H1owvm4CxCPdb0HQDehwNYMJpla5+M2tPmPARzhtYuwpHow==}
    dev: true

  /commander/7.2.0:
    resolution: {integrity: sha512-QrWXB+ZQSVPmIWIhtEO9H+gwHaMGYiF5ChvoJ+K9ZGHG/sVsa6yiesAD1GC/x46sET00Xlwo1u49RVVVzvcSkw==}
    engines: {node: '>= 10'}
    dev: true

  /commonmark/0.30.0:
    resolution: {integrity: sha512-j1yoUo4gxPND1JWV9xj5ELih0yMv1iCWDG6eEQIPLSWLxzCXiFoyS7kvB+WwU+tZMf4snwJMMtaubV0laFpiBA==}
    hasBin: true
    dependencies:
      entities: 2.0.3
      mdurl: 1.0.1
      minimist: 1.2.8
      string.prototype.repeat: 0.2.0
    dev: true

  /concat-map/0.0.1:
    resolution: {integrity: sha512-/Srv4dswyQNBfohGpz9o6Yb3Gz3SrUDqBH5rTuhGR7ahtlbYKnVxw2bCFMRljaA7EXHaXZ8wsHdodFvbkhKmqg==}
    dev: true

  /connect/3.7.0:
    resolution: {integrity: sha512-ZqRXc+tZukToSNmh5C2iWMSoV3X1YUcPbqEM4DkEG5tNQXrQUZCNVGGv3IuicnkMtPfGf3Xtp8WCXs295iQ1pQ==}
    engines: {node: '>= 0.10.0'}
    dependencies:
      debug: 2.6.9
      finalhandler: 1.1.2
      parseurl: 1.3.3
      utils-merge: 1.0.1
    dev: true

  /constant-case/3.0.4:
    resolution: {integrity: sha512-I2hSBi7Vvs7BEuJDr5dDHfzb/Ruj3FyvFyh7KLilAjNQw3Be+xgqUBA2W6scVEcL0hL1dwPRtIqEPVUCKkSsyQ==}
    dependencies:
      no-case: 3.0.4
      tslib: 2.6.1
      upper-case: 2.0.2

  /content-disposition/0.5.4:
    resolution: {integrity: sha512-FveZTNuGw04cxlAiWbzi6zTAL/lhehaWbTtgluJh4/E95DqMwTmha3KZN1aAWA8cFIhHzMZUvLevkw5Rqk+tSQ==}
    engines: {node: '>= 0.6'}
    dependencies:
      safe-buffer: 5.2.1
    dev: true

  /content-type/1.0.5:
    resolution: {integrity: sha512-nTjqfcBFEipKdXCv4YDQWCfmcLZKm81ldF0pAopTvyrFGVbcR6P/VAAd5G7N+0tTr8QqiU0tFadD6FK4NtJwOA==}
    engines: {node: '>= 0.6'}
    dev: true

  /cookie-signature/1.0.6:
    resolution: {integrity: sha512-QADzlaHc8icV8I7vbaJXJwod9HWYp8uCqf1xa4OfNu1T7JVxQIrUgOWtHdNDtPiywmFbiS12VjotIXLrKM3orQ==}
    dev: true

  /cookie/0.4.2:
    resolution: {integrity: sha512-aSWTXFzaKWkvHO1Ny/s+ePFpvKsPnjc551iI41v3ny/ow6tBG5Vd+FuqGNhh1LxOmVzOlGUriIlOaokOvhaStA==}
    engines: {node: '>= 0.6'}
    dev: true

  /cookie/0.5.0:
    resolution: {integrity: sha512-YZ3GUyn/o8gfKJlnlX7g7xq4gyO6OSuhGPKaaGssGB2qgDUS0gPgtTvoyZLTt9Ab6dC4hfc9dV5arkvc/OCmrw==}
    engines: {node: '>= 0.6'}
    dev: true

  /core-util-is/1.0.2:
    resolution: {integrity: sha512-3lqz5YjWTYnW6dlDa5TLaTCcShfar1e40rmcJVwCBJC6mWlFuj0eCHIElmG1g5kyuJ/GD+8Wn4FFCcz4gJPfaQ==}
    dev: true

  /cors/2.8.5:
    resolution: {integrity: sha512-KIHbLJqu73RGr/hnbrO9uBeixNGuvSQjul/jdFvS/KFSIH1hWVd1ng7zOHx+YrEfInLG7q4n6GHQ9cDtxv/P6g==}
    engines: {node: '>= 0.10'}
    dependencies:
      object-assign: 4.1.1
      vary: 1.1.2
    dev: true

  /create-require/1.1.1:
    resolution: {integrity: sha512-dcKFX3jn0MpIaXjisoRvexIJVEKzaq7z2rZKxf+MSr9TkdmHmsU4m2lcLojrj/FHl8mk5VxMmYA+ftRkP/3oKQ==}
    dev: true

  /cross-env/7.0.3:
    resolution: {integrity: sha512-+/HKd6EgcQCJGh2PSjZuUitQBQynKor4wrFbRg4DtAgS1aWO+gU52xpH7M9ScGgXSYmAVS9bIJ8EzuaGw0oNAw==}
    engines: {node: '>=10.14', npm: '>=6', yarn: '>=1'}
    hasBin: true
    dependencies:
      cross-spawn: 7.0.3
    dev: true

  /cross-spawn/6.0.5:
    resolution: {integrity: sha512-eTVLrBSt7fjbDygz805pMnstIs2VTBNkRm0qxZd+M7A5XDdxVRWO5MxGBXZhjY4cqLYLdtrGqRf8mBPmzwSpWQ==}
    engines: {node: '>=4.8'}
    dependencies:
      nice-try: 1.0.5
      path-key: 2.0.1
      semver: 5.7.2
      shebang-command: 1.2.0
      which: 1.3.1
    dev: true

  /cross-spawn/7.0.3:
    resolution: {integrity: sha512-iRDPJKUPVEND7dHPO8rkbOnPpyDygcDFtWjpeWNCgy8WP2rXcxXL8TskReQl6OrB2G7+UJrags1q15Fudc7G6w==}
    engines: {node: '>= 8'}
    dependencies:
      path-key: 3.1.1
      shebang-command: 2.0.0
      which: 2.0.2
    dev: true

  /custom-event/1.0.1:
    resolution: {integrity: sha512-GAj5FOq0Hd+RsCGVJxZuKaIDXDf3h6GQoNEjFgbLLI/trgtavwUbSnZ5pVfg27DVCaWjIohryS0JFwIJyT2cMg==}
    dev: true

  /dashdash/1.14.1:
    resolution: {integrity: sha512-jRFi8UDGo6j+odZiEpjazZaWqEal3w/basFjQHQEwVtZJGDpxbH1MeYluwCS8Xq5wmLJooDlMgvVarmWfGM44g==}
    engines: {node: '>=0.10'}
    dependencies:
      assert-plus: 1.0.0
    dev: true

  /data-uri-to-buffer/4.0.1:
    resolution: {integrity: sha512-0R9ikRb668HB7QDxT1vkpuUBtqc53YyAwMwGeUFKRojY/NWKvdZ+9UYtRfGmhqNbRkTSVpMbmyhXipFFv2cb/A==}
    engines: {node: '>= 12'}
    dev: true

  /date-format/4.0.14:
    resolution: {integrity: sha512-39BOQLs9ZjKh0/patS9nrT8wc3ioX3/eA/zgbKNopnF2wCqJEoxywwwElATYvRsXdnOxA/OQeQoFZ3rFjVajhg==}
    engines: {node: '>=4.0'}
    dev: true

  /debug/2.6.9:
    resolution: {integrity: sha512-bC7ElrdJaJnPbAP+1EotYvqZsb3ecl5wi6Bfi6BJTUcNowp6cvspg0jXznRTKDjm/E7AdgFBVeAPVMNcKGsHMA==}
    dependencies:
      ms: 2.0.0
    dev: true

  /debug/4.3.3_supports-color@8.1.1:
    resolution: {integrity: sha512-/zxw5+vh1Tfv+4Qn7a5nsbcJKPaSvCDhojn6FEl9vupwK2VCSDtEiEtqr8DFtzYFOdz63LBkxec7DYuc2jon6Q==}
    engines: {node: '>=6.0'}
    peerDependencies:
      supports-color: '*'
    peerDependenciesMeta:
      supports-color:
        optional: true
    dependencies:
      ms: 2.1.2
      supports-color: 8.1.1
    dev: true

  /debug/4.3.4:
    resolution: {integrity: sha512-PRWFHuSU3eDtQJPvnNY7Jcket1j0t5OuOsFzPPzsekD52Zl8qUfFIPEiswXqIvHWGVHOgX+7G/vCNNhehwxfkQ==}
    engines: {node: '>=6.0'}
    peerDependencies:
      supports-color: '*'
    peerDependenciesMeta:
      supports-color:
        optional: true
    dependencies:
      ms: 2.1.2

  /decamelize/4.0.0:
    resolution: {integrity: sha512-9iE1PgSik9HeIIw2JO94IidnE3eBoQrFJ3w7sFuzSX4DpmZ3v5sZpUiV5Swcf6mQEF+Y0ru8Neo+p+nyh2J+hQ==}
    engines: {node: '>=10'}
    dev: true

  /deep-eql/4.1.3:
    resolution: {integrity: sha512-WaEtAOpRA1MQ0eohqZjpGD8zdI0Ovsm8mmFhaDN8dvDZzyoUMcYDnf5Y6iu7HTXxf8JDS23qWa4a+hKCDyOPzw==}
    engines: {node: '>=6'}
    dependencies:
      type-detect: 4.0.8
    dev: true

  /deep-equal/2.2.2:
    resolution: {integrity: sha512-xjVyBf0w5vH0I42jdAZzOKVldmPgSulmiyPRywoyq7HXC9qdgo17kxJE+rdnif5Tz6+pIrpJI8dCpMNLIGkUiA==}
    dependencies:
      array-buffer-byte-length: 1.0.0
      call-bind: 1.0.2
      es-get-iterator: 1.1.3
      get-intrinsic: 1.2.1
      is-arguments: 1.1.1
      is-array-buffer: 3.0.2
      is-date-object: 1.0.5
      is-regex: 1.1.4
      is-shared-array-buffer: 1.0.2
      isarray: 2.0.5
      object-is: 1.1.5
      object-keys: 1.1.1
      object.assign: 4.1.4
      regexp.prototype.flags: 1.5.0
      side-channel: 1.0.4
      which-boxed-primitive: 1.0.2
      which-collection: 1.0.1
      which-typed-array: 1.1.11
    dev: true

  /deep-is/0.1.4:
    resolution: {integrity: sha512-oIPzksmTg4/MriiaYGO+okXDT7ztn/w3Eptv/+gSIdMdKsJo0u4CfYNFJPy+4SKMuCqGw2wxnA+URMg3t8a/bQ==}
    dev: true

  /define-lazy-prop/2.0.0:
    resolution: {integrity: sha512-Ds09qNh8yw3khSjiJjiUInaGX9xlqZDY7JVryGxdxV7NPeuqQfplOpQ66yJFZut3jLa5zOwkXw1g9EI2uKh4Og==}
    engines: {node: '>=8'}
    dev: true

  /define-properties/1.2.0:
    resolution: {integrity: sha512-xvqAVKGfT1+UAvPwKTVw/njhdQ8ZhXK4lI0bCIuCMrp2up9nPnaDftrLtmpTazqd1o+UY4zgzU+avtMbDP+ldA==}
    engines: {node: '>= 0.4'}
    dependencies:
      has-property-descriptors: 1.0.0
      object-keys: 1.1.1
    dev: true

  /delayed-stream/1.0.0:
    resolution: {integrity: sha512-ZySD7Nf91aLB0RxL4KGrKHBXl7Eds1DAmEdcoVawXnLD7SDhpNgtuII2aAkg7a7QS41jxPSZ17p4VdGnMHk3MQ==}
    engines: {node: '>=0.4.0'}

  /depd/2.0.0:
    resolution: {integrity: sha512-g7nH6P6dyDioJogAAGprGpCtVImJhpPk/roCzdb3fIh61/s/nPsfR6onyMwkCAR/OlC3yBC0lESvUoQEAssIrw==}
    engines: {node: '>= 0.8'}
    dev: true

  /destroy/1.2.0:
    resolution: {integrity: sha512-2sJGJTaXIIaR1w4iJSNoN0hnMY7Gpc/n8D4qSCJw8QqFWXf7cuAgnEHxBpweaVcPevC2l3KpjYCx3NypQQgaJg==}
    engines: {node: '>= 0.8', npm: 1.2.8000 || >= 1.4.16}
    dev: true

  /di/0.0.1:
    resolution: {integrity: sha512-uJaamHkagcZtHPqCIHZxnFrXlunQXgBOsZSUOWwFw31QJCAbyTBoHMW75YOTur5ZNx8pIeAKgf6GWIgaqqiLhA==}
    dev: true

  /diff/4.0.2:
    resolution: {integrity: sha512-58lmxKSA4BNyLz+HHMUzlOEpg09FV+ev6ZMe3vJihgdxzgcwZ8VoEEPmALCZG9LmqfVoNMMKpttIYTVG6uDY7A==}
    engines: {node: '>=0.3.1'}
    dev: true

  /diff/5.0.0:
    resolution: {integrity: sha512-/VTCrvm5Z0JGty/BWHljh+BAiw3IK+2j87NGMu8Nwc/f48WoDAC395uomO9ZD117ZOBaHmkX1oyLvkVM/aIT3w==}
    engines: {node: '>=0.3.1'}
    dev: true

  /dir-glob/3.0.1:
    resolution: {integrity: sha512-WkrWp9GR4KXfKGYzOLmTuGVi1UWFfws377n9cc55/tb6DuqyF6pcQ5AbiHEshaDpY9v6oaSr2XCDidGmMwdzIA==}
    engines: {node: '>=8'}
    dependencies:
      path-type: 4.0.0

  /directory-tree/2.4.0:
    resolution: {integrity: sha512-AM03Th+ypDAHefyB6SP3uezaWkTbol1P43CS5yFU7wePTuHnR4YoHgY6KbGHLr/a065ocN26l9lXOoFBzzM31w==}
    engines: {node: '>=10.0'}
    deprecated: Breaking change, bumped to 3.0.0
    dev: true

  /doctrine/3.0.0:
    resolution: {integrity: sha512-yS+Q5i3hBf7GBkd4KG8a7eBNNWNGLTaEwwYWUijIYM7zrlYDM0BFXHjjPWlWZ1Rg7UaddZeIDmi9jF3HmqiQ2w==}
    engines: {node: '>=6.0.0'}
    dependencies:
      esutils: 2.0.3
    dev: true

  /dom-serialize/2.2.1:
    resolution: {integrity: sha512-Yra4DbvoW7/Z6LBN560ZwXMjoNOSAN2wRsKFGc4iBeso+mpIA6qj1vfdf9HpMaKAqG6wXTy+1SYEzmNpKXOSsQ==}
    dependencies:
      custom-event: 1.0.1
      ent: 2.2.0
      extend: 3.0.2
      void-elements: 2.0.1
    dev: true

  /dot-case/3.0.4:
    resolution: {integrity: sha512-Kv5nKlh6yRrdrGvxeJ2e5y2eRUpkUosIW4A2AS38zwSz27zu7ufDwQPi5Jhs3XAlGNetl3bmnGhQsMtkKJnj3w==}
    dependencies:
      no-case: 3.0.4
      tslib: 2.6.1

  /dotenv/16.3.1:
    resolution: {integrity: sha512-IPzF4w4/Rd94bA9imS68tZBaYyBWSCE47V1RGuMrB94iyTOIEwRmVL2x/4An+6mETpLrKJ5hQkB8W4kFAadeIQ==}
    engines: {node: '>=12'}
    dev: false

  /ecc-jsbn/0.1.2:
    resolution: {integrity: sha512-eh9O+hwRHNbG4BLTjEl3nw044CkGm5X6LoaCf7LPp7UU8Qrt47JYNi6nPX8xjW97TKGKm1ouctg0QSpZe9qrnw==}
    dependencies:
      jsbn: 0.1.1
      safer-buffer: 2.1.2
    dev: true

  /ecdsa-sig-formatter/1.0.11:
    resolution: {integrity: sha512-nagl3RYrbNv6kQkeJIpt6NJZy8twLB/2vtz6yN9Z4vRKHN4/QZJIEbqohALSgwKdnksuY3k5Addp5lg8sVoVcQ==}
    dependencies:
      safe-buffer: 5.2.1
    dev: true

  /ee-first/1.1.1:
    resolution: {integrity: sha512-WMwm9LhRUo+WUaRN+vRuETqG89IgZphVSNkdFgeb6sS/E4OrDIN7t48CAewSHXc6C8lefD8KKfr5vY61brQlow==}
    dev: true

  /electron-to-chromium/1.4.484:
    resolution: {integrity: sha512-nO3ZEomTK2PO/3TUXgEx0A97xZTpKVf4p427lABHuCpT1IQ2N+njVh29DkQkCk6Q4m2wjU+faK4xAcfFndwjvw==}
    dev: true

  /emoji-regex/8.0.0:
    resolution: {integrity: sha512-MSjYzcWNOA0ewAHpz0MxpYFvwg6yjy1NG3xteoqz644VCo/RPgnr1/GGt+ic3iJTzQ8Eu3TdM14SawnVUmGE6A==}

  /emojis-list/3.0.0:
    resolution: {integrity: sha512-/kyM18EfinwXZbno9FyUGeFh87KC8HRQBQGildHZbEuRyWFOmv1U10o9BBp8XVZDVNNuQKyIGIu5ZYAAXJ0V2Q==}
    engines: {node: '>= 4'}
    dev: true

  /enabled/2.0.0:
    resolution: {integrity: sha512-AKrN98kuwOzMIdAizXGI86UFBoo26CL21UM763y1h/GMSJ4/OHU9k2YlsmBpyScFo/wbLzWQJBMCW4+IO3/+OQ==}
    dev: true

  /encodeurl/1.0.2:
    resolution: {integrity: sha512-TPJXq8JqFaVYm2CWmPvnP2Iyo4ZSM7/QKcSmuMLDObfpH5fi7RUGmd/rTDf+rut/saiDiQEeVTNgAmJEdAOx0w==}
    engines: {node: '>= 0.8'}
    dev: true

  /end-of-stream/1.4.4:
    resolution: {integrity: sha512-+uw1inIHVPQoaVuHzRyXd21icM+cnt4CzD5rW+NC1wjOUSTOs+Te7FOv7AhN7vS9x/oIyhLP5PR1H+phQAHu5Q==}
    dependencies:
      once: 1.4.0
    dev: true

  /engine.io-parser/5.2.1:
    resolution: {integrity: sha512-9JktcM3u18nU9N2Lz3bWeBgxVgOKpw7yhRaoxQA3FUDZzzw+9WlA6p4G4u0RixNkg14fH7EfEc/RhpurtiROTQ==}
    engines: {node: '>=10.0.0'}
    dev: true

  /engine.io/6.5.2:
    resolution: {integrity: sha512-IXsMcGpw/xRfjra46sVZVHiSWo/nJ/3g1337q9KNXtS6YRzbW5yIzTCb9DjhrBe7r3GZQR0I4+nq+4ODk5g/cA==}
    engines: {node: '>=10.2.0'}
    dependencies:
      '@types/cookie': 0.4.1
      '@types/cors': 2.8.13
      '@types/node': 18.17.2
      accepts: 1.3.8
      base64id: 2.0.0
      cookie: 0.4.2
      cors: 2.8.5
      debug: 4.3.4
      engine.io-parser: 5.2.1
      ws: 8.11.0
    transitivePeerDependencies:
      - bufferutil
      - supports-color
      - utf-8-validate
    dev: true

  /enhanced-resolve/5.15.0:
    resolution: {integrity: sha512-LXYT42KJ7lpIKECr2mAXIaMldcNCh/7E0KBKOu4KSfkHmP+mZmSs+8V5gBAqisWBy0OO4W5Oyys0GO1Y8KtdKg==}
    engines: {node: '>=10.13.0'}
    dependencies:
      graceful-fs: 4.2.11
      tapable: 2.2.1
    dev: true

  /ent/2.2.0:
    resolution: {integrity: sha512-GHrMyVZQWvTIdDtpiEXdHZnFQKzeO09apj8Cbl4pKWy4i0Oprcq17usfDt5aO63swf0JOeMWjWQE/LzgSRuWpA==}
    dev: true

  /entities/2.0.3:
    resolution: {integrity: sha512-MyoZ0jgnLvB2X3Lg5HqpFmn1kybDiIfEQmKzTb5apr51Rb+T3KdmMiqa70T+bhGnyv7bQ6WMj2QMHpGMmlrUYQ==}
    dev: true

  /envinfo/7.10.0:
    resolution: {integrity: sha512-ZtUjZO6l5mwTHvc1L9+1q5p/R3wTopcfqMW8r5t8SJSKqeVI/LtajORwRFEKpEFuekjD0VBjwu1HMxL4UalIRw==}
    engines: {node: '>=4'}
    hasBin: true
    dev: true

  /error-ex/1.3.2:
    resolution: {integrity: sha512-7dFHNmqeFSEt2ZBsCriorKnn3Z2pj+fd9kmI6QoWw4//DL+icEBfc0U7qJCisqrTsKTjw4fNFy2pW9OqStD84g==}
    dependencies:
      is-arrayish: 0.2.1
    dev: true

  /es-abstract/1.22.1:
    resolution: {integrity: sha512-ioRRcXMO6OFyRpyzV3kE1IIBd4WG5/kltnzdxSCqoP8CMGs/Li+M1uF5o7lOkZVFjDs+NLesthnF66Pg/0q0Lw==}
    engines: {node: '>= 0.4'}
    dependencies:
      array-buffer-byte-length: 1.0.0
      arraybuffer.prototype.slice: 1.0.1
      available-typed-arrays: 1.0.5
      call-bind: 1.0.2
      es-set-tostringtag: 2.0.1
      es-to-primitive: 1.2.1
      function.prototype.name: 1.1.5
      get-intrinsic: 1.2.1
      get-symbol-description: 1.0.0
      globalthis: 1.0.3
      gopd: 1.0.1
      has: 1.0.3
      has-property-descriptors: 1.0.0
      has-proto: 1.0.1
      has-symbols: 1.0.3
      internal-slot: 1.0.5
      is-array-buffer: 3.0.2
      is-callable: 1.2.7
      is-negative-zero: 2.0.2
      is-regex: 1.1.4
      is-shared-array-buffer: 1.0.2
      is-string: 1.0.7
      is-typed-array: 1.1.12
      is-weakref: 1.0.2
      object-inspect: 1.12.3
      object-keys: 1.1.1
      object.assign: 4.1.4
      regexp.prototype.flags: 1.5.0
      safe-array-concat: 1.0.0
      safe-regex-test: 1.0.0
      string.prototype.trim: 1.2.7
      string.prototype.trimend: 1.0.6
      string.prototype.trimstart: 1.0.6
      typed-array-buffer: 1.0.0
      typed-array-byte-length: 1.0.0
      typed-array-byte-offset: 1.0.0
      typed-array-length: 1.0.4
      unbox-primitive: 1.0.2
      which-typed-array: 1.1.11
    dev: true

  /es-get-iterator/1.1.3:
    resolution: {integrity: sha512-sPZmqHBe6JIiTfN5q2pEi//TwxmAFHwj/XEuYjTuse78i8KxaqMTTzxPoFKuzRpDpTJ+0NAbpfenkmH2rePtuw==}
    dependencies:
      call-bind: 1.0.2
      get-intrinsic: 1.2.1
      has-symbols: 1.0.3
      is-arguments: 1.1.1
      is-map: 2.0.2
      is-set: 2.0.2
      is-string: 1.0.7
      isarray: 2.0.5
      stop-iteration-iterator: 1.0.0
    dev: true

  /es-module-lexer/1.3.0:
    resolution: {integrity: sha512-vZK7T0N2CBmBOixhmjdqx2gWVbFZ4DXZ/NyRMZVlJXPa7CyFS+/a4QQsDGDQy9ZfEzxFuNEsMLeQJnKP2p5/JA==}
    dev: true

  /es-set-tostringtag/2.0.1:
    resolution: {integrity: sha512-g3OMbtlwY3QewlqAiMLI47KywjWZoEytKr8pf6iTC8uJq5bIAH52Z9pnQ8pVL6whrCto53JZDuUIsifGeLorTg==}
    engines: {node: '>= 0.4'}
    dependencies:
      get-intrinsic: 1.2.1
      has: 1.0.3
      has-tostringtag: 1.0.0
    dev: true

  /es-to-primitive/1.2.1:
    resolution: {integrity: sha512-QCOllgZJtaUo9miYBcLChTUaHNjJF3PYs1VidD7AwiEj1kYxKeQTctLAezAOH5ZKRH0g2IgPn6KwB4IT8iRpvA==}
    engines: {node: '>= 0.4'}
    dependencies:
      is-callable: 1.2.7
      is-date-object: 1.0.5
      is-symbol: 1.0.4
    dev: true

  /escalade/3.1.1:
    resolution: {integrity: sha512-k0er2gUkLf8O0zKJiAhmkTnJlTvINGv7ygDNPbeIsX/TJjGJZHuh9B2UxbsaEkmlEo9MfhrSzmhIlhRlI2GXnw==}
    engines: {node: '>=6'}

  /escape-html/1.0.3:
    resolution: {integrity: sha512-NiSupZ4OeuGwr68lGIeym/ksIZMJodUGOSCZ/FSnTxcrekbvqrgdUxlJOMpijaKZVjAJrWrGs/6Jy8OMuyj9ow==}
    dev: true

  /escape-string-regexp/1.0.5:
    resolution: {integrity: sha512-vbRorB5FUQWvla16U8R/qgaFIya2qGzwDrNmCZuYKrbdSUMG6I1ZCGQRefkRVhuOkIGVne7BQ35DSfo1qvJqFg==}
    engines: {node: '>=0.8.0'}

  /escape-string-regexp/4.0.0:
    resolution: {integrity: sha512-TtpcNJ3XAzx3Gq8sWRzJaVajRs0uVxA2YAkdb1jm2YkPz4G6egUFAyA3n5vtEIZefPk5Wa4UXbKuS5fKkJWdgA==}
    engines: {node: '>=10'}
    dev: true

  /eslint-scope/5.1.1:
    resolution: {integrity: sha512-2NxwbF/hZ0KpepYN0cNbo+FN6XoK7GaHlQhgx/hIZl6Va0bF45RQOOwhLIy8lQDbuCiadSLCBnH2CFYquit5bw==}
    engines: {node: '>=8.0.0'}
    dependencies:
      esrecurse: 4.3.0
      estraverse: 4.3.0
    dev: true

  /eslint-scope/7.2.2:
    resolution: {integrity: sha512-dOt21O7lTMhDM+X9mB4GX+DZrZtCUJPL/wlcTqxyrx5IvO0IYtILdtrQGQp+8n5S0gwSVmOf9NQrjMOgfQZlIg==}
    engines: {node: ^12.22.0 || ^14.17.0 || >=16.0.0}
    dependencies:
      esrecurse: 4.3.0
      estraverse: 5.3.0
    dev: true

  /eslint-visitor-keys/3.4.2:
    resolution: {integrity: sha512-8drBzUEyZ2llkpCA67iYrgEssKDUu68V8ChqqOfFupIaG/LCVPUT+CoGJpT77zJprs4T/W7p07LP7zAIMuweVw==}
    engines: {node: ^12.22.0 || ^14.17.0 || >=16.0.0}
    dev: true

  /eslint/8.46.0:
    resolution: {integrity: sha512-cIO74PvbW0qU8e0mIvk5IV3ToWdCq5FYG6gWPHHkx6gNdjlbAYvtfHmlCMXxjcoVaIdwy/IAt3+mDkZkfvb2Dg==}
    engines: {node: ^12.22.0 || ^14.17.0 || >=16.0.0}
    hasBin: true
    dependencies:
      '@eslint-community/eslint-utils': 4.4.0_eslint@8.46.0
      '@eslint-community/regexpp': 4.6.2
      '@eslint/eslintrc': 2.1.1
      '@eslint/js': 8.46.0
      '@humanwhocodes/config-array': 0.11.10
      '@humanwhocodes/module-importer': 1.0.1
      '@nodelib/fs.walk': 1.2.8
      ajv: 6.12.6
      chalk: 4.1.2
      cross-spawn: 7.0.3
      debug: 4.3.4
      doctrine: 3.0.0
      escape-string-regexp: 4.0.0
      eslint-scope: 7.2.2
      eslint-visitor-keys: 3.4.2
      espree: 9.6.1
      esquery: 1.5.0
      esutils: 2.0.3
      fast-deep-equal: 3.1.3
      file-entry-cache: 6.0.1
      find-up: 5.0.0
      glob-parent: 6.0.2
      globals: 13.20.0
      graphemer: 1.4.0
      ignore: 5.2.4
      imurmurhash: 0.1.4
      is-glob: 4.0.3
      is-path-inside: 3.0.3
      js-yaml: 4.1.0
      json-stable-stringify-without-jsonify: 1.0.1
      levn: 0.4.1
      lodash.merge: 4.6.2
      minimatch: 3.1.2
      natural-compare: 1.4.0
      optionator: 0.9.3
      strip-ansi: 6.0.1
      text-table: 0.2.0
    transitivePeerDependencies:
      - supports-color
    dev: true

  /espree/9.6.1:
    resolution: {integrity: sha512-oruZaFkjorTpF32kDSI5/75ViwGeZginGGy2NoOSg3Q9bnwlnmDm4HLnkl0RE3n+njDXR037aY1+x58Z/zFdwQ==}
    engines: {node: ^12.22.0 || ^14.17.0 || >=16.0.0}
    dependencies:
      acorn: 8.10.0
      acorn-jsx: 5.3.2_acorn@8.10.0
      eslint-visitor-keys: 3.4.2
    dev: true

  /esquery/1.5.0:
    resolution: {integrity: sha512-YQLXUplAwJgCydQ78IMJywZCceoqk1oH01OERdSAJc/7U2AylwjhSCLDEtqwg811idIS/9fIU5GjG73IgjKMVg==}
    engines: {node: '>=0.10'}
    dependencies:
      estraverse: 5.3.0
    dev: true

  /esrecurse/4.3.0:
    resolution: {integrity: sha512-KmfKL3b6G+RXvP8N1vr3Tq1kL/oCFgn2NYXEtqP8/L3pKapUA4G8cFVaoF3SU323CD4XypR/ffioHmkti6/Tag==}
    engines: {node: '>=4.0'}
    dependencies:
      estraverse: 5.3.0
    dev: true

  /estraverse/4.3.0:
    resolution: {integrity: sha512-39nnKffWz8xN1BU/2c79n9nB9HDzo0niYUqx6xyqUnyoAnQyyWpOTdZEeiCch8BBu515t4wp9ZmgVfVhn9EBpw==}
    engines: {node: '>=4.0'}
    dev: true

  /estraverse/5.3.0:
    resolution: {integrity: sha512-MMdARuVEQziNTeJD8DgMqmhwR11BRQ/cBP+pLtYdSTnf3MIO8fFeiINEbX36ZdNlfU/7A9f3gUw49B3oQsvwBA==}
    engines: {node: '>=4.0'}
    dev: true

  /esutils/2.0.3:
    resolution: {integrity: sha512-kVscqXk4OCp68SZ0dkgEKVi6/8ij300KBWTJq32P/dYeWTSwK41WyTxalN1eRmA5Z9UU/LX9D7FWSmV9SAYx6g==}
    engines: {node: '>=0.10.0'}
    dev: true

  /etag/1.8.1:
    resolution: {integrity: sha512-aIL5Fx7mawVa300al2BnEE4iNvo1qETxLrPI/o05L7z6go7fCw1J6EQmbK4FmJ2AS7kgVF/KEZWufBfdClMcPg==}
    engines: {node: '>= 0.6'}
    dev: true

  /eventemitter3/4.0.7:
    resolution: {integrity: sha512-8guHBZCwKnFhYdHr2ysuRWErTwhoN2X8XELRlrRwpmfeY2jjuUN4taQMsULKUVo1K4DvZl+0pgfyoysHxvmvEw==}
    dev: true

  /events/3.3.0:
    resolution: {integrity: sha512-mQw+2fkQbALzQ7V0MY0IqdnXNOeTtP4r0lN9z7AAawCXgqea7bDii20AYrIBrFd/Hx0M2Ocz6S111CaFkUcb0Q==}
    engines: {node: '>=0.8.x'}
    dev: true

  /express-promise-router/4.1.1_express@4.18.2:
    resolution: {integrity: sha512-Lkvcy/ZGrBhzkl3y7uYBHLMtLI4D6XQ2kiFg9dq7fbktBch5gjqJ0+KovX0cvCAvTJw92raWunRLM/OM+5l4fA==}
    engines: {node: '>=10'}
    peerDependencies:
      '@types/express': ^4.0.0
      express: ^4.0.0
    peerDependenciesMeta:
      '@types/express':
        optional: true
    dependencies:
      express: 4.18.2
      is-promise: 4.0.0
      lodash.flattendeep: 4.4.0
      methods: 1.1.2
    dev: true

  /express/4.18.2:
    resolution: {integrity: sha512-5/PsL6iGPdfQ/lKM1UuielYgv3BUoJfz1aUwU9vHZ+J7gyvwdQXFEBIEIaxeGf0GIcreATNyBExtalisDbuMqQ==}
    engines: {node: '>= 0.10.0'}
    dependencies:
      accepts: 1.3.8
      array-flatten: 1.1.1
      body-parser: 1.20.1
      content-disposition: 0.5.4
      content-type: 1.0.5
      cookie: 0.5.0
      cookie-signature: 1.0.6
      debug: 2.6.9
      depd: 2.0.0
      encodeurl: 1.0.2
      escape-html: 1.0.3
      etag: 1.8.1
      finalhandler: 1.2.0
      fresh: 0.5.2
      http-errors: 2.0.0
      merge-descriptors: 1.0.1
      methods: 1.1.2
      on-finished: 2.4.1
      parseurl: 1.3.3
      path-to-regexp: 0.1.7
      proxy-addr: 2.0.7
      qs: 6.11.0
      range-parser: 1.2.1
      safe-buffer: 5.2.1
      send: 0.18.0
      serve-static: 1.15.0
      setprototypeof: 1.2.0
      statuses: 2.0.1
      type-is: 1.6.18
      utils-merge: 1.0.1
      vary: 1.1.2
    dev: true

  /extend/3.0.2:
    resolution: {integrity: sha512-fjquC59cD7CyW6urNXK0FBufkZcoiGG80wTuPujX590cB5Ttln20E2UB4S/WARVqhXffZl2LNgS+gQdPIIim/g==}
    dev: true

  /extract-zip/2.0.1:
    resolution: {integrity: sha512-GDhU9ntwuKyGXdZBUgTIe+vXnWj0fppUEtMDL0+idd5Sta8TGpHssn/eusA9mrPr9qNDym6SxAYZjNvCn/9RBg==}
    engines: {node: '>= 10.17.0'}
    hasBin: true
    dependencies:
      debug: 4.3.4
      get-stream: 5.2.0
      yauzl: 2.10.0
    optionalDependencies:
      '@types/yauzl': 2.10.0
    transitivePeerDependencies:
      - supports-color
    dev: true

  /extsprintf/1.3.0:
    resolution: {integrity: sha512-11Ndz7Nv+mvAC1j0ktTa7fAb0vLyGGX+rMHNBYQviQDGU0Hw7lhctJANqbPhu9nV9/izT/IntTgZ7Im/9LJs9g==}
    engines: {'0': node >=0.6.0}
    dev: true

  /fast-deep-equal/3.1.3:
    resolution: {integrity: sha512-f3qQ9oQy9j2AhBe/H9VC91wLmKBCCU/gDOnKNAYG5hswO7BLKj09Hc5HYNz9cGI++xlpDCIgDaitVs03ATR84Q==}

  /fast-glob/3.3.1:
    resolution: {integrity: sha512-kNFPyjhh5cKjrUltxs+wFx+ZkbRaxxmZ+X0ZU31SOsxCEtP9VPgtq2teZw1DebupL5GmDaNQ6yKMMVcM41iqDg==}
    engines: {node: '>=8.6.0'}
    dependencies:
      '@nodelib/fs.stat': 2.0.5
      '@nodelib/fs.walk': 1.2.8
      glob-parent: 5.1.2
      merge2: 1.4.1
      micromatch: 4.0.5

  /fast-json-stable-stringify/2.1.0:
    resolution: {integrity: sha512-lhd/wF+Lk98HZoTCtlVraHtfh5XYijIjalXck7saUtuanSDyLMxnHhSXEDJqHxD7msR8D0uCmqlkwjCV8xvwHw==}
    dev: true

  /fast-levenshtein/2.0.6:
    resolution: {integrity: sha512-DCXu6Ifhqcks7TZKY3Hxp3y6qphY5SJZmrWMDrKcERSOXWQdMhU9Ig/PYrzyw/ul9jOIyh0N4M0tbC5hodg8dw==}
    dev: true

  /fast-xml-parser/4.2.7:
    resolution: {integrity: sha512-J8r6BriSLO1uj2miOk1NW0YVm8AGOOu3Si2HQp/cSmo6EA4m3fcwu2WKjJ4RK9wMLBtg69y1kS8baDiQBR41Ig==}
    hasBin: true
    dependencies:
      strnum: 1.0.5
    dev: true

  /fastest-levenshtein/1.0.16:
    resolution: {integrity: sha512-eRnCtTTtGZFpQCwhJiUOuxPQWRXVKYDn0b2PeHfXL6/Zi53SLAzAHfVhVWK2AryC/WH05kGfxhFIPvTF0SXQzg==}
    engines: {node: '>= 4.9.1'}
    dev: true

  /fastq/1.15.0:
    resolution: {integrity: sha512-wBrocU2LCXXa+lWBt8RoIRD89Fi8OdABODa/kEnyeyjS5aZO5/GNvI5sEINADqP/h8M29UHTHUb53sUu5Ihqdw==}
    dependencies:
      reusify: 1.0.4

  /fd-slicer/1.1.0:
    resolution: {integrity: sha512-cE1qsB/VwyQozZ+q1dGxR8LBYNZeofhEdUNGSMbQD3Gw2lAzX9Zb3uIU6Ebc/Fmyjo9AWWfnn0AUCHqtevs/8g==}
    dependencies:
      pend: 1.2.0
    dev: true

  /fecha/4.2.3:
    resolution: {integrity: sha512-OP2IUU6HeYKJi3i0z4A19kHMQoLVs4Hc+DPqqxI2h/DPZHTm/vjsfC6P0b4jCMy14XizLBqvndQ+UilD7707Jw==}
    dev: true

  /fetch-blob/3.2.0:
    resolution: {integrity: sha512-7yAQpD2UMJzLi1Dqv7qFYnPbaPx7ZfFK6PiIxQ4PfkGPyNyl2Ugx+a/umUonmKqjhM4DnfbMvdX6otXq83soQQ==}
    engines: {node: ^12.20 || >= 14.13}
    dependencies:
      node-domexception: 1.0.0
      web-streams-polyfill: 3.2.1
    dev: true

  /file-entry-cache/6.0.1:
    resolution: {integrity: sha512-7Gps/XWymbLk2QLYK4NzpMOrYjMhdIxXuIvy2QBsLE6ljuodKvdkWs/cpyJJ3CVIVpH0Oi1Hvg1ovbMzLdFBBg==}
    engines: {node: ^10.12.0 || >=12.0.0}
    dependencies:
      flat-cache: 3.0.4
    dev: true

  /fill-range/7.0.1:
    resolution: {integrity: sha512-qOo9F+dMUmC2Lcb4BbVvnKJxTPjCm+RRpe4gDuGrzkL7mEVl/djYSu2OdQ2Pa302N4oqkSg9ir6jaLWJ2USVpQ==}
    engines: {node: '>=8'}
    dependencies:
      to-regex-range: 5.0.1

  /finalhandler/1.1.2:
    resolution: {integrity: sha512-aAWcW57uxVNrQZqFXjITpW3sIUQmHGG3qSb9mUah9MgMC4NeWhNOlNjXEYq3HjRAvL6arUviZGGJsBg6z0zsWA==}
    engines: {node: '>= 0.8'}
    dependencies:
      debug: 2.6.9
      encodeurl: 1.0.2
      escape-html: 1.0.3
      on-finished: 2.3.0
      parseurl: 1.3.3
      statuses: 1.5.0
      unpipe: 1.0.0
    dev: true

  /finalhandler/1.2.0:
    resolution: {integrity: sha512-5uXcUVftlQMFnWC9qu/svkWv3GTd2PfUhK/3PLkYNAe7FbqJMt3515HaxE6eRL74GdsriiwujiawdaB1BpEISg==}
    engines: {node: '>= 0.8'}
    dependencies:
      debug: 2.6.9
      encodeurl: 1.0.2
      escape-html: 1.0.3
      on-finished: 2.4.1
      parseurl: 1.3.3
      statuses: 2.0.1
      unpipe: 1.0.0
    dev: true

  /find-up/4.1.0:
    resolution: {integrity: sha512-PpOwAdQ/YlXQ2vj8a3h8IipDuYRi3wceVQQGYWxNINccq40Anw7BlsEXCMbt1Zt+OLA6Fq9suIpIWD0OsnISlw==}
    engines: {node: '>=8'}
    dependencies:
      locate-path: 5.0.0
      path-exists: 4.0.0
    dev: true

  /find-up/5.0.0:
    resolution: {integrity: sha512-78/PXT1wlLLDgTzDs7sjq9hzz0vXD+zn+7wypEe4fXQxCmdmqfGsEPQxmiCSQI3ajFV91bVSsvNtrJRiW6nGng==}
    engines: {node: '>=10'}
    dependencies:
      locate-path: 6.0.0
      path-exists: 4.0.0
    dev: true

  /flat-cache/3.0.4:
    resolution: {integrity: sha512-dm9s5Pw7Jc0GvMYbshN6zchCA9RgQlzzEZX3vylR9IqFfS8XciblUXOKfW6SiuJ0e13eDYZoZV5wdrev7P3Nwg==}
    engines: {node: ^10.12.0 || >=12.0.0}
    dependencies:
      flatted: 3.2.7
      rimraf: 3.0.2
    dev: true

  /flat/5.0.2:
    resolution: {integrity: sha512-b6suED+5/3rTpUBdG1gupIl8MPFCAMA0QXwmljLhvCUKcUvdE4gWky9zpuGCcXHOsz4J9wPGNWq6OKpmIzz3hQ==}
    hasBin: true
    dev: true

  /flatted/3.2.7:
    resolution: {integrity: sha512-5nqDSxl8nn5BSNxyR3n4I6eDmbolI6WT+QqR547RwxQapgjQBmtktdP+HTBb/a/zLsbzERTONyUB5pefh5TtjQ==}
    dev: true

  /fn.name/1.1.0:
    resolution: {integrity: sha512-GRnmB5gPyJpAhTQdSZTSp9uaPSvl09KoYcMQtsB9rQoOmzs9dH6ffeccH+Z+cv6P68Hu5bC6JjRh4Ah/mHSNRw==}
    dev: true

  /follow-redirects/1.15.2:
    resolution: {integrity: sha512-VQLG33o04KaQ8uYi2tVNbdrWp1QWxNNea+nmIB4EVM28v0hmP17z7aG1+wAkNzVq4KeXTq3221ye5qTJP91JwA==}
    engines: {node: '>=4.0'}
    peerDependencies:
      debug: '*'
    peerDependenciesMeta:
      debug:
        optional: true
    dev: true

  /for-each/0.3.3:
    resolution: {integrity: sha512-jqYfLp7mo9vIyQf8ykW2v7A+2N4QjeCeI5+Dz9XraiO1ign81wjiH7Fb9vSOWvQfNtmSa4H2RoQTrrXivdUZmw==}
    dependencies:
      is-callable: 1.2.7
    dev: true

  /foreground-child/3.1.1:
    resolution: {integrity: sha512-TMKDUnIte6bfb5nWv7V/caI169OHgvwjb7V4WkeUvbQQdjr5rWKqHFiKWb/fcOwB+CzBT+qbWjvj+DVwRskpIg==}
    engines: {node: '>=14'}
    dependencies:
      cross-spawn: 7.0.3
      signal-exit: 4.1.0
    dev: true

  /forever-agent/0.6.1:
    resolution: {integrity: sha512-j0KLYPhm6zeac4lz3oJ3o65qvgQCcPubiyotZrXqEaG4hNagNYO8qdlUrX5vwqv9ohqeT/Z3j6+yW067yWWdUw==}
    dev: true

  /form-data/2.3.3:
    resolution: {integrity: sha512-1lLKB2Mu3aGP1Q/2eCOx0fNbRMe7XdwktwOruhfqqd0rIJWwN4Dh+E3hrPSlDCXnSR7UtZ1N38rVXm+6+MEhJQ==}
    engines: {node: '>= 0.12'}
    dependencies:
      asynckit: 0.4.0
      combined-stream: 1.0.8
      mime-types: 2.1.35
    dev: true

  /form-data/3.0.1:
    resolution: {integrity: sha512-RHkBKtLWUVwd7SqRIvCZMEvAMoGUp0XU+seQiZejj0COz3RI3hWP4sCv3gZWWLjJTd7rGwcsF5eKZGii0r/hbg==}
    engines: {node: '>= 6'}
    dependencies:
      asynckit: 0.4.0
      combined-stream: 1.0.8
      mime-types: 2.1.35

  /form-data/4.0.0:
    resolution: {integrity: sha512-ETEklSGi5t0QMZuiXoA/Q6vcnxcLQP5vdugSpuAyi6SVGi2clPPp+xgEhuMaHC+zGgn31Kd235W35f7Hykkaww==}
    engines: {node: '>= 6'}
    dependencies:
      asynckit: 0.4.0
      combined-stream: 1.0.8
      mime-types: 2.1.35

  /formdata-polyfill/4.0.10:
    resolution: {integrity: sha512-buewHzMvYL29jdeQTVILecSaZKnt/RJWjoZCF5OW60Z67/GmSLBkOFM7qh1PI3zFNtJbaZL5eQu1vLfazOwj4g==}
    engines: {node: '>=12.20.0'}
    dependencies:
      fetch-blob: 3.2.0
    dev: true

  /forwarded/0.2.0:
    resolution: {integrity: sha512-buRG0fpBtRHSTCOASe6hD258tEubFoRLb4ZNA6NxMVHNw2gOcwHo9wyablzMzOA5z9xA9L1KNjk/Nt6MT9aYow==}
    engines: {node: '>= 0.6'}
    dev: true

  /fresh/0.5.2:
    resolution: {integrity: sha512-zJ2mQYM18rEFOudeV4GShTGIQ7RbzA7ozbU9I/XBpm7kqgMywgmylMwXHxZJmkVoYkna9d2pVXVXPdYTP9ej8Q==}
    engines: {node: '>= 0.6'}
    dev: true

  /fs-constants/1.0.0:
    resolution: {integrity: sha512-y6OAwoSIf7FyjMIv94u+b5rdheZEjzR63GTyZJm5qh4Bi+2YgwLCcI/fPFZkL5PSixOt6ZNKm+w+Hfp/Bciwow==}
    dev: true

  /fs-extra/10.1.0:
    resolution: {integrity: sha512-oRXApq54ETRj4eMiFzGnHWGy+zo5raudjuxN0b8H7s/RU2oW0Wvsx9O0ACRN/kRq9E8Vu/ReskGB5o3ji+FzHQ==}
    engines: {node: '>=12'}
    dependencies:
      graceful-fs: 4.2.11
      jsonfile: 6.1.0
      universalify: 2.0.0
    dev: true

  /fs-extra/11.1.1:
    resolution: {integrity: sha512-MGIE4HOvQCeUCzmlHs0vXpih4ysz4wg9qiSAu6cd42lVwPbTM1TjV7RusoyQqMmk/95gdQZX72u+YW+c3eEpFQ==}
    engines: {node: '>=14.14'}
    dependencies:
      graceful-fs: 4.2.11
      jsonfile: 6.1.0
      universalify: 2.0.0
    dev: false

  /fs-extra/8.1.0:
    resolution: {integrity: sha512-yhlQgA6mnOJUKOsRUFsgJdQCvkKhcz8tlZG5HBQfReYZy46OwLcY+Zia0mtdHsOo9y/hP+CxMN0TU9QxoOtG4g==}
    engines: {node: '>=6 <7 || >=8'}
    dependencies:
      graceful-fs: 4.2.11
      jsonfile: 4.0.0
      universalify: 0.1.2
    dev: true

  /fs.realpath/1.0.0:
    resolution: {integrity: sha512-OO0pH2lK6a0hZnAdau5ItzHPI6pUlvI7jMVnxUQRtw4owF2wk8lOSabtGDCTP4Ggrg2MbGnWO9X8K1t4+fGMDw==}
    dev: true

  /fsevents/2.3.2:
    resolution: {integrity: sha512-xiqMQR4xAeHTuB9uWm+fFRcIOgKBMiOBP+eXiyT7jsgVCq1bkVygt00oASowB7EdtpOHaaPgKt812P9ab+DDKA==}
    engines: {node: ^8.16.0 || ^10.6.0 || >=11.0.0}
    os: [darwin]
    requiresBuild: true
    dev: true
    optional: true

  /function-bind/1.1.1:
    resolution: {integrity: sha512-yIovAzMX49sF8Yl58fSCWJ5svSLuaibPxXQJFLmBObTuCr0Mf1KiPopGM9NiFjiYBCbfaa2Fh6breQ6ANVTI0A==}
    dev: true

  /function.prototype.name/1.1.5:
    resolution: {integrity: sha512-uN7m/BzVKQnCUF/iW8jYea67v++2u7m5UgENbHRtdDVclOUP+FMPlCNdmk0h/ysGyo2tavMJEDqJAkJdRa1vMA==}
    engines: {node: '>= 0.4'}
    dependencies:
      call-bind: 1.0.2
      define-properties: 1.2.0
      es-abstract: 1.22.1
      functions-have-names: 1.2.3
    dev: true

  /functions-have-names/1.2.3:
    resolution: {integrity: sha512-xckBUXyTIqT97tq2x2AMb+g163b5JFysYk0x4qxNFwbfQkmNZoiRHb6sPzI9/QV33WeuvVYBUIiD4NzNIyqaRQ==}
    dev: true

  /get-caller-file/2.0.5:
    resolution: {integrity: sha512-DyFP3BM/3YHTQOCUL/w0OZHR0lpKeGrxotcHWcqNEdnltqFwXVfhEBQ94eIo34AfQpo0rGki4cyIiftY06h2Fg==}
    engines: {node: 6.* || 8.* || >= 10.*}

  /get-func-name/2.0.0:
    resolution: {integrity: sha512-Hm0ixYtaSZ/V7C8FJrtZIuBBI+iSgL+1Aq82zSu8VQNB4S3Gk8e7Qs3VwBDJAhmRZcFqkl3tQu36g/Foh5I5ig==}
    dev: true

  /get-intrinsic/1.2.1:
    resolution: {integrity: sha512-2DcsyfABl+gVHEfCOaTrWgyt+tb6MSEGmKq+kI5HwLbIYgjgmMcV8KQ41uaKz1xxUcn9tJtgFbQUEVcEbd0FYw==}
    dependencies:
      function-bind: 1.1.1
      has: 1.0.3
      has-proto: 1.0.1
      has-symbols: 1.0.3
    dev: true

  /get-stream/5.2.0:
    resolution: {integrity: sha512-nBF+F1rAZVCu/p7rjzgA+Yb4lfYXrpl7a6VmJrU8wF9I1CKvP/QwPNZHnOlwbTkY6dvtFIzFMSyQXbLoTQPRpA==}
    engines: {node: '>=8'}
    dependencies:
      pump: 3.0.0
    dev: true

  /get-symbol-description/1.0.0:
    resolution: {integrity: sha512-2EmdH1YvIQiZpltCNgkuiUnyukzxM/R6NDJX31Ke3BG1Nq5b0S2PhX59UKi9vZpPDQVdqn+1IcaAwnzTT5vCjw==}
    engines: {node: '>= 0.4'}
    dependencies:
      call-bind: 1.0.2
      get-intrinsic: 1.2.1
    dev: true

  /getpass/0.1.7:
    resolution: {integrity: sha512-0fzj9JxOLfJ+XGLhR8ze3unN0KZCgZwiSSDz168VERjK8Wl8kVSdcu2kspd4s4wtAa1y/qrVRiAA0WclVsu0ng==}
    dependencies:
      assert-plus: 1.0.0
    dev: true

  /glob-parent/5.1.2:
    resolution: {integrity: sha512-AOIgSQCepiJYwP3ARnGx+5VnTu2HBYdzbGP45eLw1vr3zB3vZLeyed1sC9hnbcOc9/SrMyM5RPQrkGz4aS9Zow==}
    engines: {node: '>= 6'}
    dependencies:
      is-glob: 4.0.3

  /glob-parent/6.0.2:
    resolution: {integrity: sha512-XxwI8EOhVQgWp6iDL+3b0r86f4d6AX6zSU55HfB4ydCEuXLXc5FcYeOu+nnGftS4TEju/11rt4KJPTMgbfmv4A==}
    engines: {node: '>=10.13.0'}
    dependencies:
      is-glob: 4.0.3
    dev: true

  /glob-to-regexp/0.4.1:
    resolution: {integrity: sha512-lkX1HJXwyMcprw/5YUZc2s7DrpAiHB21/V+E1rHUrVNokkvB6bqMzT0VfV6/86ZNabt1k14YOIaT7nDvOX3Iiw==}
    dev: true

  /glob/10.3.3:
    resolution: {integrity: sha512-92vPiMb/iqpmEgsOoIDvTjc50wf9CCCvMzsi6W0JLPeUKE8TWP1a73PgqSrqy7iAZxaSD1YdzU7QZR5LF51MJw==}
    engines: {node: '>=16 || 14 >=14.17'}
    hasBin: true
    dependencies:
      foreground-child: 3.1.1
      jackspeak: 2.1.1
      minimatch: 9.0.3
      minipass: 7.0.2
      path-scurry: 1.10.1
    dev: true

  /glob/7.2.0:
    resolution: {integrity: sha512-lmLf6gtyrPq8tTjSmrO94wBeQbFR3HbLHbuyD69wuyQkImp2hWqMGB47OX65FBkPffO641IP9jWa1z4ivqG26Q==}
    dependencies:
      fs.realpath: 1.0.0
      inflight: 1.0.6
      inherits: 2.0.4
      minimatch: 3.1.2
      once: 1.4.0
      path-is-absolute: 1.0.1
    dev: true

  /glob/7.2.3:
    resolution: {integrity: sha512-nFR0zLpU2YCaRxwoCJvL6UvCH2JFyFVIvwTLsIf21AuHlMskA1hhTdk+LlYJtOlYt9v6dvszD2BGRqBL+iQK9Q==}
    dependencies:
      fs.realpath: 1.0.0
      inflight: 1.0.6
      inherits: 2.0.4
      minimatch: 3.1.2
      once: 1.4.0
      path-is-absolute: 1.0.1
    dev: true

  /glob/8.1.0:
    resolution: {integrity: sha512-r8hpEjiQEYlF2QU0df3dS+nxxSIreXQS1qRhMJM0Q5NDdR386C7jb7Hwwod8Fgiuex+k0GFjgft18yvxm5XoCQ==}
    engines: {node: '>=12'}
    dependencies:
      fs.realpath: 1.0.0
      inflight: 1.0.6
      inherits: 2.0.4
      minimatch: 5.1.6
      once: 1.4.0
    dev: true

  /globals/13.20.0:
    resolution: {integrity: sha512-Qg5QtVkCy/kv3FUSlu4ukeZDVf9ee0iXLAUYX13gbR17bnejFTzr4iS9bY7kwCf1NztRNm1t91fjOiyx4CSwPQ==}
    engines: {node: '>=8'}
    dependencies:
      type-fest: 0.20.2
    dev: true

  /globalthis/1.0.3:
    resolution: {integrity: sha512-sFdI5LyBiNTHjRd7cGPWapiHWMOXKyuBNX/cWJ3NfzrZQVa8GI/8cofCl74AOVqq9W5kNmguTIzJ/1s2gyI9wA==}
    engines: {node: '>= 0.4'}
    dependencies:
      define-properties: 1.2.0
    dev: true

  /globby/11.1.0:
    resolution: {integrity: sha512-jhIXaOzy1sb8IyocaruWSn1TjmnBVs8Ayhcy83rmxNJ8q2uWKCAj3CnJY+KpGSXCueAPc0i05kVvVKtP1t9S3g==}
    engines: {node: '>=10'}
    dependencies:
      array-union: 2.1.0
      dir-glob: 3.0.1
      fast-glob: 3.3.1
      ignore: 5.2.4
      merge2: 1.4.1
      slash: 3.0.0
    dev: true

  /globby/13.1.4:
    resolution: {integrity: sha512-iui/IiiW+QrJ1X1hKH5qwlMQyv34wJAYwH1vrf8b9kBA4sNiif3gKsMHa+BrdnOpEudWjpotfa7LrTzB1ERS/g==}
    engines: {node: ^12.20.0 || ^14.13.1 || >=16.0.0}
    dependencies:
      dir-glob: 3.0.1
      fast-glob: 3.3.1
      ignore: 5.2.4
      merge2: 1.4.1
      slash: 4.0.0

  /gopd/1.0.1:
    resolution: {integrity: sha512-d65bNlIadxvpb/A2abVdlqKqV563juRnZ1Wtk6s1sIR8uNsXR70xqIzVqxVf1eTqDunwT2MkczEeaezCKTZhwA==}
    dependencies:
      get-intrinsic: 1.2.1
    dev: true

  /graceful-fs/4.2.11:
    resolution: {integrity: sha512-RbJ5/jmFcNNCcDV5o9eTnBLJ/HszWV0P73bc+Ff4nS/rJj+YaS6IGyiOL0VoBYX+l1Wrl3k63h/KrH+nhJ0XvQ==}

  /graphemer/1.4.0:
    resolution: {integrity: sha512-EtKwoO6kxCL9WO5xipiHTZlSzBm7WLT627TqC/uVRd0HKmq8NXyebnNYxDoBi7wt8eTWrUrKXCOVaFq9x1kgag==}
    dev: true

  /growl/1.10.5:
    resolution: {integrity: sha512-qBr4OuELkhPenW6goKVXiv47US3clb3/IbuWF9KNKEijAy9oeHxU9IgzjvJhHkUzhaj7rOUD7+YGWqUjLp5oSA==}
    engines: {node: '>=4.x'}
    dev: true

  /handlebars/4.7.8:
    resolution: {integrity: sha512-vafaFqs8MZkRrSX7sFVUdo3ap/eNiLnb4IakshzvP56X5Nr1iGKAIqdX6tMlm6HcNRIkr6AxO5jFEoJzzpT8aQ==}
    engines: {node: '>=0.4.7'}
    hasBin: true
    dependencies:
      minimist: 1.2.8
      neo-async: 2.6.2
      source-map: 0.6.1
      wordwrap: 1.0.0
    optionalDependencies:
      uglify-js: 3.17.4
    dev: false

  /har-schema/2.0.0:
    resolution: {integrity: sha512-Oqluz6zhGX8cyRaTQlFMPw80bSJVG2x/cFb8ZPhUILGgHka9SsokCCOQgpveePerqidZOrT14ipqfJb7ILcW5Q==}
    engines: {node: '>=4'}
    dev: true

  /har-validator/5.1.5:
    resolution: {integrity: sha512-nmT2T0lljbxdQZfspsno9hgrG3Uir6Ks5afism62poxqBM6sDnMEuPmzTq8XN0OEwqKLLdh1jQI3qyE66Nzb3w==}
    engines: {node: '>=6'}
    deprecated: this library is no longer supported
    dependencies:
      ajv: 6.12.6
      har-schema: 2.0.0
    dev: true

  /has-bigints/1.0.2:
    resolution: {integrity: sha512-tSvCKtBr9lkF0Ex0aQiP9N+OpV4zi2r/Nee5VkRDbaqv35RLYMzbwQfFSZZH0kR+Rd6302UJZ2p/bJCEoR3VoQ==}
    dev: true

  /has-flag/3.0.0:
    resolution: {integrity: sha512-sKJf1+ceQBr4SMkvQnBDNDtf4TXpVhVGateu0t918bl30FnbE2m4vNLX+VWe/dpjlb+HugGYzW7uQXH98HPEYw==}
    engines: {node: '>=4'}

  /has-flag/4.0.0:
    resolution: {integrity: sha512-EykJT/Q1KjTWctppgIAgfSO0tKVuZUjhgMr17kqTumMl6Afv3EISleU7qZUzoXDFTAHTDC4NOoG/ZxU3EvlMPQ==}
    engines: {node: '>=8'}
    dev: true

  /has-property-descriptors/1.0.0:
    resolution: {integrity: sha512-62DVLZGoiEBDHQyqG4w9xCuZ7eJEwNmJRWw2VY84Oedb7WFcA27fiEVe8oUQx9hAUJ4ekurquucTGwsyO1XGdQ==}
    dependencies:
      get-intrinsic: 1.2.1
    dev: true

  /has-proto/1.0.1:
    resolution: {integrity: sha512-7qE+iP+O+bgF9clE5+UoBFzE65mlBiVj3tKCrlNQ0Ogwm0BjpT/gK4SlLYDMybDh5I3TCTKnPPa0oMG7JDYrhg==}
    engines: {node: '>= 0.4'}
    dev: true

  /has-symbols/1.0.3:
    resolution: {integrity: sha512-l3LCuF6MgDNwTDKkdYGEihYjt5pRPbEg46rtlmnSPlUbgmB8LOIrKJbYYFBSbnPaJexMKtiPO8hmeRjRz2Td+A==}
    engines: {node: '>= 0.4'}
    dev: true

  /has-tostringtag/1.0.0:
    resolution: {integrity: sha512-kFjcSNhnlGV1kyoGk7OXKSawH5JOb/LzUc5w9B02hOTO0dfFRjbHQKvg1d6cf3HbeUmtU9VbbV3qzZ2Teh97WQ==}
    engines: {node: '>= 0.4'}
    dependencies:
      has-symbols: 1.0.3
    dev: true

  /has/1.0.3:
    resolution: {integrity: sha512-f2dvO0VU6Oej7RkWJGrehjbzMAjFp5/VKPp5tTpWIV4JHHZK1/BxbFRtf/siA2SWTe09caDmVtYYzWEIbBS4zw==}
    engines: {node: '>= 0.4.0'}
    dependencies:
      function-bind: 1.1.1
    dev: true

  /he/1.2.0:
    resolution: {integrity: sha512-F/1DnUGPopORZi0ni+CvrCgHQ5FyEAHRLSApuYWMmrbSwoN2Mn/7k+Gl38gJnR7yyDZk6WLXwiGod1JOWNDKGw==}
    hasBin: true
    dev: true

  /header-case/2.0.4:
    resolution: {integrity: sha512-H/vuk5TEEVZwrR0lp2zed9OCo1uAILMlx0JEMgC26rzyJJ3N1v6XkwHHXJQdR2doSjcGPM6OKPYoJgf0plJ11Q==}
    dependencies:
      capital-case: 1.0.4
      tslib: 2.6.1

  /hosted-git-info/2.8.9:
    resolution: {integrity: sha512-mxIDAb9Lsm6DoOJ7xH+5+X4y1LU/4Hi50L9C5sIswK3JzULS4bwk1FvjdBgvYR4bzT4tuUQiC15FE2f5HbLvYw==}
    dev: true

  /http-errors/2.0.0:
    resolution: {integrity: sha512-FtwrG/euBzaEjYeRqOgly7G0qviiXoJWnvEH2Z1plBdXgbyjv34pHTSb9zoeHMyDy33+DWy5Wt9Wo+TURtOYSQ==}
    engines: {node: '>= 0.8'}
    dependencies:
      depd: 2.0.0
      inherits: 2.0.4
      setprototypeof: 1.2.0
      statuses: 2.0.1
      toidentifier: 1.0.1
    dev: true

  /http-proxy-agent/5.0.0:
    resolution: {integrity: sha512-n2hY8YdoRE1i7r6M0w9DIw5GgZN0G25P8zLCRQ8rjXtTU3vsNFBI/vWK/UIeE6g5MUUz6avwAPXmL6Fy9D/90w==}
    engines: {node: '>= 6'}
    dependencies:
      '@tootallnate/once': 2.0.0
      agent-base: 6.0.2
      debug: 4.3.4
    transitivePeerDependencies:
      - supports-color

  /http-proxy/1.18.1:
    resolution: {integrity: sha512-7mz/721AbnJwIVbnaSv1Cz3Am0ZLT/UBwkC92VlxhXv/k/BBQfM2fXElQNC27BVGr0uwUpplYPQM9LnaBMR5NQ==}
    engines: {node: '>=8.0.0'}
    dependencies:
      eventemitter3: 4.0.7
      follow-redirects: 1.15.2
      requires-port: 1.0.0
    transitivePeerDependencies:
      - debug
    dev: true

  /http-signature/1.2.0:
    resolution: {integrity: sha512-CAbnr6Rz4CYQkLYUtSNXxQPUH2gK8f3iWexVlsnMeD+GjlsQ0Xsy1cOX+mN3dtxYomRy21CiOzU8Uhw6OwncEQ==}
    engines: {node: '>=0.8', npm: '>=1.3.7'}
    dependencies:
      assert-plus: 1.0.0
      jsprim: 1.4.2
      sshpk: 1.17.0
    dev: true

  /https-proxy-agent/4.0.0:
    resolution: {integrity: sha512-zoDhWrkR3of1l9QAL8/scJZyLu8j/gBkcwcaQOZh7Gyh/+uJQzGVETdgT30akuwkpL8HTRfssqI3BZuV18teDg==}
    engines: {node: '>= 6.0.0'}
    dependencies:
      agent-base: 5.1.1
      debug: 4.3.4
    transitivePeerDependencies:
      - supports-color
    dev: true

  /https-proxy-agent/5.0.1:
    resolution: {integrity: sha512-dFcAjpTQFgoLMzC2VwU+C/CbS7uRL0lWmxDITmqm7C+7F0Odmj6s9l6alZc6AELXhrnggM2CeWSXHGOdX2YtwA==}
    engines: {node: '>= 6'}
    dependencies:
      agent-base: 6.0.2
      debug: 4.3.4
    transitivePeerDependencies:
      - supports-color

  /iconv-lite/0.4.24:
    resolution: {integrity: sha512-v3MXnZAcvnywkTUEZomIActle7RXXeedOR31wwl7VlyoXO4Qi9arvSenNQWne1TcRwhCL1HwLI21bEqdpj8/rA==}
    engines: {node: '>=0.10.0'}
    dependencies:
      safer-buffer: 2.1.2
    dev: true

  /iconv-lite/0.6.3:
    resolution: {integrity: sha512-4fCk79wshMdzMp2rH06qWrJE4iolqLhCUH+OiuIgU++RB0+94NlDL81atO7GX55uUKueo0txHNtvEyI6D7WdMw==}
    engines: {node: '>=0.10.0'}
    dependencies:
      safer-buffer: 2.1.2
    dev: true

  /ieee754/1.2.1:
    resolution: {integrity: sha512-dcyqhDvX1C46lXZcVqCpK+FtMRQVdIMN6/Df5js2zouUsqG7I6sFxitIC+7KYK29KdXOLHdu9zL4sFnoVQnqaA==}
    dev: true

  /ignore/5.2.4:
    resolution: {integrity: sha512-MAb38BcSbH0eHNBxn7ql2NH/kX33OkB3lZ1BNdh7ENeRChHTYsTvWrMubiIAMNS2llXEEgZ1MUOBtXChP3kaFQ==}
    engines: {node: '>= 4'}

  /import-fresh/3.3.0:
    resolution: {integrity: sha512-veYYhQa+D1QBKznvhUHxb8faxlrwUnxseDAbAp457E0wLNio2bOSKnjYDhMj+YiAq61xrMGhQk9iXVk5FzgQMw==}
    engines: {node: '>=6'}
    dependencies:
      parent-module: 1.0.1
      resolve-from: 4.0.0
    dev: true

  /import-local/3.1.0:
    resolution: {integrity: sha512-ASB07uLtnDs1o6EHjKpX34BKYDSqnFerfTOJL2HvMqF70LnxpjkzDB8J44oT9pu4AMPkQwf8jl6szgvNd2tRIg==}
    engines: {node: '>=8'}
    hasBin: true
    dependencies:
      pkg-dir: 4.2.0
      resolve-cwd: 3.0.0
    dev: true

  /imurmurhash/0.1.4:
    resolution: {integrity: sha512-JmXMZ6wuvDmLiHEml9ykzqO6lwFbof0GG4IkcGaENdCRDDmMVnny7s5HsIgHCbaq0w2MyPhDqkhTUgS2LU2PHA==}
    engines: {node: '>=0.8.19'}
    dev: true

  /inflight/1.0.6:
    resolution: {integrity: sha512-k92I/b08q4wvFscXCLvqfsHCrjrF7yiXsQuIVvVE7N82W3+aqpzuUdBbfhWcy/FZR3/4IgflMgKLOsvPDrGCJA==}
    dependencies:
      once: 1.4.0
      wrappy: 1.0.2
    dev: true

  /inherits/2.0.4:
    resolution: {integrity: sha512-k/vGaX4/Yla3WzyMCvTQOXYeIHvqOKtnqBduzTHpzpQZzAskKMhZ2K+EnBiSM9zGSoIFeMpXKxa4dYeZIQqewQ==}
    dev: true

  /internal-slot/1.0.5:
    resolution: {integrity: sha512-Y+R5hJrzs52QCG2laLn4udYVnxsfny9CpOhNhUvk/SSSVyF6T27FzRbF0sroPidSu3X8oEAkOn2K804mjpt6UQ==}
    engines: {node: '>= 0.4'}
    dependencies:
      get-intrinsic: 1.2.1
      has: 1.0.3
      side-channel: 1.0.4
    dev: true

  /interpret/2.2.0:
    resolution: {integrity: sha512-Ju0Bz/cEia55xDwUWEa8+olFpCiQoypjnQySseKtmjNrnps3P+xfpUmGr90T7yjlVJmOtybRvPXhKMbHr+fWnw==}
    engines: {node: '>= 0.10'}
    dev: true

  /ipaddr.js/1.9.1:
    resolution: {integrity: sha512-0KI/607xoxSToH7GjN1FfSbLoU0+btTicjsQSWQlh/hZykN8KpmMf7uYwPW3R+akZ6R/w18ZlXSHBYXiYUPO3g==}
    engines: {node: '>= 0.10'}
    dev: true

  /is-arguments/1.1.1:
    resolution: {integrity: sha512-8Q7EARjzEnKpt/PCD7e1cgUS0a6X8u5tdSiMqXhojOdoV9TsMsiO+9VLC5vAmO8N7/GmXn7yjR8qnA6bVAEzfA==}
    engines: {node: '>= 0.4'}
    dependencies:
      call-bind: 1.0.2
      has-tostringtag: 1.0.0
    dev: true

  /is-array-buffer/3.0.2:
    resolution: {integrity: sha512-y+FyyR/w8vfIRq4eQcM1EYgSTnmHXPqaF+IgzgraytCFq5Xh8lllDVmAZolPJiZttZLeFSINPYMaEJ7/vWUa1w==}
    dependencies:
      call-bind: 1.0.2
      get-intrinsic: 1.2.1
      is-typed-array: 1.1.12
    dev: true

  /is-arrayish/0.2.1:
    resolution: {integrity: sha512-zz06S8t0ozoDXMG+ube26zeCTNXcKIPJZJi8hBrF4idCLms4CG9QtK7qBl1boi5ODzFpjswb5JPmHCbMpjaYzg==}
    dev: true

  /is-arrayish/0.3.2:
    resolution: {integrity: sha512-eVRqCvVlZbuw3GrM63ovNSNAeA1K16kaR/LRY/92w0zxQ5/1YzwblUX652i4Xs9RwAGjW9d9y6X88t8OaAJfWQ==}
    dev: true

  /is-bigint/1.0.4:
    resolution: {integrity: sha512-zB9CruMamjym81i2JZ3UMn54PKGsQzsJeo6xvN3HJJ4CAsQNB6iRutp2To77OfCNuoxspsIhzaPoO1zyCEhFOg==}
    dependencies:
      has-bigints: 1.0.2
    dev: true

  /is-binary-path/2.1.0:
    resolution: {integrity: sha512-ZMERYes6pDydyuGidse7OsHxtbI7WVeUEozgR/g7rd0xUimYNlvZRE/K2MgZTjWy725IfelLeVcEM97mmtRGXw==}
    engines: {node: '>=8'}
    dependencies:
      binary-extensions: 2.2.0
    dev: true

  /is-boolean-object/1.1.2:
    resolution: {integrity: sha512-gDYaKHJmnj4aWxyj6YHyXVpdQawtVLHU5cb+eztPGczf6cjuTdwve5ZIEfgXqH4e57An1D1AKf8CZ3kYrQRqYA==}
    engines: {node: '>= 0.4'}
    dependencies:
      call-bind: 1.0.2
      has-tostringtag: 1.0.0
    dev: true

  /is-callable/1.2.7:
    resolution: {integrity: sha512-1BC0BVFhS/p0qtw6enp8e+8OD0UrK0oFLztSjNzhcKA3WDuJxxAPXzPuPtKkjEY9UUoEWlX/8fgKeu2S8i9JTA==}
    engines: {node: '>= 0.4'}
    dev: true

  /is-core-module/2.12.1:
    resolution: {integrity: sha512-Q4ZuBAe2FUsKtyQJoQHlvP8OvBERxO3jEmy1I7hcRXcJBGGHFh/aJBswbXuS9sgrDH2QUO8ilkwNPHvHMd8clg==}
    dependencies:
      has: 1.0.3
    dev: true

  /is-date-object/1.0.5:
    resolution: {integrity: sha512-9YQaSxsAiSwcvS33MBk3wTCVnWK+HhF8VZR2jRxehM16QcVOdHqPn4VPHmRK4lSr38n9JriurInLcP90xsYNfQ==}
    engines: {node: '>= 0.4'}
    dependencies:
      has-tostringtag: 1.0.0
    dev: true

  /is-docker/2.2.1:
    resolution: {integrity: sha512-F+i2BKsFrH66iaUFc0woD8sLy8getkwTwtOBjvs56Cx4CgJDeKQeqfz8wAYiSb8JOprWhHH5p77PbmYCvvUuXQ==}
    engines: {node: '>=8'}
    hasBin: true
    dev: true

  /is-extglob/2.1.1:
    resolution: {integrity: sha512-SbKbANkN603Vi4jEZv49LeVJMn4yGwsbzZworEoyEiutsN3nJYdbO36zfhGJ6QEDpOZIFkDtnq5JRxmvl3jsoQ==}
    engines: {node: '>=0.10.0'}

  /is-fullwidth-code-point/3.0.0:
    resolution: {integrity: sha512-zymm5+u+sCsSWyD9qNaejV3DFvhCKclKdizYaJUuHA83RLjb7nSuGnddCHGv0hk+KY7BMAlsWeK4Ueg6EV6XQg==}
    engines: {node: '>=8'}

  /is-glob/4.0.3:
    resolution: {integrity: sha512-xelSayHH36ZgE7ZWhli7pW34hNbNl8Ojv5KVmkJD4hBdD3th8Tfk9vYasLM+mXWOZhFkgZfxhLSnrwRr4elSSg==}
    engines: {node: '>=0.10.0'}
    dependencies:
      is-extglob: 2.1.1

  /is-map/2.0.2:
    resolution: {integrity: sha512-cOZFQQozTha1f4MxLFzlgKYPTyj26picdZTx82hbc/Xf4K/tZOOXSCkMvU4pKioRXGDLJRn0GM7Upe7kR721yg==}
    dev: true

  /is-negative-zero/2.0.2:
    resolution: {integrity: sha512-dqJvarLawXsFbNDeJW7zAz8ItJ9cd28YufuuFzh0G8pNHjJMnY08Dv7sYX2uF5UpQOwieAeOExEYAWWfu7ZZUA==}
    engines: {node: '>= 0.4'}
    dev: true

  /is-number-object/1.0.7:
    resolution: {integrity: sha512-k1U0IRzLMo7ZlYIfzRu23Oh6MiIFasgpb9X76eqfFZAqwH44UI4KTBvBYIZ1dSL9ZzChTB9ShHfLkR4pdW5krQ==}
    engines: {node: '>= 0.4'}
    dependencies:
      has-tostringtag: 1.0.0
    dev: true

  /is-number/7.0.0:
    resolution: {integrity: sha512-41Cifkg6e8TylSpdtTpeLVMqvSBEVzTttHvERD741+pnZ8ANv0004MRL43QKPDlK9cGvNp6NZWZUBlbGXYxxng==}
    engines: {node: '>=0.12.0'}

  /is-path-inside/3.0.3:
    resolution: {integrity: sha512-Fd4gABb+ycGAmKou8eMftCupSir5lRxqf4aD/vd0cD2qc4HL07OjCeuHMr8Ro4CoMaeCKDB0/ECBOVWjTwUvPQ==}
    engines: {node: '>=8'}
    dev: true

  /is-plain-obj/2.1.0:
    resolution: {integrity: sha512-YWnfyRwxL/+SsrWYfOpUtz5b3YD+nyfkHvjbcanzk8zgyO4ASD67uVMRt8k5bM4lLMDnXfriRhOpemw+NfT1eA==}
    engines: {node: '>=8'}
    dev: true

  /is-plain-object/2.0.4:
    resolution: {integrity: sha512-h5PpgXkWitc38BBMYawTYMWJHFZJVnBquFE57xFpjB8pJFiF6gZ+bU+WyI/yqXiFR5mdLsgYNaPe8uao6Uv9Og==}
    engines: {node: '>=0.10.0'}
    dependencies:
      isobject: 3.0.1
    dev: true

  /is-promise/4.0.0:
    resolution: {integrity: sha512-hvpoI6korhJMnej285dSg6nu1+e6uxs7zG3BYAm5byqDsgJNWwxzM6z6iZiAgQR4TJ30JmBTOwqZUw3WlyH3AQ==}
    dev: true

  /is-regex/1.1.4:
    resolution: {integrity: sha512-kvRdxDsxZjhzUX07ZnLydzS1TU/TJlTUHHY4YLL87e37oUA49DfkLqgy+VjFocowy29cKvcSiu+kIv728jTTVg==}
    engines: {node: '>= 0.4'}
    dependencies:
      call-bind: 1.0.2
      has-tostringtag: 1.0.0
    dev: true

  /is-set/2.0.2:
    resolution: {integrity: sha512-+2cnTEZeY5z/iXGbLhPrOAaK/Mau5k5eXq9j14CpRTftq0pAJu2MwVRSZhyZWBzx3o6X795Lz6Bpb6R0GKf37g==}
    dev: true

  /is-shared-array-buffer/1.0.2:
    resolution: {integrity: sha512-sqN2UDu1/0y6uvXyStCOzyhAjCSlHceFoMKJW8W9EU9cvic/QdsZ0kEU93HEy3IUEFZIiH/3w+AH/UQbPHNdhA==}
    dependencies:
      call-bind: 1.0.2
    dev: true

  /is-stream/2.0.1:
    resolution: {integrity: sha512-hFoiJiTl63nn+kstHGBtewWSKnQLpyb155KHheA1l39uvtO9nWIop1p3udqPcUd/xbF1VLMO4n7OI6p7RbngDg==}
    engines: {node: '>=8'}
    dev: true

  /is-string/1.0.7:
    resolution: {integrity: sha512-tE2UXzivje6ofPW7l23cjDOMa09gb7xlAqG6jG5ej6uPV32TlWP3NKPigtaGeHNu9fohccRYvIiZMfOOnOYUtg==}
    engines: {node: '>= 0.4'}
    dependencies:
      has-tostringtag: 1.0.0
    dev: true

  /is-symbol/1.0.4:
    resolution: {integrity: sha512-C/CPBqKWnvdcxqIARxyOh4v1UUEOCHpgDa0WYgpKDFMszcrPcffg5uhwSgPCLD2WWxmq6isisz87tzT01tuGhg==}
    engines: {node: '>= 0.4'}
    dependencies:
      has-symbols: 1.0.3
    dev: true

  /is-typed-array/1.1.12:
    resolution: {integrity: sha512-Z14TF2JNG8Lss5/HMqt0//T9JeHXttXy5pH/DBU4vi98ozO2btxzq9MwYDZYnKwU8nRsz/+GVFVRDq3DkVuSPg==}
    engines: {node: '>= 0.4'}
    dependencies:
      which-typed-array: 1.1.11
    dev: true

  /is-typedarray/1.0.0:
    resolution: {integrity: sha512-cyA56iCMHAh5CdzjJIa4aohJyeO1YbwLi3Jc35MmRU6poroFjIGZzUzupGiRPOjgHg9TLu43xbpwXk523fMxKA==}
    dev: true

  /is-unicode-supported/0.1.0:
    resolution: {integrity: sha512-knxG2q4UC3u8stRGyAVJCOdxFmv5DZiRcdlIaAQXAbSfJya+OhopNotLQrstBhququ4ZpuKbDc/8S6mgXgPFPw==}
    engines: {node: '>=10'}
    dev: true

  /is-weakmap/2.0.1:
    resolution: {integrity: sha512-NSBR4kH5oVj1Uwvv970ruUkCV7O1mzgVFO4/rev2cLRda9Tm9HrL70ZPut4rOHgY0FNrUu9BCbXA2sdQ+x0chA==}
    dev: true

  /is-weakref/1.0.2:
    resolution: {integrity: sha512-qctsuLZmIQ0+vSSMfoVvyFe2+GSEvnmZ2ezTup1SBse9+twCCeial6EEi3Nc2KFcf6+qz2FBPnjXsk8xhKSaPQ==}
    dependencies:
      call-bind: 1.0.2
    dev: true

  /is-weakset/2.0.2:
    resolution: {integrity: sha512-t2yVvttHkQktwnNNmBQ98AhENLdPUTDTE21uPqAQ0ARwQfGeQKRVS0NNurH7bTf7RrvcVn1OOge45CnBeHCSmg==}
    dependencies:
      call-bind: 1.0.2
      get-intrinsic: 1.2.1
    dev: true

  /is-wsl/2.2.0:
    resolution: {integrity: sha512-fKzAra0rGJUUBwGBgNkHZuToZcn+TtXHpeCgmkMJMMYx1sQDYaCSyjJBSCa2nH1DGm7s3n1oBnohoVTBaN7Lww==}
    engines: {node: '>=8'}
    dependencies:
      is-docker: 2.2.1
    dev: true

  /isarray/0.0.1:
    resolution: {integrity: sha512-D2S+3GLxWH+uhrNEcoh/fnmYeP8E8/zHl644d/jdA0g2uyXvy3sb0qxotE+ne0LtccHknQzWwZEzhak7oJ0COQ==}
    dev: true

  /isarray/2.0.5:
    resolution: {integrity: sha512-xHjhDr3cNBK0BzdUJSPXZntQUx/mwMS5Rw4A7lPJ90XGAO6ISP/ePDNuo0vhqOZU+UD5JoodwCAAoZQd3FeAKw==}
    dev: true

  /isbinaryfile/4.0.10:
    resolution: {integrity: sha512-iHrqe5shvBUcFbmZq9zOQHBoeOhZJu6RQGrDpBgenUm/Am+F3JM2MgQj+rK3Z601fzrL5gLZWtAPH2OBaSVcyw==}
    engines: {node: '>= 8.0.0'}
    dev: true

  /isexe/2.0.0:
    resolution: {integrity: sha512-RHxMLp9lnKHGHRng9QFhRCMbYAcVpn69smSGcq3f36xjgVVWThj4qqLbTLlq7Ssj8B+fIQ1EuCEGI2lKsyQeIw==}
    dev: true

  /isobject/3.0.1:
    resolution: {integrity: sha512-WhB9zCku7EGTj/HQQRz5aUQEUeoQZH2bWcltRErOpymJ4boYE6wL9Tbr23krRPSZ+C5zqNSrSw+Cc7sZZ4b7vg==}
    engines: {node: '>=0.10.0'}
    dev: true

  /isstream/0.1.2:
    resolution: {integrity: sha512-Yljz7ffyPbrLpLngrMtZ7NduUgVvi6wG9RJ9IUcyCd59YQ911PBJphODUcbOVbqYfxe1wuYf/LJ8PauMRwsM/g==}
    dev: true

  /jackspeak/2.1.1:
    resolution: {integrity: sha512-juf9stUEwUaILepraGOWIJTLwg48bUnBmRqd2ln2Os1sW987zeoj/hzhbvRB95oMuS2ZTpjULmdwHNX4rzZIZw==}
    engines: {node: '>=14'}
    dependencies:
      cliui: 8.0.1
    optionalDependencies:
      '@pkgjs/parseargs': 0.11.0
    dev: true

  /jest-worker/27.5.1:
    resolution: {integrity: sha512-7vuh85V5cdDofPyxn58nrPjBktZo0u9x1g8WtjQol+jZDaE+fhN+cIvTj11GndBnMnyfrUOG1sZQxCdjKh+DKg==}
    engines: {node: '>= 10.13.0'}
    dependencies:
      '@types/node': 18.17.2
      merge-stream: 2.0.0
      supports-color: 8.1.1
    dev: true

  /js-tokens/4.0.0:
    resolution: {integrity: sha512-RdJUflcE3cUzKiMqQgsCu06FPu9UdIJO0beYbPhHN4k6apgJtifcoCtT9bcxOpYBtpD2kCM6Sbzg4CausW/PKQ==}

  /js-yaml/4.0.0:
    resolution: {integrity: sha512-pqon0s+4ScYUvX30wxQi3PogGFAlUyH0awepWvwkj4jD4v+ova3RiYw8bmA6x2rDrEaj8i/oWKoRxpVNW+Re8Q==}
    hasBin: true
    dependencies:
      argparse: 2.0.1
    dev: false

  /js-yaml/4.1.0:
    resolution: {integrity: sha512-wpxZs9NoxZaJESJGIZTyDEaYpl0FKSA+FB9aJiyemKhMwkxQg63h4T1KJgUGHpTqPDNRcmmYLugrRjJlBtWvRA==}
    hasBin: true
    dependencies:
      argparse: 2.0.1

  /jsbn/0.1.1:
    resolution: {integrity: sha512-UVU9dibq2JcFWxQPA6KCqj5O42VOmAY3zQUfEKxU0KpTGXwNoCjkX1e13eHNvw/xPynt6pU0rZ1htjWTNTSXsg==}
    dev: true

  /json-parse-better-errors/1.0.2:
    resolution: {integrity: sha512-mrqyZKfX5EhL7hvqcV6WG1yYjnjeuYDzDhhcAAUrq8Po85NBQBJP+ZDUT75qZQ98IkUoBqdkExkukOU7Ts2wrw==}
    dev: true

  /json-parse-even-better-errors/2.3.1:
    resolution: {integrity: sha512-xyFwyhro/JEof6Ghe2iz2NcXoj2sloNsWr/XsERDK/oiPCfaNhl5ONfp+jQdAZRQQ0IJWNzH9zIZF7li91kh2w==}
    dev: true

  /json-schema-traverse/0.4.1:
    resolution: {integrity: sha512-xbbCH5dCYU5T8LcEhhuh7HJ88HXuW3qsI3Y0zOZFKfZEHcpWiHU/Jxzk629Brsab/mMiHQti9wMP+845RPe3Vg==}
    dev: true

  /json-schema-traverse/1.0.0:
    resolution: {integrity: sha512-NM8/P9n3XjXhIZn1lLhkFaACTOURQXjWhV4BA/RnOv8xvgqtqpAX9IO4mRQxSx1Rlo4tqzeqb0sOlruaOy3dug==}

  /json-schema/0.4.0:
    resolution: {integrity: sha512-es94M3nTIfsEPisRafak+HDLfHXnKBhV3vU5eqPcS3flIWqcxJWgXHXiey3YrpaNsanY5ei1VoYEbOzijuq9BA==}
    dev: true

  /json-stable-stringify-without-jsonify/1.0.1:
    resolution: {integrity: sha512-Bdboy+l7tA3OGW6FjyFHWkP5LuByj1Tk33Ljyq0axyzdk9//JSi2u3fP1QSmd1KNwq6VOKYGlAu87CisVir6Pw==}
    dev: true

  /json-stringify-safe/5.0.1:
    resolution: {integrity: sha512-ZClg6AaYvamvYEE82d3Iyd3vSSIjQ+odgjaTzRuO3s7toCdFKczob2i0zCh7JE8kWn17yvAWhUVxvqGwUalsRA==}
    dev: true

  /json5/2.2.3:
    resolution: {integrity: sha512-XmOWe7eyHYH14cLdVPoyg+GOH3rYX++KpzrylJwSW98t3Nk+U8XOl8FWKOgwtzdb8lXGf6zYwDUzeHMWfxasyg==}
    engines: {node: '>=6'}
    hasBin: true
    dev: true

  /jsonfile/4.0.0:
    resolution: {integrity: sha512-m6F1R3z8jjlf2imQHS2Qez5sjKWQzbuuhuJ/FKYFRZvPE3PuHcSMVZzfsLhGVOkfd20obL5SWEBew5ShlquNxg==}
    optionalDependencies:
      graceful-fs: 4.2.11
    dev: true

  /jsonfile/6.1.0:
    resolution: {integrity: sha512-5dgndWOriYSm5cnYaJNhalLNDKOqFwyDB/rr1E9ZsGciGvKPs8R2xYGCacuf3z6K1YKDz182fd+fY3cn3pMqXQ==}
    dependencies:
      universalify: 2.0.0
    optionalDependencies:
      graceful-fs: 4.2.11

  /jsonwebtoken/9.0.1:
    resolution: {integrity: sha512-K8wx7eJ5TPvEjuiVSkv167EVboBDv9PZdDoF7BgeQnBLVvZWW9clr2PsQHVJDTKaEIH5JBIwHujGcHp7GgI2eg==}
    engines: {node: '>=12', npm: '>=6'}
    dependencies:
      jws: 3.2.2
      lodash: 4.17.21
      ms: 2.1.3
      semver: 7.5.4
    dev: true

  /jsprim/1.4.2:
    resolution: {integrity: sha512-P2bSOMAc/ciLz6DzgjVlGJP9+BrJWu5UDGK70C2iweC5QBIeFf0ZXRvGjEj2uYgrY2MkAAhsSWHDWlFtEroZWw==}
    engines: {node: '>=0.6.0'}
    dependencies:
      assert-plus: 1.0.0
      extsprintf: 1.3.0
      json-schema: 0.4.0
      verror: 1.10.0
    dev: true

  /just-extend/4.2.1:
    resolution: {integrity: sha512-g3UB796vUFIY90VIv/WX3L2c8CS2MdWUww3CNrYmqza1Fg0DURc2K/O4YrnklBdQarSJ/y8JnJYDGc+1iumQjg==}
    dev: true

  /jwa/1.4.1:
    resolution: {integrity: sha512-qiLX/xhEEFKUAJ6FiBMbes3w9ATzyk5W7Hvzpa/SLYdxNtng+gcurvrI7TbACjIXlsJyr05/S1oUhZrc63evQA==}
    dependencies:
      buffer-equal-constant-time: 1.0.1
      ecdsa-sig-formatter: 1.0.11
      safe-buffer: 5.2.1
    dev: true

  /jwa/2.0.0:
    resolution: {integrity: sha512-jrZ2Qx916EA+fq9cEAeCROWPTfCwi1IVHqT2tapuqLEVVDKFDENFw1oL+MwrTvH6msKxsd1YTDVw6uKEcsrLEA==}
    dependencies:
      buffer-equal-constant-time: 1.0.1
      ecdsa-sig-formatter: 1.0.11
      safe-buffer: 5.2.1
    dev: true

  /jws/3.2.2:
    resolution: {integrity: sha512-YHlZCB6lMTllWDtSPHz/ZXTsi8S00usEV6v1tjq8tOUZzw7DpSDWVXjXDre6ed1w/pd495ODpHZYSdkRTsa0HA==}
    dependencies:
      jwa: 1.4.1
      safe-buffer: 5.2.1
    dev: true

  /jws/4.0.0:
    resolution: {integrity: sha512-KDncfTmOZoOMTFG4mBlG0qUIOlc03fmzH+ru6RgYVZhPkyiy/92Owlt/8UEN+a4TXR1FQetfIpJE8ApdvdVxTg==}
    dependencies:
      jwa: 2.0.0
      safe-buffer: 5.2.1
    dev: true

  /karma-chrome-launcher/3.2.0:
    resolution: {integrity: sha512-rE9RkUPI7I9mAxByQWkGJFXfFD6lE4gC5nPuZdobf/QdTEJI6EU4yIay/cfU/xV4ZxlM5JiTv7zWYgA64NpS5Q==}
    dependencies:
      which: 1.3.1
    dev: true

  /karma-mocha/2.0.1:
    resolution: {integrity: sha512-Tzd5HBjm8his2OA4bouAsATYEpZrp9vC7z5E5j4C5Of5Rrs1jY67RAwXNcVmd/Bnk1wgvQRou0zGVLey44G4tQ==}
    dependencies:
      minimist: 1.2.8
    dev: true

  /karma-source-map-support/1.4.0:
    resolution: {integrity: sha512-RsBECncGO17KAoJCYXjv+ckIz+Ii9NCi+9enk+rq6XC81ezYkb4/RHE6CTXdA7IOJqoF3wcaLfVG0CPmE5ca6A==}
    dependencies:
      source-map-support: 0.5.21
    dev: true

  /karma/6.4.2:
    resolution: {integrity: sha512-C6SU/53LB31BEgRg+omznBEMY4SjHU3ricV6zBcAe1EeILKkeScr+fZXtaI5WyDbkVowJxxAI6h73NcFPmXolQ==}
    engines: {node: '>= 10'}
    hasBin: true
    dependencies:
      '@colors/colors': 1.5.0
      body-parser: 1.20.2
      braces: 3.0.2
      chokidar: 3.5.3
      connect: 3.7.0
      di: 0.0.1
      dom-serialize: 2.2.1
      glob: 7.2.3
      graceful-fs: 4.2.11
      http-proxy: 1.18.1
      isbinaryfile: 4.0.10
      lodash: 4.17.21
      log4js: 6.9.1
      mime: 2.6.0
      minimatch: 3.1.2
      mkdirp: 0.5.6
      qjobs: 1.2.0
      range-parser: 1.2.1
      rimraf: 3.0.2
      socket.io: 4.7.2
      source-map: 0.6.1
      tmp: 0.2.1
      ua-parser-js: 0.7.35
      yargs: 16.2.0
    transitivePeerDependencies:
      - bufferutil
      - debug
      - supports-color
      - utf-8-validate
    dev: true

  /kind-of/6.0.3:
    resolution: {integrity: sha512-dcS1ul+9tmeD95T+x28/ehLgd9mENa3LsvDTtzm3vyBEO7RPptvAD+t44WVXaUjTBRcrpFeFlC8WCruUR456hw==}
    engines: {node: '>=0.10.0'}
    dev: true

  /kleur/3.0.3:
    resolution: {integrity: sha512-eTIzlVOSUR+JxdDFepEYcBMtZ9Qqdef+rnzWdRZuMbOywu5tO2w2N7rqjoANZ5k9vywhL6Br1VRjUIgTQx4E8w==}
    engines: {node: '>=6'}

  /kuler/2.0.0:
    resolution: {integrity: sha512-Xq9nH7KlWZmXAtodXDDRE7vs6DU1gTU8zYDHDiWLSip45Egwq3plLHzPn27NgvzL2r1LMPC1vdqh98sQxtqj4A==}
    dev: true

  /levn/0.4.1:
    resolution: {integrity: sha512-+bT2uH4E5LGE7h/n3evcS/sQlJXCpIp6ym8OWJ5eV6+67Dsql/LaaT7qJBAt2rzfoa/5QBGBhxDix1dMt2kQKQ==}
    engines: {node: '>= 0.8.0'}
    dependencies:
      prelude-ls: 1.2.1
      type-check: 0.4.0
    dev: true

  /load-json-file/4.0.0:
    resolution: {integrity: sha512-Kx8hMakjX03tiGTLAIdJ+lL0htKnXjEZN6hk/tozf/WOuYGdZBJrZ+rCJRbVCugsjB3jMLn9746NsQIf5VjBMw==}
    engines: {node: '>=4'}
    dependencies:
      graceful-fs: 4.2.11
      parse-json: 4.0.0
      pify: 3.0.0
      strip-bom: 3.0.0
    dev: true

  /loader-runner/4.3.0:
    resolution: {integrity: sha512-3R/1M+yS3j5ou80Me59j7F9IMs4PXs3VqRrm0TU3AbKPxlmpoY1TNscJV/oGJXo8qCatFGTfDbY6W6ipGOYXfg==}
    engines: {node: '>=6.11.5'}
    dev: true

  /loader-utils/2.0.4:
    resolution: {integrity: sha512-xXqpXoINfFhgua9xiqD8fPFHgkoq1mmmpE92WlDbm9rNRd/EbRb+Gqf908T2DMfuHjjJlksiK2RbHVOdD/MqSw==}
    engines: {node: '>=8.9.0'}
    dependencies:
      big.js: 5.2.2
      emojis-list: 3.0.0
      json5: 2.2.3
    dev: true

  /locate-path/5.0.0:
    resolution: {integrity: sha512-t7hw9pI+WvuwNJXwk5zVHpyhIqzg2qTlklJOf0mVxGSbe3Fp2VieZcduNYjaLDoy6p9uGpQEGWG87WpMKlNq8g==}
    engines: {node: '>=8'}
    dependencies:
      p-locate: 4.1.0
    dev: true

  /locate-path/6.0.0:
    resolution: {integrity: sha512-iPZK6eYjbxRu3uB4/WZ3EsEIMJFMqAoopl3R+zuq0UjcAm/MO6KCweDgPfP3elTztoKP3KtnVHxTn2NHBSDVUw==}
    engines: {node: '>=10'}
    dependencies:
      p-locate: 5.0.0
    dev: true

  /lodash.flattendeep/4.4.0:
    resolution: {integrity: sha512-uHaJFihxmJcEX3kT4I23ABqKKalJ/zDrDg0lsFtc1h+3uw49SIJ5beyhx5ExVRti3AvKoOJngIj7xz3oylPdWQ==}
    dev: true

  /lodash.get/4.4.2:
    resolution: {integrity: sha512-z+Uw/vLuy6gQe8cfaFWD7p0wVv8fJl3mbzXh33RS+0oW2wvUqiRXiQ69gLWSLpgB5/6sU+r6BlQR0MBILadqTQ==}
    dev: true

  /lodash.merge/4.6.2:
    resolution: {integrity: sha512-0KpjqXRVvrYyCsX1swR/XTK0va6VQkQM6MNo7PqW77ByjAhoARA8EfrP1N4+KlKj8YS0ZUCtRT/YUuhyYDujIQ==}
    dev: true

  /lodash/4.17.21:
    resolution: {integrity: sha512-v2kDEe57lecTulaDIuNTPy3Ry4gLGJ6Z1O3vE1krgXZNrsQ+LFTGHVxVjcXPs17LhbZVGedAJv8XZ1tvj5FvSg==}

  /log-symbols/4.1.0:
    resolution: {integrity: sha512-8XPvpAA8uyhfteu8pIvQxpJZ7SYYdpUivZpGy6sFsBuKRY/7rQGavedeB8aK+Zkyq6upMFVL/9AW6vOYzfRyLg==}
    engines: {node: '>=10'}
    dependencies:
      chalk: 4.1.2
      is-unicode-supported: 0.1.0
    dev: true

  /log4js/6.9.1:
    resolution: {integrity: sha512-1somDdy9sChrr9/f4UlzhdaGfDR2c/SaD2a4T7qEkG4jTS57/B3qmnjLYePwQ8cqWnUHZI0iAKxMBpCZICiZ2g==}
    engines: {node: '>=8.0'}
    dependencies:
      date-format: 4.0.14
      debug: 4.3.4
      flatted: 3.2.7
      rfdc: 1.3.0
      streamroller: 3.1.5
    transitivePeerDependencies:
      - supports-color
    dev: true

  /logform/2.5.1:
    resolution: {integrity: sha512-9FyqAm9o9NKKfiAKfZoYo9bGXXuwMkxQiQttkT4YjjVtQVIQtK6LmVtlxmCaFswo6N4AfEkHqZTV0taDtPotNg==}
    dependencies:
      '@colors/colors': 1.5.0
      '@types/triple-beam': 1.3.2
      fecha: 4.2.3
      ms: 2.1.3
      safe-stable-stringify: 2.4.3
      triple-beam: 1.4.1
    dev: true

  /loupe/2.3.6:
    resolution: {integrity: sha512-RaPMZKiMy8/JruncMU5Bt6na1eftNoo++R4Y+N2FrxkDVTrGvcyzFTsaGif4QTeKESheMGegbhw6iUAq+5A8zA==}
    dependencies:
      get-func-name: 2.0.0
    dev: true

  /lower-case/2.0.2:
    resolution: {integrity: sha512-7fm3l3NAF9WfN6W3JOmf5drwpVqX78JtoGJ3A6W0a6ZnldM41w2fV5D490psKFTpMds8TJse/eHLFFsNHHjHgg==}
    dependencies:
      tslib: 2.6.1

  /lru-cache/10.0.0:
    resolution: {integrity: sha512-svTf/fzsKHffP42sujkO/Rjs37BCIsQVRCeNYIm9WN8rgT7ffoUnRtZCqU+6BqcSBdv8gwJeTz8knJpgACeQMw==}
    engines: {node: 14 || >=16.14}
    dev: true

  /lru-cache/6.0.0:
    resolution: {integrity: sha512-Jo6dJ04CmSjuznwJSS3pUeWmd/H0ffTlkXXgwZi+eq1UCmqQwCh+eLsYOYCwY991i2Fah4h1BEMCx4qThGbsiA==}
    engines: {node: '>=10'}
    dependencies:
      yallist: 4.0.0

  /make-error/1.3.6:
    resolution: {integrity: sha512-s8UhlNe7vPKomQhC1qFelMokr/Sc3AgNbso3n74mVPA5LTZwkB9NlXf4XPamLxJE8h0gh73rM94xvwRT2CVInw==}
    dev: true

  /mdurl/1.0.1:
    resolution: {integrity: sha512-/sKlQJCBYVY9Ers9hqzKou4H6V5UWc/M59TH2dvkt+84itfnq7uFOMLpOiOS4ujvHP4etln18fmIxA5R5fll0g==}
    dev: true

  /media-typer/0.3.0:
    resolution: {integrity: sha512-dq+qelQ9akHpcOl/gUVRTxVIOkAJ1wR3QAvb4RsVjS8oVoFjDGTc679wJYmUmknUF5HwMLOgb5O+a3KxfWapPQ==}
    engines: {node: '>= 0.6'}
    dev: true

  /memorystream/0.3.1:
    resolution: {integrity: sha512-S3UwM3yj5mtUSEfP41UZmt/0SCoVYUcU1rkXv+BQ5Ig8ndL4sPoJNBUJERafdPb5jjHJGuMgytgKvKIf58XNBw==}
    engines: {node: '>= 0.10.0'}
    dev: true

  /merge-descriptors/1.0.1:
    resolution: {integrity: sha512-cCi6g3/Zr1iqQi6ySbseM1Xvooa98N0w31jzUYrXPX2xqObmFGHJ0tQ5u74H3mVh7wLouTseZyYIq39g8cNp1w==}
    dev: true

  /merge-stream/2.0.0:
    resolution: {integrity: sha512-abv/qOcuPfk3URPfDzmZU1LKmuw8kT+0nIHvKrKgFrwifol/doWcdA4ZqsWQ8ENrFKkd67Mfpo/LovbIUsbt3w==}
    dev: true

  /merge2/1.4.1:
    resolution: {integrity: sha512-8q7VEgMJW4J8tcfVPy8g09NcQwZdbwFEqhe/WZkoIzjn/3TGDwtOCYtXGxA3O8tPzpczCCDgv+P2P5y00ZJOOg==}
    engines: {node: '>= 8'}

  /methods/1.1.2:
    resolution: {integrity: sha512-iclAHeNqNm68zFtnZ0e+1L2yUIdvzNoauKU4WBA3VvH/vPFieF7qfRlwUZU+DA9P9bPXIS90ulxoUoCH23sV2w==}
    engines: {node: '>= 0.6'}
    dev: true

  /micromatch/4.0.5:
    resolution: {integrity: sha512-DMy+ERcEW2q8Z2Po+WNXuw3c5YaUSFjAO5GsJqfEl7UjvtIuFKO6ZrKvcItdy98dwFI2N1tg3zNIdKaQT+aNdA==}
    engines: {node: '>=8.6'}
    dependencies:
      braces: 3.0.2
      picomatch: 2.3.1

  /mime-db/1.52.0:
    resolution: {integrity: sha512-sPU4uV7dYlvtWJxwwxHD0PuihVNiE7TyAbQ5SWxDCB9mUYvOgroQOwYQQOKPJ8CIbE+1ETVlOoK1UC2nU3gYvg==}
    engines: {node: '>= 0.6'}

  /mime-types/2.1.35:
    resolution: {integrity: sha512-ZDY+bPm5zTTF+YpCrAU9nK0UgICYPT0QtT1NZWFv4s++TNkcgVaT0g6+4R2uI4MjQjzysHB1zxuWL50hzaeXiw==}
    engines: {node: '>= 0.6'}
    dependencies:
      mime-db: 1.52.0

  /mime/1.6.0:
    resolution: {integrity: sha512-x0Vn8spI+wuJ1O6S7gnbaQg8Pxh4NNHb7KSINmEWKiPE4RKOplvijn+NkmYmmRgP68mc70j2EbeTFRsrswaQeg==}
    engines: {node: '>=4'}
    hasBin: true
    dev: true

  /mime/2.6.0:
    resolution: {integrity: sha512-USPkMeET31rOMiarsBNIHZKLGgvKc/LrjofAnBlOttf5ajRvqiRA8QsenbcooctK6d6Ts6aqZXBA+XbkKthiQg==}
    engines: {node: '>=4.0.0'}
    hasBin: true
    dev: true

  /minimatch/3.1.2:
    resolution: {integrity: sha512-J7p63hRiAjw1NDEww1W7i37+ByIrOWO5XQQAzZ3VOcL0PNybwpfmV/N05zFAzwQ9USyEcX6t3UO+K5aqBQOIHw==}
    dependencies:
      brace-expansion: 1.1.11
    dev: true

  /minimatch/4.2.1:
    resolution: {integrity: sha512-9Uq1ChtSZO+Mxa/CL1eGizn2vRn3MlLgzhT0Iz8zaY8NdvxvB0d5QdPFmCKf7JKA9Lerx5vRrnwO03jsSfGG9g==}
    engines: {node: '>=10'}
    dependencies:
      brace-expansion: 1.1.11
    dev: true

  /minimatch/5.1.6:
    resolution: {integrity: sha512-lKwV/1brpG6mBUFHtb7NUmtABCb2WZZmm2wNiOA5hAb8VdCS4B3dtMWyvcoViccwAW/COERjXLt0zP1zXUN26g==}
    engines: {node: '>=10'}
    dependencies:
      brace-expansion: 2.0.1

  /minimatch/9.0.3:
    resolution: {integrity: sha512-RHiac9mvaRw0x3AYRgDC1CxAP7HTcNrrECeA8YYJeWnpo+2Q5CegtZjaotWTWxDG3UeGA1coE05iH1mPjT/2mg==}
    engines: {node: '>=16 || 14 >=14.17'}
    dependencies:
      brace-expansion: 2.0.1
    dev: true

  /minimist/1.2.8:
    resolution: {integrity: sha512-2yyAR8qBkN3YuheJanUpWC5U3bb5osDywNB8RzDVlDwDHbocAJveqqj1u8+SVD7jkWT4yvsHCpWqqWqAxb0zCA==}

  /minipass/7.0.2:
    resolution: {integrity: sha512-eL79dXrE1q9dBbDCLg7xfn/vl7MS4F1gvJAgjJrQli/jbQWdUttuVawphqpffoIYfRdq78LHx6GP4bU/EQ2ATA==}
    engines: {node: '>=16 || 14 >=14.17'}
    dev: true

  /mkdirp-classic/0.5.3:
    resolution: {integrity: sha512-gKLcREMhtuZRwRAfqP3RFW+TK4JqApVBtOIftVgjuABpAtpxhPGaDcfvbhNvD0B8iD1oUr/txX35NjcaY6Ns/A==}
    dev: true

  /mkdirp/0.5.6:
    resolution: {integrity: sha512-FP+p8RB8OWpF3YZBCrP5gtADmtXApB5AMLn+vdyA+PyxCjrCs00mjyUozssO33cwDeT3wNGdLxJ5M//YqtHAJw==}
    hasBin: true
    dependencies:
      minimist: 1.2.8
    dev: true

  /mkdirp/1.0.4:
    resolution: {integrity: sha512-vVqVZQyf3WLx2Shd0qJ9xuvqgAyKPLAiqITEtqW0oIUjzo3PePDd6fW9iFz30ef7Ysp/oiWqbhszeGWW2T6Gzw==}
    engines: {node: '>=10'}
    hasBin: true
    dev: false

  /mkdirp/2.1.6:
    resolution: {integrity: sha512-+hEnITedc8LAtIP9u3HJDFIdcLV2vXP33sqLLIzkv1Db1zO/1OxbvYf0Y1OC/S/Qo5dxHXepofhmxL02PsKe+A==}
    engines: {node: '>=10'}
    hasBin: true
    dev: true

  /mocha/9.2.2:
    resolution: {integrity: sha512-L6XC3EdwT6YrIk0yXpavvLkn8h+EU+Y5UcCHKECyMbdUIxyMuZj4bX4U9e1nvnvUUvQVsV2VHQr5zLdcUkhW/g==}
    engines: {node: '>= 12.0.0'}
    hasBin: true
    dependencies:
      '@ungap/promise-all-settled': 1.1.2
      ansi-colors: 4.1.1
      browser-stdout: 1.3.1
      chokidar: 3.5.3
      debug: 4.3.3_supports-color@8.1.1
      diff: 5.0.0
      escape-string-regexp: 4.0.0
      find-up: 5.0.0
      glob: 7.2.0
      growl: 1.10.5
      he: 1.2.0
      js-yaml: 4.1.0
      log-symbols: 4.1.0
      minimatch: 4.2.1
      ms: 2.1.3
      nanoid: 3.3.1
      serialize-javascript: 6.0.0
      strip-json-comments: 3.1.1
      supports-color: 8.1.1
      which: 2.0.2
      workerpool: 6.2.0
      yargs: 16.2.0
      yargs-parser: 20.2.4
      yargs-unparser: 2.0.0
    dev: true

  /moment/2.29.4:
    resolution: {integrity: sha512-5LC9SOxjSc2HF6vO2CyuTDNivEdoz2IvyJJGj6X8DJ0eFyfszE0QiEd+iXmBvUP3WHxSjFH/vIsA0EN00cgr8w==}
    dev: true

  /morgan/1.10.0:
    resolution: {integrity: sha512-AbegBVI4sh6El+1gNwvD5YIck7nSA36weD7xvIxG4in80j/UoK8AEGaWnnz8v1GxonMCltmlNs5ZKbGvl9b1XQ==}
    engines: {node: '>= 0.8.0'}
    dependencies:
      basic-auth: 2.0.1
      debug: 2.6.9
      depd: 2.0.0
      on-finished: 2.3.0
      on-headers: 1.0.2
    dev: true

  /ms/2.0.0:
    resolution: {integrity: sha512-Tpp60P6IUJDTuOq/5Z8cdskzJujfwqfOTkrwIwj7IRISpnkJnT6SyJ4PCPnGMoFjC9ddhal5KVIYtAt97ix05A==}
    dev: true

  /ms/2.1.2:
    resolution: {integrity: sha512-sGkPx+VjMtmA6MX27oA4FBFELFCZZ4S4XqeGOXCv68tT+jb3vk/RyaKWP0PTKyWtmLSM0b+adUTEvbs1PEaH2w==}

  /ms/2.1.3:
    resolution: {integrity: sha512-6FlzubTLZG3J2a/NVCAleEhjzq5oxgHyaCU9yYXvcLsvoVaHJq/s5xXI6/XXP6tz7R9xAOtHnSO/tXtF3WRTlA==}
    dev: true

  /mustache/4.2.0:
    resolution: {integrity: sha512-71ippSywq5Yb7/tVYyGbkBggbU8H3u5Rz56fH60jGFgr8uHwxs+aSKeqmluIVzM0m0kB7xQjKS6qPfd0b2ZoqQ==}
    hasBin: true

  /nanoid/3.3.1:
    resolution: {integrity: sha512-n6Vs/3KGyxPQd6uO0eH4Bv0ojGSUvuLlIHtC3Y0kEO23YRge8H9x1GCzLn28YX0H66pMkxuaeESFq4tKISKwdw==}
    engines: {node: ^10 || ^12 || ^13.7 || ^14 || >=15.0.1}
    hasBin: true
    dev: true

  /natural-compare-lite/1.4.0:
    resolution: {integrity: sha512-Tj+HTDSJJKaZnfiuw+iaF9skdPpTo2GtEly5JHnWV/hfv2Qj/9RKsGISQtLh2ox3l5EAGw487hnBee0sIJ6v2g==}
    dev: true

  /natural-compare/1.4.0:
    resolution: {integrity: sha512-OWND8ei3VtNC9h7V60qff3SVobHr996CTwgxubgyQYEpg290h9J0buyECNNJexkFm5sOajh5G116RYA1c8ZMSw==}
    dev: true

  /negotiator/0.6.3:
    resolution: {integrity: sha512-+EUsqGPLsM+j/zdChZjsnX51g4XrHFOIXwfnCVPGlQk/k5giakcKsuxCObBRu6DSm9opw/O6slWbJdghQM4bBg==}
    engines: {node: '>= 0.6'}
    dev: true

  /neo-async/2.6.2:
    resolution: {integrity: sha512-Yd3UES5mWCSqR+qNT93S3UoYUkqAZ9lLg8a7g9rimsWmYGK8cVToA4/sF3RrshdyV3sAGMXVUmpMYOw+dLpOuw==}

  /nice-try/1.0.5:
    resolution: {integrity: sha512-1nh45deeb5olNY7eX82BkPO7SSxR5SSYJiPTrTdFUVYwAl8CKMA5N9PjTYkHiRjisVcxcQ1HXdLhx2qxxJzLNQ==}
    dev: true

  /nise/5.1.4:
    resolution: {integrity: sha512-8+Ib8rRJ4L0o3kfmyVCL7gzrohyDe0cMFTBa2d364yIrEGMEoetznKJx899YxjybU6bL9SQkYPSBBs1gyYs8Xg==}
    dependencies:
      '@sinonjs/commons': 2.0.0
      '@sinonjs/fake-timers': 10.3.0
      '@sinonjs/text-encoding': 0.7.2
      just-extend: 4.2.1
      path-to-regexp: 1.8.0
    dev: true

  /no-case/3.0.4:
    resolution: {integrity: sha512-fgAN3jGAh+RoxUGZHTSOLJIqUc2wmoBwGR4tbpNAKmmovFoWq0OdRkb0VkldReO2a2iBT/OEulG9XSUc10r3zg==}
    dependencies:
      lower-case: 2.0.2
      tslib: 2.6.1

  /node-cmd/3.0.0:
    resolution: {integrity: sha512-SBvtm39iEkhEEDbUowR0O2YVaqpbD2nRvQ3fxXP/Tn1FgRpZAaUb8yKeEtFulBIv+xTHDodOKkj4EXIBANj+AQ==}
    dev: true

  /node-domexception/1.0.0:
    resolution: {integrity: sha512-/jKZoMpw0F8GRwl4/eLROPA3cfcXtLApP0QzLmUT/HuPCZWyB7IY9ZrMeKw2O/nFIqPQB3PVM9aYm0F312AXDQ==}
    engines: {node: '>=10.5.0'}
    dev: true

  /node-fetch/2.6.12:
    resolution: {integrity: sha512-C/fGU2E8ToujUivIO0H+tpQ6HWo4eEmchoPIoXtxCrVghxdKq+QOHqEZW7tuP3KlV3bC8FRMO5nMCC7Zm1VP6g==}
    engines: {node: 4.x || >=6.0.0}
    peerDependencies:
      encoding: ^0.1.0
    peerDependenciesMeta:
      encoding:
        optional: true
    dependencies:
      whatwg-url: 5.0.0

  /node-fetch/3.3.2:
    resolution: {integrity: sha512-dRB78srN/l6gqWulah9SrxeYnxeddIG30+GOqK/9OlLVyLg3HPnr6SqOWTWOXKRwC2eGYCkZ59NNuSgvSrpgOA==}
    engines: {node: ^12.20.0 || ^14.13.1 || >=16.0.0}
    dependencies:
      data-uri-to-buffer: 4.0.1
      fetch-blob: 3.2.0
      formdata-polyfill: 4.0.10
    dev: true

  /node-releases/2.0.13:
    resolution: {integrity: sha512-uYr7J37ae/ORWdZeQ1xxMJe3NtdmqMC/JZK+geofDrkLUApKRHPd18/TxtBOJ4A0/+uUIliorNrfYV6s1b02eQ==}
    dev: true

  /node-watch/0.7.4:
    resolution: {integrity: sha512-RinNxoz4W1cep1b928fuFhvAQ5ag/+1UlMDV7rbyGthBIgsiEouS4kvRayvvboxii4m8eolKOIBo3OjDqbc+uQ==}
    engines: {node: '>=6'}

  /normalize-package-data/2.5.0:
    resolution: {integrity: sha512-/5CMN3T0R4XTj4DcGaexo+roZSdSFW/0AOOTROrjxzCG1wrWXEsGbRKevjlIL+ZDE4sZlJr5ED4YW0yqmkK+eA==}
    dependencies:
      hosted-git-info: 2.8.9
      resolve: 1.22.2
      semver: 5.7.2
      validate-npm-package-license: 3.0.4
    dev: true

  /normalize-path/3.0.0:
    resolution: {integrity: sha512-6eZs5Ls3WtCisHWp9S2GUy8dqkpGi4BVSz3GaqiE6ezub0512ESztXUwUB6C6IKbQkY2Pnb/mD4WYojCRwcwLA==}
    engines: {node: '>=0.10.0'}
    dev: true

  /npm-run-all/4.1.5:
    resolution: {integrity: sha512-Oo82gJDAVcaMdi3nuoKFavkIHBRVqQ1qvMb+9LHk/cF4P6B2m8aP04hGf7oL6wZ9BuGwX1onlLhpuoofSyoQDQ==}
    engines: {node: '>= 4'}
    hasBin: true
    dependencies:
      ansi-styles: 3.2.1
      chalk: 2.4.2
      cross-spawn: 6.0.5
      memorystream: 0.3.1
      minimatch: 3.1.2
      pidtree: 0.3.1
      read-pkg: 3.0.0
      shell-quote: 1.8.1
      string.prototype.padend: 3.1.4
    dev: true

  /oauth-sign/0.9.0:
    resolution: {integrity: sha512-fexhUFFPTGV8ybAtSIGbV6gOkSv8UtRbDBnAyLQw4QPKkgNlsH2ByPGtMUqdWkos6YCRmAqViwgZrJc/mRDzZQ==}
    dev: true

  /object-assign/4.1.1:
    resolution: {integrity: sha512-rJgTQnkUnH1sFw8yT6VSU3zD3sWmu6sZhIseY8VX+GRu3P6F7Fu+JNDoXfklElbLJSnc3FUQHVe4cU5hj+BcUg==}
    engines: {node: '>=0.10.0'}
    dev: true

  /object-inspect/1.12.3:
    resolution: {integrity: sha512-geUvdk7c+eizMNUDkRpW1wJwgfOiOeHbxBR/hLXK1aT6zmVSO0jsQcs7fj6MGw89jC/cjGfLcNOrtMYtGqm81g==}
    dev: true

  /object-is/1.1.5:
    resolution: {integrity: sha512-3cyDsyHgtmi7I7DfSSI2LDp6SK2lwvtbg0p0R1e0RvTqF5ceGx+K2dfSjm1bKDMVCFEDAQvy+o8c6a7VujOddw==}
    engines: {node: '>= 0.4'}
    dependencies:
      call-bind: 1.0.2
      define-properties: 1.2.0
    dev: true

  /object-keys/1.1.1:
    resolution: {integrity: sha512-NuAESUOUMrlIXOfHKzD6bpPu3tYt3xvjNdRIQ+FeT0lNb4K8WR70CaDxhuNguS2XG+GjkyMwOzsN5ZktImfhLA==}
    engines: {node: '>= 0.4'}
    dev: true

  /object.assign/4.1.4:
    resolution: {integrity: sha512-1mxKf0e58bvyjSCtKYY4sRe9itRk3PJpquJOjeIkz885CczcI4IvJJDLPS72oowuSh+pBxUFROpX+TU++hxhZQ==}
    engines: {node: '>= 0.4'}
    dependencies:
      call-bind: 1.0.2
      define-properties: 1.2.0
      has-symbols: 1.0.3
      object-keys: 1.1.1
    dev: true

  /on-finished/2.3.0:
    resolution: {integrity: sha512-ikqdkGAAyf/X/gPhXGvfgAytDZtDbr+bkNUJ0N9h5MI/dmdgCs3l6hoHrcUv41sRKew3jIwrp4qQDXiK99Utww==}
    engines: {node: '>= 0.8'}
    dependencies:
      ee-first: 1.1.1
    dev: true

  /on-finished/2.4.1:
    resolution: {integrity: sha512-oVlzkg3ENAhCk2zdv7IJwd/QUD4z2RxRwpkcGY8psCVcCYZNq4wYnVWALHM+brtuJjePWiYF/ClmuDr8Ch5+kg==}
    engines: {node: '>= 0.8'}
    dependencies:
      ee-first: 1.1.1
    dev: true

  /on-headers/1.0.2:
    resolution: {integrity: sha512-pZAE+FJLoyITytdqK0U5s+FIpjN0JP3OzFi/u8Rx+EV5/W+JTWGXG8xFzevE7AjBfDqHv/8vL8qQsIhHnqRkrA==}
    engines: {node: '>= 0.8'}
    dev: true

  /once/1.4.0:
    resolution: {integrity: sha512-lNaJgI+2Q5URQBkccEKHTQOPaXdUxnZZElQTZY0MFUAuaEqe1E+Nyvgdz/aIyNi6Z9MzO5dv1H8n58/GELp3+w==}
    dependencies:
      wrappy: 1.0.2
    dev: true

  /one-time/1.0.0:
    resolution: {integrity: sha512-5DXOiRKwuSEcQ/l0kGCF6Q3jcADFv5tSmRaJck/OqkVFcOzutB134KRSfF0xDrL39MNnqxbHBbUUcjZIhTgb2g==}
    dependencies:
      fn.name: 1.1.0
    dev: true

  /open/8.4.2:
    resolution: {integrity: sha512-7x81NCL719oNbsq/3mh+hVrAWmFuEYUqrq/Iw3kUzH8ReypT9QQ0BLoJS7/G9k6N81XjW4qHWtjWwe/9eLy1EQ==}
    engines: {node: '>=12'}
    dependencies:
      define-lazy-prop: 2.0.0
      is-docker: 2.2.1
      is-wsl: 2.2.0
    dev: true

  /openapi-types/7.2.3:
    resolution: {integrity: sha512-olbaNxz12R27+mTyJ/ZAFEfUruauHH27AkeQHDHRq5AF0LdNkK1SSV7EourXQDK+4aX7dv2HtyirAGK06WMAsA==}
    dev: true

  /optionator/0.9.3:
    resolution: {integrity: sha512-JjCoypp+jKn1ttEFExxhetCKeJt9zhAgAve5FXHixTvFDW/5aEktX9bufBKLRRMdU7bNtpLfcGu94B3cdEJgjg==}
    engines: {node: '>= 0.8.0'}
    dependencies:
      '@aashutoshrathi/word-wrap': 1.2.6
      deep-is: 0.1.4
      fast-levenshtein: 2.0.6
      levn: 0.4.1
      prelude-ls: 1.2.1
      type-check: 0.4.0
    dev: true

  /p-limit/2.3.0:
    resolution: {integrity: sha512-//88mFWSJx8lxCzwdAABTJL2MyWB12+eIY7MDL2SqLmAkeKU9qxRvWuSyTjm3FUmpBEMuFfckAIqEaVGUDxb6w==}
    engines: {node: '>=6'}
    dependencies:
      p-try: 2.2.0
    dev: true

  /p-limit/3.1.0:
    resolution: {integrity: sha512-TYOanM3wGwNGsZN2cVTYPArw454xnXj5qmWF1bEoAc4+cU/ol7GVh7odevjp1FNHduHc3KZMcFduxU5Xc6uJRQ==}
    engines: {node: '>=10'}
    dependencies:
      yocto-queue: 0.1.0
    dev: true

  /p-locate/4.1.0:
    resolution: {integrity: sha512-R79ZZ/0wAxKGu3oYMlz8jy/kbhsNrS7SKZ7PxEHBgJ5+F2mtFW2fK2cOtBh1cHYkQsbzFV7I+EoRKe6Yt0oK7A==}
    engines: {node: '>=8'}
    dependencies:
      p-limit: 2.3.0
    dev: true

  /p-locate/5.0.0:
    resolution: {integrity: sha512-LaNjtRWUBY++zB5nE/NwcaoMylSPk+S+ZHNB1TzdbMJMny6dynpAGt7X/tl/QYq3TIeE6nxHppbo2LGymrG5Pw==}
    engines: {node: '>=10'}
    dependencies:
      p-limit: 3.1.0
    dev: true

  /p-try/2.2.0:
    resolution: {integrity: sha512-R4nPAVTAU0B9D35/Gk3uJf/7XYbQcyohSKdvAxIRSNghFl4e71hVoGnBNQz9cWaXxO2I10KTC+3jMdvvoKw6dQ==}
    engines: {node: '>=6'}
    dev: true

  /param-case/3.0.4:
    resolution: {integrity: sha512-RXlj7zCYokReqWpOPH9oYivUzLYZ5vAPIfEmCTNViosC78F8F0H9y7T7gG2M39ymgutxF5gcFEsyZQSph9Bp3A==}
    dependencies:
      dot-case: 3.0.4
      tslib: 2.6.1

  /parent-module/1.0.1:
    resolution: {integrity: sha512-GQ2EWRpQV8/o+Aw8YqtfZZPfNRWZYkbidE9k5rpl/hC3vtHHBfGm2Ifi6qWV+coDGkrUKZAxE3Lot5kcsRlh+g==}
    engines: {node: '>=6'}
    dependencies:
      callsites: 3.1.0
    dev: true

  /parse-json/4.0.0:
    resolution: {integrity: sha512-aOIos8bujGN93/8Ox/jPLh7RwVnPEysynVFE+fQZyg6jKELEHwzgKdLRFHUgXJL6kylijVSBC4BvN9OmsB48Rw==}
    engines: {node: '>=4'}
    dependencies:
      error-ex: 1.3.2
      json-parse-better-errors: 1.0.2
    dev: true

  /parseurl/1.3.3:
    resolution: {integrity: sha512-CiyeOxFT/JZyN5m0z9PfXw4SCBJ6Sygz1Dpl0wqjlhDEGGBP1GnsUVEL0p63hoG1fcj3fHynXi9NYO4nWOL+qQ==}
    engines: {node: '>= 0.8'}
    dev: true

  /pascal-case/3.1.2:
    resolution: {integrity: sha512-uWlGT3YSnK9x3BQJaOdcZwrnV6hPpd8jFH1/ucpiLRPh/2zCVJKS19E4GvYHvaCcACn3foXZ0cLB9Wrx1KGe5g==}
    dependencies:
      no-case: 3.0.4
      tslib: 2.6.1

  /path-browserify/1.0.1:
    resolution: {integrity: sha512-b7uo2UCUOYZcnF/3ID0lulOJi/bafxa1xPe7ZPsammBSpjSWQkjNxlt635YGS2MiR9GjvuXCtz2emr3jbsz98g==}

  /path-case/3.0.4:
    resolution: {integrity: sha512-qO4qCFjXqVTrcbPt/hQfhTQ+VhFsqNKOPtytgNKkKxSoEp3XPUQ8ObFuePylOIok5gjn69ry8XiULxCwot3Wfg==}
    dependencies:
      dot-case: 3.0.4
      tslib: 2.6.1

  /path-exists/4.0.0:
    resolution: {integrity: sha512-ak9Qy5Q7jYb2Wwcey5Fpvg2KoAc/ZIhLSLOSBmRmygPsGwkVVt0fZa0qrtMz+m6tJTAHfZQ8FnmB4MG4LWy7/w==}
    engines: {node: '>=8'}
    dev: true

  /path-is-absolute/1.0.1:
    resolution: {integrity: sha512-AVbw3UJ2e9bq64vSaS9Am0fje1Pa8pbGqTTsmXfaIiMpnr5DlDhfJOuLj9Sf95ZPVDAUerDfEk88MPmPe7UCQg==}
    engines: {node: '>=0.10.0'}
    dev: true

  /path-key/2.0.1:
    resolution: {integrity: sha512-fEHGKCSmUSDPv4uoj8AlD+joPlq3peND+HRYyxFz4KPw4z926S/b8rIuFs2FYJg3BwsxJf6A9/3eIdLaYC+9Dw==}
    engines: {node: '>=4'}
    dev: true

  /path-key/3.1.1:
    resolution: {integrity: sha512-ojmeN0qd+y0jszEtoY48r0Peq5dwMEkIlCOu6Q5f41lfkswXuKtYrhgoTpLnyIcHm24Uhqx+5Tqm2InSwLhE6Q==}
    engines: {node: '>=8'}
    dev: true

  /path-parse/1.0.7:
    resolution: {integrity: sha512-LDJzPVEEEPR+y48z93A0Ed0yXb8pAByGWo/k5YYdYgpY2/2EsOsksJrq7lOHxryrVOn1ejG6oAp8ahvOIQD8sw==}
    dev: true

  /path-scurry/1.10.1:
    resolution: {integrity: sha512-MkhCqzzBEpPvxxQ71Md0b1Kk51W01lrYvlMzSUaIzNsODdd7mqhiimSZlr+VegAz5Z6Vzt9Xg2ttE//XBhH3EQ==}
    engines: {node: '>=16 || 14 >=14.17'}
    dependencies:
      lru-cache: 10.0.0
      minipass: 7.0.2
    dev: true

  /path-to-regexp/0.1.7:
    resolution: {integrity: sha512-5DFkuoqlv1uYQKxy8omFBeJPQcdoE07Kv2sferDCrAq1ohOU+MSDswDIbnx3YAM60qIOnYa53wBhXW0EbMonrQ==}
    dev: true

  /path-to-regexp/1.8.0:
    resolution: {integrity: sha512-n43JRhlUKUAlibEJhPeir1ncUID16QnEjNpwzNdO3Lm4ywrBpBZ5oLD0I6br9evr1Y9JTqwRtAh7JLoOzAQdVA==}
    dependencies:
      isarray: 0.0.1
    dev: true

  /path-type/3.0.0:
    resolution: {integrity: sha512-T2ZUsdZFHgA3u4e5PfPbjd7HDDpxPnQb5jN0SrDsjNSuVXHJqtwTnWqG0B1jZrgmJ/7lj1EmVIByWt1gxGkWvg==}
    engines: {node: '>=4'}
    dependencies:
      pify: 3.0.0
    dev: true

  /path-type/4.0.0:
    resolution: {integrity: sha512-gDKb8aZMDeD/tZWs9P6+q0J9Mwkdl6xMV8TjnGP3qJVJ06bdMgkbBlLU8IdfOsIsFz2BW1rNVT3XuNEl8zPAvw==}
    engines: {node: '>=8'}

  /pathval/1.1.1:
    resolution: {integrity: sha512-Dp6zGqpTdETdR63lehJYPeIOqpiNBNtc7BpWSLrOje7UaIsE5aY92r/AunQA7rsXvet3lrJ3JnZX29UPTKXyKQ==}
    dev: true

  /pend/1.2.0:
    resolution: {integrity: sha512-F3asv42UuXchdzt+xXqfW1OGlVBe+mxa2mqI0pg5yAHZPvFmY3Y6drSf/GQ1A86WgWEN9Kzh/WrgKa6iGcHXLg==}
    dev: true

  /performance-now/2.1.0:
    resolution: {integrity: sha512-7EAHlyLHI56VEIdK57uwHdHKIaAGbnXPiw0yWbarQZOKaKpvUIgW0jWRVLiatnM+XXlSwsanIBH/hzGMJulMow==}
    dev: true

  /picocolors/1.0.0:
    resolution: {integrity: sha512-1fygroTLlHu66zi26VoTDv8yRgm0Fccecssto+MhsZ0D/DGW2sm8E8AjW7NU5VVTRt5GxbeZ5qBuJr+HyLYkjQ==}

  /picomatch/2.3.1:
    resolution: {integrity: sha512-JU3teHTNjmE2VCGFzuY8EXzCDVwEqB2a8fsIvwaStHhAWJEeVd1o1QD80CU6+ZdEXXSLbSsuLwJjkCBWqRQUVA==}
    engines: {node: '>=8.6'}

  /pidtree/0.3.1:
    resolution: {integrity: sha512-qQbW94hLHEqCg7nhby4yRC7G2+jYHY4Rguc2bjw7Uug4GIJuu1tvf2uHaZv5Q8zdt+WKJ6qK1FOI6amaWUo5FA==}
    engines: {node: '>=0.10'}
    hasBin: true
    dev: true

  /pify/3.0.0:
    resolution: {integrity: sha512-C3FsVNH1udSEX48gGX1xfvwTWfsYWj5U+8/uK15BGzIGrKoUpghX8hWZwa/OFnakBiiVNmBvemTJR5mcy7iPcg==}
    engines: {node: '>=4'}
    dev: true

  /pkg-dir/4.2.0:
    resolution: {integrity: sha512-HRDzbaKjC+AOWVXxAU/x54COGeIv9eb+6CkDSQoNTt4XyWoIJvuPsXizxu/Fr23EiekbtZwmh1IcIG/l/a10GQ==}
    engines: {node: '>=8'}
    dependencies:
      find-up: 4.1.0
    dev: true

  /prelude-ls/1.2.1:
    resolution: {integrity: sha512-vkcDPrRZo1QZLbn5RLGPpg/WmIQ65qoWWhcGKf/b5eplkkarX0m9z8ppCat4mlOqUsWpyNuYgO3VRyrYHSzX5g==}
    engines: {node: '>= 0.8.0'}
    dev: true

  /prettier/1.19.1:
    resolution: {integrity: sha512-s7PoyDv/II1ObgQunCbB9PdLmUcBZcnWOcxDh7O0N/UwDEsHyqkW+Qh28jW+mVuCdx7gLB0BotYI1Y6uI9iyew==}
    engines: {node: '>=4'}
    hasBin: true
    dev: false

  /prettier/2.7.1:
    resolution: {integrity: sha512-ujppO+MkdPqoVINuDFDRLClm7D78qbDt0/NR+wp5FqEZOoTNAjPHWj17QRhu7geIHJfcNhRk1XVQmF8Bp3ye+g==}
    engines: {node: '>=10.13.0'}
    hasBin: true

  /prettier/2.8.8:
    resolution: {integrity: sha512-tdN8qQGvNjw4CHbY+XXk0JgCXn9QiF21a55rBe5LJAU+kDyC4WQn4+awm2Xfk2lQMk5fKup9XgzTZtGkjBdP9Q==}
    engines: {node: '>=10.13.0'}
    hasBin: true

  /process/0.11.10:
    resolution: {integrity: sha512-cdGef/drWFoydD1JsMzuFf8100nZl+GT+yacc2bEced5f9Rjk4z+WtFUTBu9PhOi9j/jfmBPu0mMEY4wIdAF8A==}
    engines: {node: '>= 0.6.0'}

  /progress/2.0.3:
    resolution: {integrity: sha512-7PiHtLll5LdnKIMw100I+8xJXR5gW2QwWYkT6iJva0bXitZKa/XMrSbdmg3r2Xnaidz9Qumd0VPaMrZlF9V9sA==}
    engines: {node: '>=0.4.0'}
    dev: true

  /prompts/2.4.2:
    resolution: {integrity: sha512-NxNv/kLguCA7p3jE8oL2aEBsrJWgAakBpgmgK6lpPWV+WuOmY6r2/zbAVnP+T8bQlA0nzHXSJSJW0Hq7ylaD2Q==}
    engines: {node: '>= 6'}
    dependencies:
      kleur: 3.0.3
      sisteransi: 1.0.5

  /proper-lockfile/2.0.1:
    resolution: {integrity: sha512-rjaeGbsmhNDcDInmwi4MuI6mRwJu6zq8GjYCLuSuE7GF+4UjgzkL69sVKKJ2T2xH61kK7rXvGYpvaTu909oXaQ==}
    engines: {node: '>=4.0.0'}
    dependencies:
      graceful-fs: 4.2.11
      retry: 0.10.1
    dev: false

  /proxy-addr/2.0.7:
    resolution: {integrity: sha512-llQsMLSUDUPT44jdrU/O37qlnifitDP+ZwrmmZcoSKyLKvtZxpyV0n2/bD/N4tBAAZ/gJEdZU7KMraoK1+XYAg==}
    engines: {node: '>= 0.10'}
    dependencies:
      forwarded: 0.2.0
      ipaddr.js: 1.9.1
    dev: true

  /proxy-from-env/1.1.0:
    resolution: {integrity: sha512-D+zkORCbA9f1tdWRK0RaCR3GPv50cMxcrz4X8k5LTSUD1Dkw47mKJEZQNunItRTkWwgtaUSo1RVFRIG9ZXiFYg==}
    dev: true

  /psl/1.9.0:
    resolution: {integrity: sha512-E/ZsdU4HLs/68gYzgGTkMicWTLPdAftJLfJFlLUAAKZGkStNU72sZjT66SnMDVOfOWY/YAoiD7Jxa9iHvngcag==}

  /pump/3.0.0:
    resolution: {integrity: sha512-LwZy+p3SFs1Pytd/jYct4wpv49HiYCqd9Rlc5ZVdk0V+8Yzv6jR5Blk3TRmPL1ft69TxP0IMZGJ+WPFU2BFhww==}
    dependencies:
      end-of-stream: 1.4.4
      once: 1.4.0
    dev: true

  /punycode/2.3.0:
    resolution: {integrity: sha512-rRV+zQD8tVFys26lAGR9WUuS4iUAngJScM+ZRSKtvl5tKeZ2t5bvdNFdNHBW9FWR4guGHlgmsZ1G7BSm2wTbuA==}
    engines: {node: '>=6'}

  /puppeteer/3.3.0:
    resolution: {integrity: sha512-23zNqRltZ1PPoK28uRefWJ/zKb5Jhnzbbwbpcna2o5+QMn17F0khq5s1bdH3vPlyj+J36pubccR8wiNA/VE0Vw==}
    engines: {node: '>=10.18.1'}
    deprecated: < 19.4.0 is no longer supported
    requiresBuild: true
    dependencies:
      debug: 4.3.4
      extract-zip: 2.0.1
      https-proxy-agent: 4.0.0
      mime: 2.6.0
      progress: 2.0.3
      proxy-from-env: 1.1.0
      rimraf: 3.0.2
      tar-fs: 2.1.1
      unbzip2-stream: 1.4.3
      ws: 7.5.9
    transitivePeerDependencies:
      - bufferutil
      - supports-color
      - utf-8-validate
    dev: true

  /qjobs/1.2.0:
    resolution: {integrity: sha512-8YOJEHtxpySA3fFDyCRxA+UUV+fA+rTWnuWvylOK/NCjhY+b4ocCtmu8TtsWb+mYeU+GCHf/S66KZF/AsteKHg==}
    engines: {node: '>=0.9'}
    dev: true

  /qs/6.11.0:
    resolution: {integrity: sha512-MvjoMCJwEarSbUYk5O+nmoSzSutSsTwF85zcHPQ9OrlFoZOYIjaqBAJIqIXjptyD5vThxGq52Xu/MaJzRkIk4Q==}
    engines: {node: '>=0.6'}
    dependencies:
      side-channel: 1.0.4
    dev: true

  /qs/6.5.3:
    resolution: {integrity: sha512-qxXIEh4pCGfHICj1mAJQ2/2XVZkjCDTcEgfoSQxc/fYivUZxTkk7L3bDBJSoNrEzXI17oUO5Dp07ktqE5KzczA==}
    engines: {node: '>=0.6'}
    dev: true

  /querystringify/2.2.0:
    resolution: {integrity: sha512-FIqgj2EUvTa7R50u0rGsyTftzjYmv/a3hO345bZNrqabNqjtgiDMgmo4mkUjd+nzU5oF3dClKqFIPUKybUyqoQ==}
    dev: false

  /queue-microtask/1.2.3:
    resolution: {integrity: sha512-NuaNSa6flKT5JaSYQzJok04JzTL1CA6aGhv5rfLW3PgqA+M2ChpZQnAC8h8i4ZFkBS8X5RqkDBHA7r4hej3K9A==}

  /randombytes/2.1.0:
    resolution: {integrity: sha512-vYl3iOX+4CKUWuxGi9Ukhie6fsqXqS9FE2Zaic4tNFD2N2QQaXOMFbuKK4QmDHC0JO6B1Zp41J0LpT0oR68amQ==}
    dependencies:
      safe-buffer: 5.2.1
    dev: true

  /range-parser/1.2.1:
    resolution: {integrity: sha512-Hrgsx+orqoygnmhFbKaHE6c296J+HTAQXoxEF6gNupROmmGJRoyzfG3ccAveqCBrwr/2yxQ5BVd/GTl5agOwSg==}
    engines: {node: '>= 0.6'}
    dev: true

  /raw-body/2.5.1:
    resolution: {integrity: sha512-qqJBtEyVgS0ZmPGdCFPWJ3FreoqvG4MVQln/kCgF7Olq95IbOp0/BWyMwbdtn4VTvkM8Y7khCQ2Xgk/tcrCXig==}
    engines: {node: '>= 0.8'}
    dependencies:
      bytes: 3.1.2
      http-errors: 2.0.0
      iconv-lite: 0.4.24
      unpipe: 1.0.0
    dev: true

  /raw-body/2.5.2:
    resolution: {integrity: sha512-8zGqypfENjCIqGhgXToC8aB2r7YrBX+AQAfIPs/Mlk+BtPTztOvTS01NRW/3Eh60J+a48lt8qsCzirQ6loCVfA==}
    engines: {node: '>= 0.8'}
    dependencies:
      bytes: 3.1.2
      http-errors: 2.0.0
      iconv-lite: 0.4.24
      unpipe: 1.0.0
    dev: true

  /read-pkg/3.0.0:
    resolution: {integrity: sha512-BLq/cCO9two+lBgiTYNqD6GdtK8s4NpaWrl6/rCO9w0TUS8oJl7cmToOZfRYllKTISY6nt1U7jQ53brmKqY6BA==}
    engines: {node: '>=4'}
    dependencies:
      load-json-file: 4.0.0
      normalize-package-data: 2.5.0
      path-type: 3.0.0
    dev: true

  /readable-stream/3.6.2:
    resolution: {integrity: sha512-9u/sniCrY3D5WdsERHzHE4G2YCXqoG5FTHUiCC4SIbr6XcLZBY05ya9EKjYek9O5xOAwjGq+1JdGBAS7Q9ScoA==}
    engines: {node: '>= 6'}
    dependencies:
      inherits: 2.0.4
      string_decoder: 1.3.0
      util-deprecate: 1.0.2
    dev: true

  /readdirp/3.6.0:
    resolution: {integrity: sha512-hOS089on8RduqdbhvQ5Z37A0ESjsqz6qnRcffsMU3495FuTdqSm+7bhJ29JvIOsBDEEnan5DPu9t3To9VRlMzA==}
    engines: {node: '>=8.10.0'}
    dependencies:
      picomatch: 2.3.1
    dev: true

  /rechoir/0.7.1:
    resolution: {integrity: sha512-/njmZ8s1wVeR6pjTZ+0nCnv8SpZNRMT2D1RLOJQESlYFDBvwpTA4KWJpZ+sBJ4+vhjILRcK7JIFdGCdxEAAitg==}
    engines: {node: '>= 0.10'}
    dependencies:
      resolve: 1.22.2
    dev: true

  /regexp.prototype.flags/1.5.0:
    resolution: {integrity: sha512-0SutC3pNudRKgquxGoRGIz946MZVHqbNfPjBdxeOhBrdgDKlRoXmYLQN9xRbrR09ZXWeGAdPuif7egofn6v5LA==}
    engines: {node: '>= 0.4'}
    dependencies:
      call-bind: 1.0.2
      define-properties: 1.2.0
      functions-have-names: 1.2.3
    dev: true

  /request-promise-core/1.1.4_request@2.88.2:
    resolution: {integrity: sha512-TTbAfBBRdWD7aNNOoVOBH4pN/KigV6LyapYNNlAPA8JwbovRti1E88m3sYAwsLi5ryhPKsE9APwnjFTgdUjTpw==}
    engines: {node: '>=0.10.0'}
    peerDependencies:
      request: ^2.34
    dependencies:
      lodash: 4.17.21
      request: 2.88.2
    dev: true

  /request-promise-native/1.0.9_request@2.88.2:
    resolution: {integrity: sha512-wcW+sIUiWnKgNY0dqCpOZkUbF/I+YPi+f09JZIDa39Ec+q82CpSYniDp+ISgTTbKmnpJWASeJBPZmoxH84wt3g==}
    engines: {node: '>=0.12.0'}
    deprecated: request-promise-native has been deprecated because it extends the now deprecated request package, see https://github.com/request/request/issues/3142
    peerDependencies:
      request: ^2.34
    dependencies:
      request: 2.88.2
      request-promise-core: 1.1.4_request@2.88.2
      stealthy-require: 1.1.1
      tough-cookie: 2.5.0
    dev: true

  /request/2.88.2:
    resolution: {integrity: sha512-MsvtOrfG9ZcrOwAW+Qi+F6HbD0CWXEh9ou77uOb7FM2WPhwT7smM833PzanhJLsgXjN89Ir6V2PczXNnMpwKhw==}
    engines: {node: '>= 6'}
    deprecated: request has been deprecated, see https://github.com/request/request/issues/3142
    dependencies:
      aws-sign2: 0.7.0
      aws4: 1.12.0
      caseless: 0.12.0
      combined-stream: 1.0.8
      extend: 3.0.2
      forever-agent: 0.6.1
      form-data: 2.3.3
      har-validator: 5.1.5
      http-signature: 1.2.0
      is-typedarray: 1.0.0
      isstream: 0.1.2
      json-stringify-safe: 5.0.1
      mime-types: 2.1.35
      oauth-sign: 0.9.0
      performance-now: 2.1.0
      qs: 6.5.3
      safe-buffer: 5.2.1
      tough-cookie: 2.5.0
      tunnel-agent: 0.6.0
      uuid: 3.4.0
    dev: true

  /require-directory/2.1.1:
    resolution: {integrity: sha512-fGxEI7+wsG9xrvdjsrlmL22OMTTiHRwAMroiEeMgq8gzoLC/PQr7RsRDSTLUg/bZAZtF+TVIkHc6/4RIKrui+Q==}
    engines: {node: '>=0.10.0'}

  /require-from-string/2.0.2:
    resolution: {integrity: sha512-Xf0nWe6RseziFMu+Ap9biiUbmplq6S9/p+7w7YXP/JBHhrUDDUhwa+vANyubuqfZWTveU//DYVGsDG7RKL/vEw==}
    engines: {node: '>=0.10.0'}

  /requires-port/1.0.0:
    resolution: {integrity: sha512-KigOCHcocU3XODJxsu8i/j8T9tzT4adHiecwORRQ0ZZFcp7ahwXuRU1m+yuO90C5ZUyGeGfocHDI14M3L3yDAQ==}

  /resolve-cwd/3.0.0:
    resolution: {integrity: sha512-OrZaX2Mb+rJCpH/6CpSqt9xFVpN++x01XnN2ie9g6P5/3xelLAkXWVADpdz1IHD/KFfEXyE6V0U01OQ3UO2rEg==}
    engines: {node: '>=8'}
    dependencies:
      resolve-from: 5.0.0
    dev: true

  /resolve-from/4.0.0:
    resolution: {integrity: sha512-pb/MYmXstAkysRFx8piNI1tGFNQIFA3vkE3Gq4EuA1dF6gHp/+vgZqsCGJapvy8N3Q+4o7FwvquPJcnZ7RYy4g==}
    engines: {node: '>=4'}
    dev: true

  /resolve-from/5.0.0:
    resolution: {integrity: sha512-qYg9KP24dD5qka9J47d0aVky0N+b4fTU89LN9iDnjB5waksiC49rvMB0PrUJQGoTmH50XPiqOvAjDfaijGxYZw==}
    engines: {node: '>=8'}
    dev: true

  /resolve/1.22.2:
    resolution: {integrity: sha512-Sb+mjNHOULsBv818T40qSPeRiuWLyaGMa5ewydRLFimneixmVy2zdivRl+AF6jaYPC8ERxGDmFSiqui6SfPd+g==}
    hasBin: true
    dependencies:
      is-core-module: 2.12.1
      path-parse: 1.0.7
      supports-preserve-symlinks-flag: 1.0.0
    dev: true

  /retry/0.10.1:
    resolution: {integrity: sha512-ZXUSQYTHdl3uS7IuCehYfMzKyIDBNoAuUblvy5oGO5UJSUTmStUUVPXbA9Qxd173Bgre53yCQczQuHgRWAdvJQ==}
    dev: false

  /reusify/1.0.4:
    resolution: {integrity: sha512-U9nH88a3fc/ekCF1l0/UP1IosiuIjyTh7hBvXVMHYgVcfGvt897Xguj2UOLDeI5BG2m7/uwyaLVT6fbtCwTyzw==}
    engines: {iojs: '>=1.0.0', node: '>=0.10.0'}

  /rfdc/1.3.0:
    resolution: {integrity: sha512-V2hovdzFbOi77/WajaSMXk2OLm+xNIeQdMMuB7icj7bk6zi2F8GGAxigcnDFpJHbNyNcgyJDiP+8nOrY5cZGrA==}
    dev: true

  /rimraf/3.0.2:
    resolution: {integrity: sha512-JZkJMZkAGFFPP2YqXZXPbMlMBgsxzE8ILs4lMIX/2o0L9UBw9O/Y3o6wFw/i9YLapcUJWwqbi3kdxIPdC62TIA==}
    hasBin: true
    dependencies:
      glob: 7.2.3
    dev: true

  /run-parallel/1.2.0:
    resolution: {integrity: sha512-5l4VyZR86LZ/lDxZTR6jqL8AFE2S0IFLMP26AbjsLVADxHdhB/c0GUsH+y39UfCi3dzz8OlQuPmnaJOMoDHQBA==}
    dependencies:
      queue-microtask: 1.2.3

  /safe-array-concat/1.0.0:
    resolution: {integrity: sha512-9dVEFruWIsnie89yym+xWTAYASdpw3CJV7Li/6zBewGf9z2i1j31rP6jnY0pHEO4QZh6N0K11bFjWmdR8UGdPQ==}
    engines: {node: '>=0.4'}
    dependencies:
      call-bind: 1.0.2
      get-intrinsic: 1.2.1
      has-symbols: 1.0.3
      isarray: 2.0.5
    dev: true

  /safe-buffer/5.1.2:
    resolution: {integrity: sha512-Gd2UZBJDkXlY7GbJxfsE8/nvKkUEU1G38c1siN6QP6a9PT9MmHB8GnpscSmMJSoF8LOIrt8ud/wPtojys4G6+g==}
    dev: true

  /safe-buffer/5.2.1:
    resolution: {integrity: sha512-rp3So07KcdmmKbGvgaNxQSJr7bGVSVk5S9Eq1F+ppbRo70+YeaDxkw5Dd8NPN+GD6bjnYm2VuPuCXmpuYvmCXQ==}
    dev: true

  /safe-regex-test/1.0.0:
    resolution: {integrity: sha512-JBUUzyOgEwXQY1NuPtvcj/qcBDbDmEvWufhlnXZIm75DEHp+afM1r1ujJpJsV/gSM4t59tpDyPi1sd6ZaPFfsA==}
    dependencies:
      call-bind: 1.0.2
      get-intrinsic: 1.2.1
      is-regex: 1.1.4
    dev: true

  /safe-stable-stringify/2.4.3:
    resolution: {integrity: sha512-e2bDA2WJT0wxseVd4lsDP4+3ONX6HpMXQa1ZhFQ7SU+GjvORCmShbCMltrtIDfkYhVHrOcPtj+KhmDBdPdZD1g==}
    engines: {node: '>=10'}
    dev: true

  /safer-buffer/2.1.2:
    resolution: {integrity: sha512-YZo3K82SD7Riyi0E1EQPojLz7kpepnSQI9IyPbHHg1XXXevb5dJI7tpyN2ADxGcQbHG7vcyRHk0cbwqcQriUtg==}
    dev: true

  /sax/1.2.4:
    resolution: {integrity: sha512-NqVDv9TpANUjFm0N8uM5GxL36UgKi9/atZw+x7YFnQ8ckwFGKrl4xX4yWtrey3UJm5nP1kUbnYgLopqWNSRhWw==}

  /schema-utils/3.3.0:
    resolution: {integrity: sha512-pN/yOAvcC+5rQ5nERGuwrjLlYvLTbCibnZ1I7B1LaiAz9BRBlE9GMgE/eqV30P7aJQUf7Ddimy/RsbYO/GrVGg==}
    engines: {node: '>= 10.13.0'}
    dependencies:
      '@types/json-schema': 7.0.12
      ajv: 6.12.6
      ajv-keywords: 3.5.2_ajv@6.12.6
    dev: true

  /semver/5.7.2:
    resolution: {integrity: sha512-cBznnQ9KjJqU67B52RMC65CMarK2600WFnbkcaiwWq3xy/5haFJlshgnpjovMVJ+Hff49d8GEn0b87C5pDQ10g==}
    hasBin: true
    dev: true

  /semver/7.5.4:
    resolution: {integrity: sha512-1bCSESV6Pv+i21Hvpxp3Dx+pSD8lIPt8uVjRrxAUt/nbswYc+tK6Y2btiULjd4+fnq15PX+nqQDC7Oft7WkwcA==}
    engines: {node: '>=10'}
    hasBin: true
    dependencies:
      lru-cache: 6.0.0

  /send/0.18.0:
    resolution: {integrity: sha512-qqWzuOjSFOuqPjFe4NOsMLafToQQwBSOEpS+FwEt3A2V3vKubTquT3vmLTQpFgMXp8AlFWFuP1qKaJZOtPpVXg==}
    engines: {node: '>= 0.8.0'}
    dependencies:
      debug: 2.6.9
      depd: 2.0.0
      destroy: 1.2.0
      encodeurl: 1.0.2
      escape-html: 1.0.3
      etag: 1.8.1
      fresh: 0.5.2
      http-errors: 2.0.0
      mime: 1.6.0
      ms: 2.1.3
      on-finished: 2.4.1
      range-parser: 1.2.1
      statuses: 2.0.1
    dev: true

  /sentence-case/3.0.4:
    resolution: {integrity: sha512-8LS0JInaQMCRoQ7YUytAo/xUu5W2XnQxV2HI/6uM6U7CITS1RqPElr30V6uIqyMKM9lJGRVFy5/4CuzcixNYSg==}
    dependencies:
      no-case: 3.0.4
      tslib: 2.6.1
      upper-case-first: 2.0.2

  /serialize-javascript/6.0.0:
    resolution: {integrity: sha512-Qr3TosvguFt8ePWqsvRfrKyQXIiW+nGbYpy8XK24NQHE83caxWt+mIymTT19DGFbNWNLfEwsrkSmN64lVWB9ag==}
    dependencies:
      randombytes: 2.1.0
    dev: true

  /serialize-javascript/6.0.1:
    resolution: {integrity: sha512-owoXEFjWRllis8/M1Q+Cw5k8ZH40e3zhp/ovX+Xr/vi1qj6QesbyXXViFbpNvWvPNAD62SutwEXavefrLJWj7w==}
    dependencies:
      randombytes: 2.1.0
    dev: true

  /serve-static/1.15.0:
    resolution: {integrity: sha512-XGuRDNjXUijsUL0vl6nSD7cwURuzEgglbOaFuZM9g3kwDXOWVTck0jLzjPzGD+TazWbboZYu52/9/XPdUgne9g==}
    engines: {node: '>= 0.8.0'}
    dependencies:
      encodeurl: 1.0.2
      escape-html: 1.0.3
      parseurl: 1.3.3
      send: 0.18.0
    dev: true

  /setprototypeof/1.2.0:
    resolution: {integrity: sha512-E5LDX7Wrp85Kil5bhZv46j8jOeboKq5JMmYM3gVGdGH8xFpPWXUMsNrlODCrkoxMEeNi/XZIwuRvY4XNwYMJpw==}
    dev: true

  /shallow-clone/3.0.1:
    resolution: {integrity: sha512-/6KqX+GVUdqPuPPd2LxDDxzX6CAbjJehAAOKlNpqqUpAqPM6HeL8f+o3a+JsyGjn2lv0WY8UsTgUJjU9Ok55NA==}
    engines: {node: '>=8'}
    dependencies:
      kind-of: 6.0.3
    dev: true

  /shebang-command/1.2.0:
    resolution: {integrity: sha512-EV3L1+UQWGor21OmnvojK36mhg+TyIKDh3iFBKBohr5xeXIhNBcx8oWdgkTEEQ+BEFFYdLRuqMfd5L84N1V5Vg==}
    engines: {node: '>=0.10.0'}
    dependencies:
      shebang-regex: 1.0.0
    dev: true

  /shebang-command/2.0.0:
    resolution: {integrity: sha512-kHxr2zZpYtdmrN1qDjrrX/Z1rR1kG8Dx+gkpK1G4eXmvXswmcE1hTWBWYUzlraYw1/yZp6YuDY77YtvbN0dmDA==}
    engines: {node: '>=8'}
    dependencies:
      shebang-regex: 3.0.0
    dev: true

  /shebang-regex/1.0.0:
    resolution: {integrity: sha512-wpoSFAxys6b2a2wHZ1XpDSgD7N9iVjg29Ph9uV/uaP9Ex/KXlkTZTeddxDPSYQpgvzKLGJke2UU0AzoGCjNIvQ==}
    engines: {node: '>=0.10.0'}
    dev: true

  /shebang-regex/3.0.0:
    resolution: {integrity: sha512-7++dFhtcx3353uBaq8DDR4NuxBetBzC7ZQOhmTQInHEd6bSrXdiEyzCvG07Z44UYdLShWUyXt5M/yhz8ekcb1A==}
    engines: {node: '>=8'}
    dev: true

  /shell-quote/1.8.1:
    resolution: {integrity: sha512-6j1W9l1iAs/4xYBI1SYOVZyFcCis9b4KCLQ8fgAGG07QvzaRLVVRQvAy85yNmmZSjYjg4MWh4gNvlPujU/5LpA==}
    dev: true

  /side-channel/1.0.4:
    resolution: {integrity: sha512-q5XPytqFEIKHkGdiMIrY10mvLRvnQh42/+GoBlFW3b2LXLE2xxJpZFdm94we0BaoV3RwJyGqg5wS7epxTv0Zvw==}
    dependencies:
      call-bind: 1.0.2
      get-intrinsic: 1.2.1
      object-inspect: 1.12.3
    dev: true

  /signal-exit/4.1.0:
    resolution: {integrity: sha512-bzyZ1e88w9O1iNJbKnOlvYTrWPDl46O1bG0D3XInv+9tkPrxrN8jUUTiFlDkkmKWgn1M6CfIA13SuGqOa9Korw==}
    engines: {node: '>=14'}
    dev: true

  /simple-swizzle/0.2.2:
    resolution: {integrity: sha512-JA//kQgZtbuY83m+xT+tXJkmJncGMTFT+C+g2h2R9uxkYIrE2yy9sgmcLhCnw57/WSD+Eh3J97FPEDFnbXnDUg==}
    dependencies:
      is-arrayish: 0.3.2
    dev: true

  /sinon/10.0.1:
    resolution: {integrity: sha512-1rf86mvW4Mt7JitEIgmNaLXaWnrWd/UrVKZZlL+kbeOujXVf9fmC4kQEQ/YeHoiIA23PLNngYWK+dngIx/AumA==}
    deprecated: Breaking change found in this patch version
    dependencies:
      '@sinonjs/commons': 1.8.6
      '@sinonjs/fake-timers': 7.1.2
      '@sinonjs/samsam': 6.1.3
      diff: 4.0.2
      nise: 5.1.4
      supports-color: 7.2.0
    dev: true

  /sisteransi/1.0.5:
    resolution: {integrity: sha512-bLGGlR1QxBcynn2d5YmDX4MGjlZvy2MRBDRNHLJ8VI6l6+9FUiyTFNJ0IveOSP0bcXgVDPRcfGqA0pjaqUpfVg==}

  /slash/3.0.0:
    resolution: {integrity: sha512-g9Q1haeby36OSStwb4ntCGGGaKsaVSjQ68fBxoQcutl5fS1vuY18H3wSt3jFyFtrkx+Kz0V1G85A4MyAdDMi2Q==}
    engines: {node: '>=8'}
    dev: true

  /slash/4.0.0:
    resolution: {integrity: sha512-3dOsAHXXUkQTpOYcoAxLIorMTp4gIQr5IW3iVb7A7lFIp0VHhnynm9izx6TssdrIcVIESAlVjtnO2K8bg+Coew==}
    engines: {node: '>=12'}

  /snake-case/3.0.4:
    resolution: {integrity: sha512-LAOh4z89bGQvl9pFfNF8V146i7o7/CqFPbqzYgP+yYzDIDeS9HaNFtXABamRW+AQzEVODcvE79ljJ+8a9YSdMg==}
    dependencies:
      dot-case: 3.0.4
      tslib: 2.6.1

  /socket.io-adapter/2.5.2:
    resolution: {integrity: sha512-87C3LO/NOMc+eMcpcxUBebGjkpMDkNBS9tf7KJqcDsmL936EChtVva71Dw2q4tQcuVC+hAUy4an2NO/sYXmwRA==}
    dependencies:
      ws: 8.11.0
    transitivePeerDependencies:
      - bufferutil
      - utf-8-validate
    dev: true

  /socket.io-parser/4.2.4:
    resolution: {integrity: sha512-/GbIKmo8ioc+NIWIhwdecY0ge+qVBSMdgxGygevmdHj24bsfgtCmcUUcQ5ZzcylGFHsN3k4HB4Cgkl96KVnuew==}
    engines: {node: '>=10.0.0'}
    dependencies:
      '@socket.io/component-emitter': 3.1.0
      debug: 4.3.4
    transitivePeerDependencies:
      - supports-color
    dev: true

  /socket.io/4.7.2:
    resolution: {integrity: sha512-bvKVS29/I5fl2FGLNHuXlQaUH/BlzX1IN6S+NKLNZpBsPZIDH+90eQmCs2Railn4YUiww4SzUedJ6+uzwFnKLw==}
    engines: {node: '>=10.2.0'}
    dependencies:
      accepts: 1.3.8
      base64id: 2.0.0
      cors: 2.8.5
      debug: 4.3.4
      engine.io: 6.5.2
      socket.io-adapter: 2.5.2
      socket.io-parser: 4.2.4
    transitivePeerDependencies:
      - bufferutil
      - supports-color
      - utf-8-validate
    dev: true

  /source-map-loader/1.1.3_webpack@5.88.2:
    resolution: {integrity: sha512-6YHeF+XzDOrT/ycFJNI53cgEsp/tHTMl37hi7uVyqFAlTXW109JazaQCkbc+jjoL2637qkH1amLi+JzrIpt5lA==}
    engines: {node: '>= 10.13.0'}
    peerDependencies:
      webpack: ^4.0.0 || ^5.0.0
    dependencies:
      abab: 2.0.6
      iconv-lite: 0.6.3
      loader-utils: 2.0.4
      schema-utils: 3.3.0
      source-map: 0.6.1
      webpack: 5.88.2_webpack-cli@4.10.0
      whatwg-mimetype: 2.3.0
    dev: true

  /source-map-support/0.5.21:
    resolution: {integrity: sha512-uBHU3L3czsIyYXKX88fdrGovxdSCoTGDRZ6SYXtSRxLZUzHg5P/66Ht6uoUlHu9EZod+inXhKo3qQgwXUT/y1w==}
    dependencies:
      buffer-from: 1.1.2
      source-map: 0.6.1

  /source-map/0.6.1:
    resolution: {integrity: sha512-UjgapumWlbMhkBgzT7Ykc5YXUT46F0iKu8SGXq0bcwP5dz/h0Plj6enJqjz1Zbq2l5WaqYnrVbwWOWMyF3F47g==}
    engines: {node: '>=0.10.0'}

  /spdx-correct/3.2.0:
    resolution: {integrity: sha512-kN9dJbvnySHULIluDHy32WHRUu3Og7B9sbY7tsFLctQkIqnMh3hErYgdMjTYuqmcXX+lK5T1lnUt3G7zNswmZA==}
    dependencies:
      spdx-expression-parse: 3.0.1
      spdx-license-ids: 3.0.13
    dev: true

  /spdx-exceptions/2.3.0:
    resolution: {integrity: sha512-/tTrYOC7PPI1nUAgx34hUpqXuyJG+DTHJTnIULG4rDygi4xu/tfgmq1e1cIRwRzwZgo4NLySi+ricLkZkw4i5A==}
    dev: true

  /spdx-expression-parse/3.0.1:
    resolution: {integrity: sha512-cbqHunsQWnJNE6KhVSMsMeH5H/L9EpymbzqTQ3uLwNCLZ1Q481oWaofqH7nO6V07xlXwY6PhQdQ2IedWx/ZK4Q==}
    dependencies:
      spdx-exceptions: 2.3.0
      spdx-license-ids: 3.0.13
    dev: true

  /spdx-license-ids/3.0.13:
    resolution: {integrity: sha512-XkD+zwiqXHikFZm4AX/7JSCXA98U5Db4AFd5XUg/+9UNtnH75+Z9KxtpYiJZx36mUDVOwH83pl7yvCer6ewM3w==}
    dev: true

  /sshpk/1.17.0:
    resolution: {integrity: sha512-/9HIEs1ZXGhSPE8X6Ccm7Nam1z8KcoCqPdI7ecm1N33EzAetWahvQWVqLZtaZQ+IDKX4IyA2o0gBzqIMkAagHQ==}
    engines: {node: '>=0.10.0'}
    hasBin: true
    dependencies:
      asn1: 0.2.6
      assert-plus: 1.0.0
      bcrypt-pbkdf: 1.0.2
      dashdash: 1.14.1
      ecc-jsbn: 0.1.2
      getpass: 0.1.7
      jsbn: 0.1.1
      safer-buffer: 2.1.2
      tweetnacl: 0.14.5
    dev: true

  /stack-trace/0.0.10:
    resolution: {integrity: sha512-KGzahc7puUKkzyMt+IqAep+TVNbKP+k2Lmwhub39m1AsTSkaDutx56aDCo+HLDzf/D26BIHTJWNiTG1KAJiQCg==}
    dev: true

  /statuses/1.5.0:
    resolution: {integrity: sha512-OpZ3zP+jT1PI7I8nemJX4AKmAX070ZkYPVWV/AaKTJl+tXCTGyVdC1a4SL8RUQYEwk/f34ZX8UTykN68FwrqAA==}
    engines: {node: '>= 0.6'}
    dev: true

  /statuses/2.0.1:
    resolution: {integrity: sha512-RwNA9Z/7PrK06rYLIzFMlaF+l73iwpzsqRIFgbMLbTcLD6cOao82TaWefPXQvB2fOC4AjuYSEndS7N/mTCbkdQ==}
    engines: {node: '>= 0.8'}
    dev: true

  /stealthy-require/1.1.1:
    resolution: {integrity: sha512-ZnWpYnYugiOVEY5GkcuJK1io5V8QmNYChG62gSit9pQVGErXtrKuPC55ITaVSukmMta5qpMU7vqLt2Lnni4f/g==}
    engines: {node: '>=0.10.0'}
    dev: true

  /stop-iteration-iterator/1.0.0:
    resolution: {integrity: sha512-iCGQj+0l0HOdZ2AEeBADlsRC+vsnDsZsbdSiH1yNSjcfKM7fdpCMfqAL/dwF5BLiw/XhRft/Wax6zQbhq2BcjQ==}
    engines: {node: '>= 0.4'}
    dependencies:
      internal-slot: 1.0.5
    dev: true

  /stoppable/1.1.0:
    resolution: {integrity: sha512-KXDYZ9dszj6bzvnEMRYvxgeTHU74QBFL54XKtP3nyMuJ81CFYtABZ3bAzL2EdFUaEwJOBOgENyFj3R7oTzDyyw==}
    engines: {node: '>=4', npm: '>=6'}
    dev: true

  /streamroller/3.1.5:
    resolution: {integrity: sha512-KFxaM7XT+irxvdqSP1LGLgNWbYN7ay5owZ3r/8t77p+EtSUAfUgtl7be3xtqtOmGUl9K9YPO2ca8133RlTjvKw==}
    engines: {node: '>=8.0'}
    dependencies:
      date-format: 4.0.14
      debug: 4.3.4
      fs-extra: 8.1.0
    transitivePeerDependencies:
      - supports-color
    dev: true

  /streamsearch/1.1.0:
    resolution: {integrity: sha512-Mcc5wHehp9aXz1ax6bZUyY5afg9u2rv5cqQI3mRrYkGC8rW2hM02jWuwjtL++LS5qinSyhj2QfLyNsuc+VsExg==}
    engines: {node: '>=10.0.0'}
    dev: true

  /string-width/4.2.3:
    resolution: {integrity: sha512-wKyQRQpjJ0sIp62ErSZdGsjMJWsap5oRNihHhu6G7JVO/9jIB6UyevL+tXuOqrng8j/cxKTWyWUwvSTriiZz/g==}
    engines: {node: '>=8'}
    dependencies:
      emoji-regex: 8.0.0
      is-fullwidth-code-point: 3.0.0
      strip-ansi: 6.0.1

  /string.prototype.padend/3.1.4:
    resolution: {integrity: sha512-67otBXoksdjsnXXRUq+KMVTdlVRZ2af422Y0aTyTjVaoQkGr3mxl2Bc5emi7dOQ3OGVVQQskmLEWwFXwommpNw==}
    engines: {node: '>= 0.4'}
    dependencies:
      call-bind: 1.0.2
      define-properties: 1.2.0
      es-abstract: 1.22.1
    dev: true

  /string.prototype.repeat/0.2.0:
    resolution: {integrity: sha512-1BH+X+1hSthZFW+X+JaUkjkkUPwIlLEMJBLANN3hOob3RhEk5snLWNECDnYbgn/m5c5JV7Ersu1Yubaf+05cIA==}
    dev: true

  /string.prototype.trim/1.2.7:
    resolution: {integrity: sha512-p6TmeT1T3411M8Cgg9wBTMRtY2q9+PNy9EV1i2lIXUN/btt763oIfxwN3RR8VU6wHX8j/1CFy0L+YuThm6bgOg==}
    engines: {node: '>= 0.4'}
    dependencies:
      call-bind: 1.0.2
      define-properties: 1.2.0
      es-abstract: 1.22.1
    dev: true

  /string.prototype.trimend/1.0.6:
    resolution: {integrity: sha512-JySq+4mrPf9EsDBEDYMOb/lM7XQLulwg5R/m1r0PXEFqrV0qHvl58sdTilSXtKOflCsK2E8jxf+GKC0T07RWwQ==}
    dependencies:
      call-bind: 1.0.2
      define-properties: 1.2.0
      es-abstract: 1.22.1
    dev: true

  /string.prototype.trimstart/1.0.6:
    resolution: {integrity: sha512-omqjMDaY92pbn5HOX7f9IccLA+U1tA9GvtU4JrodiXFfYB7jPzzHpRzpglLAjtUV6bB557zwClJezTqnAiYnQA==}
    dependencies:
      call-bind: 1.0.2
      define-properties: 1.2.0
      es-abstract: 1.22.1
    dev: true

  /string_decoder/1.3.0:
    resolution: {integrity: sha512-hkRX8U1WjJFd8LsDJ2yQ/wWWxaopEsABU1XfkM8A+j0+85JAGppt16cr1Whg6KIbb4okU6Mql6BOj+uup/wKeA==}
    dependencies:
      safe-buffer: 5.2.1
    dev: true

  /strip-ansi/6.0.1:
    resolution: {integrity: sha512-Y38VPSHcqkFrCpFnQ9vuSXmquuv5oXOKpGeT6aGrr3o3Gc9AlVa6JBfUSOCnbxGGZF+/0ooI7KrPuUSztUdU5A==}
    engines: {node: '>=8'}
    dependencies:
      ansi-regex: 5.0.1

  /strip-bom/3.0.0:
    resolution: {integrity: sha512-vavAMRXOgBVNF6nyEEmL3DBK19iRpDcoIwW+swQ+CbGiu7lju6t+JklA1MHweoWtadgt4ISVUsXLyDq34ddcwA==}
    engines: {node: '>=4'}
    dev: true

  /strip-json-comments/3.1.1:
    resolution: {integrity: sha512-6fPc+R4ihwqP6N/aIv2f1gMH8lOVtWQHoqC4yK6oSDVVocumAsfCqjkXnqiYMhmMwS/mEHLp7Vehlt3ql6lEig==}
    engines: {node: '>=8'}
    dev: true

  /strnum/1.0.5:
    resolution: {integrity: sha512-J8bbNyKKXl5qYcR36TIO8W3mVGVHrmmxsd5PAItGkmyzwJvybiw2IVq5nqd0i4LSNSkB/sx9VHllbfFdr9k1JA==}
    dev: true

  /supports-color/5.5.0:
    resolution: {integrity: sha512-QjVjwdXIt408MIiAqCX4oUKsgU2EqAGzs2Ppkm4aQYbjm+ZEWEcW4SfFNTr4uMNZma0ey4f5lgLrkB0aX0QMow==}
    engines: {node: '>=4'}
    dependencies:
      has-flag: 3.0.0

  /supports-color/7.2.0:
    resolution: {integrity: sha512-qpCAvRl9stuOHveKsn7HncJRvv501qIacKzQlO/+Lwxc9+0q2wLyv4Dfvt80/DPn2pqOBsJdDiogXGR9+OvwRw==}
    engines: {node: '>=8'}
    dependencies:
      has-flag: 4.0.0
    dev: true

  /supports-color/8.1.1:
    resolution: {integrity: sha512-MpUEN2OodtUzxvKQl72cUF7RQ5EiHsGvSsVG0ia9c5RbWGL2CI4C7EpPS8UTBIplnlzZiNuV56w+FuNxy3ty2Q==}
    engines: {node: '>=10'}
    dependencies:
      has-flag: 4.0.0
    dev: true

  /supports-preserve-symlinks-flag/1.0.0:
    resolution: {integrity: sha512-ot0WnXS9fgdkgIcePe6RHNk1WA8+muPa6cSjeR3V8K27q9BB1rTE3R1p7Hv0z1ZyAc8s6Vvv8DIyWf681MAt0w==}
    engines: {node: '>= 0.4'}
    dev: true

  /tapable/2.2.1:
    resolution: {integrity: sha512-GNzQvQTOIP6RyTfE2Qxb8ZVlNmw0n88vp1szwWRimP02mnTsx3Wtn5qRdqY9w2XduFNUgvOwhNnQsjwCp+kqaQ==}
    engines: {node: '>=6'}
    dev: true

  /tar-fs/2.1.1:
    resolution: {integrity: sha512-V0r2Y9scmbDRLCNex/+hYzvp/zyYjvFbHPNgVTKfQvVrb6guiE/fxP+XblDNR011utopbkex2nM4dHNV6GDsng==}
    dependencies:
      chownr: 1.1.4
      mkdirp-classic: 0.5.3
      pump: 3.0.0
      tar-stream: 2.2.0
    dev: true

  /tar-stream/2.2.0:
    resolution: {integrity: sha512-ujeqbceABgwMZxEJnk2HDY2DlnUZ+9oEcb1KzTVfYHio0UE6dG71n60d8D2I4qNvleWrrXpmjpt7vZeF1LnMZQ==}
    engines: {node: '>=6'}
    dependencies:
      bl: 4.1.0
      end-of-stream: 1.4.4
      fs-constants: 1.0.0
      inherits: 2.0.4
      readable-stream: 3.6.2
    dev: true

  /terser-webpack-plugin/5.3.9_webpack@5.88.2:
    resolution: {integrity: sha512-ZuXsqE07EcggTWQjXUj+Aot/OMcD0bMKGgF63f7UxYcu5/AJF53aIpK1YoP5xR9l6s/Hy2b+t1AM0bLNPRuhwA==}
    engines: {node: '>= 10.13.0'}
    peerDependencies:
      '@swc/core': '*'
      esbuild: '*'
      uglify-js: '*'
      webpack: ^5.1.0
    peerDependenciesMeta:
      '@swc/core':
        optional: true
      esbuild:
        optional: true
      uglify-js:
        optional: true
    dependencies:
      '@jridgewell/trace-mapping': 0.3.18
      jest-worker: 27.5.1
      schema-utils: 3.3.0
      serialize-javascript: 6.0.1
      terser: 5.19.2
      webpack: 5.88.2_webpack-cli@4.10.0
    dev: true

  /terser/5.19.2:
    resolution: {integrity: sha512-qC5+dmecKJA4cpYxRa5aVkKehYsQKc+AHeKl0Oe62aYjBL8ZA33tTljktDHJSaxxMnbI5ZYw+o/S2DxxLu8OfA==}
    engines: {node: '>=10'}
    hasBin: true
    dependencies:
      '@jridgewell/source-map': 0.3.5
      acorn: 8.10.0
      commander: 2.20.3
      source-map-support: 0.5.21
    dev: true

  /text-hex/1.0.0:
    resolution: {integrity: sha512-uuVGNWzgJ4yhRaNSiubPY7OjISw4sw4E5Uv0wbjp+OzcbmVU/rsT8ujgcXJhn9ypzsgr5vlzpPqP+MBBKcGvbg==}
    dev: true

  /text-table/0.2.0:
    resolution: {integrity: sha512-N+8UisAXDGk8PFXP4HAzVR9nbfmVJ3zYLAWiTIoqC5v5isinhr+r5uaO8+7r3BMfuNIufIsA7RdpVgacC2cSpw==}
    dev: true

  /through/2.3.8:
    resolution: {integrity: sha512-w89qg7PI8wAdvX60bMDP+bFoD5Dvhm9oLheFp5O4a2QF0cSBGsBX4qZmadPMvVqlLJBBci+WqGGOAPvcDeNSVg==}
    dev: true

  /tmp/0.2.1:
    resolution: {integrity: sha512-76SUhtfqR2Ijn+xllcI5P1oyannHNHByD80W1q447gU3mp9G9PSpGdWmjUOHRDPiHYacIk66W7ubDTuPF3BEtQ==}
    engines: {node: '>=8.17.0'}
    dependencies:
      rimraf: 3.0.2
    dev: true

  /to-regex-range/5.0.1:
    resolution: {integrity: sha512-65P7iz6X5yEr1cwcgvQxbbIw7Uk3gOy5dIdtZ4rDveLqhrdJP+Li/Hx6tyK0NEb+2GCyneCMJiGqrADCSNk8sQ==}
    engines: {node: '>=8.0'}
    dependencies:
      is-number: 7.0.0

  /toidentifier/1.0.1:
    resolution: {integrity: sha512-o5sSPKEkg/DIQNmH43V0/uerLrpzVedkUh8tGNvaeXpfpuwjKenlSox/2O/BTlZUtEe+JG7s5YhEz608PlAHRA==}
    engines: {node: '>=0.6'}
    dev: true

  /tough-cookie/2.5.0:
    resolution: {integrity: sha512-nlLsUzgm1kfLXSXfRZMc1KLAugd4hqJHDTvc2hDIwS3mZAfMEuMbc03SujMF+GEcpaX/qboeycw6iO8JwVv2+g==}
    engines: {node: '>=0.8'}
    dependencies:
      psl: 1.9.0
      punycode: 2.3.0
    dev: true

  /tough-cookie/4.1.3:
    resolution: {integrity: sha512-aX/y5pVRkfRnfmuX+OdbSdXvPe6ieKX/G2s7e98f4poJHnqH3281gDPm/metm6E/WRamfx7WC4HUqkWHfQHprw==}
    engines: {node: '>=6'}
    dependencies:
      psl: 1.9.0
      punycode: 2.3.0
      universalify: 0.2.0
      url-parse: 1.5.10
    dev: false

  /tr46/0.0.3:
    resolution: {integrity: sha512-N3WMsuqV66lT30CrXNbEjx4GEwlow3v6rr4mCcv6prnfwhS01rkgyFdjPNBYd9br7LpXV1+Emh01fHnq2Gdgrw==}

  /triple-beam/1.4.1:
    resolution: {integrity: sha512-aZbgViZrg1QNcG+LULa7nhZpJTZSLm/mXnHXnbAbjmN5aSa0y7V+wvv6+4WaBtpISJzThKy+PIPxc1Nq1EJ9mg==}
    engines: {node: '>= 14.0.0'}
    dev: true

  /ts-morph/15.1.0:
    resolution: {integrity: sha512-RBsGE2sDzUXFTnv8Ba22QfeuKbgvAGJFuTN7HfmIRUkgT/NaVLfDM/8OFm2NlFkGlWEXdpW5OaFIp1jvqdDuOg==}
    dependencies:
      '@ts-morph/common': 0.16.0
      code-block-writer: 11.0.3
    dev: false

  /ts-node/10.9.1_wi7sq6ly3n6iu4nn6oglpcixxq:
    resolution: {integrity: sha512-NtVysVPkxxrwFGUUxGYhfux8k78pQB3JqYBXlLRZgdGUqTO5wU/UyHop5p70iEbGhB7q5KmiZiU0Y3KlJrScEw==}
    hasBin: true
    peerDependencies:
      '@swc/core': '>=1.2.50'
      '@swc/wasm': '>=1.2.50'
      '@types/node': '*'
      typescript: '>=2.7'
    peerDependenciesMeta:
      '@swc/core':
        optional: true
      '@swc/wasm':
        optional: true
    dependencies:
      '@cspotcode/source-map-support': 0.8.1
      '@tsconfig/node10': 1.0.9
      '@tsconfig/node12': 1.0.11
      '@tsconfig/node14': 1.0.3
      '@tsconfig/node16': 1.0.4
      '@types/node': 18.17.2
      acorn: 8.10.0
      acorn-walk: 8.2.0
      arg: 4.1.3
      create-require: 1.1.1
      diff: 4.0.2
      make-error: 1.3.6
      typescript: 5.0.4
      v8-compile-cache-lib: 3.0.1
      yn: 3.1.1
    dev: true

  /ts-node/8.10.2_typescript@5.0.4:
    resolution: {integrity: sha512-ISJJGgkIpDdBhWVu3jufsWpK3Rzo7bdiIXJjQc0ynKxVOVcg2oIrf2H2cejminGrptVc6q6/uynAHNCuWGbpVA==}
    engines: {node: '>=6.0.0'}
    hasBin: true
    peerDependencies:
      typescript: '>=2.7'
    dependencies:
      arg: 4.1.3
      diff: 4.0.2
      make-error: 1.3.6
      source-map-support: 0.5.21
      typescript: 5.0.4
      yn: 3.1.1
    dev: true

  /tslib/1.14.1:
    resolution: {integrity: sha512-Xni35NKzjgMrwevysHTCArtLDpPvye8zV/0E4EyYn43P7/7qvQwPh9BGkHewbMulVntbigmcT7rdX3BNo9wRJg==}
    dev: true

  /tslib/2.6.1:
    resolution: {integrity: sha512-t0hLfiEKfMUoqhG+U1oid7Pva4bbDPHYfJNiB7BiIjRkj1pyC++4N3huJfqY6aRH6VTB0rvtzQwjM4K6qpfOig==}

  /tsutils/3.21.0_typescript@5.0.4:
    resolution: {integrity: sha512-mHKK3iUXL+3UF6xL5k0PEhKRUBKPBCv/+RkEOpjRWxxx27KKRBmmA60A9pgOUvMi8GKhRMPEmjBRPzs2W7O1OA==}
    engines: {node: '>= 6'}
    peerDependencies:
      typescript: '>=2.8.0 || >= 3.2.0-dev || >= 3.3.0-dev || >= 3.4.0-dev || >= 3.5.0-dev || >= 3.6.0-dev || >= 3.6.0-beta || >= 3.7.0-dev || >= 3.7.0-beta'
    dependencies:
      tslib: 1.14.1
      typescript: 5.0.4
    dev: true

  /tunnel-agent/0.6.0:
    resolution: {integrity: sha512-McnNiV1l8RYeY8tBgEpuodCC1mLUdbSN+CYBL7kJsJNInOP8UjDDEwdk6Mw60vdLLrr5NHKZhMAOSrR2NZuQ+w==}
    dependencies:
      safe-buffer: 5.2.1
    dev: true

  /tunnel/0.0.6:
    resolution: {integrity: sha512-1h/Lnq9yajKY2PEbBadPXj3VxsDDu844OnaAo52UVmIzIvwwtBPIuNvkjuzBlTWpfJyUbG3ez0KSBibQkj4ojg==}
    engines: {node: '>=0.6.11 <=0.7.0 || >=0.7.3'}

  /tweetnacl/0.14.5:
    resolution: {integrity: sha512-KXXFFdAbFXY4geFIwoyNK+f5Z1b7swfXABfL7HXCmoIWMKU3dmS26672A4EeQtDzLKy7SXmfBu51JolvEKwtGA==}
    dev: true

  /type-check/0.4.0:
    resolution: {integrity: sha512-XleUoc9uwGXqjWwXaUTZAmzMcFZ5858QA2vvx1Ur5xIcixXIP+8LnFDgRplU30us6teqdlskFfu+ae4K79Ooew==}
    engines: {node: '>= 0.8.0'}
    dependencies:
      prelude-ls: 1.2.1
    dev: true

  /type-detect/4.0.8:
    resolution: {integrity: sha512-0fr/mIH1dlO+x7TlcMy+bIDqKPsw/70tVyeHW787goQjhmqaZe10uwLujubK9q9Lg6Fiho1KUKDYz0Z7k7g5/g==}
    engines: {node: '>=4'}
    dev: true

  /type-fest/0.20.2:
    resolution: {integrity: sha512-Ne+eE4r0/iWnpAxD852z3A+N0Bt5RN//NjJwRd2VFHEmrywxf5vsZlh4R6lixl6B+wz/8d+maTSAkN1FIkI3LQ==}
    engines: {node: '>=10'}
    dev: true

  /type-is/1.6.18:
    resolution: {integrity: sha512-TkRKr9sUTxEH8MdfuCSP7VizJyzRNMjj2J2do2Jr3Kym598JVdEksuzPQCnlFPW4ky9Q+iA+ma9BGm06XQBy8g==}
    engines: {node: '>= 0.6'}
    dependencies:
      media-typer: 0.3.0
      mime-types: 2.1.35
    dev: true

  /typed-array-buffer/1.0.0:
    resolution: {integrity: sha512-Y8KTSIglk9OZEr8zywiIHG/kmQ7KWyjseXs1CbSo8vC42w7hg2HgYTxSWwP0+is7bWDc1H+Fo026CpHFwm8tkw==}
    engines: {node: '>= 0.4'}
    dependencies:
      call-bind: 1.0.2
      get-intrinsic: 1.2.1
      is-typed-array: 1.1.12
    dev: true

  /typed-array-byte-length/1.0.0:
    resolution: {integrity: sha512-Or/+kvLxNpeQ9DtSydonMxCx+9ZXOswtwJn17SNLvhptaXYDJvkFFP5zbfU/uLmvnBJlI4yrnXRxpdWH/M5tNA==}
    engines: {node: '>= 0.4'}
    dependencies:
      call-bind: 1.0.2
      for-each: 0.3.3
      has-proto: 1.0.1
      is-typed-array: 1.1.12
    dev: true

  /typed-array-byte-offset/1.0.0:
    resolution: {integrity: sha512-RD97prjEt9EL8YgAgpOkf3O4IF9lhJFr9g0htQkm0rchFp/Vx7LW5Q8fSXXub7BXAODyUQohRMyOc3faCPd0hg==}
    engines: {node: '>= 0.4'}
    dependencies:
      available-typed-arrays: 1.0.5
      call-bind: 1.0.2
      for-each: 0.3.3
      has-proto: 1.0.1
      is-typed-array: 1.1.12
    dev: true

  /typed-array-length/1.0.4:
    resolution: {integrity: sha512-KjZypGq+I/H7HI5HlOoGHkWUUGq+Q0TPhQurLbyrVrvnKTBgzLhIJ7j6J/XTQOi0d1RjyZ0wdas8bKs2p0x3Ng==}
    dependencies:
      call-bind: 1.0.2
      for-each: 0.3.3
      is-typed-array: 1.1.12
    dev: true

  /typescript/5.0.4:
    resolution: {integrity: sha512-cW9T5W9xY37cc+jfEnaUvX91foxtHkza3Nw3wkoF4sSlKn0MONdkdEndig/qPBWXNkmplh3NzayQzCiHM4/hqw==}
    engines: {node: '>=12.20'}
    hasBin: true
    dev: true

  /ua-parser-js/0.7.35:
    resolution: {integrity: sha512-veRf7dawaj9xaWEu9HoTVn5Pggtc/qj+kqTOFvNiN1l0YdxwC1kvel57UCjThjGa3BHBihE8/UJAHI+uQHmd/g==}
    dev: true

  /uglify-js/3.17.4:
    resolution: {integrity: sha512-T9q82TJI9e/C1TAxYvfb16xO120tMVFZrGA3f9/P4424DNu6ypK103y0GPFVa17yotwSyZW5iYXgjYHkGrJW/g==}
    engines: {node: '>=0.8.0'}
    hasBin: true
    requiresBuild: true
    dev: false
    optional: true

  /unbox-primitive/1.0.2:
    resolution: {integrity: sha512-61pPlCD9h51VoreyJ0BReideM3MDKMKnh6+V9L08331ipq6Q8OFXZYiqP6n/tbHx4s5I9uRhcye6BrbkizkBDw==}
    dependencies:
      call-bind: 1.0.2
      has-bigints: 1.0.2
      has-symbols: 1.0.3
      which-boxed-primitive: 1.0.2
    dev: true

  /unbzip2-stream/1.4.3:
    resolution: {integrity: sha512-mlExGW4w71ebDJviH16lQLtZS32VKqsSfk80GCfUlwT/4/hNRFsoscrF/c++9xinkMzECL1uL9DDwXqFWkruPg==}
    dependencies:
      buffer: 5.7.1
      through: 2.3.8
    dev: true

  /underscore/1.13.6:
    resolution: {integrity: sha512-+A5Sja4HP1M08MaXya7p5LvjuM7K6q/2EaC0+iovj/wOcMsTzMvDFbasi/oSapiwOlt252IqsKqPjCl7huKS0A==}
    dev: true

  /universalify/0.1.2:
    resolution: {integrity: sha512-rBJeI5CXAlmy1pV+617WB9J63U6XcazHHF2f2dbJix4XzpUF0RS3Zbj0FGIOCAva5P/d/GBOYaACQ1w+0azUkg==}
    engines: {node: '>= 4.0.0'}
    dev: true

  /universalify/0.2.0:
    resolution: {integrity: sha512-CJ1QgKmNg3CwvAv/kOFmtnEN05f0D/cn9QntgNOQlQF9dgvVTHj3t+8JPdjqawCHk7V/KA+fbUqzZ9XWhcqPUg==}
    engines: {node: '>= 4.0.0'}
    dev: false

  /universalify/2.0.0:
    resolution: {integrity: sha512-hAZsKq7Yy11Zu1DE0OzWjw7nnLZmJZYTDZZyEFHZdUhV8FkH5MCfoU1XMaxXovpyW5nq5scPqq0ZDP9Zyl04oQ==}
    engines: {node: '>= 10.0.0'}

  /unpipe/1.0.0:
    resolution: {integrity: sha512-pjy2bYhSsufwWlKwPc+l3cN7+wuJlK6uz0YdJEOlQDbl6jo/YlPi4mb8agUkVC8BF7V8NuzeyPNqRksA3hztKQ==}
    engines: {node: '>= 0.8'}
    dev: true

  /update-browserslist-db/1.0.11_browserslist@4.21.10:
    resolution: {integrity: sha512-dCwEFf0/oT85M1fHBg4F0jtLwJrutGoHSQXCh7u4o2t1drG+c0a9Flnqww6XUKSfQMPpJBRjU8d4RXB09qtvaA==}
    hasBin: true
    peerDependencies:
      browserslist: '>= 4.21.0'
    dependencies:
      browserslist: 4.21.10
      escalade: 3.1.1
      picocolors: 1.0.0
    dev: true

  /upper-case-first/2.0.2:
    resolution: {integrity: sha512-514ppYHBaKwfJRK/pNC6c/OxfGa0obSnAl106u97Ed0I625Nin96KAjttZF6ZL3e1XLtphxnqrOi9iWgm+u+bg==}
    dependencies:
      tslib: 2.6.1

  /upper-case/2.0.2:
    resolution: {integrity: sha512-KgdgDGJt2TpuwBUIjgG6lzw2GWFRCW9Qkfkiv0DxqHHLYJHmtmdUIKcZd8rHgFSjopVTlw6ggzCm1b8MFQwikg==}
    dependencies:
      tslib: 2.6.1

  /uri-js/4.4.1:
    resolution: {integrity: sha512-7rKUyy33Q1yc98pQ1DAmLtwX109F7TIfWlW1Ydo8Wl1ii1SeHieeh0HHfPeL2fMXK6z0s8ecKs9frCuLJvndBg==}
    dependencies:
      punycode: 2.3.0

  /url-parse/1.5.10:
    resolution: {integrity: sha512-WypcfiRhfeUP9vvF0j6rw0J3hrWrw6iZv3+22h6iRMJ/8z1Tj6XfLP4DsUix5MhMPnXpiHDoKyoZ/bdCkwBCiQ==}
    dependencies:
      querystringify: 2.2.0
      requires-port: 1.0.0
    dev: false

  /util-deprecate/1.0.2:
    resolution: {integrity: sha512-EPD5q1uXyFxJpCrLnCc1nHnq3gOa6DZBocAIiI2TaSCA7VCJ1UJDMagCzIkXNsUYfD1daK//LTEQ8xiIbrHtcw==}
    dev: true

  /utils-merge/1.0.1:
    resolution: {integrity: sha512-pMZTvIkT1d+TFGvDOqodOclx0QWkkgi6Tdoa8gC8ffGAAqz9pzPTZWAybbsHHoED/ztMtkv/VoYTYyShUn81hA==}
    engines: {node: '>= 0.4.0'}
    dev: true

  /uuid/3.4.0:
    resolution: {integrity: sha512-HjSDRw6gZE5JMggctHBcjVak08+KEVhSIiDzFnT9S9aegmp85S/bReBVTb4QTFaRNptJ9kuYaNhnbNEOkbKb/A==}
    deprecated: Please upgrade  to version 7 or higher.  Older versions may use Math.random() in certain circumstances, which is known to be problematic.  See https://v8.dev/blog/math-random for details.
    hasBin: true
    dev: true

  /uuid/8.3.2:
    resolution: {integrity: sha512-+NYs2QeMWy+GWFOEm9xnn6HCDp0l7QBD7ml8zLUmJ+93Q5NF0NocErnwkTkXVFNiX3/fpC6afS8Dhb/gz7R7eg==}
    hasBin: true

  /v8-compile-cache-lib/3.0.1:
    resolution: {integrity: sha512-wa7YjyUGfNZngI/vtK0UHAN+lgDCxBPCylVXGp0zu59Fz5aiGtNXaq3DhIov063MorB+VfufLh3JlF2KdTK3xg==}
    dev: true

  /validate-npm-package-license/3.0.4:
    resolution: {integrity: sha512-DpKm2Ui/xN7/HQKCtpZxoRWBhZ9Z0kqtygG8XCgNQ8ZlDnxuQmWhj566j8fN4Cu3/JmbhsDo7fcAJq4s9h27Ew==}
    dependencies:
      spdx-correct: 3.2.0
      spdx-expression-parse: 3.0.1
    dev: true

  /vary/1.1.2:
    resolution: {integrity: sha512-BNGbWLfd0eUPabhkXUVm0j8uuvREyTh5ovRa/dyow/BqAbZJyC+5fU+IzQOzmAKzYqYRAISoRhdQr3eIZ/PXqg==}
    engines: {node: '>= 0.8'}
    dev: true

  /verror/1.10.0:
    resolution: {integrity: sha512-ZZKSmDAEFOijERBLkmYfJ+vmk3w+7hOLYDNkRCuRuMJGEmqYNCNLyBBFwWKVMhfwaEF3WOd0Zlw86U/WC/+nYw==}
    engines: {'0': node >=0.6.0}
    dependencies:
      assert-plus: 1.0.0
      core-util-is: 1.0.2
      extsprintf: 1.3.0
    dev: true

  /void-elements/2.0.1:
    resolution: {integrity: sha512-qZKX4RnBzH2ugr8Lxa7x+0V6XD9Sb/ouARtiasEQCHB1EVU4NXtmHsDDrx1dO4ne5fc3J6EW05BP1Dl0z0iung==}
    engines: {node: '>=0.10.0'}
    dev: true

  /vscode-jsonrpc/3.6.2:
    resolution: {integrity: sha512-T24Jb5V48e4VgYliUXMnZ379ItbrXgOimweKaJshD84z+8q7ZOZjJan0MeDe+Ugb+uqERDVV8SBmemaGMSMugA==}
    engines: {node: '>=4.0.0 || >=6.0.0'}
    dev: false

  /vscode-jsonrpc/8.1.0:
    resolution: {integrity: sha512-6TDy/abTQk+zDGYazgbIPc+4JoXdwC8NHU9Pbn4UJP1fehUyZmM4RHp5IthX7A6L5KS30PRui+j+tbbMMMafdw==}
    engines: {node: '>=14.0.0'}

  /vscode-languageserver-protocol/3.17.3:
    resolution: {integrity: sha512-924/h0AqsMtA5yK22GgMtCYiMdCOtWTSGgUOkgEDX+wk2b0x4sAfLiO4NxBxqbiVtz7K7/1/RgVrVI0NClZwqA==}
    dependencies:
      vscode-jsonrpc: 8.1.0
      vscode-languageserver-types: 3.17.3

  /vscode-languageserver-textdocument/1.0.8:
    resolution: {integrity: sha512-1bonkGqQs5/fxGT5UchTgjGVnfysL0O8v1AYMBjqTbWQTFn721zaPGDYFkOKtfDgFiSgXM3KwaG3FMGfW4Ed9Q==}

  /vscode-languageserver-types/3.17.3:
    resolution: {integrity: sha512-SYU4z1dL0PyIMd4Vj8YOqFvHu7Hz/enbWtpfnVbJHU4Nd1YNYx8u0ennumc6h48GQNeOLxmwySmnADouT/AuZA==}

  /vscode-languageserver/8.1.0:
    resolution: {integrity: sha512-eUt8f1z2N2IEUDBsKaNapkz7jl5QpskN2Y0G01T/ItMxBxw1fJwvtySGB9QMecatne8jFIWJGWI61dWjyTLQsw==}
    hasBin: true
    dependencies:
      vscode-languageserver-protocol: 3.17.3

  /wait-port/0.2.14:
    resolution: {integrity: sha512-kIzjWcr6ykl7WFbZd0TMae8xovwqcqbx6FM9l+7agOgUByhzdjfzZBPK2CPufldTOMxbUivss//Sh9MFawmPRQ==}
    engines: {node: '>=8'}
    hasBin: true
    dependencies:
      chalk: 2.4.2
      commander: 3.0.2
      debug: 4.3.4
    transitivePeerDependencies:
      - supports-color
    dev: true

  /watchpack/2.4.0:
    resolution: {integrity: sha512-Lcvm7MGST/4fup+ifyKi2hjyIAwcdI4HRgtvTpIUxBRhB+RFtUh8XtDOxUfctVCnhVi+QQj49i91OyvzkJl6cg==}
    engines: {node: '>=10.13.0'}
    dependencies:
      glob-to-regexp: 0.4.1
      graceful-fs: 4.2.11
    dev: true

  /web-streams-polyfill/3.2.1:
    resolution: {integrity: sha512-e0MO3wdXWKrLbL0DgGnUV7WHVuw9OUvL4hjgnPkIeEvESk74gAITi5G606JtZPp39cd8HA9VQzCIvA49LpPN5Q==}
    engines: {node: '>= 8'}
    dev: true

  /webidl-conversions/3.0.1:
    resolution: {integrity: sha512-2JAn3z8AR6rjK8Sm8orRC0h/bcl/DqL7tRPdGZ4I1CjdF+EaMLmYxBHyXuKL849eucPFhvBoxMsflfOb8kxaeQ==}

  /webpack-cli/4.10.0_webpack@5.88.2:
    resolution: {integrity: sha512-NLhDfH/h4O6UOy+0LSso42xvYypClINuMNBVVzX4vX98TmTaTUxwRbXdhucbFMd2qLaCTcLq/PdYrvi8onw90w==}
    engines: {node: '>=10.13.0'}
    hasBin: true
    peerDependencies:
      '@webpack-cli/generators': '*'
      '@webpack-cli/migrate': '*'
      webpack: 4.x.x || 5.x.x
      webpack-bundle-analyzer: '*'
      webpack-dev-server: '*'
    peerDependenciesMeta:
      '@webpack-cli/generators':
        optional: true
      '@webpack-cli/migrate':
        optional: true
      webpack-bundle-analyzer:
        optional: true
      webpack-dev-server:
        optional: true
    dependencies:
      '@discoveryjs/json-ext': 0.5.7
      '@webpack-cli/configtest': 1.2.0_w3wu7rcwmvifygnqiqkxwjppse
      '@webpack-cli/info': 1.5.0_webpack-cli@4.10.0
      '@webpack-cli/serve': 1.7.0_webpack-cli@4.10.0
      colorette: 2.0.20
      commander: 7.2.0
      cross-spawn: 7.0.3
      fastest-levenshtein: 1.0.16
      import-local: 3.1.0
      interpret: 2.2.0
      rechoir: 0.7.1
      webpack: 5.88.2_webpack-cli@4.10.0
      webpack-merge: 5.9.0
    dev: true

  /webpack-merge/5.9.0:
    resolution: {integrity: sha512-6NbRQw4+Sy50vYNTw7EyOn41OZItPiXB8GNv3INSoe3PSFaHJEz3SHTrYVaRm2LilNGnFUzh0FAwqPEmU/CwDg==}
    engines: {node: '>=10.0.0'}
    dependencies:
      clone-deep: 4.0.1
      wildcard: 2.0.1
    dev: true

  /webpack-sources/3.2.3:
    resolution: {integrity: sha512-/DyMEOrDgLKKIG0fmvtz+4dUX/3Ghozwgm6iPp8KRhvn+eQf9+Q7GWxVNMk3+uCPWfdXYC4ExGBckIXdFEfH1w==}
    engines: {node: '>=10.13.0'}
    dev: true

  /webpack/5.88.2_webpack-cli@4.10.0:
    resolution: {integrity: sha512-JmcgNZ1iKj+aiR0OvTYtWQqJwq37Pf683dY9bVORwVbUrDhLhdn/PlO2sHsFHPkj7sHNQF3JwaAkp49V+Sq1tQ==}
    engines: {node: '>=10.13.0'}
    hasBin: true
    peerDependencies:
      webpack-cli: '*'
    peerDependenciesMeta:
      webpack-cli:
        optional: true
    dependencies:
      '@types/eslint-scope': 3.7.4
      '@types/estree': 1.0.1
      '@webassemblyjs/ast': 1.11.6
      '@webassemblyjs/wasm-edit': 1.11.6
      '@webassemblyjs/wasm-parser': 1.11.6
      acorn: 8.10.0
      acorn-import-assertions: 1.9.0_acorn@8.10.0
      browserslist: 4.21.10
      chrome-trace-event: 1.0.3
      enhanced-resolve: 5.15.0
      es-module-lexer: 1.3.0
      eslint-scope: 5.1.1
      events: 3.3.0
      glob-to-regexp: 0.4.1
      graceful-fs: 4.2.11
      json-parse-even-better-errors: 2.3.1
      loader-runner: 4.3.0
      mime-types: 2.1.35
      neo-async: 2.6.2
      schema-utils: 3.3.0
      tapable: 2.2.1
      terser-webpack-plugin: 5.3.9_webpack@5.88.2
      watchpack: 2.4.0
      webpack-cli: 4.10.0_webpack@5.88.2
      webpack-sources: 3.2.3
    transitivePeerDependencies:
      - '@swc/core'
      - esbuild
      - uglify-js
    dev: true

  /whatwg-mimetype/2.3.0:
    resolution: {integrity: sha512-M4yMwr6mAnQz76TbJm914+gPpB/nCwvZbJU28cUD6dR004SAxDLOOSUaB1JDRqLtaOV/vi0IC5lEAGFgrjGv/g==}
    dev: true

  /whatwg-url/5.0.0:
    resolution: {integrity: sha512-saE57nupxk6v3HY35+jzBwYa0rKSy0XR8JSxZPwgLr7ys0IBzhGviA1/TUGJLmSVqs8pb9AnvICXEuOHLprYTw==}
    dependencies:
      tr46: 0.0.3
      webidl-conversions: 3.0.1

  /which-boxed-primitive/1.0.2:
    resolution: {integrity: sha512-bwZdv0AKLpplFY2KZRX6TvyuN7ojjr7lwkg6ml0roIy9YeuSr7JS372qlNW18UQYzgYK9ziGcerWqZOmEn9VNg==}
    dependencies:
      is-bigint: 1.0.4
      is-boolean-object: 1.1.2
      is-number-object: 1.0.7
      is-string: 1.0.7
      is-symbol: 1.0.4
    dev: true

  /which-collection/1.0.1:
    resolution: {integrity: sha512-W8xeTUwaln8i3K/cY1nGXzdnVZlidBcagyNFtBdD5kxnb4TvGKR7FfSIS3mYpwWS1QUCutfKz8IY8RjftB0+1A==}
    dependencies:
      is-map: 2.0.2
      is-set: 2.0.2
      is-weakmap: 2.0.1
      is-weakset: 2.0.2
    dev: true

  /which-typed-array/1.1.11:
    resolution: {integrity: sha512-qe9UWWpkeG5yzZ0tNYxDmd7vo58HDBc39mZ0xWWpolAGADdFOzkfamWLDxkOWcvHQKVmdTyQdLD4NOfjLWTKew==}
    engines: {node: '>= 0.4'}
    dependencies:
      available-typed-arrays: 1.0.5
      call-bind: 1.0.2
      for-each: 0.3.3
      gopd: 1.0.1
      has-tostringtag: 1.0.0
    dev: true

  /which/1.3.1:
    resolution: {integrity: sha512-HxJdYWq1MTIQbJ3nw0cqssHoTNU267KlrDuGZ1WYlxDStUtKUhOaJmh112/TZmHxxUfuJqPXSOm7tDyas0OSIQ==}
    hasBin: true
    dependencies:
      isexe: 2.0.0
    dev: true

  /which/2.0.2:
    resolution: {integrity: sha512-BLI3Tl1TW3Pvl70l3yq3Y64i+awpwXqsGBYWkkqMtnbXgrMD+yj7rhW0kuEDxzJaYXGjEW5ogapKNMEKNMjibA==}
    engines: {node: '>= 8'}
    hasBin: true
    dependencies:
      isexe: 2.0.0
    dev: true

  /wildcard/2.0.1:
    resolution: {integrity: sha512-CC1bOL87PIWSBhDcTrdeLo6eGT7mCFtrg0uIJtqJUFyK+eJnzl8A1niH56uu7KMa5XFrtiV+AQuHO3n7DsHnLQ==}
    dev: true

  /winston-transport/4.5.0:
    resolution: {integrity: sha512-YpZzcUzBedhlTAfJg6vJDlyEai/IFMIVcaEZZyl3UXIl4gmqRpU7AE89AHLkbzLUsv0NVmw7ts+iztqKxxPW1Q==}
    engines: {node: '>= 6.4.0'}
    dependencies:
      logform: 2.5.1
      readable-stream: 3.6.2
      triple-beam: 1.4.1
    dev: true

  /winston/3.10.0:
    resolution: {integrity: sha512-nT6SIDaE9B7ZRO0u3UvdrimG0HkB7dSTAgInQnNR2SOPJ4bvq5q79+pXLftKmP52lJGW15+H5MCK0nM9D3KB/g==}
    engines: {node: '>= 12.0.0'}
    dependencies:
      '@colors/colors': 1.5.0
      '@dabh/diagnostics': 2.0.3
      async: 3.2.4
      is-stream: 2.0.1
      logform: 2.5.1
      one-time: 1.0.0
      readable-stream: 3.6.2
      safe-stable-stringify: 2.4.3
      stack-trace: 0.0.10
      triple-beam: 1.4.1
      winston-transport: 4.5.0
    dev: true

  /wordwrap/1.0.0:
    resolution: {integrity: sha512-gvVzJFlPycKc5dZN4yPkP8w7Dc37BtP1yczEneOb4uq34pXZcvrtRTmWV8W+Ume+XCxKgbjM+nevkyFPMybd4Q==}
    dev: false

  /workerpool/6.2.0:
    resolution: {integrity: sha512-Rsk5qQHJ9eowMH28Jwhe8HEbmdYDX4lwoMWshiCXugjtHqMD9ZbiqSDLxcsfdqsETPzVUtX5s1Z5kStiIM6l4A==}
    dev: true

  /wrap-ansi/7.0.0:
    resolution: {integrity: sha512-YVGIj2kamLSTxw6NsZjoBxfSwsn0ycdesmc4p+Q21c5zPuZ1pl+NfxVdxPtdHvmNVOQ6XSYG4AUtyt/Fi7D16Q==}
    engines: {node: '>=10'}
    dependencies:
      ansi-styles: 4.3.0
      string-width: 4.2.3
      strip-ansi: 6.0.1

  /wrappy/1.0.2:
    resolution: {integrity: sha512-l4Sp/DRseor9wL6EvV2+TuQn63dMkPjZ/sp9XkghTEbV9KlPS1xUsZ3u7/IQO4wxtcFB4bgpQPRcR3QCvezPcQ==}
    dev: true

  /ws/7.5.9:
    resolution: {integrity: sha512-F+P9Jil7UiSKSkppIiD94dN07AwvFixvLIj1Og1Rl9GGMuNipJnV9JzjD6XuqmAeiswGvUmNLjr5cFuXwNS77Q==}
    engines: {node: '>=8.3.0'}
    peerDependencies:
      bufferutil: ^4.0.1
      utf-8-validate: ^5.0.2
    peerDependenciesMeta:
      bufferutil:
        optional: true
      utf-8-validate:
        optional: true
    dev: true

  /ws/8.11.0:
    resolution: {integrity: sha512-HPG3wQd9sNQoT9xHyNCXoDUa+Xw/VevmY9FoHyQ+g+rrMn4j6FB4np7Z0OhdTgjx6MgQLK7jwSy1YecU1+4Asg==}
    engines: {node: '>=10.0.0'}
    peerDependencies:
      bufferutil: ^4.0.1
      utf-8-validate: ^5.0.2
    peerDependenciesMeta:
      bufferutil:
        optional: true
      utf-8-validate:
        optional: true
    dev: true

  /xml2js/0.4.23:
    resolution: {integrity: sha512-ySPiMjM0+pLDftHgXY4By0uswI3SPKLDw/i3UXbnO8M/p28zqexCUoPmQFrYD+/1BzhGJSs2i1ERWKJAtiLrug==}
    engines: {node: '>=4.0.0'}
    dependencies:
      sax: 1.2.4
      xmlbuilder: 11.0.1
    dev: false

  /xml2js/0.5.0:
    resolution: {integrity: sha512-drPFnkQJik/O+uPKpqSgr22mpuFHqKdbS835iAQrUC73L2F5WkboIRd63ai/2Yg6I1jzifPFKH2NTK+cfglkIA==}
    engines: {node: '>=4.0.0'}
    dependencies:
      sax: 1.2.4
      xmlbuilder: 11.0.1
    dev: true

  /xmlbuilder/11.0.1:
    resolution: {integrity: sha512-fDlsI/kFEx7gLvbecc0/ohLG50fugQp8ryHzMTuW9vSa1GJ0XYWKnhsUx7oie3G98+r56aTQIUB4kht42R3JvA==}
    engines: {node: '>=4.0'}

  /y18n/5.0.8:
    resolution: {integrity: sha512-0pfFzegeDWJHJIAmTLRP2DwHjdF5s7jo9tuztdQxAhINCdvS+3nGINqPd00AphqJR/0LhANUS6/+7SCb98YOfA==}
    engines: {node: '>=10'}

  /yallist/4.0.0:
    resolution: {integrity: sha512-3wdGidZyq5PB084XLES5TpOSRA3wjXAlIWMhum2kRcv/41Sn2emQ0dycQW4uZXLejwKvg6EsvbdlVL+FYEct7A==}

  /yargs-parser/20.2.4:
    resolution: {integrity: sha512-WOkpgNhPTlE73h4VFAFsOnomJVaovO8VqLDzy5saChRBFQFBoMYirowyW+Q9HB4HFF4Z7VZTiG3iSzJJA29yRA==}
    engines: {node: '>=10'}
    dev: true

  /yargs-parser/20.2.9:
    resolution: {integrity: sha512-y11nGElTIV+CT3Zv9t7VKl+Q3hTQoT9a1Qzezhhl6Rp21gJ/IVTW7Z3y9EWXhuUBC2Shnf+DX0antecpAwSP8w==}
    engines: {node: '>=10'}
    dev: true

  /yargs-parser/21.1.1:
    resolution: {integrity: sha512-tVpsJW7DdjecAiFpbIB1e3qxIQsE6NoPc5/eTdrbbIC4h0LVsWhnoa3g+m2HclBIujHzsxZ4VJVA+GUuc2/LBw==}
    engines: {node: '>=12'}

  /yargs-unparser/2.0.0:
    resolution: {integrity: sha512-7pRTIA9Qc1caZ0bZ6RYRGbHJthJWuakf+WmHK0rVeLkNrrGhfoabBNdue6kdINI6r4if7ocq9aD/n7xwKOdzOA==}
    engines: {node: '>=10'}
    dependencies:
      camelcase: 6.3.0
      decamelize: 4.0.0
      flat: 5.0.2
      is-plain-obj: 2.1.0
    dev: true

  /yargs/16.2.0:
    resolution: {integrity: sha512-D1mvvtDG0L5ft/jGWkLpG1+m0eQxOfaBvTNELraWj22wSVUMWxZUvYgJYcKh6jGGIkJFhH4IZPQhR4TKpc8mBw==}
    engines: {node: '>=10'}
    dependencies:
      cliui: 7.0.4
      escalade: 3.1.1
      get-caller-file: 2.0.5
      require-directory: 2.1.1
      string-width: 4.2.3
      y18n: 5.0.8
      yargs-parser: 20.2.9
    dev: true

  /yargs/17.7.2:
    resolution: {integrity: sha512-7dSzzRQ++CKnNI/krKnYRV7JKKPUXMEh61soaHKg9mrWEhzFWhFnxPxGl+69cD1Ou63C13NUPCnmIcrvqCuM6w==}
    engines: {node: '>=12'}
    dependencies:
      cliui: 8.0.1
      escalade: 3.1.1
      get-caller-file: 2.0.5
      require-directory: 2.1.1
      string-width: 4.2.3
      y18n: 5.0.8
      yargs-parser: 21.1.1

  /yauzl/2.10.0:
    resolution: {integrity: sha512-p4a9I6X6nu6IhoGmBqAcbJy1mlC4j27vEPZX9F4L4/vZT3Lyq1VkFHw/V/PUcB9Buo+DG3iHkT0x3Qya58zc3g==}
    dependencies:
      buffer-crc32: 0.2.13
      fd-slicer: 1.1.0
    dev: true

  /yn/3.1.1:
    resolution: {integrity: sha512-Ux4ygGWsu2c7isFWe8Yu1YluJmqVhxqK2cLXNQA5AcC3QfbGNpM7fu0Y8b/z16pXLnFxZYvWhd3fhBY9DLmC6Q==}
    engines: {node: '>=6'}
    dev: true

  /yocto-queue/0.1.0:
    resolution: {integrity: sha512-rVksvsnNCdJ/ohGc6xgPwyN8eheCxsiLM8mxuE/t/mOVqJewPuO1miLpTHQiRgTKCLexL4MeAFVagts7HmNZ2Q==}
    engines: {node: '>=10'}
    dev: true<|MERGE_RESOLUTION|>--- conflicted
+++ resolved
@@ -267,11 +267,7 @@
       '@azure-tools/cadl-ranch': 0.6.1_xds5xzmkthigr6enp3bp7mrmku
       '@azure-tools/cadl-ranch-expect': 0.5.1_ea4q5plzm7iu7uc24iiqxhbiiy
       '@azure-tools/cadl-ranch-specs': 0.17.3_l23jjnmvbkw4uy3f5ojlmo6ubm
-<<<<<<< HEAD
       '@azure/core-auth': 1.5.0
-=======
-      '@azure/core-auth': 1.4.0
->>>>>>> f614568b
       '@azure/core-lro': 2.5.4
       '@azure/core-paging': 1.5.0
       '@azure/core-rest-pipeline': 1.12.0
@@ -419,11 +415,7 @@
       '@azure-tools/cadl-ranch-api': 0.3.1
       '@azure-tools/cadl-ranch-coverage-sdk': 0.3.0
       '@azure-tools/cadl-ranch-expect': 0.5.1_ea4q5plzm7iu7uc24iiqxhbiiy
-<<<<<<< HEAD
       '@azure/identity': 3.2.4
-=======
-      '@azure/identity': 3.2.3
->>>>>>> f614568b
       '@types/js-yaml': 4.0.5
       '@typespec/compiler': 0.46.0
       '@typespec/http': 0.46.0_@typespec+compiler@0.46.0
