lockfileVersion: 5.4

importers:

  .:
    specifiers: {}

  ../../packages/autorest.typescript:
    specifiers:
      '@autorest/codemodel': ~4.19.2
      '@autorest/extension-base': ^3.5.0
      '@autorest/testmodeler': ^2.6.1
      '@azure-rest/core-client': ^1.4.0
      '@azure-tools/codegen': ^2.9.1
      '@azure-tools/rlc-common': workspace:^0.39.0
      '@azure-tools/test-recorder': ^3.0.0
      '@azure/abort-controller': ^2.1.2
      '@azure/core-auth': ^1.6.0
      '@azure/core-client': ^1.6.1
      '@azure/core-http': ^3.0.0
      '@azure/core-http-compat': ^1.2.0
      '@azure/core-lro': ^2.5.4
      '@azure/core-paging': ^1.5.0
      '@azure/core-rest-pipeline': ^1.14.0
      '@azure/core-tracing': ^1.0.0
      '@azure/core-util': ^1.4.0
      '@azure/core-xml': ^1.0.0-beta.1
      '@azure/logger': ^1.0.0
      '@microsoft.azure/autorest.testserver': ^3.3.34
      '@types/chai': ^4.2.8
      '@types/chai-as-promised': ^7.1.4
      '@types/fs-extra': ^9.0.13
      '@types/js-yaml': 3.12.1
      '@types/lodash': ^4.14.149
      '@types/mocha': ^5.2.7
      '@types/node': ^18.0.0
      '@types/sinon': ^10.0.0
      '@types/xmlbuilder': 0.0.34
      '@types/yargs': ^17.0.10
      '@typescript-eslint/eslint-plugin': ^6.8.0
      '@typescript-eslint/parser': ^6.8.0
      autorest: ^3.4.2
      buffer: ^6.0.3
      chai: ^4.2.0
      chai-as-promised: ^7.1.1
      chalk: ^4.0.0
      directory-tree: ^2.2.7
      dotenv: ^16.0.0
      eslint: ^8.18.0
      fs-extra: ^11.1.0
      handlebars: ^4.7.7
      karma: ^6.3.18
      karma-chrome-launcher: ^3.1.0
      karma-mocha: ^2.0.1
      karma-source-map-support: ^1.4.0
      lodash: ^4.17.21
      mocha: ^9.2.2
      moment: ^2.29.4
      node-cmd: ^3.0.0
      npm-run-all: ^4.1.5
      openapi-types: ^7.0.0
      path-browserify: ^1.0.1
      prettier: ^3.1.0
      puppeteer: ^22.2.0
      rimraf: ^5.0.0
      sinon: ^10.0.0
      source-map-loader: ^1.0.0
      source-map-support: ^0.5.16
      ts-morph: ^23.0.0
      ts-node: ^8.5.2
      tslib: ^2.3.1
      typescript: ~5.8.2
      wait-port: ^0.2.6
      webpack: ^5.72.0
      webpack-cli: ^4.9.2
      yargs: ^17.4.1
    dependencies:
      '@autorest/codemodel': 4.19.3
      '@autorest/extension-base': 3.5.2
      '@autorest/testmodeler': 2.6.1
      '@azure-rest/core-client': 1.4.0
      '@azure-tools/codegen': 2.9.2
      '@azure-tools/rlc-common': link:../rlc-common
      '@azure/core-auth': 1.6.0
      '@azure/core-client': 1.7.3
      '@azure/core-http': 3.0.3
      '@azure/core-http-compat': 1.3.0
      '@azure/core-lro': 2.5.4
      '@azure/core-paging': 1.5.0
      '@azure/core-rest-pipeline': 1.14.0
      '@azure/core-tracing': 1.0.1
      '@azure/logger': 1.0.4
      '@types/lodash': 4.14.199
      dotenv: 16.3.1
      fs-extra: 11.1.1
      handlebars: 4.7.8
      lodash: 4.17.21
      prettier: 3.1.1
      source-map-support: 0.5.21
      ts-morph: 23.0.0
    devDependencies:
      '@azure-tools/test-recorder': 3.0.0
      '@azure/abort-controller': 2.1.2
      '@azure/core-util': 1.5.0
      '@azure/core-xml': 1.3.4
      '@microsoft.azure/autorest.testserver': 3.3.48
      '@types/chai': 4.3.6
      '@types/chai-as-promised': 7.1.6
      '@types/fs-extra': 9.0.13
      '@types/js-yaml': 3.12.1
      '@types/mocha': 5.2.7
      '@types/node': 18.18.0
      '@types/sinon': 10.0.17
      '@types/xmlbuilder': 0.0.34
      '@types/yargs': 17.0.25
      '@typescript-eslint/eslint-plugin': 6.8.0_uya2k2atnahppmobww2r4ktmwm
      '@typescript-eslint/parser': 6.8.0_rpfclszkijpquoieshhobbfaz4
      autorest: 3.6.3
      buffer: 6.0.3
      chai: 4.3.8
      chai-as-promised: 7.1.1_chai@4.3.8
      chalk: 4.1.2
      directory-tree: 2.4.0
      eslint: 8.50.0
      karma: 6.4.2
      karma-chrome-launcher: 3.2.0
      karma-mocha: 2.0.1
      karma-source-map-support: 1.4.0
      mocha: 9.2.2
      moment: 2.29.4
      node-cmd: 3.0.0
      npm-run-all: 4.1.5
      openapi-types: 7.2.3
      path-browserify: 1.0.1
      puppeteer: 22.4.1_typescript@5.8.2
      rimraf: 5.0.4
      sinon: 10.0.1
      source-map-loader: 1.1.3_webpack@5.88.2
      ts-node: 8.10.2_typescript@5.8.2
      tslib: 2.6.2
      typescript: 5.8.2
      wait-port: 0.2.14
      webpack: 5.88.2_webpack-cli@4.10.0
      webpack-cli: 4.10.0_webpack@5.88.2
      yargs: 17.7.2

  ../../packages/rlc-common:
    specifiers:
      '@types/chai': ^4.3.4
      '@types/fs-extra': ^8.1.0
      '@types/lodash': ^4.14.182
      '@types/mocha': ^10.0.1
      '@types/node': ^18.0.0
      '@typescript-eslint/eslint-plugin': ^6.8.0
      '@typescript-eslint/parser': ^6.8.0
      chai: ^4.3.7
      cross-env: 7.0.3
      eslint: ^8.9.0
      eslint-plugin-require-extensions: 0.1.3
      fs-extra: ^10.0.0
      handlebars: ^4.7.7
      lodash: ^4.17.21
      mocha: ^10.2.0
      prettier: ^3.1.0
      rimraf: ^5.0.0
      ts-morph: ^23.0.0
      ts-node: ^10.7.0
      typescript: ~5.8.2
    dependencies:
      handlebars: 4.7.8
      lodash: 4.17.21
      ts-morph: 23.0.0
    devDependencies:
      '@types/chai': 4.3.6
      '@types/fs-extra': 8.1.3
      '@types/lodash': 4.14.199
      '@types/mocha': 10.0.1
      '@types/node': 18.18.0
      '@typescript-eslint/eslint-plugin': 6.8.0_uya2k2atnahppmobww2r4ktmwm
      '@typescript-eslint/parser': 6.8.0_rpfclszkijpquoieshhobbfaz4
      chai: 4.3.8
      cross-env: 7.0.3
      eslint: 8.50.0
      eslint-plugin-require-extensions: 0.1.3_eslint@8.50.0
      fs-extra: 10.1.0
      mocha: 10.2.0
      prettier: 3.1.1
      rimraf: 5.0.4
      ts-node: 10.9.1_fdq2o2ihilbuf6apz2rnzqg2vm
      typescript: 5.8.2

  ../../packages/typespec-test:
    specifiers:
<<<<<<< HEAD
      '@azure-tools/typespec-autorest': next
      '@azure-tools/typespec-azure-core': next
      '@azure-tools/typespec-azure-resource-manager': next
      '@azure-tools/typespec-azure-rulesets': next
      '@azure-tools/typespec-client-generator-core': next
      '@azure-tools/typespec-ts': workspace:^0.39.0
      '@types/mocha': ^5.2.7
      '@types/node': ^18.0.0
      '@typespec/compiler': next
      '@typespec/http': next
      '@typespec/json-schema': next
      '@typespec/openapi': next
      '@typespec/openapi3': next
      '@typespec/rest': next
      '@typespec/versioning': next
=======
      '@azure-tools/typespec-autorest': 0.56.0
      '@azure-tools/typespec-azure-core': 0.56.0
      '@azure-tools/typespec-azure-resource-manager': 0.56.0
      '@azure-tools/typespec-azure-rulesets': 0.56.0
      '@azure-tools/typespec-client-generator-core': 0.56.0
      '@azure-tools/typespec-ts': workspace:^0.40.0
      '@types/mocha': ^5.2.7
      '@types/node': ^18.0.0
      '@typespec/compiler': 1.0.0
      '@typespec/http': 1.0.0
      '@typespec/json-schema': 1.0.0
      '@typespec/openapi': 1.0.0
      '@typespec/openapi3': 1.0.0
      '@typespec/rest': 0.70.0
      '@typespec/versioning': 0.70.0
>>>>>>> e5a2efeb
      prettier: ^3.1.0
      ts-node: ^8.5.2
      typescript: ~5.8.2
    dependencies:
      '@azure-tools/typespec-autorest': 0.56.0_uc3lqwll2qksvnw4dyqz4mgp64
      '@azure-tools/typespec-azure-core': 0.56.0_smelvapepqcohs44qn5lg5mrjy
      '@azure-tools/typespec-azure-resource-manager': 0.56.0_kdgwyvcr5r26j3ofemkot3t4y4
      '@azure-tools/typespec-azure-rulesets': 0.56.0_dak7gnkxu5goypa4jgiacutstu
      '@azure-tools/typespec-client-generator-core': 0.56.0_dpek6u2uzheagioi57adosrs4u
      '@azure-tools/typespec-ts': link:../typespec-ts
      '@typespec/compiler': 1.0.0_@types+node@18.18.0
      '@typespec/http': 1.0.0_6nn6a265eqvpod4byc573d4y7i
      '@typespec/json-schema': 1.0.0_@typespec+compiler@1.0.0
      '@typespec/openapi': 1.0.0_mlh5mwyihjn5l3sivvdljtc3yq
      '@typespec/openapi3': 1.0.0_t2lcjfru3hesaewjkbkudszheu
      '@typespec/rest': 0.70.0_mlh5mwyihjn5l3sivvdljtc3yq
      '@typespec/versioning': 0.70.0_@typespec+compiler@1.0.0
      prettier: 3.1.1
    devDependencies:
      '@types/mocha': 5.2.7
      '@types/node': 18.18.0
      ts-node: 8.10.2_typescript@5.8.2
      typescript: 5.8.2

  ../../packages/typespec-ts:
    specifiers:
      '@azure-rest/core-client': ^2.3.1
      '@azure-tools/azure-http-specs': next
      '@azure-tools/rlc-common': workspace:^0.39.0
<<<<<<< HEAD
      '@azure-tools/typespec-autorest': next
      '@azure-tools/typespec-azure-core': next
      '@azure-tools/typespec-azure-resource-manager': next
      '@azure-tools/typespec-client-generator-core': next
=======
      '@azure-tools/typespec-autorest': 0.56.0
      '@azure-tools/typespec-azure-core': 0.56.0
      '@azure-tools/typespec-azure-resource-manager': 0.56.0
      '@azure-tools/typespec-client-generator-core': 0.56.0
>>>>>>> e5a2efeb
      '@azure/abort-controller': ^2.1.2
      '@azure/core-auth': ^1.6.0
      '@azure/core-lro': ^3.1.0
      '@azure/core-paging': ^1.5.0
      '@azure/core-rest-pipeline': ^1.14.0
      '@azure/core-util': ^1.4.0
      '@azure/logger': ^1.0.4
      '@microsoft/api-extractor': ^7.47.5
      '@types/chai': ^4.3.1
      '@types/fs-extra': ^9.0.13
      '@types/js-yaml': ^4.0.9
      '@types/lodash': ^4.17.4
      '@types/mocha': ^10.0.6
      '@types/node': ^18.0.0
      '@typescript-eslint/eslint-plugin': ^8.28.0
      '@typescript-eslint/parser': ^8.28.0
<<<<<<< HEAD
      '@typespec/compiler': next
      '@typespec/http': next
      '@typespec/http-specs': next
      '@typespec/openapi': next
      '@typespec/rest': next
      '@typespec/spec-api': next
      '@typespec/spector': next
      '@typespec/ts-http-runtime': 0.1.0
      '@typespec/versioning': next
=======
      '@typespec/compiler': 1.0.0
      '@typespec/http': 1.0.0
      '@typespec/http-specs': 0.1.0-alpha.22-dev.0
      '@typespec/openapi': 1.0.0
      '@typespec/rest': 0.70.0
      '@typespec/spec-api': 0.1.0-alpha.7-dev.0
      '@typespec/spector': 0.1.0-alpha.14-dev.1
      '@typespec/ts-http-runtime': 0.1.0
      '@typespec/versioning': 0.70.0
      '@typespec/xml': 0.70.0
>>>>>>> e5a2efeb
      '@vitest/coverage-istanbul': ~1.6.0
      '@vitest/coverage-v8': ~1.6.0
      chai: ^4.3.6
      chalk: ^4.0.0
      cross-env: ^7.0.3
      eslint: ^8.9.0
      eslint-plugin-require-extensions: 0.1.3
      fs-extra: ^11.1.0
      js-yaml: ^4.1.0
      lodash: ^4.17.21
      mkdirp: ^3.0.1
      mocha: ^10.4.0
      npm-run-all: ~4.1.5
      prettier: ^3.3.3
      rimraf: ^5.0.0
      ts-morph: ^23.0.0
      ts-node: ~10.9.1
      tslib: ^2.3.1
      tsx: ^4.16.5
      typescript: ~5.8.2
      vitest: ~1.6.0
    dependencies:
      '@azure-tools/rlc-common': link:../rlc-common
      '@typespec/xml': 0.70.0_@typespec+compiler@1.0.0
      fs-extra: 11.1.1
      lodash: 4.17.21
      prettier: 3.3.3
      ts-morph: 23.0.0
      tslib: 2.6.2
    devDependencies:
      '@azure-rest/core-client': 2.3.1
      '@azure-tools/azure-http-specs': 0.1.0-alpha.17-dev.0_td6fiiakyz374d4iidt42mj2ze
      '@azure-tools/typespec-autorest': 0.56.0_uc3lqwll2qksvnw4dyqz4mgp64
      '@azure-tools/typespec-azure-core': 0.56.0_smelvapepqcohs44qn5lg5mrjy
      '@azure-tools/typespec-azure-resource-manager': 0.56.0_kdgwyvcr5r26j3ofemkot3t4y4
      '@azure-tools/typespec-client-generator-core': 0.56.0_dpek6u2uzheagioi57adosrs4u
      '@azure/abort-controller': 2.1.2
      '@azure/core-auth': 1.6.0
      '@azure/core-lro': 3.1.0
      '@azure/core-paging': 1.5.0
      '@azure/core-rest-pipeline': 1.14.0
      '@azure/core-util': 1.5.0
      '@azure/logger': 1.0.4
      '@microsoft/api-extractor': 7.47.5_@types+node@18.18.0
      '@types/chai': 4.3.6
      '@types/fs-extra': 9.0.13
      '@types/js-yaml': 4.0.9
      '@types/lodash': 4.17.4
      '@types/mocha': 10.0.6
      '@types/node': 18.18.0
      '@typescript-eslint/eslint-plugin': 8.29.1_riayye3vh5qrrjmyfknhspw5ue
      '@typescript-eslint/parser': 8.29.1_rpfclszkijpquoieshhobbfaz4
      '@typespec/compiler': 1.0.0_@types+node@18.18.0
      '@typespec/http': 1.0.0_6nn6a265eqvpod4byc573d4y7i
      '@typespec/http-specs': 0.1.0-alpha.22-dev.0_hsa2kew67qf73yfsqlcio7dzty
      '@typespec/openapi': 1.0.0_mlh5mwyihjn5l3sivvdljtc3yq
      '@typespec/rest': 0.70.0_mlh5mwyihjn5l3sivvdljtc3yq
      '@typespec/spec-api': 0.1.0-alpha.7-dev.0
      '@typespec/spector': 0.1.0-alpha.14-dev.1_l57zs4bid4vy5sv2wdmboc2ira
      '@typespec/ts-http-runtime': 0.1.0
      '@typespec/versioning': 0.70.0_@typespec+compiler@1.0.0
      '@vitest/coverage-istanbul': 1.6.0_vitest@1.6.0
      '@vitest/coverage-v8': 1.6.0_vitest@1.6.0
      chai: 4.3.8
      chalk: 4.1.2
      cross-env: 7.0.3
      eslint: 8.50.0
      eslint-plugin-require-extensions: 0.1.3_eslint@8.50.0
      js-yaml: 4.1.0
      mkdirp: 3.0.1
      mocha: 10.4.0
      npm-run-all: 4.1.5
      rimraf: 5.0.4
      ts-node: 10.9.1_fdq2o2ihilbuf6apz2rnzqg2vm
      tsx: 4.17.0
      typescript: 5.8.2
      vitest: 1.6.0_@types+node@18.18.0

packages:

  /@aashutoshrathi/word-wrap/1.2.6:
    resolution: {integrity: sha512-1Yjs2SvM8TflER/OD3cOjhWWOZb58A2t7wpE2S9XfBYTiIl+XFhQG2bjy4Pu1I+EAlCNUzRDYDdFwFYUKvXcIA==}
    engines: {node: '>=0.10.0'}
    dev: true

  /@ampproject/remapping/2.3.0:
    resolution: {integrity: sha512-30iZtAPgz+LTIYoeivqYo853f02jBYSd5uGnGpkFV0M3xOt9aN73erkgYAmZU43x4VfqcnLxW9Kpg3R5LC4YYw==}
    engines: {node: '>=6.0.0'}
    dependencies:
      '@jridgewell/gen-mapping': 0.3.5
      '@jridgewell/trace-mapping': 0.3.25
    dev: true

  /@apidevtools/json-schema-ref-parser/11.7.2:
    resolution: {integrity: sha512-4gY54eEGEstClvEkGnwVkTkrx0sqwemEFG5OSRRn3tD91XH0+Q8XIkYIfo7IwEWPpJZwILb9GUXeShtplRc/eA==}
    engines: {node: '>= 16'}
    dependencies:
      '@jsdevtools/ono': 7.1.3
      '@types/json-schema': 7.0.15
      js-yaml: 4.1.0
    dev: false

  /@apidevtools/openapi-schemas/2.1.0:
    resolution: {integrity: sha512-Zc1AlqrJlX3SlpupFGpiLi2EbteyP7fXmUOGup6/DnkRgjP9bgMM/ag+n91rsv0U1Gpz0H3VILA/o3bW7Ua6BQ==}
    engines: {node: '>=10'}
    dev: false

  /@apidevtools/swagger-methods/3.0.2:
    resolution: {integrity: sha512-QAkD5kK2b1WfjDS/UQn/qQkbwF31uqRjPTrsCs5ZG9BQGAkjwvqGFjjPqAuzac/IYzpPtRzjCP1WrTuAIjMrXg==}
    dev: false

  /@apidevtools/swagger-parser/10.1.1_openapi-types@12.1.3:
    resolution: {integrity: sha512-u/kozRnsPO/x8QtKYJOqoGtC4kH6yg1lfYkB9Au0WhYB0FNLpyFusttQtvhlwjtG3rOwiRz4D8DnnXa8iEpIKA==}
    peerDependencies:
      openapi-types: '>=7'
    dependencies:
      '@apidevtools/json-schema-ref-parser': 11.7.2
      '@apidevtools/openapi-schemas': 2.1.0
      '@apidevtools/swagger-methods': 3.0.2
      '@jsdevtools/ono': 7.1.3
      ajv: 8.17.1
      ajv-draft-04: 1.0.0_ajv@8.17.1
      call-me-maybe: 1.0.2
      openapi-types: 12.1.3
    dev: false

  /@autorest/codemodel/4.19.3:
    resolution: {integrity: sha512-8RMPjq2BmLNn080EHGbSc0E9pk7EO6i+vi3vGrz8xrfnTBydOZPJUZqmOpEmNnV6LRbr23cthXQo0JbA/bStWg==}
    engines: {node: '>=12.0.0'}
    dependencies:
      '@azure-tools/codegen': 2.9.2
      js-yaml: 4.0.0
    dev: false

  /@autorest/extension-base/3.5.2:
    resolution: {integrity: sha512-brpRtQ34mo/SZPTWrOUYvDHOKbvDa9eX5N15qd0OGLX8q3y29nXjhokMVoink4w1jW+8p2KXy2emMIZL14s+HQ==}
    engines: {node: '>=12.0.0'}
    dependencies:
      '@azure-tools/codegen': 2.9.2
      js-yaml: 4.0.0
      vscode-jsonrpc: 3.6.2
    dev: false

  /@autorest/testmodeler/2.6.1:
    resolution: {integrity: sha512-7OXzYet3S/Hiow9LzHUY5qdNRnceSQd41wKEGzfcGVleyWRobYJgYxGmUEyFZP4ZSerAb+QqygSvo9yWIC3nrQ==}
    dev: false

  /@azure-rest/core-client/1.4.0:
    resolution: {integrity: sha512-ozTDPBVUDR5eOnMIwhggbnVmOrka4fXCs8n8mvUo4WLLc38kki6bAOByDoVZZPz/pZy2jMt2kwfpvy/UjALj6w==}
    engines: {node: '>=18.0.0'}
    dependencies:
      '@azure/abort-controller': 2.1.2
      '@azure/core-auth': 1.6.0
      '@azure/core-rest-pipeline': 1.14.0
      '@azure/core-tracing': 1.0.1
      '@azure/core-util': 1.5.0
      tslib: 2.6.2
    transitivePeerDependencies:
      - supports-color
    dev: false

  /@azure-rest/core-client/2.3.1:
    resolution: {integrity: sha512-sGTdh2Ln95F/Jqikr9OybQvx00EVvljwgxjfcxTqjID0PBVGDuNR0ie9e9HsTA1vJT23BlVRd/dCIGzJriYw9g==}
    engines: {node: '>=18.0.0'}
    dependencies:
      '@azure/abort-controller': 2.1.2
      '@azure/core-auth': 1.6.0
      '@azure/core-rest-pipeline': 1.14.0
      '@azure/core-tracing': 1.1.2
      '@azure/core-util': 1.9.0
      tslib: 2.6.2
    transitivePeerDependencies:
      - supports-color
    dev: true

  /@azure-tools/async-io/3.0.254:
    resolution: {integrity: sha512-X1C7XdyCuo50ch9FzKtTvmK18FgDxxf1Bbt3cSoknQqeDaRegHSSCO+zByq2YA4NvUzKXeZ1engh29IDxZXgpQ==}
    engines: {node: '>=10.12.0'}
    dependencies:
      '@azure-tools/tasks': 3.0.255
      proper-lockfile: 2.0.1
    dev: false

  /@azure-tools/azure-http-specs/0.1.0-alpha.17-dev.0_td6fiiakyz374d4iidt42mj2ze:
    resolution: {integrity: sha512-V/XnvC5oB8s41j6wyuzsZVukPav09XiD4Rps8XyuRNL4m6atG1uJsEYvA4IUc0ECqhTek7sJ/2HYKGh5cAQbAw==}
    engines: {node: '>=20.0.0'}
    peerDependencies:
      '@azure-tools/typespec-azure-core': ^0.55.0 || >=0.56.0-dev <0.56.0
      '@typespec/compiler': ^1.0.0-rc.1
      '@typespec/http': ^1.0.0-rc.1
      '@typespec/rest': ^0.69.0 || >=0.70.0-dev <0.70.0
      '@typespec/versioning': ^0.69.0 || >=0.70.0-dev <0.70.0
      '@typespec/xml': ^0.69.0 || >=0.70.0-dev <0.70.0
    dependencies:
      '@azure-tools/typespec-azure-core': 0.56.0_smelvapepqcohs44qn5lg5mrjy
      '@typespec/compiler': 1.0.0_@types+node@18.18.0
      '@typespec/http': 1.0.0_6nn6a265eqvpod4byc573d4y7i
      '@typespec/rest': 0.70.0_mlh5mwyihjn5l3sivvdljtc3yq
      '@typespec/spec-api': 0.1.0-alpha.7-dev.0
      '@typespec/spector': 0.1.0-alpha.14-dev.1_l57zs4bid4vy5sv2wdmboc2ira
      '@typespec/versioning': 0.70.0_@typespec+compiler@1.0.0
      '@typespec/xml': 0.70.0_@typespec+compiler@1.0.0
    transitivePeerDependencies:
      - '@types/node'
      - '@typespec/streams'
      - supports-color
    dev: true

  /@azure-tools/codegen/2.9.2:
    resolution: {integrity: sha512-brVLyffOtPiEijYYBYgV+4q7IyAfqXIec7XbdEqvv7As6SeEdq5WtbtN9N0LdGVHDWtEfc+JArwIx9aYGFdMUg==}
    engines: {node: '>=12.0.0'}
    dependencies:
      '@azure-tools/async-io': 3.0.254
      js-yaml: 4.0.0
      semver: 7.5.4
    dev: false

  /@azure-tools/tasks/3.0.255:
    resolution: {integrity: sha512-GjALNLz7kWMEdRVbaN5g0cJHNAr3XVTbP0611Mv2UzMgGL6FOhNZJK+oPHJKLDR8EEDZNnkwPlyi7B+INXUSQA==}
    engines: {node: '>=10.12.0'}
    dev: false

  /@azure-tools/test-recorder/3.0.0:
    resolution: {integrity: sha512-1M1cjyqZa0TwKpaeaRaNON/c5yLWMEnMijc0V0Vu67pWrLkqoZE+6rmzrGLXapWUB1YmflvVaXQEWbbulGK3Ew==}
    engines: {node: '>=14.0.0'}
    dependencies:
      '@azure/core-auth': 1.6.0
      '@azure/core-rest-pipeline': 1.14.0
      '@azure/core-util': 1.5.0
      '@azure/logger': 1.0.4
    transitivePeerDependencies:
      - supports-color
    dev: true

  /@azure-tools/typespec-autorest/0.56.0_uc3lqwll2qksvnw4dyqz4mgp64:
    resolution: {integrity: sha512-v10o6AGgCplrfqy3TImQXi8uxUfzU3bRkay7u7FWFOYGn7QqRAcva3H0FBZX9OcxReq3PY0bWomOqm5b3N9MIA==}
    engines: {node: '>=20.0.0'}
    peerDependencies:
      '@azure-tools/typespec-azure-core': ^0.56.0
      '@azure-tools/typespec-azure-resource-manager': ^0.56.0
      '@azure-tools/typespec-client-generator-core': ^0.56.0
      '@typespec/compiler': ^1.0.0
      '@typespec/http': ^1.0.0
      '@typespec/openapi': ^1.0.0
      '@typespec/rest': ^0.70.0
      '@typespec/versioning': ^0.70.0
    dependencies:
      '@azure-tools/typespec-azure-core': 0.56.0_smelvapepqcohs44qn5lg5mrjy
      '@azure-tools/typespec-azure-resource-manager': 0.56.0_kdgwyvcr5r26j3ofemkot3t4y4
      '@azure-tools/typespec-client-generator-core': 0.56.0_dpek6u2uzheagioi57adosrs4u
      '@typespec/compiler': 1.0.0_@types+node@18.18.0
      '@typespec/http': 1.0.0_6nn6a265eqvpod4byc573d4y7i
      '@typespec/openapi': 1.0.0_mlh5mwyihjn5l3sivvdljtc3yq
      '@typespec/rest': 0.70.0_mlh5mwyihjn5l3sivvdljtc3yq
      '@typespec/versioning': 0.70.0_@typespec+compiler@1.0.0

  /@azure-tools/typespec-azure-core/0.56.0_smelvapepqcohs44qn5lg5mrjy:
    resolution: {integrity: sha512-5Pb2p9MQJqcyQyptM/oo98ws3IXkXl14hVaaORFi+4VTRsOtALvnHdrUvnUQ9iTJrHioaXPxhR2+W7VuotoXsQ==}
    engines: {node: '>=20.0.0'}
    peerDependencies:
      '@typespec/compiler': ^1.0.0
      '@typespec/http': ^1.0.0
      '@typespec/rest': ^0.70.0
    dependencies:
      '@typespec/compiler': 1.0.0_@types+node@18.18.0
      '@typespec/http': 1.0.0_6nn6a265eqvpod4byc573d4y7i
      '@typespec/rest': 0.70.0_mlh5mwyihjn5l3sivvdljtc3yq

  /@azure-tools/typespec-azure-resource-manager/0.56.0_kdgwyvcr5r26j3ofemkot3t4y4:
    resolution: {integrity: sha512-S95n4h6RDo0ksOuo1tmXnwvqxiYy8jHLdPDvMFb4ZRRyZzZFKPA9tXeu0s4EJTWrpD7RwS9/UtnJlKS6gbaycA==}
    engines: {node: '>=20.0.0'}
    peerDependencies:
      '@azure-tools/typespec-azure-core': ^0.56.0
      '@typespec/compiler': ^1.0.0
      '@typespec/http': ^1.0.0
      '@typespec/openapi': ^1.0.0
      '@typespec/rest': ^0.70.0
      '@typespec/versioning': ^0.70.0
    dependencies:
      '@azure-tools/typespec-azure-core': 0.56.0_smelvapepqcohs44qn5lg5mrjy
      '@typespec/compiler': 1.0.0_@types+node@18.18.0
      '@typespec/http': 1.0.0_6nn6a265eqvpod4byc573d4y7i
      '@typespec/openapi': 1.0.0_mlh5mwyihjn5l3sivvdljtc3yq
      '@typespec/rest': 0.70.0_mlh5mwyihjn5l3sivvdljtc3yq
      '@typespec/versioning': 0.70.0_@typespec+compiler@1.0.0
      change-case: 5.4.4
      pluralize: 8.0.0

  /@azure-tools/typespec-azure-rulesets/0.56.0_dak7gnkxu5goypa4jgiacutstu:
    resolution: {integrity: sha512-V073uLUTGBYhn5MyOS2RHUadYuYGYrFDlhuvqoAUNDG/v8CSWEyXx4CHo8dq+Y/0DauLc9YfNzwXrDgtlW9HrA==}
    engines: {node: '>=20.0.0'}
    peerDependencies:
      '@azure-tools/typespec-azure-core': ^0.56.0
      '@azure-tools/typespec-azure-resource-manager': ^0.56.0
      '@azure-tools/typespec-client-generator-core': ^0.56.0
      '@typespec/compiler': ^1.0.0
    dependencies:
      '@azure-tools/typespec-azure-core': 0.56.0_smelvapepqcohs44qn5lg5mrjy
      '@azure-tools/typespec-azure-resource-manager': 0.56.0_kdgwyvcr5r26j3ofemkot3t4y4
      '@azure-tools/typespec-client-generator-core': 0.56.0_dpek6u2uzheagioi57adosrs4u
      '@typespec/compiler': 1.0.0_@types+node@18.18.0
    dev: false

  /@azure-tools/typespec-client-generator-core/0.56.0_dpek6u2uzheagioi57adosrs4u:
    resolution: {integrity: sha512-216fktxehWhpoRRx3S6O+lelerU8K/Oi+DIWtdGDIb4hEXWTfufGrMdnAX8ubgaCdwtAymyAGEnr2/rkgEV4BQ==}
    engines: {node: '>=20.0.0'}
    peerDependencies:
      '@azure-tools/typespec-azure-core': ^0.56.0
      '@typespec/compiler': ^1.0.0
      '@typespec/events': ^0.70.0
      '@typespec/http': ^1.0.0
      '@typespec/openapi': ^1.0.0
      '@typespec/rest': ^0.70.0
      '@typespec/sse': ^0.70.0
      '@typespec/streams': ^0.70.0
      '@typespec/versioning': ^0.70.0
      '@typespec/xml': ^0.70.0
    dependencies:
      '@azure-tools/typespec-azure-core': 0.56.0_smelvapepqcohs44qn5lg5mrjy
      '@typespec/compiler': 1.0.0_@types+node@18.18.0
      '@typespec/events': 0.70.0_@typespec+compiler@1.0.0
      '@typespec/http': 1.0.0_6nn6a265eqvpod4byc573d4y7i
      '@typespec/openapi': 1.0.0_mlh5mwyihjn5l3sivvdljtc3yq
      '@typespec/rest': 0.70.0_mlh5mwyihjn5l3sivvdljtc3yq
      '@typespec/sse': 0.70.0_svktgg7jwnszygwzyibj7jfcca
      '@typespec/streams': 0.70.0_@typespec+compiler@1.0.0
      '@typespec/versioning': 0.70.0_@typespec+compiler@1.0.0
      '@typespec/xml': 0.70.0_@typespec+compiler@1.0.0
      change-case: 5.4.4
      pluralize: 8.0.0
      yaml: 2.7.0

  /@azure/abort-controller/1.1.0:
    resolution: {integrity: sha512-TrRLIoSQVzfAJX9H1JeFjzAoDGcoK1IYX1UImfceTZpsyYfWr09Ss1aHW1y5TrrR3iq6RZLBwJ3E24uwPhwahw==}
    engines: {node: '>=12.0.0'}
    dependencies:
      tslib: 2.6.2

  /@azure/abort-controller/2.1.2:
    resolution: {integrity: sha512-nBrLsEWm4J2u5LpAPjxADTlq3trDgVZZXHNKabeXZtpq3d3AbN/KGO82R87rdDz5/lYB024rtEf10/q0urNgsA==}
    engines: {node: '>=18.0.0'}
    dependencies:
      tslib: 2.6.2

  /@azure/core-auth/1.6.0:
    resolution: {integrity: sha512-3X9wzaaGgRaBCwhLQZDtFp5uLIXCPrGbwJNWPPugvL4xbIGgScv77YzzxToKGLAKvG9amDoofMoP+9hsH1vs1w==}
    engines: {node: '>=18.0.0'}
    dependencies:
      '@azure/abort-controller': 2.1.2
      '@azure/core-util': 1.5.0
      tslib: 2.6.2

  /@azure/core-auth/1.9.0:
    resolution: {integrity: sha512-FPwHpZywuyasDSLMqJ6fhbOK3TqUdviZNF8OqRGA4W5Ewib2lEEZ+pBsYcBa88B2NGO/SEnYPGhyBqNlE8ilSw==}
    engines: {node: '>=18.0.0'}
    dependencies:
      '@azure/abort-controller': 2.1.2
      '@azure/core-util': 1.11.0
      tslib: 2.6.2

  /@azure/core-client/1.7.3:
    resolution: {integrity: sha512-kleJ1iUTxcO32Y06dH9Pfi9K4U+Tlb111WXEnbt7R/ne+NLRwppZiTGJuTD5VVoxTMK5NTbEtm5t2vcdNCFe2g==}
    engines: {node: '>=14.0.0'}
    dependencies:
      '@azure/abort-controller': 1.1.0
      '@azure/core-auth': 1.6.0
      '@azure/core-rest-pipeline': 1.14.0
      '@azure/core-tracing': 1.0.1
      '@azure/core-util': 1.5.0
      '@azure/logger': 1.0.4
      tslib: 2.6.2
    transitivePeerDependencies:
      - supports-color
    dev: false

  /@azure/core-client/1.9.2:
    resolution: {integrity: sha512-kRdry/rav3fUKHl/aDLd/pDLcB+4pOFwPPTVEExuMyaI5r+JBbMWqRbCY1pn5BniDaU3lRxO9eaQ1AmSMehl/w==}
    engines: {node: '>=18.0.0'}
    dependencies:
      '@azure/abort-controller': 2.1.2
      '@azure/core-auth': 1.9.0
      '@azure/core-rest-pipeline': 1.19.0
      '@azure/core-tracing': 1.1.2
      '@azure/core-util': 1.11.0
      '@azure/logger': 1.0.4
      tslib: 2.6.2
    transitivePeerDependencies:
      - supports-color

  /@azure/core-http-compat/1.3.0:
    resolution: {integrity: sha512-ZN9avruqbQ5TxopzG3ih3KRy52n8OAbitX3fnZT5go4hzu0J+KVPSzkL+Wt3hpJpdG8WIfg1sBD1tWkgUdEpBA==}
    engines: {node: '>=12.0.0'}
    dependencies:
      '@azure/abort-controller': 1.1.0
      '@azure/core-client': 1.9.2
      '@azure/core-rest-pipeline': 1.14.0
    transitivePeerDependencies:
      - supports-color
    dev: false

  /@azure/core-http-compat/2.1.2:
    resolution: {integrity: sha512-5MnV1yqzZwgNLLjlizsU3QqOeQChkIXw781Fwh1xdAqJR5AA32IUaq6xv1BICJvfbHoa+JYcaij2HFkhLbNTJQ==}
    engines: {node: '>=18.0.0'}
    dependencies:
      '@azure/abort-controller': 2.1.2
      '@azure/core-client': 1.9.2
      '@azure/core-rest-pipeline': 1.19.0
    transitivePeerDependencies:
      - supports-color
    dev: true

  /@azure/core-http/3.0.3:
    resolution: {integrity: sha512-QMib3wXotJMFhHgmJBPUF9YsyErw34H0XDFQd9CauH7TPB+RGcyl9Ayy7iURtJB04ngXhE6YwrQsWDXlSLrilg==}
    engines: {node: '>=14.0.0'}
    deprecated: This package is no longer supported. Please migrate to use @azure/core-rest-pipeline
    dependencies:
      '@azure/abort-controller': 1.1.0
      '@azure/core-auth': 1.6.0
      '@azure/core-tracing': 1.0.0-preview.13
      '@azure/core-util': 1.9.0
      '@azure/logger': 1.0.4
      '@types/node-fetch': 2.6.6
      '@types/tunnel': 0.0.3
      form-data: 4.0.0
      node-fetch: 2.7.0
      process: 0.11.10
      tslib: 2.6.2
      tunnel: 0.0.6
      uuid: 8.3.2
      xml2js: 0.5.0
    transitivePeerDependencies:
      - encoding

  /@azure/core-lro/2.5.4:
    resolution: {integrity: sha512-3GJiMVH7/10bulzOKGrrLeG/uCBH/9VtxqaMcB9lIqAeamI/xYQSHJL/KcsLDuH+yTjYpro/u6D/MuRe4dN70Q==}
    engines: {node: '>=14.0.0'}
    dependencies:
      '@azure/abort-controller': 1.1.0
      '@azure/core-util': 1.5.0
      '@azure/logger': 1.0.4
      tslib: 2.6.2

  /@azure/core-lro/3.1.0:
    resolution: {integrity: sha512-W/vVbZumJLFMvmiUspyBzKai0O3HiD6KmsWnpCLasFr92qmafwgz+tThmnpMFH7vCS4MUl4ehFd0Z6OWb8BPog==}
    engines: {node: '>=18.0.0'}
    dependencies:
      '@azure/abort-controller': 2.1.2
      '@azure/core-util': 1.9.0
      '@azure/logger': 1.0.4
      tslib: 2.6.2
    dev: true

  /@azure/core-paging/1.5.0:
    resolution: {integrity: sha512-zqWdVIt+2Z+3wqxEOGzR5hXFZ8MGKK52x4vFLw8n58pR6ZfKRx3EXYTxTaYxYHc/PexPUTyimcTWFJbji9Z6Iw==}
    engines: {node: '>=14.0.0'}
    dependencies:
      tslib: 2.6.2

  /@azure/core-rest-pipeline/1.14.0:
    resolution: {integrity: sha512-Tp4M6NsjCmn9L5p7HsW98eSOS7A0ibl3e5ntZglozT0XuD/0y6i36iW829ZbBq0qihlGgfaeFpkLjZ418KDm1Q==}
    engines: {node: '>=18.0.0'}
    dependencies:
      '@azure/abort-controller': 2.1.2
      '@azure/core-auth': 1.6.0
      '@azure/core-tracing': 1.0.1
      '@azure/core-util': 1.5.0
      '@azure/logger': 1.0.4
      http-proxy-agent: 5.0.0
      https-proxy-agent: 5.0.1
      tslib: 2.6.2
    transitivePeerDependencies:
      - supports-color

  /@azure/core-rest-pipeline/1.19.0:
    resolution: {integrity: sha512-bM3308LRyg5g7r3Twprtqww0R/r7+GyVxj4BafcmVPo4WQoGt5JXuaqxHEFjw2o3rvFZcUPiqJMg6WuvEEeVUA==}
    engines: {node: '>=18.0.0'}
    dependencies:
      '@azure/abort-controller': 2.1.2
      '@azure/core-auth': 1.9.0
      '@azure/core-tracing': 1.1.2
      '@azure/core-util': 1.11.0
      '@azure/logger': 1.0.4
      http-proxy-agent: 7.0.2
      https-proxy-agent: 7.0.4
      tslib: 2.6.2
    transitivePeerDependencies:
      - supports-color

  /@azure/core-tracing/1.0.0-preview.13:
    resolution: {integrity: sha512-KxDlhXyMlh2Jhj2ykX6vNEU0Vou4nHr025KoSEiz7cS3BNiHNaZcdECk/DmLkEB0as5T7b/TpRcehJ5yV6NeXQ==}
    engines: {node: '>=12.0.0'}
    dependencies:
      '@opentelemetry/api': 1.6.0
      tslib: 2.6.2

  /@azure/core-tracing/1.0.1:
    resolution: {integrity: sha512-I5CGMoLtX+pI17ZdiFJZgxMJApsK6jjfm85hpgp3oazCdq5Wxgh4wMr7ge/TTWW1B5WBuvIOI1fMU/FrOAMKrw==}
    engines: {node: '>=12.0.0'}
    dependencies:
      tslib: 2.6.2

  /@azure/core-tracing/1.1.2:
    resolution: {integrity: sha512-dawW9ifvWAWmUm9/h+/UQ2jrdvjCJ7VJEuCJ6XVNudzcOwm53BFZH4Q845vjfgoUAM8ZxokvVNxNxAITc502YA==}
    engines: {node: '>=18.0.0'}
    dependencies:
      tslib: 2.6.2

  /@azure/core-util/1.11.0:
    resolution: {integrity: sha512-DxOSLua+NdpWoSqULhjDyAZTXFdP/LKkqtYuxxz1SCN289zk3OG8UOpnCQAz/tygyACBtWp/BoO72ptK7msY8g==}
    engines: {node: '>=18.0.0'}
    dependencies:
      '@azure/abort-controller': 2.1.2
      tslib: 2.6.2

  /@azure/core-util/1.5.0:
    resolution: {integrity: sha512-GZBpVFDtQ/15hW1OgBcRdT4Bl7AEpcEZqLfbAvOtm1CQUncKWiYapFHVD588hmlV27NbOOtSm3cnLF3lvoHi4g==}
    engines: {node: '>=14.0.0'}
    dependencies:
      '@azure/abort-controller': 1.1.0
      tslib: 2.6.2

  /@azure/core-util/1.9.0:
    resolution: {integrity: sha512-AfalUQ1ZppaKuxPPMsFEUdX6GZPB3d9paR9d/TTL7Ow2De8cJaC7ibi7kWVlFAVPCYo31OcnGymc0R89DX8Oaw==}
    engines: {node: '>=18.0.0'}
    dependencies:
      '@azure/abort-controller': 2.1.2
      tslib: 2.6.2

  /@azure/core-xml/1.3.4:
    resolution: {integrity: sha512-B1xI79Ur/u+KR69fGTcsMNj8KDjBSqAy0Ys6Byy4Qm1CqoUy7gCT5A7Pej0EBWRskuH6bpCwrAnosfmQEalkcg==}
    engines: {node: '>=14.0.0'}
    dependencies:
      fast-xml-parser: 4.3.1
      tslib: 2.6.2
    dev: true

  /@azure/core-xml/1.4.4:
    resolution: {integrity: sha512-J4FYAqakGXcbfeZjwjMzjNcpcH4E+JtEBv+xcV1yL0Ydn/6wbQfeFKTCHh9wttAi0lmajHw7yBbHPRG+YHckZQ==}
    engines: {node: '>=18.0.0'}
    dependencies:
      fast-xml-parser: 4.5.0
      tslib: 2.6.2
    dev: true

  /@azure/identity/4.7.0:
    resolution: {integrity: sha512-6z/S2KorkbKaZ0DgZFVRdu7RCuATmMSTjKpuhj7YpjxkJ0vnJ7kTM3cpNgzFgk9OPYfZ31wrBEtC/iwAS4jQDA==}
    engines: {node: '>=18.0.0'}
    dependencies:
      '@azure/abort-controller': 2.1.2
      '@azure/core-auth': 1.9.0
      '@azure/core-client': 1.9.2
      '@azure/core-rest-pipeline': 1.19.0
      '@azure/core-tracing': 1.1.2
      '@azure/core-util': 1.11.0
      '@azure/logger': 1.0.4
      '@azure/msal-browser': 4.4.0
      '@azure/msal-node': 3.3.0
      events: 3.3.0
      jws: 4.0.0
      open: 10.1.0
      stoppable: 1.1.0
      tslib: 2.6.2
    transitivePeerDependencies:
      - supports-color
    dev: true

  /@azure/identity/4.8.0:
    resolution: {integrity: sha512-l9ALUGHtFB/JfsqmA+9iYAp2a+cCwdNO/cyIr2y7nJLJsz1aae6qVP8XxT7Kbudg0IQRSIMXj0+iivFdbD1xPA==}
    engines: {node: '>=18.0.0'}
    dependencies:
      '@azure/abort-controller': 2.1.2
      '@azure/core-auth': 1.9.0
      '@azure/core-client': 1.9.2
      '@azure/core-rest-pipeline': 1.19.0
      '@azure/core-tracing': 1.1.2
      '@azure/core-util': 1.11.0
      '@azure/logger': 1.0.4
      '@azure/msal-browser': 4.4.0
      '@azure/msal-node': 3.3.0
      events: 3.3.0
      jws: 4.0.0
      open: 10.1.0
      stoppable: 1.1.0
      tslib: 2.6.2
    transitivePeerDependencies:
      - supports-color
    dev: true

  /@azure/logger/1.0.4:
    resolution: {integrity: sha512-ustrPY8MryhloQj7OWGe+HrYx+aoiOxzbXTtgblbV3xwCqpzUK36phH3XNHQKj3EPonyFUuDTfR3qFhTEAuZEg==}
    engines: {node: '>=14.0.0'}
    dependencies:
      tslib: 2.6.2

  /@azure/msal-browser/4.4.0:
    resolution: {integrity: sha512-rU6juYXk67CKQmpgi6fDgZoPQ9InZ1760z1BSAH7RbeIc4lHZM/Tu+H0CyRk7cnrfvTkexyYE4pjYhMghpzheA==}
    engines: {node: '>=0.8.0'}
    dependencies:
      '@azure/msal-common': 15.2.0
    dev: true

  /@azure/msal-common/15.2.0:
    resolution: {integrity: sha512-HiYfGAKthisUYqHG1nImCf/uzcyS31wng3o+CycWLIM9chnYJ9Lk6jZ30Y6YiYYpTQ9+z/FGUpiKKekd3Arc0A==}
    engines: {node: '>=0.8.0'}
    dev: true

  /@azure/msal-common/15.2.1:
    resolution: {integrity: sha512-eZHtYE5OHDN0o2NahCENkczQ6ffGc0MoUSAI3hpwGpZBHJXaEQMMZPWtIx86da2L9w7uT+Tr/xgJbGwIkvTZTQ==}
    engines: {node: '>=0.8.0'}
    dev: true

  /@azure/msal-node/3.3.0:
    resolution: {integrity: sha512-ulsT3EHF1RQ29X55cxBLgKsIKWni9JdbUqG7sipGVP4uhWcBpmm/vhKOMH340+27Acm9+kHGnN/5XmQ5LrIDgA==}
    engines: {node: '>=16'}
    dependencies:
      '@azure/msal-common': 15.2.1
      jsonwebtoken: 9.0.2
      uuid: 8.3.2
    dev: true

  /@azure/storage-blob/12.16.0:
    resolution: {integrity: sha512-jz33rUSUGUB65FgYrTRgRDjG6hdPHwfvHe+g/UrwVG8MsyLqSxg9TaW7Yuhjxu1v1OZ5xam2NU6+IpCN0xJO8Q==}
    engines: {node: '>=14.0.0'}
    dependencies:
      '@azure/abort-controller': 1.1.0
      '@azure/core-http': 3.0.3
      '@azure/core-lro': 2.5.4
      '@azure/core-paging': 1.5.0
      '@azure/core-tracing': 1.0.0-preview.13
      '@azure/logger': 1.0.4
      events: 3.3.0
      tslib: 2.6.2
    transitivePeerDependencies:
      - encoding
    dev: true

  /@azure/storage-blob/12.26.0:
    resolution: {integrity: sha512-SriLPKezypIsiZ+TtlFfE46uuBIap2HeaQVS78e1P7rz5OSbq0rsd52WE1mC5f7vAeLiXqv7I7oRhL3WFZEw3Q==}
    engines: {node: '>=18.0.0'}
    dependencies:
      '@azure/abort-controller': 2.1.2
      '@azure/core-auth': 1.9.0
      '@azure/core-client': 1.9.2
      '@azure/core-http-compat': 2.1.2
      '@azure/core-lro': 2.5.4
      '@azure/core-paging': 1.5.0
      '@azure/core-rest-pipeline': 1.19.0
      '@azure/core-tracing': 1.1.2
      '@azure/core-util': 1.11.0
      '@azure/core-xml': 1.4.4
      '@azure/logger': 1.0.4
      events: 3.3.0
      tslib: 2.6.2
    transitivePeerDependencies:
      - supports-color
    dev: true

  /@babel/code-frame/7.26.2:
    resolution: {integrity: sha512-RJlIHRueQgwWitWgF8OdFYGZX328Ax5BCemNGlqHfplnRT9ESi8JkFlvaVYbS+UubVY6dpv87Fs2u5M29iNFVQ==}
    engines: {node: '>=6.9.0'}
    dependencies:
      '@babel/helper-validator-identifier': 7.25.9
      js-tokens: 4.0.0
      picocolors: 1.1.1

  /@babel/compat-data/7.24.7:
    resolution: {integrity: sha512-qJzAIcv03PyaWqxRgO4mSU3lihncDT296vnyuE2O8uA4w3UHWI4S3hgeZd1L8W1Bft40w9JxJ2b412iDUFFRhw==}
    engines: {node: '>=6.9.0'}
    dev: true

  /@babel/core/7.24.7:
    resolution: {integrity: sha512-nykK+LEK86ahTkX/3TgauT0ikKoNCfKHEaZYTUVupJdTLzGNvrblu4u6fa7DhZONAltdf8e662t/abY8idrd/g==}
    engines: {node: '>=6.9.0'}
    dependencies:
      '@ampproject/remapping': 2.3.0
      '@babel/code-frame': 7.26.2
      '@babel/generator': 7.24.7
      '@babel/helper-compilation-targets': 7.24.7
      '@babel/helper-module-transforms': 7.24.7_@babel+core@7.24.7
      '@babel/helpers': 7.24.7
      '@babel/parser': 7.24.7
      '@babel/template': 7.24.7
      '@babel/traverse': 7.24.7
      '@babel/types': 7.24.7
      convert-source-map: 2.0.0
      debug: 4.4.0
      gensync: 1.0.0-beta.2
      json5: 2.2.3
      semver: 6.3.1
    transitivePeerDependencies:
      - supports-color
    dev: true

  /@babel/generator/7.24.7:
    resolution: {integrity: sha512-oipXieGC3i45Y1A41t4tAqpnEZWgB/lC6Ehh6+rOviR5XWpTtMmLN+fGjz9vOiNRt0p6RtO6DtD0pdU3vpqdSA==}
    engines: {node: '>=6.9.0'}
    dependencies:
      '@babel/types': 7.24.7
      '@jridgewell/gen-mapping': 0.3.5
      '@jridgewell/trace-mapping': 0.3.25
      jsesc: 2.5.2
    dev: true

  /@babel/helper-compilation-targets/7.24.7:
    resolution: {integrity: sha512-ctSdRHBi20qWOfy27RUb4Fhp07KSJ3sXcuSvTrXrc4aG8NSYDo1ici3Vhg9bg69y5bj0Mr1lh0aeEgTvc12rMg==}
    engines: {node: '>=6.9.0'}
    dependencies:
      '@babel/compat-data': 7.24.7
      '@babel/helper-validator-option': 7.24.7
      browserslist: 4.23.1
      lru-cache: 5.1.1
      semver: 6.3.1
    dev: true

  /@babel/helper-environment-visitor/7.24.7:
    resolution: {integrity: sha512-DoiN84+4Gnd0ncbBOM9AZENV4a5ZiL39HYMyZJGZ/AZEykHYdJw0wW3kdcsh9/Kn+BRXHLkkklZ51ecPKmI1CQ==}
    engines: {node: '>=6.9.0'}
    dependencies:
      '@babel/types': 7.24.7
    dev: true

  /@babel/helper-function-name/7.24.7:
    resolution: {integrity: sha512-FyoJTsj/PEUWu1/TYRiXTIHc8lbw+TDYkZuoE43opPS5TrI7MyONBE1oNvfguEXAD9yhQRrVBnXdXzSLQl9XnA==}
    engines: {node: '>=6.9.0'}
    dependencies:
      '@babel/template': 7.24.7
      '@babel/types': 7.24.7
    dev: true

  /@babel/helper-hoist-variables/7.24.7:
    resolution: {integrity: sha512-MJJwhkoGy5c4ehfoRyrJ/owKeMl19U54h27YYftT0o2teQ3FJ3nQUf/I3LlJsX4l3qlw7WRXUmiyajvHXoTubQ==}
    engines: {node: '>=6.9.0'}
    dependencies:
      '@babel/types': 7.24.7
    dev: true

  /@babel/helper-module-imports/7.24.7:
    resolution: {integrity: sha512-8AyH3C+74cgCVVXow/myrynrAGv+nTVg5vKu2nZph9x7RcRwzmh0VFallJuFTZ9mx6u4eSdXZfcOzSqTUm0HCA==}
    engines: {node: '>=6.9.0'}
    dependencies:
      '@babel/traverse': 7.24.7
      '@babel/types': 7.24.7
    transitivePeerDependencies:
      - supports-color
    dev: true

  /@babel/helper-module-transforms/7.24.7_@babel+core@7.24.7:
    resolution: {integrity: sha512-1fuJEwIrp+97rM4RWdO+qrRsZlAeL1lQJoPqtCYWv0NL115XM93hIH4CSRln2w52SqvmY5hqdtauB6QFCDiZNQ==}
    engines: {node: '>=6.9.0'}
    peerDependencies:
      '@babel/core': ^7.0.0
    dependencies:
      '@babel/core': 7.24.7
      '@babel/helper-environment-visitor': 7.24.7
      '@babel/helper-module-imports': 7.24.7
      '@babel/helper-simple-access': 7.24.7
      '@babel/helper-split-export-declaration': 7.24.7
      '@babel/helper-validator-identifier': 7.25.9
    transitivePeerDependencies:
      - supports-color
    dev: true

  /@babel/helper-simple-access/7.24.7:
    resolution: {integrity: sha512-zBAIvbCMh5Ts+b86r/CjU+4XGYIs+R1j951gxI3KmmxBMhCg4oQMsv6ZXQ64XOm/cvzfU1FmoCyt6+owc5QMYg==}
    engines: {node: '>=6.9.0'}
    dependencies:
      '@babel/traverse': 7.24.7
      '@babel/types': 7.24.7
    transitivePeerDependencies:
      - supports-color
    dev: true

  /@babel/helper-split-export-declaration/7.24.7:
    resolution: {integrity: sha512-oy5V7pD+UvfkEATUKvIjvIAH/xCzfsFVw7ygW2SI6NClZzquT+mwdTfgfdbUiceh6iQO0CHtCPsyze/MZ2YbAA==}
    engines: {node: '>=6.9.0'}
    dependencies:
      '@babel/types': 7.24.7
    dev: true

  /@babel/helper-string-parser/7.24.7:
    resolution: {integrity: sha512-7MbVt6xrwFQbunH2DNQsAP5sTGxfqQtErvBIvIMi6EQnbgUOuVYanvREcmFrOPhoXBrTtjhhP+lW+o5UfK+tDg==}
    engines: {node: '>=6.9.0'}
    dev: true

  /@babel/helper-validator-identifier/7.25.9:
    resolution: {integrity: sha512-Ed61U6XJc3CVRfkERJWDz4dJwKe7iLmmJsbOGu9wSloNSFttHV0I8g6UAgb7qnK5ly5bGLPd4oXZlxCdANBOWQ==}
    engines: {node: '>=6.9.0'}

  /@babel/helper-validator-option/7.24.7:
    resolution: {integrity: sha512-yy1/KvjhV/ZCL+SM7hBrvnZJ3ZuT9OuZgIJAGpPEToANvc3iM6iDvBnRjtElWibHU6n8/LPR/EjX9EtIEYO3pw==}
    engines: {node: '>=6.9.0'}
    dev: true

  /@babel/helpers/7.24.7:
    resolution: {integrity: sha512-NlmJJtvcw72yRJRcnCmGvSi+3jDEg8qFu3z0AFoymmzLx5ERVWyzd9kVXr7Th9/8yIJi2Zc6av4Tqz3wFs8QWg==}
    engines: {node: '>=6.9.0'}
    dependencies:
      '@babel/template': 7.24.7
      '@babel/types': 7.24.7
    dev: true

  /@babel/parser/7.24.7:
    resolution: {integrity: sha512-9uUYRm6OqQrCqQdG1iCBwBPZgN8ciDBro2nIOFaiRz1/BCxaI7CNvQbDHvsArAC7Tw9Hda/B3U+6ui9u4HWXPw==}
    engines: {node: '>=6.0.0'}
    hasBin: true
    dev: true

  /@babel/template/7.24.7:
    resolution: {integrity: sha512-jYqfPrU9JTF0PmPy1tLYHW4Mp4KlgxJD9l2nP9fD6yT/ICi554DmrWBAEYpIelzjHf1msDP3PxJIRt/nFNfBig==}
    engines: {node: '>=6.9.0'}
    dependencies:
      '@babel/code-frame': 7.26.2
      '@babel/parser': 7.24.7
      '@babel/types': 7.24.7
    dev: true

  /@babel/traverse/7.24.7:
    resolution: {integrity: sha512-yb65Ed5S/QAcewNPh0nZczy9JdYXkkAbIsEo+P7BE7yO3txAY30Y/oPa3QkQ5It3xVG2kpKMg9MsdxZaO31uKA==}
    engines: {node: '>=6.9.0'}
    dependencies:
      '@babel/code-frame': 7.26.2
      '@babel/generator': 7.24.7
      '@babel/helper-environment-visitor': 7.24.7
      '@babel/helper-function-name': 7.24.7
      '@babel/helper-hoist-variables': 7.24.7
      '@babel/helper-split-export-declaration': 7.24.7
      '@babel/parser': 7.24.7
      '@babel/types': 7.24.7
      debug: 4.4.0
      globals: 11.12.0
    transitivePeerDependencies:
      - supports-color
    dev: true

  /@babel/types/7.24.7:
    resolution: {integrity: sha512-XEFXSlxiG5td2EJRe8vOmRbaXVgfcBlszKujvVmWIK/UpywWljQCfzAv3RQCGujWQ1RD4YYWEAqDXfuJiy8f5Q==}
    engines: {node: '>=6.9.0'}
    dependencies:
      '@babel/helper-string-parser': 7.24.7
      '@babel/helper-validator-identifier': 7.25.9
      to-fast-properties: 2.0.0
    dev: true

  /@bcoe/v8-coverage/0.2.3:
    resolution: {integrity: sha512-0hYQ8SB4Db5zvZB4axdMHGwEaQjkZzFjQiN9LVYvIFB2nSUHW9tYpxWriPrWDASIxiaXax83REcLxuSdnGPZtw==}
    dev: true

  /@colors/colors/1.5.0:
    resolution: {integrity: sha512-ooWCrlZP11i8GImSjTHYHLkvFDP48nS4+204nGb1RiX/WXYHmJA2III9/e2DWVabCESdW7hBAEzHRqUn9OUVvQ==}
    engines: {node: '>=0.1.90'}
    dev: true

  /@colors/colors/1.6.0:
    resolution: {integrity: sha512-Ir+AOibqzrIsL6ajt3Rz3LskB7OiMVHqltZmspbW/TJuTVuyOMirVqAkjfY6JISiLHgyNqicAC8AyHHGzNd/dA==}
    engines: {node: '>=0.1.90'}
    dev: true

  /@cspotcode/source-map-support/0.8.1:
    resolution: {integrity: sha512-IchNf6dN4tHoMFIn/7OE8LWZ19Y6q/67Bmf6vnGREv8RSbBVb9LPJxEcnwrcwX6ixSvaiGoomAUvu4YSxXrVgw==}
    engines: {node: '>=12'}
    dependencies:
      '@jridgewell/trace-mapping': 0.3.9
    dev: true

  /@dabh/diagnostics/2.0.3:
    resolution: {integrity: sha512-hrlQOIi7hAfzsMqlGSFyVucrx38O+j6wiGOf//H2ecvIEqYN4ADBSS2iLMh5UFyDunCNniUIPk/q3riFv45xRA==}
    dependencies:
      colorspace: 1.1.4
      enabled: 2.0.0
      kuler: 2.0.0
    dev: true

  /@discoveryjs/json-ext/0.5.7:
    resolution: {integrity: sha512-dBVuXR082gk3jsFp7Rd/JI4kytwGHecnCoTtXFb7DB6CNHp4rg5k1bhg0nWdLGLnOV71lmDzGQaLMy8iPLY0pw==}
    engines: {node: '>=10.0.0'}
    dev: true

  /@esbuild/aix-ppc64/0.20.2:
    resolution: {integrity: sha512-D+EBOJHXdNZcLJRBkhENNG8Wji2kgc9AZ9KiPr1JuZjsNtyHzrsfLRrY0tk2H2aoFu6RANO1y1iPPUCDYWkb5g==}
    engines: {node: '>=12'}
    cpu: [ppc64]
    os: [aix]
    requiresBuild: true
    dev: true
    optional: true

  /@esbuild/aix-ppc64/0.23.0:
    resolution: {integrity: sha512-3sG8Zwa5fMcA9bgqB8AfWPQ+HFke6uD3h1s3RIwUNK8EG7a4buxvuFTs3j1IMs2NXAk9F30C/FF4vxRgQCcmoQ==}
    engines: {node: '>=18'}
    cpu: [ppc64]
    os: [aix]
    requiresBuild: true
    dev: true
    optional: true

  /@esbuild/android-arm/0.20.2:
    resolution: {integrity: sha512-t98Ra6pw2VaDhqNWO2Oph2LXbz/EJcnLmKLGBJwEwXX/JAN83Fym1rU8l0JUWK6HkIbWONCSSatf4sf2NBRx/w==}
    engines: {node: '>=12'}
    cpu: [arm]
    os: [android]
    requiresBuild: true
    dev: true
    optional: true

  /@esbuild/android-arm/0.23.0:
    resolution: {integrity: sha512-+KuOHTKKyIKgEEqKbGTK8W7mPp+hKinbMBeEnNzjJGyFcWsfrXjSTNluJHCY1RqhxFurdD8uNXQDei7qDlR6+g==}
    engines: {node: '>=18'}
    cpu: [arm]
    os: [android]
    requiresBuild: true
    dev: true
    optional: true

  /@esbuild/android-arm64/0.20.2:
    resolution: {integrity: sha512-mRzjLacRtl/tWU0SvD8lUEwb61yP9cqQo6noDZP/O8VkwafSYwZ4yWy24kan8jE/IMERpYncRt2dw438LP3Xmg==}
    engines: {node: '>=12'}
    cpu: [arm64]
    os: [android]
    requiresBuild: true
    dev: true
    optional: true

  /@esbuild/android-arm64/0.23.0:
    resolution: {integrity: sha512-EuHFUYkAVfU4qBdyivULuu03FhJO4IJN9PGuABGrFy4vUuzk91P2d+npxHcFdpUnfYKy0PuV+n6bKIpHOB3prQ==}
    engines: {node: '>=18'}
    cpu: [arm64]
    os: [android]
    requiresBuild: true
    dev: true
    optional: true

  /@esbuild/android-x64/0.20.2:
    resolution: {integrity: sha512-btzExgV+/lMGDDa194CcUQm53ncxzeBrWJcncOBxuC6ndBkKxnHdFJn86mCIgTELsooUmwUm9FkhSp5HYu00Rg==}
    engines: {node: '>=12'}
    cpu: [x64]
    os: [android]
    requiresBuild: true
    dev: true
    optional: true

  /@esbuild/android-x64/0.23.0:
    resolution: {integrity: sha512-WRrmKidLoKDl56LsbBMhzTTBxrsVwTKdNbKDalbEZr0tcsBgCLbEtoNthOW6PX942YiYq8HzEnb4yWQMLQuipQ==}
    engines: {node: '>=18'}
    cpu: [x64]
    os: [android]
    requiresBuild: true
    dev: true
    optional: true

  /@esbuild/darwin-arm64/0.20.2:
    resolution: {integrity: sha512-4J6IRT+10J3aJH3l1yzEg9y3wkTDgDk7TSDFX+wKFiWjqWp/iCfLIYzGyasx9l0SAFPT1HwSCR+0w/h1ES/MjA==}
    engines: {node: '>=12'}
    cpu: [arm64]
    os: [darwin]
    requiresBuild: true
    dev: true
    optional: true

  /@esbuild/darwin-arm64/0.23.0:
    resolution: {integrity: sha512-YLntie/IdS31H54Ogdn+v50NuoWF5BDkEUFpiOChVa9UnKpftgwzZRrI4J132ETIi+D8n6xh9IviFV3eXdxfow==}
    engines: {node: '>=18'}
    cpu: [arm64]
    os: [darwin]
    requiresBuild: true
    dev: true
    optional: true

  /@esbuild/darwin-x64/0.20.2:
    resolution: {integrity: sha512-tBcXp9KNphnNH0dfhv8KYkZhjc+H3XBkF5DKtswJblV7KlT9EI2+jeA8DgBjp908WEuYll6pF+UStUCfEpdysA==}
    engines: {node: '>=12'}
    cpu: [x64]
    os: [darwin]
    requiresBuild: true
    dev: true
    optional: true

  /@esbuild/darwin-x64/0.23.0:
    resolution: {integrity: sha512-IMQ6eme4AfznElesHUPDZ+teuGwoRmVuuixu7sv92ZkdQcPbsNHzutd+rAfaBKo8YK3IrBEi9SLLKWJdEvJniQ==}
    engines: {node: '>=18'}
    cpu: [x64]
    os: [darwin]
    requiresBuild: true
    dev: true
    optional: true

  /@esbuild/freebsd-arm64/0.20.2:
    resolution: {integrity: sha512-d3qI41G4SuLiCGCFGUrKsSeTXyWG6yem1KcGZVS+3FYlYhtNoNgYrWcvkOoaqMhwXSMrZRl69ArHsGJ9mYdbbw==}
    engines: {node: '>=12'}
    cpu: [arm64]
    os: [freebsd]
    requiresBuild: true
    dev: true
    optional: true

  /@esbuild/freebsd-arm64/0.23.0:
    resolution: {integrity: sha512-0muYWCng5vqaxobq6LB3YNtevDFSAZGlgtLoAc81PjUfiFz36n4KMpwhtAd4he8ToSI3TGyuhyx5xmiWNYZFyw==}
    engines: {node: '>=18'}
    cpu: [arm64]
    os: [freebsd]
    requiresBuild: true
    dev: true
    optional: true

  /@esbuild/freebsd-x64/0.20.2:
    resolution: {integrity: sha512-d+DipyvHRuqEeM5zDivKV1KuXn9WeRX6vqSqIDgwIfPQtwMP4jaDsQsDncjTDDsExT4lR/91OLjRo8bmC1e+Cw==}
    engines: {node: '>=12'}
    cpu: [x64]
    os: [freebsd]
    requiresBuild: true
    dev: true
    optional: true

  /@esbuild/freebsd-x64/0.23.0:
    resolution: {integrity: sha512-XKDVu8IsD0/q3foBzsXGt/KjD/yTKBCIwOHE1XwiXmrRwrX6Hbnd5Eqn/WvDekddK21tfszBSrE/WMaZh+1buQ==}
    engines: {node: '>=18'}
    cpu: [x64]
    os: [freebsd]
    requiresBuild: true
    dev: true
    optional: true

  /@esbuild/linux-arm/0.20.2:
    resolution: {integrity: sha512-VhLPeR8HTMPccbuWWcEUD1Az68TqaTYyj6nfE4QByZIQEQVWBB8vup8PpR7y1QHL3CpcF6xd5WVBU/+SBEvGTg==}
    engines: {node: '>=12'}
    cpu: [arm]
    os: [linux]
    requiresBuild: true
    dev: true
    optional: true

  /@esbuild/linux-arm/0.23.0:
    resolution: {integrity: sha512-SEELSTEtOFu5LPykzA395Mc+54RMg1EUgXP+iw2SJ72+ooMwVsgfuwXo5Fn0wXNgWZsTVHwY2cg4Vi/bOD88qw==}
    engines: {node: '>=18'}
    cpu: [arm]
    os: [linux]
    requiresBuild: true
    dev: true
    optional: true

  /@esbuild/linux-arm64/0.20.2:
    resolution: {integrity: sha512-9pb6rBjGvTFNira2FLIWqDk/uaf42sSyLE8j1rnUpuzsODBq7FvpwHYZxQ/It/8b+QOS1RYfqgGFNLRI+qlq2A==}
    engines: {node: '>=12'}
    cpu: [arm64]
    os: [linux]
    requiresBuild: true
    dev: true
    optional: true

  /@esbuild/linux-arm64/0.23.0:
    resolution: {integrity: sha512-j1t5iG8jE7BhonbsEg5d9qOYcVZv/Rv6tghaXM/Ug9xahM0nX/H2gfu6X6z11QRTMT6+aywOMA8TDkhPo8aCGw==}
    engines: {node: '>=18'}
    cpu: [arm64]
    os: [linux]
    requiresBuild: true
    dev: true
    optional: true

  /@esbuild/linux-ia32/0.20.2:
    resolution: {integrity: sha512-o10utieEkNPFDZFQm9CoP7Tvb33UutoJqg3qKf1PWVeeJhJw0Q347PxMvBgVVFgouYLGIhFYG0UGdBumROyiig==}
    engines: {node: '>=12'}
    cpu: [ia32]
    os: [linux]
    requiresBuild: true
    dev: true
    optional: true

  /@esbuild/linux-ia32/0.23.0:
    resolution: {integrity: sha512-P7O5Tkh2NbgIm2R6x1zGJJsnacDzTFcRWZyTTMgFdVit6E98LTxO+v8LCCLWRvPrjdzXHx9FEOA8oAZPyApWUA==}
    engines: {node: '>=18'}
    cpu: [ia32]
    os: [linux]
    requiresBuild: true
    dev: true
    optional: true

  /@esbuild/linux-loong64/0.20.2:
    resolution: {integrity: sha512-PR7sp6R/UC4CFVomVINKJ80pMFlfDfMQMYynX7t1tNTeivQ6XdX5r2XovMmha/VjR1YN/HgHWsVcTRIMkymrgQ==}
    engines: {node: '>=12'}
    cpu: [loong64]
    os: [linux]
    requiresBuild: true
    dev: true
    optional: true

  /@esbuild/linux-loong64/0.23.0:
    resolution: {integrity: sha512-InQwepswq6urikQiIC/kkx412fqUZudBO4SYKu0N+tGhXRWUqAx+Q+341tFV6QdBifpjYgUndV1hhMq3WeJi7A==}
    engines: {node: '>=18'}
    cpu: [loong64]
    os: [linux]
    requiresBuild: true
    dev: true
    optional: true

  /@esbuild/linux-mips64el/0.20.2:
    resolution: {integrity: sha512-4BlTqeutE/KnOiTG5Y6Sb/Hw6hsBOZapOVF6njAESHInhlQAghVVZL1ZpIctBOoTFbQyGW+LsVYZ8lSSB3wkjA==}
    engines: {node: '>=12'}
    cpu: [mips64el]
    os: [linux]
    requiresBuild: true
    dev: true
    optional: true

  /@esbuild/linux-mips64el/0.23.0:
    resolution: {integrity: sha512-J9rflLtqdYrxHv2FqXE2i1ELgNjT+JFURt/uDMoPQLcjWQA5wDKgQA4t/dTqGa88ZVECKaD0TctwsUfHbVoi4w==}
    engines: {node: '>=18'}
    cpu: [mips64el]
    os: [linux]
    requiresBuild: true
    dev: true
    optional: true

  /@esbuild/linux-ppc64/0.20.2:
    resolution: {integrity: sha512-rD3KsaDprDcfajSKdn25ooz5J5/fWBylaaXkuotBDGnMnDP1Uv5DLAN/45qfnf3JDYyJv/ytGHQaziHUdyzaAg==}
    engines: {node: '>=12'}
    cpu: [ppc64]
    os: [linux]
    requiresBuild: true
    dev: true
    optional: true

  /@esbuild/linux-ppc64/0.23.0:
    resolution: {integrity: sha512-cShCXtEOVc5GxU0fM+dsFD10qZ5UpcQ8AM22bYj0u/yaAykWnqXJDpd77ublcX6vdDsWLuweeuSNZk4yUxZwtw==}
    engines: {node: '>=18'}
    cpu: [ppc64]
    os: [linux]
    requiresBuild: true
    dev: true
    optional: true

  /@esbuild/linux-riscv64/0.20.2:
    resolution: {integrity: sha512-snwmBKacKmwTMmhLlz/3aH1Q9T8v45bKYGE3j26TsaOVtjIag4wLfWSiZykXzXuE1kbCE+zJRmwp+ZbIHinnVg==}
    engines: {node: '>=12'}
    cpu: [riscv64]
    os: [linux]
    requiresBuild: true
    dev: true
    optional: true

  /@esbuild/linux-riscv64/0.23.0:
    resolution: {integrity: sha512-HEtaN7Y5UB4tZPeQmgz/UhzoEyYftbMXrBCUjINGjh3uil+rB/QzzpMshz3cNUxqXN7Vr93zzVtpIDL99t9aRw==}
    engines: {node: '>=18'}
    cpu: [riscv64]
    os: [linux]
    requiresBuild: true
    dev: true
    optional: true

  /@esbuild/linux-s390x/0.20.2:
    resolution: {integrity: sha512-wcWISOobRWNm3cezm5HOZcYz1sKoHLd8VL1dl309DiixxVFoFe/o8HnwuIwn6sXre88Nwj+VwZUvJf4AFxkyrQ==}
    engines: {node: '>=12'}
    cpu: [s390x]
    os: [linux]
    requiresBuild: true
    dev: true
    optional: true

  /@esbuild/linux-s390x/0.23.0:
    resolution: {integrity: sha512-WDi3+NVAuyjg/Wxi+o5KPqRbZY0QhI9TjrEEm+8dmpY9Xir8+HE/HNx2JoLckhKbFopW0RdO2D72w8trZOV+Wg==}
    engines: {node: '>=18'}
    cpu: [s390x]
    os: [linux]
    requiresBuild: true
    dev: true
    optional: true

  /@esbuild/linux-x64/0.20.2:
    resolution: {integrity: sha512-1MdwI6OOTsfQfek8sLwgyjOXAu+wKhLEoaOLTjbijk6E2WONYpH9ZU2mNtR+lZ2B4uwr+usqGuVfFT9tMtGvGw==}
    engines: {node: '>=12'}
    cpu: [x64]
    os: [linux]
    requiresBuild: true
    dev: true
    optional: true

  /@esbuild/linux-x64/0.23.0:
    resolution: {integrity: sha512-a3pMQhUEJkITgAw6e0bWA+F+vFtCciMjW/LPtoj99MhVt+Mfb6bbL9hu2wmTZgNd994qTAEw+U/r6k3qHWWaOQ==}
    engines: {node: '>=18'}
    cpu: [x64]
    os: [linux]
    requiresBuild: true
    dev: true
    optional: true

  /@esbuild/netbsd-x64/0.20.2:
    resolution: {integrity: sha512-K8/DhBxcVQkzYc43yJXDSyjlFeHQJBiowJ0uVL6Tor3jGQfSGHNNJcWxNbOI8v5k82prYqzPuwkzHt3J1T1iZQ==}
    engines: {node: '>=12'}
    cpu: [x64]
    os: [netbsd]
    requiresBuild: true
    dev: true
    optional: true

  /@esbuild/netbsd-x64/0.23.0:
    resolution: {integrity: sha512-cRK+YDem7lFTs2Q5nEv/HHc4LnrfBCbH5+JHu6wm2eP+d8OZNoSMYgPZJq78vqQ9g+9+nMuIsAO7skzphRXHyw==}
    engines: {node: '>=18'}
    cpu: [x64]
    os: [netbsd]
    requiresBuild: true
    dev: true
    optional: true

  /@esbuild/openbsd-arm64/0.23.0:
    resolution: {integrity: sha512-suXjq53gERueVWu0OKxzWqk7NxiUWSUlrxoZK7usiF50C6ipColGR5qie2496iKGYNLhDZkPxBI3erbnYkU0rQ==}
    engines: {node: '>=18'}
    cpu: [arm64]
    os: [openbsd]
    requiresBuild: true
    dev: true
    optional: true

  /@esbuild/openbsd-x64/0.20.2:
    resolution: {integrity: sha512-eMpKlV0SThJmmJgiVyN9jTPJ2VBPquf6Kt/nAoo6DgHAoN57K15ZghiHaMvqjCye/uU4X5u3YSMgVBI1h3vKrQ==}
    engines: {node: '>=12'}
    cpu: [x64]
    os: [openbsd]
    requiresBuild: true
    dev: true
    optional: true

  /@esbuild/openbsd-x64/0.23.0:
    resolution: {integrity: sha512-6p3nHpby0DM/v15IFKMjAaayFhqnXV52aEmv1whZHX56pdkK+MEaLoQWj+H42ssFarP1PcomVhbsR4pkz09qBg==}
    engines: {node: '>=18'}
    cpu: [x64]
    os: [openbsd]
    requiresBuild: true
    dev: true
    optional: true

  /@esbuild/sunos-x64/0.20.2:
    resolution: {integrity: sha512-2UyFtRC6cXLyejf/YEld4Hajo7UHILetzE1vsRcGL3earZEW77JxrFjH4Ez2qaTiEfMgAXxfAZCm1fvM/G/o8w==}
    engines: {node: '>=12'}
    cpu: [x64]
    os: [sunos]
    requiresBuild: true
    dev: true
    optional: true

  /@esbuild/sunos-x64/0.23.0:
    resolution: {integrity: sha512-BFelBGfrBwk6LVrmFzCq1u1dZbG4zy/Kp93w2+y83Q5UGYF1d8sCzeLI9NXjKyujjBBniQa8R8PzLFAUrSM9OA==}
    engines: {node: '>=18'}
    cpu: [x64]
    os: [sunos]
    requiresBuild: true
    dev: true
    optional: true

  /@esbuild/win32-arm64/0.20.2:
    resolution: {integrity: sha512-GRibxoawM9ZCnDxnP3usoUDO9vUkpAxIIZ6GQI+IlVmr5kP3zUq+l17xELTHMWTWzjxa2guPNyrpq1GWmPvcGQ==}
    engines: {node: '>=12'}
    cpu: [arm64]
    os: [win32]
    requiresBuild: true
    dev: true
    optional: true

  /@esbuild/win32-arm64/0.23.0:
    resolution: {integrity: sha512-lY6AC8p4Cnb7xYHuIxQ6iYPe6MfO2CC43XXKo9nBXDb35krYt7KGhQnOkRGar5psxYkircpCqfbNDB4uJbS2jQ==}
    engines: {node: '>=18'}
    cpu: [arm64]
    os: [win32]
    requiresBuild: true
    dev: true
    optional: true

  /@esbuild/win32-ia32/0.20.2:
    resolution: {integrity: sha512-HfLOfn9YWmkSKRQqovpnITazdtquEW8/SoHW7pWpuEeguaZI4QnCRW6b+oZTztdBnZOS2hqJ6im/D5cPzBTTlQ==}
    engines: {node: '>=12'}
    cpu: [ia32]
    os: [win32]
    requiresBuild: true
    dev: true
    optional: true

  /@esbuild/win32-ia32/0.23.0:
    resolution: {integrity: sha512-7L1bHlOTcO4ByvI7OXVI5pNN6HSu6pUQq9yodga8izeuB1KcT2UkHaH6118QJwopExPn0rMHIseCTx1CRo/uNA==}
    engines: {node: '>=18'}
    cpu: [ia32]
    os: [win32]
    requiresBuild: true
    dev: true
    optional: true

  /@esbuild/win32-x64/0.20.2:
    resolution: {integrity: sha512-N49X4lJX27+l9jbLKSqZ6bKNjzQvHaT8IIFUy+YIqmXQdjYCToGWwOItDrfby14c78aDd5NHQl29xingXfCdLQ==}
    engines: {node: '>=12'}
    cpu: [x64]
    os: [win32]
    requiresBuild: true
    dev: true
    optional: true

  /@esbuild/win32-x64/0.23.0:
    resolution: {integrity: sha512-Arm+WgUFLUATuoxCJcahGuk6Yj9Pzxd6l11Zb/2aAuv5kWWvvfhLFo2fni4uSK5vzlUdCGZ/BdV5tH8klj8p8g==}
    engines: {node: '>=18'}
    cpu: [x64]
    os: [win32]
    requiresBuild: true
    dev: true
    optional: true

  /@eslint-community/eslint-utils/4.4.0_eslint@8.50.0:
    resolution: {integrity: sha512-1/sA4dwrzBAyeUoQ6oxahHKmrZvsnLCg4RfxW3ZFGGmQkSNQPFNLV9CUEFQP1x9EYXHTo5p6xdhZM1Ne9p/AfA==}
    engines: {node: ^12.22.0 || ^14.17.0 || >=16.0.0}
    peerDependencies:
      eslint: ^6.0.0 || ^7.0.0 || >=8.0.0
    dependencies:
      eslint: 8.50.0
      eslint-visitor-keys: 3.4.3
    dev: true

  /@eslint-community/regexpp/4.12.1:
    resolution: {integrity: sha512-CCZCDJuduB9OUkFkY2IgppNZMi2lBQgD2qzwXkEia16cge2pijY/aXi96CJMquDMn3nJdlPV1A5KrJEXwfLNzQ==}
    engines: {node: ^12.0.0 || ^14.0.0 || >=16.0.0}
    dev: true

  /@eslint-community/regexpp/4.8.2:
    resolution: {integrity: sha512-0MGxAVt1m/ZK+LTJp/j0qF7Hz97D9O/FH9Ms3ltnyIdDD57cbb1ACIQTkbHvNXtWDv5TPq7w5Kq56+cNukbo7g==}
    engines: {node: ^12.0.0 || ^14.0.0 || >=16.0.0}
    dev: true

  /@eslint/eslintrc/2.1.2:
    resolution: {integrity: sha512-+wvgpDsrB1YqAMdEUCcnTlpfVBH7Vqn6A/NT3D8WVXFIaKMlErPIZT3oCIAVCOtarRpMtelZLqJeU3t7WY6X6g==}
    engines: {node: ^12.22.0 || ^14.17.0 || >=16.0.0}
    dependencies:
      ajv: 6.12.6
      debug: 4.4.0
      espree: 9.6.1
      globals: 13.22.0
      ignore: 5.3.2
      import-fresh: 3.3.0
      js-yaml: 4.1.0
      minimatch: 3.1.2
      strip-json-comments: 3.1.1
    transitivePeerDependencies:
      - supports-color
    dev: true

  /@eslint/js/8.50.0:
    resolution: {integrity: sha512-NCC3zz2+nvYd+Ckfh87rA47zfu2QsQpvc6k1yzTk+b9KzRj0wkGa8LSoGOXN6Zv4lRf/EIoZ80biDh9HOI+RNQ==}
    engines: {node: ^12.22.0 || ^14.17.0 || >=16.0.0}
    dev: true

  /@humanwhocodes/config-array/0.11.11:
    resolution: {integrity: sha512-N2brEuAadi0CcdeMXUkhbZB84eskAc8MEX1By6qEchoVywSgXPIjou4rYsl0V3Hj0ZnuGycGCjdNgockbzeWNA==}
    engines: {node: '>=10.10.0'}
    dependencies:
      '@humanwhocodes/object-schema': 1.2.1
      debug: 4.4.0
      minimatch: 3.1.2
    transitivePeerDependencies:
      - supports-color
    dev: true

  /@humanwhocodes/module-importer/1.0.1:
    resolution: {integrity: sha512-bxveV4V8v5Yb4ncFTT3rPSgZBOpCkjfK0y4oVVVJwIuDVBRMDXrPyXRL988i5ap9m9bnyEEjWfm5WkBmtffLfA==}
    engines: {node: '>=12.22'}
    dev: true

  /@humanwhocodes/object-schema/1.2.1:
    resolution: {integrity: sha512-ZnQMnLV4e7hDlUvw8H+U8ASL02SS2Gn6+9Ac3wGGLIe7+je2AeAOxPY+izIPJDfFDb7eDjev0Us8MO1iFRN8hA==}
    dev: true

  /@inquirer/checkbox/4.1.4_@types+node@18.18.0:
    resolution: {integrity: sha512-d30576EZdApjAMceijXA5jDzRQHT/MygbC+J8I7EqA6f/FRpYxlRtRJbHF8gHeWYeSdOuTEJqonn7QLB1ELezA==}
    engines: {node: '>=18'}
    peerDependencies:
      '@types/node': '>=18'
    peerDependenciesMeta:
      '@types/node':
        optional: true
    dependencies:
      '@inquirer/core': 10.1.9_@types+node@18.18.0
      '@inquirer/figures': 1.0.11
      '@inquirer/type': 3.0.5_@types+node@18.18.0
      '@types/node': 18.18.0
      ansi-escapes: 4.3.2
      yoctocolors-cjs: 2.1.2

  /@inquirer/confirm/5.1.8_@types+node@18.18.0:
    resolution: {integrity: sha512-dNLWCYZvXDjO3rnQfk2iuJNL4Ivwz/T2+C3+WnNfJKsNGSuOs3wAo2F6e0p946gtSAk31nZMfW+MRmYaplPKsg==}
    engines: {node: '>=18'}
    peerDependencies:
      '@types/node': '>=18'
    peerDependenciesMeta:
      '@types/node':
        optional: true
    dependencies:
      '@inquirer/core': 10.1.9_@types+node@18.18.0
      '@inquirer/type': 3.0.5_@types+node@18.18.0
      '@types/node': 18.18.0

  /@inquirer/core/10.1.9_@types+node@18.18.0:
    resolution: {integrity: sha512-sXhVB8n20NYkUBfDYgizGHlpRVaCRjtuzNZA6xpALIUbkgfd2Hjz+DfEN6+h1BRnuxw0/P4jCIMjMsEOAMwAJw==}
    engines: {node: '>=18'}
    peerDependencies:
      '@types/node': '>=18'
    peerDependenciesMeta:
      '@types/node':
        optional: true
    dependencies:
      '@inquirer/figures': 1.0.11
      '@inquirer/type': 3.0.5_@types+node@18.18.0
      '@types/node': 18.18.0
      ansi-escapes: 4.3.2
      cli-width: 4.1.0
      mute-stream: 2.0.0
      signal-exit: 4.1.0
      wrap-ansi: 6.2.0
      yoctocolors-cjs: 2.1.2

  /@inquirer/editor/4.2.9_@types+node@18.18.0:
    resolution: {integrity: sha512-8HjOppAxO7O4wV1ETUlJFg6NDjp/W2NP5FB9ZPAcinAlNT4ZIWOLe2pUVwmmPRSV0NMdI5r/+lflN55AwZOKSw==}
    engines: {node: '>=18'}
    peerDependencies:
      '@types/node': '>=18'
    peerDependenciesMeta:
      '@types/node':
        optional: true
    dependencies:
      '@inquirer/core': 10.1.9_@types+node@18.18.0
      '@inquirer/type': 3.0.5_@types+node@18.18.0
      '@types/node': 18.18.0
      external-editor: 3.1.0

  /@inquirer/expand/4.0.11_@types+node@18.18.0:
    resolution: {integrity: sha512-OZSUW4hFMW2TYvX/Sv+NnOZgO8CHT2TU1roUCUIF2T+wfw60XFRRp9MRUPCT06cRnKL+aemt2YmTWwt7rOrNEA==}
    engines: {node: '>=18'}
    peerDependencies:
      '@types/node': '>=18'
    peerDependenciesMeta:
      '@types/node':
        optional: true
    dependencies:
      '@inquirer/core': 10.1.9_@types+node@18.18.0
      '@inquirer/type': 3.0.5_@types+node@18.18.0
      '@types/node': 18.18.0
      yoctocolors-cjs: 2.1.2

  /@inquirer/figures/1.0.11:
    resolution: {integrity: sha512-eOg92lvrn/aRUqbxRyvpEWnrvRuTYRifixHkYVpJiygTgVSBIHDqLh0SrMQXkafvULg3ck11V7xvR+zcgvpHFw==}
    engines: {node: '>=18'}

  /@inquirer/input/4.1.8_@types+node@18.18.0:
    resolution: {integrity: sha512-WXJI16oOZ3/LiENCAxe8joniNp8MQxF6Wi5V+EBbVA0ZIOpFcL4I9e7f7cXse0HJeIPCWO8Lcgnk98juItCi7Q==}
    engines: {node: '>=18'}
    peerDependencies:
      '@types/node': '>=18'
    peerDependenciesMeta:
      '@types/node':
        optional: true
    dependencies:
      '@inquirer/core': 10.1.9_@types+node@18.18.0
      '@inquirer/type': 3.0.5_@types+node@18.18.0
      '@types/node': 18.18.0

  /@inquirer/number/3.0.11_@types+node@18.18.0:
    resolution: {integrity: sha512-pQK68CsKOgwvU2eA53AG/4npRTH2pvs/pZ2bFvzpBhrznh8Mcwt19c+nMO7LHRr3Vreu1KPhNBF3vQAKrjIulw==}
    engines: {node: '>=18'}
    peerDependencies:
      '@types/node': '>=18'
    peerDependenciesMeta:
      '@types/node':
        optional: true
    dependencies:
      '@inquirer/core': 10.1.9_@types+node@18.18.0
      '@inquirer/type': 3.0.5_@types+node@18.18.0
      '@types/node': 18.18.0

  /@inquirer/password/4.0.11_@types+node@18.18.0:
    resolution: {integrity: sha512-dH6zLdv+HEv1nBs96Case6eppkRggMe8LoOTl30+Gq5Wf27AO/vHFgStTVz4aoevLdNXqwE23++IXGw4eiOXTg==}
    engines: {node: '>=18'}
    peerDependencies:
      '@types/node': '>=18'
    peerDependenciesMeta:
      '@types/node':
        optional: true
    dependencies:
      '@inquirer/core': 10.1.9_@types+node@18.18.0
      '@inquirer/type': 3.0.5_@types+node@18.18.0
      '@types/node': 18.18.0
      ansi-escapes: 4.3.2

  /@inquirer/prompts/7.4.0_@types+node@18.18.0:
    resolution: {integrity: sha512-EZiJidQOT4O5PYtqnu1JbF0clv36oW2CviR66c7ma4LsupmmQlUwmdReGKRp456OWPWMz3PdrPiYg3aCk3op2w==}
    engines: {node: '>=18'}
    peerDependencies:
      '@types/node': '>=18'
    peerDependenciesMeta:
      '@types/node':
        optional: true
    dependencies:
      '@inquirer/checkbox': 4.1.4_@types+node@18.18.0
      '@inquirer/confirm': 5.1.8_@types+node@18.18.0
      '@inquirer/editor': 4.2.9_@types+node@18.18.0
      '@inquirer/expand': 4.0.11_@types+node@18.18.0
      '@inquirer/input': 4.1.8_@types+node@18.18.0
      '@inquirer/number': 3.0.11_@types+node@18.18.0
      '@inquirer/password': 4.0.11_@types+node@18.18.0
      '@inquirer/rawlist': 4.0.11_@types+node@18.18.0
      '@inquirer/search': 3.0.11_@types+node@18.18.0
      '@inquirer/select': 4.1.0_@types+node@18.18.0
      '@types/node': 18.18.0

  /@inquirer/rawlist/4.0.11_@types+node@18.18.0:
    resolution: {integrity: sha512-uAYtTx0IF/PqUAvsRrF3xvnxJV516wmR6YVONOmCWJbbt87HcDHLfL9wmBQFbNJRv5kCjdYKrZcavDkH3sVJPg==}
    engines: {node: '>=18'}
    peerDependencies:
      '@types/node': '>=18'
    peerDependenciesMeta:
      '@types/node':
        optional: true
    dependencies:
      '@inquirer/core': 10.1.9_@types+node@18.18.0
      '@inquirer/type': 3.0.5_@types+node@18.18.0
      '@types/node': 18.18.0
      yoctocolors-cjs: 2.1.2

  /@inquirer/search/3.0.11_@types+node@18.18.0:
    resolution: {integrity: sha512-9CWQT0ikYcg6Ls3TOa7jljsD7PgjcsYEM0bYE+Gkz+uoW9u8eaJCRHJKkucpRE5+xKtaaDbrND+nPDoxzjYyew==}
    engines: {node: '>=18'}
    peerDependencies:
      '@types/node': '>=18'
    peerDependenciesMeta:
      '@types/node':
        optional: true
    dependencies:
      '@inquirer/core': 10.1.9_@types+node@18.18.0
      '@inquirer/figures': 1.0.11
      '@inquirer/type': 3.0.5_@types+node@18.18.0
      '@types/node': 18.18.0
      yoctocolors-cjs: 2.1.2

  /@inquirer/select/4.1.0_@types+node@18.18.0:
    resolution: {integrity: sha512-z0a2fmgTSRN+YBuiK1ROfJ2Nvrpij5lVN3gPDkQGhavdvIVGHGW29LwYZfM/j42Ai2hUghTI/uoBuTbrJk42bA==}
    engines: {node: '>=18'}
    peerDependencies:
      '@types/node': '>=18'
    peerDependenciesMeta:
      '@types/node':
        optional: true
    dependencies:
      '@inquirer/core': 10.1.9_@types+node@18.18.0
      '@inquirer/figures': 1.0.11
      '@inquirer/type': 3.0.5_@types+node@18.18.0
      '@types/node': 18.18.0
      ansi-escapes: 4.3.2
      yoctocolors-cjs: 2.1.2

  /@inquirer/type/3.0.5_@types+node@18.18.0:
    resolution: {integrity: sha512-ZJpeIYYueOz/i/ONzrfof8g89kNdO2hjGuvULROo3O8rlB2CRtSseE5KeirnyE4t/thAn/EwvS/vuQeJCn+NZg==}
    engines: {node: '>=18'}
    peerDependencies:
      '@types/node': '>=18'
    peerDependenciesMeta:
      '@types/node':
        optional: true
    dependencies:
      '@types/node': 18.18.0

  /@isaacs/cliui/8.0.2:
    resolution: {integrity: sha512-O8jcjabXaleOG9DQ0+ARXWZBTfnP4WNAqzuiJK7ll44AmxGKv/J2M4TPjxjY3znBCfvBXFzucm1twdyFybFqEA==}
    engines: {node: '>=12'}
    dependencies:
      string-width: 5.1.2
      string-width-cjs: /string-width/4.2.3
      strip-ansi: 7.1.0
      strip-ansi-cjs: /strip-ansi/6.0.1
      wrap-ansi: 8.1.0
      wrap-ansi-cjs: /wrap-ansi/7.0.0

  /@isaacs/fs-minipass/4.0.1:
    resolution: {integrity: sha512-wgm9Ehl2jpeqP3zw/7mo3kRHFp5MEDhqAdwy1fTGkHAwnkGOVsgpvQhL8B5n1qlb01jV3n/bI0ZfZp5lWA1k4w==}
    engines: {node: '>=18.0.0'}
    dependencies:
      minipass: 7.1.2

  /@istanbuljs/schema/0.1.3:
    resolution: {integrity: sha512-ZXRY4jNvVgSVQ8DL3LTcakaAtXwTVUxE81hslsyD2AtoXW/wVob10HkOJ1X/pAlcI7D+2YoZKg5do8G/w6RYgA==}
    engines: {node: '>=8'}
    dev: true

  /@jest/schemas/29.6.3:
    resolution: {integrity: sha512-mo5j5X+jIZmJQveBKeS/clAueipV7KgiX1vMgCxam1RNYiqE1w62n0/tJJnHtjW8ZHcQco5gY85jA3mi0L+nSA==}
    engines: {node: ^14.15.0 || ^16.10.0 || >=18.0.0}
    dependencies:
      '@sinclair/typebox': 0.27.8
    dev: true

  /@jridgewell/gen-mapping/0.3.5:
    resolution: {integrity: sha512-IzL8ZoEDIBRWEzlCcRhOaCupYyN5gdIK+Q6fbFdPDg6HqX6jpkItn7DFIpW9LQzXG6Df9sA7+OKnq0qlz/GaQg==}
    engines: {node: '>=6.0.0'}
    dependencies:
      '@jridgewell/set-array': 1.2.1
      '@jridgewell/sourcemap-codec': 1.4.15
      '@jridgewell/trace-mapping': 0.3.25
    dev: true

  /@jridgewell/resolve-uri/3.1.1:
    resolution: {integrity: sha512-dSYZh7HhCDtCKm4QakX0xFpsRDqjjtZf/kjI/v3T3Nwt5r8/qz/M19F9ySyOqU94SXBmeG9ttTul+YnR4LOxFA==}
    engines: {node: '>=6.0.0'}
    dev: true

  /@jridgewell/set-array/1.2.1:
    resolution: {integrity: sha512-R8gLRTZeyp03ymzP/6Lil/28tGeGEzhx1q2k703KGWRAI1VdvPIXdG70VJc2pAMw3NA6JKL5hhFu1sJX0Mnn/A==}
    engines: {node: '>=6.0.0'}
    dev: true

  /@jridgewell/source-map/0.3.5:
    resolution: {integrity: sha512-UTYAUj/wviwdsMfzoSJspJxbkH5o1snzwX0//0ENX1u/55kkZZkcTZP6u9bwKGkv+dkk9at4m1Cpt0uY80kcpQ==}
    dependencies:
      '@jridgewell/gen-mapping': 0.3.5
      '@jridgewell/trace-mapping': 0.3.25
    dev: true

  /@jridgewell/sourcemap-codec/1.4.15:
    resolution: {integrity: sha512-eF2rxCRulEKXHTRiDrDy6erMYWqNw4LPdQ8UQA4huuxaQsVeRPFl2oM8oDGxMFhJUWZf9McpLtJasDDZb/Bpeg==}
    dev: true

  /@jridgewell/trace-mapping/0.3.25:
    resolution: {integrity: sha512-vNk6aEwybGtawWmy/PzwnGDOjCkLWSD2wqvjGGAgOAwCGWySYXfYoxt00IJkTF+8Lb57DwOb3Aa0o9CApepiYQ==}
    dependencies:
      '@jridgewell/resolve-uri': 3.1.1
      '@jridgewell/sourcemap-codec': 1.4.15
    dev: true

  /@jridgewell/trace-mapping/0.3.9:
    resolution: {integrity: sha512-3Belt6tdc8bPgAtbcmdtNJlirVoTmEb5e2gC94PnkwEW9jI6CAHUeoG85tjWP5WquqfavoMtMwiG4P926ZKKuQ==}
    dependencies:
      '@jridgewell/resolve-uri': 3.1.1
      '@jridgewell/sourcemap-codec': 1.4.15
    dev: true

  /@jsdevtools/ono/7.1.3:
    resolution: {integrity: sha512-4JQNk+3mVzK3xh2rqd6RB4J46qUR19azEHBneZyTZM+c456qOrbbM/5xcR8huNCCcbVt7+UmizG6GuUvPvKUYg==}
    dev: false

  /@microsoft.azure/autorest.testserver/3.3.48:
    resolution: {integrity: sha512-/6SPjIEkHFxHi/mImmWHsTA2yhuSWfM2JWzsngZlck+0gTF5xIEyPTL1eIosdoc0oynBQGDuAsjGkd4ssioMpA==}
    engines: {node: '>=10'}
    hasBin: true
    dependencies:
      '@azure/storage-blob': 12.16.0
      axios: 0.21.4
      body-parser: 1.20.2
      busboy: 1.6.0
      commonmark: 0.30.0
      deep-equal: 2.2.2
      express: 4.18.2
      express-promise-router: 4.1.1_express@4.18.2
      glob: 8.1.0
      js-yaml: 4.1.0
      morgan: 1.10.0
      mustache: 4.2.0
      request: 2.88.2
      request-promise-native: 1.0.9_request@2.88.2
      source-map-support: 0.5.21
      underscore: 1.13.6
      winston: 3.10.0
      xml2js: 0.5.0
      yargs: 17.7.2
    transitivePeerDependencies:
      - '@types/express'
      - debug
      - encoding
    dev: true

  /@microsoft/api-extractor-model/7.29.4_@types+node@18.18.0:
    resolution: {integrity: sha512-LHOMxmT8/tU1IiiiHOdHFF83Qsi+V8d0kLfscG4EvQE9cafiR8blOYr8SfkQKWB1wgEilQgXJX3MIA4vetDLZw==}
    dependencies:
      '@microsoft/tsdoc': 0.15.0
      '@microsoft/tsdoc-config': 0.17.0
      '@rushstack/node-core-library': 5.5.1_@types+node@18.18.0
    transitivePeerDependencies:
      - '@types/node'
    dev: true

  /@microsoft/api-extractor/7.47.5_@types+node@18.18.0:
    resolution: {integrity: sha512-edKt4dFO2t25xmI2FX2rsP5liIgwKW1yuQImA0JM+5YGHCoo51GEQ7j+On17SvVpRJnuqLE/QVgtjIQ1Hpg98w==}
    hasBin: true
    dependencies:
      '@microsoft/api-extractor-model': 7.29.4_@types+node@18.18.0
      '@microsoft/tsdoc': 0.15.0
      '@microsoft/tsdoc-config': 0.17.0
      '@rushstack/node-core-library': 5.5.1_@types+node@18.18.0
      '@rushstack/rig-package': 0.5.3
      '@rushstack/terminal': 0.13.3_@types+node@18.18.0
      '@rushstack/ts-command-line': 4.22.4_@types+node@18.18.0
      lodash: 4.17.21
      minimatch: 3.0.8
      resolve: 1.22.6
      semver: 7.5.4
      source-map: 0.6.1
      typescript: 5.4.2
    transitivePeerDependencies:
      - '@types/node'
    dev: true

  /@microsoft/tsdoc-config/0.17.0:
    resolution: {integrity: sha512-v/EYRXnCAIHxOHW+Plb6OWuUoMotxTN0GLatnpOb1xq0KuTNw/WI3pamJx/UbsoJP5k9MCw1QxvvhPcF9pH3Zg==}
    dependencies:
      '@microsoft/tsdoc': 0.15.0
      ajv: 8.12.0
      jju: 1.4.0
      resolve: 1.22.6
    dev: true

  /@microsoft/tsdoc/0.15.0:
    resolution: {integrity: sha512-HZpPoABogPvjeJOdzCOSJsXeL/SMCBgBZMVC3X3d7YYp2gf31MfxhUoYUNwf1ERPJOnQc0wkFn9trqI6ZEdZuA==}
    dev: true

  /@nodelib/fs.scandir/2.1.5:
    resolution: {integrity: sha512-vq24Bq3ym5HEQm2NKCr3yXDwjc7vTsEThRDnkp2DK9p1uqLR+DHurm/NOTo0KG7HYHU7eppKZj3MyqYuMBf62g==}
    engines: {node: '>= 8'}
    dependencies:
      '@nodelib/fs.stat': 2.0.5
      run-parallel: 1.2.0

  /@nodelib/fs.stat/2.0.5:
    resolution: {integrity: sha512-RkhPPp2zrqDAQA/2jNhnztcPAlv64XdhIp7a7454A5ovI7Bukxgt7MX7udwAu3zg1DcpPU0rz3VV1SeaqvY4+A==}
    engines: {node: '>= 8'}

  /@nodelib/fs.walk/1.2.8:
    resolution: {integrity: sha512-oGB+UxlgWcgQkgwo8GcEGwemoTFt3FIO9ababBmaGwXIoBKZ+GTy0pP185beGg7Llih/NSHSV2XAs1lnznocSg==}
    engines: {node: '>= 8'}
    dependencies:
      '@nodelib/fs.scandir': 2.1.5
      fastq: 1.15.0

  /@opentelemetry/api/1.6.0:
    resolution: {integrity: sha512-OWlrQAnWn9577PhVgqjUvMr1pg57Bc4jv0iL4w0PRuOSRvq67rvHW9Ie/dZVMvCzhSCB+UxhcY/PmCmFj33Q+g==}
    engines: {node: '>=8.0.0'}

  /@pkgjs/parseargs/0.11.0:
    resolution: {integrity: sha512-+1VkjdD0QBLPodGrJUeqarH8VAIvQODIbwh9XpP5Syisf7YoQgsJKPNFoqqLQlu+VQ/tVSshMR6loPMn8U+dPg==}
    engines: {node: '>=14'}
    requiresBuild: true
    optional: true

  /@puppeteer/browsers/2.1.0:
    resolution: {integrity: sha512-xloWvocjvryHdUjDam/ZuGMh7zn4Sn3ZAaV4Ah2e2EwEt90N3XphZlSsU3n0VDc1F7kggCjMuH0UuxfPQ5mD9w==}
    engines: {node: '>=18'}
    hasBin: true
    dependencies:
      debug: 4.3.4
      extract-zip: 2.0.1
      progress: 2.0.3
      proxy-agent: 6.4.0
      semver: 7.6.0
      tar-fs: 3.0.5
      unbzip2-stream: 1.4.3
      yargs: 17.7.2
    transitivePeerDependencies:
      - supports-color
    dev: true

  /@rollup/rollup-android-arm-eabi/4.18.0:
    resolution: {integrity: sha512-Tya6xypR10giZV1XzxmH5wr25VcZSncG0pZIjfePT0OVBvqNEurzValetGNarVrGiq66EBVAFn15iYX4w6FKgQ==}
    cpu: [arm]
    os: [android]
    requiresBuild: true
    dev: true
    optional: true

  /@rollup/rollup-android-arm64/4.18.0:
    resolution: {integrity: sha512-avCea0RAP03lTsDhEyfy+hpfr85KfyTctMADqHVhLAF3MlIkq83CP8UfAHUssgXTYd+6er6PaAhx/QGv4L1EiA==}
    cpu: [arm64]
    os: [android]
    requiresBuild: true
    dev: true
    optional: true

  /@rollup/rollup-darwin-arm64/4.18.0:
    resolution: {integrity: sha512-IWfdwU7KDSm07Ty0PuA/W2JYoZ4iTj3TUQjkVsO/6U+4I1jN5lcR71ZEvRh52sDOERdnNhhHU57UITXz5jC1/w==}
    cpu: [arm64]
    os: [darwin]
    requiresBuild: true
    dev: true
    optional: true

  /@rollup/rollup-darwin-x64/4.18.0:
    resolution: {integrity: sha512-n2LMsUz7Ynu7DoQrSQkBf8iNrjOGyPLrdSg802vk6XT3FtsgX6JbE8IHRvposskFm9SNxzkLYGSq9QdpLYpRNA==}
    cpu: [x64]
    os: [darwin]
    requiresBuild: true
    dev: true
    optional: true

  /@rollup/rollup-linux-arm-gnueabihf/4.18.0:
    resolution: {integrity: sha512-C/zbRYRXFjWvz9Z4haRxcTdnkPt1BtCkz+7RtBSuNmKzMzp3ZxdM28Mpccn6pt28/UWUCTXa+b0Mx1k3g6NOMA==}
    cpu: [arm]
    os: [linux]
    requiresBuild: true
    dev: true
    optional: true

  /@rollup/rollup-linux-arm-musleabihf/4.18.0:
    resolution: {integrity: sha512-l3m9ewPgjQSXrUMHg93vt0hYCGnrMOcUpTz6FLtbwljo2HluS4zTXFy2571YQbisTnfTKPZ01u/ukJdQTLGh9A==}
    cpu: [arm]
    os: [linux]
    requiresBuild: true
    dev: true
    optional: true

  /@rollup/rollup-linux-arm64-gnu/4.18.0:
    resolution: {integrity: sha512-rJ5D47d8WD7J+7STKdCUAgmQk49xuFrRi9pZkWoRD1UeSMakbcepWXPF8ycChBoAqs1pb2wzvbY6Q33WmN2ftw==}
    cpu: [arm64]
    os: [linux]
    requiresBuild: true
    dev: true
    optional: true

  /@rollup/rollup-linux-arm64-musl/4.18.0:
    resolution: {integrity: sha512-be6Yx37b24ZwxQ+wOQXXLZqpq4jTckJhtGlWGZs68TgdKXJgw54lUUoFYrg6Zs/kjzAQwEwYbp8JxZVzZLRepQ==}
    cpu: [arm64]
    os: [linux]
    requiresBuild: true
    dev: true
    optional: true

  /@rollup/rollup-linux-powerpc64le-gnu/4.18.0:
    resolution: {integrity: sha512-hNVMQK+qrA9Todu9+wqrXOHxFiD5YmdEi3paj6vP02Kx1hjd2LLYR2eaN7DsEshg09+9uzWi2W18MJDlG0cxJA==}
    cpu: [ppc64]
    os: [linux]
    requiresBuild: true
    dev: true
    optional: true

  /@rollup/rollup-linux-riscv64-gnu/4.18.0:
    resolution: {integrity: sha512-ROCM7i+m1NfdrsmvwSzoxp9HFtmKGHEqu5NNDiZWQtXLA8S5HBCkVvKAxJ8U+CVctHwV2Gb5VUaK7UAkzhDjlg==}
    cpu: [riscv64]
    os: [linux]
    requiresBuild: true
    dev: true
    optional: true

  /@rollup/rollup-linux-s390x-gnu/4.18.0:
    resolution: {integrity: sha512-0UyyRHyDN42QL+NbqevXIIUnKA47A+45WyasO+y2bGJ1mhQrfrtXUpTxCOrfxCR4esV3/RLYyucGVPiUsO8xjg==}
    cpu: [s390x]
    os: [linux]
    requiresBuild: true
    dev: true
    optional: true

  /@rollup/rollup-linux-x64-gnu/4.18.0:
    resolution: {integrity: sha512-xuglR2rBVHA5UsI8h8UbX4VJ470PtGCf5Vpswh7p2ukaqBGFTnsfzxUBetoWBWymHMxbIG0Cmx7Y9qDZzr648w==}
    cpu: [x64]
    os: [linux]
    requiresBuild: true
    dev: true
    optional: true

  /@rollup/rollup-linux-x64-musl/4.18.0:
    resolution: {integrity: sha512-LKaqQL9osY/ir2geuLVvRRs+utWUNilzdE90TpyoX0eNqPzWjRm14oMEE+YLve4k/NAqCdPkGYDaDF5Sw+xBfg==}
    cpu: [x64]
    os: [linux]
    requiresBuild: true
    dev: true
    optional: true

  /@rollup/rollup-win32-arm64-msvc/4.18.0:
    resolution: {integrity: sha512-7J6TkZQFGo9qBKH0pk2cEVSRhJbL6MtfWxth7Y5YmZs57Pi+4x6c2dStAUvaQkHQLnEQv1jzBUW43GvZW8OFqA==}
    cpu: [arm64]
    os: [win32]
    requiresBuild: true
    dev: true
    optional: true

  /@rollup/rollup-win32-ia32-msvc/4.18.0:
    resolution: {integrity: sha512-Txjh+IxBPbkUB9+SXZMpv+b/vnTEtFyfWZgJ6iyCmt2tdx0OF5WhFowLmnh8ENGNpfUlUZkdI//4IEmhwPieNg==}
    cpu: [ia32]
    os: [win32]
    requiresBuild: true
    dev: true
    optional: true

  /@rollup/rollup-win32-x64-msvc/4.18.0:
    resolution: {integrity: sha512-UOo5FdvOL0+eIVTgS4tIdbW+TtnBLWg1YBCcU2KWM7nuNwRz9bksDX1bekJJCpu25N1DVWaCwnT39dVQxzqS8g==}
    cpu: [x64]
    os: [win32]
    requiresBuild: true
    dev: true
    optional: true

  /@rushstack/node-core-library/5.5.1_@types+node@18.18.0:
    resolution: {integrity: sha512-ZutW56qIzH8xIOlfyaLQJFx+8IBqdbVCZdnj+XT1MorQ1JqqxHse8vbCpEM+2MjsrqcbxcgDIbfggB1ZSQ2A3g==}
    peerDependencies:
      '@types/node': '*'
    peerDependenciesMeta:
      '@types/node':
        optional: true
    dependencies:
      '@types/node': 18.18.0
      ajv: 8.13.0
      ajv-draft-04: 1.0.0_ajv@8.13.0
      ajv-formats: 3.0.1_ajv@8.13.0
      fs-extra: 7.0.1
      import-lazy: 4.0.0
      jju: 1.4.0
      resolve: 1.22.6
      semver: 7.5.4
    dev: true

  /@rushstack/rig-package/0.5.3:
    resolution: {integrity: sha512-olzSSjYrvCNxUFZowevC3uz8gvKr3WTpHQ7BkpjtRpA3wK+T0ybep/SRUMfr195gBzJm5gaXw0ZMgjIyHqJUow==}
    dependencies:
      resolve: 1.22.6
      strip-json-comments: 3.1.1
    dev: true

  /@rushstack/terminal/0.13.3_@types+node@18.18.0:
    resolution: {integrity: sha512-fc3zjXOw8E0pXS5t9vTiIPx9gHA0fIdTXsu9mT4WbH+P3mYvnrX0iAQ5a6NvyK1+CqYWBTw/wVNx7SDJkI+WYQ==}
    peerDependencies:
      '@types/node': '*'
    peerDependenciesMeta:
      '@types/node':
        optional: true
    dependencies:
      '@rushstack/node-core-library': 5.5.1_@types+node@18.18.0
      '@types/node': 18.18.0
      supports-color: 8.1.1
    dev: true

  /@rushstack/ts-command-line/4.22.4_@types+node@18.18.0:
    resolution: {integrity: sha512-QoyhbWfyF9Ixg5DWdPzxO3h2RmJ7i5WH9b7qLzD5h5WFya/ZqicjdPrVwQiGtrFvAbBj8jhcC9DhbzU9xAk78g==}
    dependencies:
      '@rushstack/terminal': 0.13.3_@types+node@18.18.0
      '@types/argparse': 1.0.38
      argparse: 1.0.10
      string-argv: 0.3.2
    transitivePeerDependencies:
      - '@types/node'
    dev: true

  /@sinclair/typebox/0.27.8:
    resolution: {integrity: sha512-+Fj43pSMwJs4KRrH/938Uf+uAELIgVBmQzg/q1YG10djyfA3TnrU8N8XzqCh/okZdszqBQTZf96idMfE5lnwTA==}
    dev: true

  /@sindresorhus/merge-streams/2.3.0:
    resolution: {integrity: sha512-LtoMMhxAlorcGhmFYI+LhPgbPZCkgP6ra1YL604EeF6U98pLlQ3iWIGMdWSC+vWmPBWBNgmDBAhnAobLROJmwg==}
    engines: {node: '>=18'}

  /@sinonjs/commons/1.8.6:
    resolution: {integrity: sha512-Ky+XkAkqPZSm3NLBeUng77EBQl3cmeJhITaGHdYH8kjVB+aun3S4XBRti2zt17mtt0mIUDiNxYeoJm6drVvBJQ==}
    dependencies:
      type-detect: 4.0.8
    dev: true

  /@sinonjs/commons/2.0.0:
    resolution: {integrity: sha512-uLa0j859mMrg2slwQYdO/AkrOfmH+X6LTVmNTS9CqexuE2IvVORIkSpJLqePAbEnKJ77aMmCwr1NUZ57120Xcg==}
    dependencies:
      type-detect: 4.0.8
    dev: true

  /@sinonjs/commons/3.0.0:
    resolution: {integrity: sha512-jXBtWAF4vmdNmZgD5FoKsVLv3rPgDnLgPbU84LIJ3otV44vJlDRokVng5v8NFJdCf/da9legHcKaRuZs4L7faA==}
    dependencies:
      type-detect: 4.0.8
    dev: true

  /@sinonjs/fake-timers/10.3.0:
    resolution: {integrity: sha512-V4BG07kuYSUkTCSBHG8G8TNhM+F19jXFWnQtzj+we8DrkpSBCee9Z3Ms8yiGer/dlmhe35/Xdgyo3/0rQKg7YA==}
    dependencies:
      '@sinonjs/commons': 3.0.0
    dev: true

  /@sinonjs/fake-timers/7.1.2:
    resolution: {integrity: sha512-iQADsW4LBMISqZ6Ci1dupJL9pprqwcVFTcOsEmQOEhW+KLCVn/Y4Jrvg2k19fIHCp+iFprriYPTdRcQR8NbUPg==}
    dependencies:
      '@sinonjs/commons': 1.8.6
    dev: true

  /@sinonjs/samsam/6.1.3:
    resolution: {integrity: sha512-nhOb2dWPeb1sd3IQXL/dVPnKHDOAFfvichtBf4xV00/rU1QbPCQqKMbvIheIjqwVjh7qIgf2AHTHi391yMOMpQ==}
    dependencies:
      '@sinonjs/commons': 1.8.6
      lodash.get: 4.4.2
      type-detect: 4.0.8
    dev: true

  /@sinonjs/text-encoding/0.7.2:
    resolution: {integrity: sha512-sXXKG+uL9IrKqViTtao2Ws6dy0znu9sOaP1di/jKGW1M6VssO8vlpXCQcpZ+jisQ1tTFAC5Jo/EOzFbggBagFQ==}
    dev: true

  /@socket.io/component-emitter/3.1.0:
    resolution: {integrity: sha512-+9jVqKhRSpsc591z5vX+X5Yyw+he/HCB4iQ/RYxw35CEPaY1gnsNE43nf9n9AaYjAQrTiI/mOwKUKdUs9vf7Xg==}
    dev: true

  /@tootallnate/once/2.0.0:
    resolution: {integrity: sha512-XCuKFP5PS55gnMVu3dty8KPatLqUoy/ZYzDzAGCQ8JNFCkLXzmI7vNHCR+XpbZaMWQK/vQubr7PkYq8g470J/A==}
    engines: {node: '>= 10'}

  /@tootallnate/quickjs-emscripten/0.23.0:
    resolution: {integrity: sha512-C5Mc6rdnsaJDjO3UpGW/CQTHtCKaYlScZTly4JIu97Jxo/odCiH0ITnDXSJPTOrEKk/ycSZ0AOgTmkDtkOsvIA==}
    dev: true

  /@ts-morph/common/0.24.0:
    resolution: {integrity: sha512-c1xMmNHWpNselmpIqursHeOHHBTIsJLbB+NuovbTTRCNiTLEr/U9dbJ8qy0jd/O2x5pc3seWuOUN5R2IoOTp8A==}
    dependencies:
      fast-glob: 3.3.3
      minimatch: 9.0.5
      mkdirp: 3.0.1
      path-browserify: 1.0.1
    dev: false

  /@tsconfig/node10/1.0.9:
    resolution: {integrity: sha512-jNsYVVxU8v5g43Erja32laIDHXeoNvFEpX33OK4d6hljo3jDhCBDhx5dhCCTMWUojscpAagGiRkBKxpdl9fxqA==}
    dev: true

  /@tsconfig/node12/1.0.11:
    resolution: {integrity: sha512-cqefuRsh12pWyGsIoBKJA9luFu3mRxCA+ORZvA4ktLSzIuCUtWVxGIuXigEwO5/ywWFMZ2QEGKWvkZG1zDMTag==}
    dev: true

  /@tsconfig/node14/1.0.3:
    resolution: {integrity: sha512-ysT8mhdixWK6Hw3i1V2AeRqZ5WfXg1G43mqoYlM2nc6388Fq5jcXyr5mRsqViLx/GJYdoL0bfXD8nmF+Zn/Iow==}
    dev: true

  /@tsconfig/node16/1.0.4:
    resolution: {integrity: sha512-vxhUy4J8lyeyinH7Azl1pdd43GJhZH/tP2weN8TntQblOY+A0XbT8DJk1/oCPuOOyg/Ja757rG0CgHcWC8OfMA==}
    dev: true

  /@types/argparse/1.0.38:
    resolution: {integrity: sha512-ebDJ9b0e702Yr7pWgB0jzm+CX4Srzz8RcXtLJDJB+BSccqMa36uyH/zUsSYao5+BD1ytv3k3rPYCq4mAE1hsXA==}
    dev: true

  /@types/chai-as-promised/7.1.6:
    resolution: {integrity: sha512-cQLhk8fFarRVZAXUQV1xEnZgMoPxqKojBvRkqPCKPQCzEhpbbSKl1Uu75kDng7k5Ln6LQLUmNBjLlFthCgm1NA==}
    dependencies:
      '@types/chai': 4.3.6
    dev: true

  /@types/chai/4.3.6:
    resolution: {integrity: sha512-VOVRLM1mBxIRxydiViqPcKn6MIxZytrbMpd6RJLIWKxUNr3zux8no0Oc7kJx0WAPIitgZ0gkrDS+btlqQpubpw==}
    dev: true

  /@types/cookie/0.4.1:
    resolution: {integrity: sha512-XW/Aa8APYr6jSVVA1y/DEIZX0/GMKLEVekNG727R8cs56ahETkRAy/3DR7+fJyh7oUgGwNQaRfXCun0+KbWY7Q==}
    dev: true

  /@types/cors/2.8.14:
    resolution: {integrity: sha512-RXHUvNWYICtbP6s18PnOCaqToK8y14DnLd75c6HfyKf228dxy7pHNOQkxPtvXKp/hINFMDjbYzsj63nnpPMSRQ==}
    dependencies:
      '@types/node': 18.18.0
    dev: true

  /@types/eslint-scope/3.7.5:
    resolution: {integrity: sha512-JNvhIEyxVW6EoMIFIvj93ZOywYFatlpu9deeH6eSx6PE3WHYvHaQtmHmQeNw7aA81bYGBPPQqdtBm6b1SsQMmA==}
    dependencies:
      '@types/eslint': 8.44.3
      '@types/estree': 1.0.2
    dev: true

  /@types/eslint/8.44.3:
    resolution: {integrity: sha512-iM/WfkwAhwmPff3wZuPLYiHX18HI24jU8k1ZSH7P8FHwxTjZ2P6CoX2wnF43oprR+YXJM6UUxATkNvyv/JHd+g==}
    dependencies:
      '@types/estree': 1.0.5
      '@types/json-schema': 7.0.15
    dev: true

  /@types/estree/1.0.2:
    resolution: {integrity: sha512-VeiPZ9MMwXjO32/Xu7+OwflfmeoRwkE/qzndw42gGtgJwZopBnzy2gD//NN1+go1mADzkDcqf/KnFRSjTJ8xJA==}
    dev: true

  /@types/estree/1.0.5:
    resolution: {integrity: sha512-/kYRxGDLWzHOB7q+wtSUQlFrtcdUccpfy+X+9iMBpHK8QLLhx2wIPYuS5DYtR9Wa/YlZAbIovy7qVdB1Aq6Lyw==}
    dev: true

  /@types/fs-extra/8.1.3:
    resolution: {integrity: sha512-7IdV01N0u/CaVO0fuY1YmEg14HQN3+EW8mpNgg6NEfxEl/lzCa5OxlBu3iFsCAdamnYOcTQ7oEi43Xc/67Rgzw==}
    dependencies:
      '@types/node': 18.18.0
    dev: true

  /@types/fs-extra/9.0.13:
    resolution: {integrity: sha512-nEnwB++1u5lVDM2UI4c1+5R+FYaKfaAzS4OococimjVm3nQw3TuzH5UNsocrcTBbhnerblyHj4A49qXbIiZdpA==}
    dependencies:
      '@types/node': 18.18.0
    dev: true

  /@types/js-yaml/3.12.1:
    resolution: {integrity: sha512-SGGAhXLHDx+PK4YLNcNGa6goPf9XRWQNAUUbffkwVGGXIxmDKWyGGL4inzq2sPmExu431Ekb9aEMn9BkPqEYFA==}
    dev: true

  /@types/js-yaml/4.0.9:
    resolution: {integrity: sha512-k4MGaQl5TGo/iipqb2UDG2UwjXziSWkh0uysQelTlJpX1qGlpUZYm8PnO4DxG1qBomtJUdYJ6qR6xdIah10JLg==}
    dev: true

  /@types/json-schema/7.0.15:
    resolution: {integrity: sha512-5+fP8P8MFNC+AyZCDxrB2pkZFPGzqQWUzpSeuuVLvm8VMcorNYavBqoFcxK8bQz4Qsbn4oUEEem4wDLfcysGHA==}

  /@types/lodash/4.14.199:
    resolution: {integrity: sha512-Vrjz5N5Ia4SEzWWgIVwnHNEnb1UE1XMkvY5DGXrAeOGE9imk0hgTHh5GyDjLDJi9OTCn9oo9dXH1uToK1VRfrg==}

  /@types/lodash/4.17.4:
    resolution: {integrity: sha512-wYCP26ZLxaT3R39kiN2+HcJ4kTd3U1waI/cY7ivWYqFP6pW3ZNpvi6Wd6PHZx7T/t8z0vlkXMg3QYLa7DZ/IJQ==}
    dev: true

  /@types/mocha/10.0.1:
    resolution: {integrity: sha512-/fvYntiO1GeICvqbQ3doGDIP97vWmvFt83GKguJ6prmQM2iXZfFcq6YE8KteFyRtX2/h5Hf91BYvPodJKFYv5Q==}
    dev: true

  /@types/mocha/10.0.6:
    resolution: {integrity: sha512-dJvrYWxP/UcXm36Qn36fxhUKu8A/xMRXVT2cliFF1Z7UA9liG5Psj3ezNSZw+5puH2czDXRLcXQxf8JbJt0ejg==}
    dev: true

  /@types/mocha/5.2.7:
    resolution: {integrity: sha512-NYrtPht0wGzhwe9+/idPaBB+TqkY9AhTvOLMkThm0IoEfLaiVQZwBwyJ5puCkO3AUCWrmcoePjp2mbFocKy4SQ==}
    dev: true

  /@types/node-fetch/2.6.6:
    resolution: {integrity: sha512-95X8guJYhfqiuVVhRFxVQcf4hW/2bCuoPwDasMf/531STFoNoWTT7YDnWdXHEZKqAGUigmpG31r2FE70LwnzJw==}
    dependencies:
      '@types/node': 18.18.0
      form-data: 4.0.1

  /@types/node/18.18.0:
    resolution: {integrity: sha512-3xA4X31gHT1F1l38ATDIL9GpRLdwVhnEFC8Uikv5ZLlXATwrCYyPq7ZWHxzxc3J/30SUiwiYT+bQe0/XvKlWbw==}

  /@types/node/22.13.10:
    resolution: {integrity: sha512-I6LPUvlRH+O6VRUqYOcMudhaIdUVWfsjnZavnsraHvpBwaEyMN29ry+0UVJhImYL16xsscu0aske3yA+uPOWfw==}
    dependencies:
      undici-types: 6.20.0
    dev: true

  /@types/semver/7.5.3:
    resolution: {integrity: sha512-OxepLK9EuNEIPxWNME+C6WwbRAOOI2o2BaQEGzz5Lu2e4Z5eDnEo+/aVEDMIXywoJitJ7xWd641wrGLZdtwRyw==}
    dev: true

  /@types/sinon/10.0.17:
    resolution: {integrity: sha512-+6ILpcixQ0Ma3dHMTLv4rSycbDXkDljgKL+E0nI2RUxxhYTFyPSjt6RVMxh7jUshvyVcBvicb0Ktj+lAJcjgeA==}
    dependencies:
      '@types/sinonjs__fake-timers': 8.1.3
    dev: true

  /@types/sinonjs__fake-timers/8.1.3:
    resolution: {integrity: sha512-4g+2YyWe0Ve+LBh+WUm1697PD0Kdi6coG1eU0YjQbwx61AZ8XbEpL1zIT6WjuUKrCMCROpEaYQPDjBnDouBVAQ==}
    dev: true

  /@types/triple-beam/1.3.3:
    resolution: {integrity: sha512-6tOUG+nVHn0cJbVp25JFayS5UE6+xlbcNF9Lo9mU7U0zk3zeUShZied4YEQZjy1JBF043FSkdXw8YkUJuVtB5g==}
    dev: true

  /@types/tunnel/0.0.3:
    resolution: {integrity: sha512-sOUTGn6h1SfQ+gbgqC364jLFBw2lnFqkgF3q0WovEHRLMrVD1sd5aufqi/aJObLekJO+Aq5z646U4Oxy6shXMA==}
    dependencies:
      '@types/node': 18.18.0

  /@types/xmlbuilder/0.0.34:
    resolution: {integrity: sha512-yVsHfYqJblSEg3DvUhGndpCZBZz2GiGVmqMa04fbGro2xzxRj85Q7MQ4os+MaXmKcpCDD42MXuxUWfoUKTuVdQ==}
    dev: true

  /@types/yargs-parser/21.0.1:
    resolution: {integrity: sha512-axdPBuLuEJt0c4yI5OZssC19K2Mq1uKdrfZBzuxLvaztgqUtFYZUNw7lETExPYJR9jdEoIg4mb7RQKRQzOkeGQ==}
    dev: true

  /@types/yargs/17.0.25:
    resolution: {integrity: sha512-gy7iPgwnzNvxgAEi2bXOHWCVOG6f7xsprVJH4MjlAWeBmJ7vh/Y1kwMtUrs64ztf24zVIRCpr3n/z6gm9QIkgg==}
    dependencies:
      '@types/yargs-parser': 21.0.1
    dev: true

  /@types/yauzl/2.10.1:
    resolution: {integrity: sha512-CHzgNU3qYBnp/O4S3yv2tXPlvMTq0YWSTVg2/JYLqWZGHwwgJGAwd00poay/11asPq8wLFwHzubyInqHIFmmiw==}
    requiresBuild: true
    dependencies:
      '@types/node': 18.18.0
    dev: true
    optional: true

  /@typescript-eslint/eslint-plugin/6.8.0_uya2k2atnahppmobww2r4ktmwm:
    resolution: {integrity: sha512-GosF4238Tkes2SHPQ1i8f6rMtG6zlKwMEB0abqSJ3Npvos+doIlc/ATG+vX1G9coDF3Ex78zM3heXHLyWEwLUw==}
    engines: {node: ^16.0.0 || >=18.0.0}
    peerDependencies:
      '@typescript-eslint/parser': ^6.0.0 || ^6.0.0-alpha
      eslint: ^7.0.0 || ^8.0.0
      typescript: '*'
    peerDependenciesMeta:
      typescript:
        optional: true
    dependencies:
      '@eslint-community/regexpp': 4.8.2
      '@typescript-eslint/parser': 6.8.0_rpfclszkijpquoieshhobbfaz4
      '@typescript-eslint/scope-manager': 6.8.0
      '@typescript-eslint/type-utils': 6.8.0_rpfclszkijpquoieshhobbfaz4
      '@typescript-eslint/utils': 6.8.0_rpfclszkijpquoieshhobbfaz4
      '@typescript-eslint/visitor-keys': 6.8.0
      debug: 4.3.4
      eslint: 8.50.0
      graphemer: 1.4.0
      ignore: 5.2.4
      natural-compare: 1.4.0
      semver: 7.5.4
      ts-api-utils: 1.0.3_typescript@5.8.2
      typescript: 5.8.2
    transitivePeerDependencies:
      - supports-color
    dev: true

  /@typescript-eslint/eslint-plugin/8.29.1_riayye3vh5qrrjmyfknhspw5ue:
    resolution: {integrity: sha512-ba0rr4Wfvg23vERs3eB+P3lfj2E+2g3lhWcCVukUuhtcdUx5lSIFZlGFEBHKr+3zizDa/TvZTptdNHVZWAkSBg==}
    engines: {node: ^18.18.0 || ^20.9.0 || >=21.1.0}
    peerDependencies:
      '@typescript-eslint/parser': ^8.0.0 || ^8.0.0-alpha.0
      eslint: ^8.57.0 || ^9.0.0
      typescript: '>=4.8.4 <5.9.0'
    dependencies:
      '@eslint-community/regexpp': 4.12.1
      '@typescript-eslint/parser': 8.29.1_rpfclszkijpquoieshhobbfaz4
      '@typescript-eslint/scope-manager': 8.29.1
      '@typescript-eslint/type-utils': 8.29.1_rpfclszkijpquoieshhobbfaz4
      '@typescript-eslint/utils': 8.29.1_rpfclszkijpquoieshhobbfaz4
      '@typescript-eslint/visitor-keys': 8.29.1
      eslint: 8.50.0
      graphemer: 1.4.0
      ignore: 5.3.2
      natural-compare: 1.4.0
      ts-api-utils: 2.1.0_typescript@5.8.2
      typescript: 5.8.2
    transitivePeerDependencies:
      - supports-color
    dev: true

  /@typescript-eslint/parser/6.8.0_rpfclszkijpquoieshhobbfaz4:
    resolution: {integrity: sha512-5tNs6Bw0j6BdWuP8Fx+VH4G9fEPDxnVI7yH1IAPkQH5RUtvKwRoqdecAPdQXv4rSOADAaz1LFBZvZG7VbXivSg==}
    engines: {node: ^16.0.0 || >=18.0.0}
    peerDependencies:
      eslint: ^7.0.0 || ^8.0.0
      typescript: '*'
    peerDependenciesMeta:
      typescript:
        optional: true
    dependencies:
      '@typescript-eslint/scope-manager': 6.8.0
      '@typescript-eslint/types': 6.8.0
      '@typescript-eslint/typescript-estree': 6.8.0_typescript@5.8.2
      '@typescript-eslint/visitor-keys': 6.8.0
      debug: 4.3.4
      eslint: 8.50.0
      typescript: 5.8.2
    transitivePeerDependencies:
      - supports-color
    dev: true

  /@typescript-eslint/parser/8.29.1_rpfclszkijpquoieshhobbfaz4:
    resolution: {integrity: sha512-zczrHVEqEaTwh12gWBIJWj8nx+ayDcCJs06yoNMY0kwjMWDM6+kppljY+BxWI06d2Ja+h4+WdufDcwMnnMEWmg==}
    engines: {node: ^18.18.0 || ^20.9.0 || >=21.1.0}
    peerDependencies:
      eslint: ^8.57.0 || ^9.0.0
      typescript: '>=4.8.4 <5.9.0'
    dependencies:
      '@typescript-eslint/scope-manager': 8.29.1
      '@typescript-eslint/types': 8.29.1
      '@typescript-eslint/typescript-estree': 8.29.1_typescript@5.8.2
      '@typescript-eslint/visitor-keys': 8.29.1
      debug: 4.4.0
      eslint: 8.50.0
      typescript: 5.8.2
    transitivePeerDependencies:
      - supports-color
    dev: true

  /@typescript-eslint/scope-manager/6.8.0:
    resolution: {integrity: sha512-xe0HNBVwCph7rak+ZHcFD6A+q50SMsFwcmfdjs9Kz4qDh5hWhaPhFjRs/SODEhroBI5Ruyvyz9LfwUJ624O40g==}
    engines: {node: ^16.0.0 || >=18.0.0}
    dependencies:
      '@typescript-eslint/types': 6.8.0
      '@typescript-eslint/visitor-keys': 6.8.0
    dev: true

  /@typescript-eslint/scope-manager/8.29.1:
    resolution: {integrity: sha512-2nggXGX5F3YrsGN08pw4XpMLO1Rgtnn4AzTegC2MDesv6q3QaTU5yU7IbS1tf1IwCR0Hv/1EFygLn9ms6LIpDA==}
    engines: {node: ^18.18.0 || ^20.9.0 || >=21.1.0}
    dependencies:
      '@typescript-eslint/types': 8.29.1
      '@typescript-eslint/visitor-keys': 8.29.1
    dev: true

  /@typescript-eslint/type-utils/6.8.0_rpfclszkijpquoieshhobbfaz4:
    resolution: {integrity: sha512-RYOJdlkTJIXW7GSldUIHqc/Hkto8E+fZN96dMIFhuTJcQwdRoGN2rEWA8U6oXbLo0qufH7NPElUb+MceHtz54g==}
    engines: {node: ^16.0.0 || >=18.0.0}
    peerDependencies:
      eslint: ^7.0.0 || ^8.0.0
      typescript: '*'
    peerDependenciesMeta:
      typescript:
        optional: true
    dependencies:
      '@typescript-eslint/typescript-estree': 6.8.0_typescript@5.8.2
      '@typescript-eslint/utils': 6.8.0_rpfclszkijpquoieshhobbfaz4
      debug: 4.4.0
      eslint: 8.50.0
      ts-api-utils: 1.0.3_typescript@5.8.2
      typescript: 5.8.2
    transitivePeerDependencies:
      - supports-color
    dev: true

  /@typescript-eslint/type-utils/8.29.1_rpfclszkijpquoieshhobbfaz4:
    resolution: {integrity: sha512-DkDUSDwZVCYN71xA4wzySqqcZsHKic53A4BLqmrWFFpOpNSoxX233lwGu/2135ymTCR04PoKiEEEvN1gFYg4Tw==}
    engines: {node: ^18.18.0 || ^20.9.0 || >=21.1.0}
    peerDependencies:
      eslint: ^8.57.0 || ^9.0.0
      typescript: '>=4.8.4 <5.9.0'
    dependencies:
      '@typescript-eslint/typescript-estree': 8.29.1_typescript@5.8.2
      '@typescript-eslint/utils': 8.29.1_rpfclszkijpquoieshhobbfaz4
      debug: 4.4.0
      eslint: 8.50.0
      ts-api-utils: 2.1.0_typescript@5.8.2
      typescript: 5.8.2
    transitivePeerDependencies:
      - supports-color
    dev: true

  /@typescript-eslint/types/6.8.0:
    resolution: {integrity: sha512-p5qOxSum7W3k+llc7owEStXlGmSl8FcGvhYt8Vjy7FqEnmkCVlM3P57XQEGj58oqaBWDQXbJDZxwUWMS/EAPNQ==}
    engines: {node: ^16.0.0 || >=18.0.0}
    dev: true

  /@typescript-eslint/types/8.29.1:
    resolution: {integrity: sha512-VT7T1PuJF1hpYC3AGm2rCgJBjHL3nc+A/bhOp9sGMKfi5v0WufsX/sHCFBfNTx2F+zA6qBc/PD0/kLRLjdt8mQ==}
    engines: {node: ^18.18.0 || ^20.9.0 || >=21.1.0}
    dev: true

  /@typescript-eslint/typescript-estree/6.8.0_typescript@5.8.2:
    resolution: {integrity: sha512-ISgV0lQ8XgW+mvv5My/+iTUdRmGspducmQcDw5JxznasXNnZn3SKNrTRuMsEXv+V/O+Lw9AGcQCfVaOPCAk/Zg==}
    engines: {node: ^16.0.0 || >=18.0.0}
    peerDependencies:
      typescript: '*'
    peerDependenciesMeta:
      typescript:
        optional: true
    dependencies:
      '@typescript-eslint/types': 6.8.0
      '@typescript-eslint/visitor-keys': 6.8.0
      debug: 4.4.0
      globby: 11.1.0
      is-glob: 4.0.3
      semver: 7.7.1
      ts-api-utils: 1.0.3_typescript@5.8.2
      typescript: 5.8.2
    transitivePeerDependencies:
      - supports-color
    dev: true

  /@typescript-eslint/typescript-estree/8.29.1_typescript@5.8.2:
    resolution: {integrity: sha512-l1enRoSaUkQxOQnbi0KPUtqeZkSiFlqrx9/3ns2rEDhGKfTa+88RmXqedC1zmVTOWrLc2e6DEJrTA51C9iLH5g==}
    engines: {node: ^18.18.0 || ^20.9.0 || >=21.1.0}
    peerDependencies:
      typescript: '>=4.8.4 <5.9.0'
    dependencies:
      '@typescript-eslint/types': 8.29.1
      '@typescript-eslint/visitor-keys': 8.29.1
      debug: 4.4.0
      fast-glob: 3.3.3
      is-glob: 4.0.3
      minimatch: 9.0.5
      semver: 7.7.1
      ts-api-utils: 2.1.0_typescript@5.8.2
      typescript: 5.8.2
    transitivePeerDependencies:
      - supports-color
    dev: true

  /@typescript-eslint/utils/6.8.0_rpfclszkijpquoieshhobbfaz4:
    resolution: {integrity: sha512-dKs1itdE2qFG4jr0dlYLQVppqTE+Itt7GmIf/vX6CSvsW+3ov8PbWauVKyyfNngokhIO9sKZeRGCUo1+N7U98Q==}
    engines: {node: ^16.0.0 || >=18.0.0}
    peerDependencies:
      eslint: ^7.0.0 || ^8.0.0
    dependencies:
      '@eslint-community/eslint-utils': 4.4.0_eslint@8.50.0
      '@types/json-schema': 7.0.15
      '@types/semver': 7.5.3
      '@typescript-eslint/scope-manager': 6.8.0
      '@typescript-eslint/types': 6.8.0
      '@typescript-eslint/typescript-estree': 6.8.0_typescript@5.8.2
      eslint: 8.50.0
      semver: 7.7.1
    transitivePeerDependencies:
      - supports-color
      - typescript
    dev: true

  /@typescript-eslint/utils/8.29.1_rpfclszkijpquoieshhobbfaz4:
    resolution: {integrity: sha512-QAkFEbytSaB8wnmB+DflhUPz6CLbFWE2SnSCrRMEa+KnXIzDYbpsn++1HGvnfAsUY44doDXmvRkO5shlM/3UfA==}
    engines: {node: ^18.18.0 || ^20.9.0 || >=21.1.0}
    peerDependencies:
      eslint: ^8.57.0 || ^9.0.0
      typescript: '>=4.8.4 <5.9.0'
    dependencies:
      '@eslint-community/eslint-utils': 4.4.0_eslint@8.50.0
      '@typescript-eslint/scope-manager': 8.29.1
      '@typescript-eslint/types': 8.29.1
      '@typescript-eslint/typescript-estree': 8.29.1_typescript@5.8.2
      eslint: 8.50.0
      typescript: 5.8.2
    transitivePeerDependencies:
      - supports-color
    dev: true

  /@typescript-eslint/visitor-keys/6.8.0:
    resolution: {integrity: sha512-oqAnbA7c+pgOhW2OhGvxm0t1BULX5peQI/rLsNDpGM78EebV3C9IGbX5HNZabuZ6UQrYveCLjKo8Iy/lLlBkkg==}
    engines: {node: ^16.0.0 || >=18.0.0}
    dependencies:
      '@typescript-eslint/types': 6.8.0
      eslint-visitor-keys: 3.4.3
    dev: true

  /@typescript-eslint/visitor-keys/8.29.1:
    resolution: {integrity: sha512-RGLh5CRaUEf02viP5c1Vh1cMGffQscyHe7HPAzGpfmfflFg1wUz2rYxd+OZqwpeypYvZ8UxSxuIpF++fmOzEcg==}
    engines: {node: ^18.18.0 || ^20.9.0 || >=21.1.0}
    dependencies:
      '@typescript-eslint/types': 8.29.1
      eslint-visitor-keys: 4.2.0
    dev: true

  /@typespec/asset-emitter/0.70.0_@typespec+compiler@1.0.0:
    resolution: {integrity: sha512-GuQqYtbFrZQdsSfJcr87DDuG6g2u2iYG5RdVJpq2p+RtbTFP0qorxf5AauCphx8Y+S49nT2joshCFtO2jRqozg==}
    engines: {node: '>=20.0.0'}
    peerDependencies:
      '@typespec/compiler': ^1.0.0
    dependencies:
      '@typespec/compiler': 1.0.0_@types+node@18.18.0
    dev: false

  /@typespec/compiler/1.0.0_@types+node@18.18.0:
    resolution: {integrity: sha512-QFy0otaB4xkN4kQmYyT17yu3OVhN0gti9+EKnZqs5JFylw2Xecx22BPwUE1Byj42pZYg5d9WlO+WwmY5ALtRDg==}
    engines: {node: '>=20.0.0'}
    hasBin: true
    dependencies:
      '@babel/code-frame': 7.26.2
      '@inquirer/prompts': 7.4.0_@types+node@18.18.0
      ajv: 8.17.1
      change-case: 5.4.4
      env-paths: 3.0.0
      globby: 14.1.0
      is-unicode-supported: 2.1.0
      mustache: 4.2.0
      picocolors: 1.1.1
      prettier: 3.5.3
      semver: 7.7.1
      tar: 7.4.3
      temporal-polyfill: 0.3.0
      vscode-languageserver: 9.0.1
      vscode-languageserver-textdocument: 1.0.12
      yaml: 2.7.0
      yargs: 17.7.2
    transitivePeerDependencies:
      - '@types/node'

  /@typespec/events/0.70.0_@typespec+compiler@1.0.0:
    resolution: {integrity: sha512-qHW1N05n8PkNf2YQGNMdl/sAYqrJv+zQ1kny+3vg/20nzVj7sZpNFIKqUIc11z0GkT7k3Q9SPTymvq+K00sAUg==}
    engines: {node: '>=20.0.0'}
    peerDependencies:
      '@typespec/compiler': ^1.0.0
    dependencies:
      '@typespec/compiler': 1.0.0_@types+node@18.18.0

  /@typespec/http-specs/0.1.0-alpha.22-dev.0_hsa2kew67qf73yfsqlcio7dzty:
    resolution: {integrity: sha512-6MrisQmkxY1VOn/vSHxJjdOz6HzmvE23qzRXXARYS4AodfVmS/Y/NeBtrkf0gXKTOQOkBfgjcKvj5RZC6y55YA==}
    engines: {node: '>=16.0.0'}
    peerDependencies:
      '@typespec/compiler': ^1.0.0-rc.1
      '@typespec/http': ^1.0.0-rc.1
      '@typespec/rest': ^0.69.0 || >=0.70.0-dev <0.70.0
      '@typespec/versioning': ^0.69.0 || >=0.70.0-dev <0.70.0
      '@typespec/xml': ^0.69.0 || >=0.70.0-dev <0.70.0
    dependencies:
      '@typespec/compiler': 1.0.0_@types+node@18.18.0
      '@typespec/http': 1.0.0_6nn6a265eqvpod4byc573d4y7i
      '@typespec/rest': 0.70.0_mlh5mwyihjn5l3sivvdljtc3yq
      '@typespec/spec-api': 0.1.0-alpha.7-dev.0
      '@typespec/spector': 0.1.0-alpha.14-dev.1_l57zs4bid4vy5sv2wdmboc2ira
      '@typespec/versioning': 0.70.0_@typespec+compiler@1.0.0
      '@typespec/xml': 0.70.0_@typespec+compiler@1.0.0
      deep-equal: 2.2.2
    transitivePeerDependencies:
      - '@types/node'
      - '@typespec/streams'
      - supports-color
    dev: true

  /@typespec/http/1.0.0_6nn6a265eqvpod4byc573d4y7i:
    resolution: {integrity: sha512-Uy0UnnGxA+pgvakM5IOhA89GBKTxf1vVylXZuA2aWrIHefki4BswcQxYBObzCq1hA7FYJsxDQVAMOSRrhUsbPg==}
    engines: {node: '>=20.0.0'}
    peerDependencies:
      '@typespec/compiler': ^1.0.0
      '@typespec/streams': ^0.70.0
    peerDependenciesMeta:
      '@typespec/streams':
        optional: true
    dependencies:
      '@typespec/compiler': 1.0.0_@types+node@18.18.0
      '@typespec/streams': 0.70.0_@typespec+compiler@1.0.0

  /@typespec/json-schema/1.0.0_@typespec+compiler@1.0.0:
    resolution: {integrity: sha512-brI0acknyywlkIMM/HU1l87uq6sQWPh6NmvxgxDn84/YEF0SklZoQ/PXuBGYhwpBRuHrxi/LSjWLmKaMsyX8Jw==}
    engines: {node: '>=20.0.0'}
    peerDependencies:
      '@typespec/compiler': ^1.0.0
    dependencies:
      '@typespec/asset-emitter': 0.70.0_@typespec+compiler@1.0.0
      '@typespec/compiler': 1.0.0_@types+node@18.18.0
      yaml: 2.7.0
    dev: false

  /@typespec/openapi/1.0.0_mlh5mwyihjn5l3sivvdljtc3yq:
    resolution: {integrity: sha512-pONzKIdK4wHgD1vBfD9opUk66zDG55DlHbueKOldH2p1LVf5FnMiuKE4kW0pl1dokT/HBNR5OJciCzzVf44AgQ==}
    engines: {node: '>=20.0.0'}
    peerDependencies:
      '@typespec/compiler': ^1.0.0
      '@typespec/http': ^1.0.0
    dependencies:
      '@typespec/compiler': 1.0.0_@types+node@18.18.0
      '@typespec/http': 1.0.0_6nn6a265eqvpod4byc573d4y7i

  /@typespec/openapi3/1.0.0_t2lcjfru3hesaewjkbkudszheu:
    resolution: {integrity: sha512-cDsnNtJkQCx0R/+9AqXzqAKH6CgtwmnQGQMQHbkw0/Sxs5uk6hoiexx7vz0DUR7H4492MqPT2kE4351KZbDYMw==}
    engines: {node: '>=20.0.0'}
    hasBin: true
    peerDependencies:
      '@typespec/compiler': ^1.0.0
      '@typespec/http': ^1.0.0
      '@typespec/json-schema': ^1.0.0
      '@typespec/openapi': ^1.0.0
      '@typespec/versioning': ^0.70.0
      '@typespec/xml': '*'
    peerDependenciesMeta:
      '@typespec/json-schema':
        optional: true
      '@typespec/versioning':
        optional: true
      '@typespec/xml':
        optional: true
    dependencies:
      '@apidevtools/swagger-parser': 10.1.1_openapi-types@12.1.3
      '@typespec/asset-emitter': 0.70.0_@typespec+compiler@1.0.0
      '@typespec/compiler': 1.0.0_@types+node@18.18.0
      '@typespec/http': 1.0.0_6nn6a265eqvpod4byc573d4y7i
      '@typespec/json-schema': 1.0.0_@typespec+compiler@1.0.0
      '@typespec/openapi': 1.0.0_mlh5mwyihjn5l3sivvdljtc3yq
      '@typespec/versioning': 0.70.0_@typespec+compiler@1.0.0
      '@typespec/xml': 0.70.0_@typespec+compiler@1.0.0
      openapi-types: 12.1.3
      yaml: 2.7.0
    dev: false

  /@typespec/rest/0.70.0-dev.3_mlh5mwyihjn5l3sivvdljtc3yq:
    resolution: {integrity: sha512-xnFdJN+xekf4UrIWsWOVIt8cYrEnY1AF+1ko1BUWM2WrPqPbrHrEufrFWazmrmAbjsuSk9OEbOZPNgE4tcHxkQ==}
    engines: {node: '>=20.0.0'}
    peerDependencies:
      '@typespec/compiler': ^1.0.0-rc.1
      '@typespec/http': ^1.0.0-rc.1
    dependencies:
      '@typespec/compiler': 1.0.0_@types+node@18.18.0
      '@typespec/http': 1.0.0_6nn6a265eqvpod4byc573d4y7i
    dev: true

  /@typespec/rest/0.70.0_mlh5mwyihjn5l3sivvdljtc3yq:
    resolution: {integrity: sha512-pn3roMQV6jBNT4bVA/hnrBAAHleXSyfWQqNO+DhI3+tLU4jCrJHmUZDi82nI9xBl+jkmy2WZFZOelZA9PSABeg==}
    engines: {node: '>=20.0.0'}
    peerDependencies:
      '@typespec/compiler': ^1.0.0
      '@typespec/http': ^1.0.0
    dependencies:
      '@typespec/compiler': 1.0.0_@types+node@18.18.0
      '@typespec/http': 1.0.0_6nn6a265eqvpod4byc573d4y7i

  /@typespec/spec-api/0.1.0-alpha.7-dev.0:
    resolution: {integrity: sha512-LcEkN7rbly1BF+W+ho169+gMjz6L7pLsjuHOI6nYUJdf+wHXIU2TDZlLEh5inlQqGFWmBzWu479r0dD4OnZh5Q==}
    engines: {node: '>=20.0.0'}
    dependencies:
      deep-equal: 2.2.2
      express: 5.1.0
      xml2js: 0.6.2
    transitivePeerDependencies:
      - supports-color
    dev: true

  /@typespec/spec-coverage-sdk/0.1.0-alpha.5-dev.0:
    resolution: {integrity: sha512-I0p1ogrB3hW16K9IJyxFUz6AvuQ8NDsiLrav5ujGGJbW3gXdp+N6MzxXp5NNs4jfHoryX4kkA7xlTiPqKz3Pcw==}
    engines: {node: '>=16.0.0'}
    dependencies:
      '@azure/identity': 4.7.0
      '@azure/storage-blob': 12.26.0
      '@types/node': 22.13.10
    transitivePeerDependencies:
      - supports-color
    dev: true

  /@typespec/spector/0.1.0-alpha.14-dev.1_l57zs4bid4vy5sv2wdmboc2ira:
    resolution: {integrity: sha512-okPVta3qrbdi+cX+pVOU69tfxT3kE9TjvazfF/ywQzyB4kLlpbFtttTWNtpDjVvC2mYcJZ02tl8se50ztWsWog==}
    engines: {node: '>=16.0.0'}
    hasBin: true
    dependencies:
      '@azure/identity': 4.8.0
      '@types/js-yaml': 4.0.9
      '@typespec/compiler': 1.0.0_@types+node@18.18.0
      '@typespec/http': 1.0.0_6nn6a265eqvpod4byc573d4y7i
      '@typespec/rest': 0.70.0-dev.3_mlh5mwyihjn5l3sivvdljtc3yq
      '@typespec/spec-api': 0.1.0-alpha.7-dev.0
      '@typespec/spec-coverage-sdk': 0.1.0-alpha.5-dev.0
      '@typespec/versioning': 0.70.0-dev.2_@typespec+compiler@1.0.0
      ajv: 8.17.1
      body-parser: 1.20.3
      deep-equal: 2.2.2
      express: 5.1.0
      globby: 14.1.0
      js-yaml: 4.1.0
      micromatch: 4.0.8
      morgan: 1.10.0
      multer: 1.4.5-lts.2
      picocolors: 1.1.1
      source-map-support: 0.5.21
      xml2js: 0.6.2
      yargs: 17.7.2
    transitivePeerDependencies:
      - '@types/node'
      - '@typespec/streams'
      - supports-color
    dev: true

  /@typespec/sse/0.70.0_svktgg7jwnszygwzyibj7jfcca:
    resolution: {integrity: sha512-11VsIRqPuK+bIq7gHVghM5CAqvcfe9TmL9mZkxlPKuV6RRWju831k18KqlwXTOgeEMwVGA1Xbg1TTi1F4S1B+w==}
    engines: {node: '>=20.0.0'}
    peerDependencies:
      '@typespec/compiler': ^1.0.0
      '@typespec/events': ^0.70.0
      '@typespec/http': ^1.0.0
      '@typespec/streams': ^0.70.0
    dependencies:
      '@typespec/compiler': 1.0.0_@types+node@18.18.0
      '@typespec/events': 0.70.0_@typespec+compiler@1.0.0
      '@typespec/http': 1.0.0_6nn6a265eqvpod4byc573d4y7i
      '@typespec/streams': 0.70.0_@typespec+compiler@1.0.0

  /@typespec/streams/0.70.0_@typespec+compiler@1.0.0:
    resolution: {integrity: sha512-WIixoZ7CCLq2INX4UkN+aXlj07Je+ntW0xbeFGmpfq6Z2xifKnL6/sPiztURMXd4Z1I+XXFCn2pw1r9q5i4Cmw==}
    engines: {node: '>=20.0.0'}
    peerDependencies:
      '@typespec/compiler': ^1.0.0
    dependencies:
      '@typespec/compiler': 1.0.0_@types+node@18.18.0

  /@typespec/ts-http-runtime/0.1.0:
    resolution: {integrity: sha512-0NspintCRrSIIZBUtVfWjJ5TpOjpP0mNsJXZOqzuxdY/q2yCr0amyUCEw+WLhRykP39XMNMG0f1F9LbC2+c+Rw==}
    engines: {node: '>=18.0.0'}
    dependencies:
      http-proxy-agent: 7.0.2
      https-proxy-agent: 7.0.4
      tslib: 2.6.2
    transitivePeerDependencies:
      - supports-color
    dev: true

  /@typespec/versioning/0.70.0-dev.2_@typespec+compiler@1.0.0:
    resolution: {integrity: sha512-qLgFpWNICISMxCmozLLvvlAjQPuc58RdCo2aki845qEcc/zUUAf6YAu7zMJC3gHkKooun2bN4mprifnjfi8EFg==}
    engines: {node: '>=20.0.0'}
    peerDependencies:
      '@typespec/compiler': ^1.0.0-rc.1
    dependencies:
      '@typespec/compiler': 1.0.0_@types+node@18.18.0
    dev: true

  /@typespec/versioning/0.70.0_@typespec+compiler@1.0.0:
    resolution: {integrity: sha512-LvuhDGJU9ksdUKuBZLBle7n9/xlS4e18kg5cqPpQGUI0hx9KSrZtXMoL6VRpoBVtEWcAmn4Q5dBL3+K4ur7/vg==}
    engines: {node: '>=20.0.0'}
    peerDependencies:
      '@typespec/compiler': ^1.0.0
    dependencies:
      '@typespec/compiler': 1.0.0_@types+node@18.18.0

  /@typespec/xml/0.70.0_@typespec+compiler@1.0.0:
    resolution: {integrity: sha512-8feX+sFx2OVlGOZ3Bl9G/VFwbqbz6reVt8yllfO4aY0EVSM3GxIB7TivZofBrxDRYvwEADpc8+2gI+kdJaSL1w==}
    engines: {node: '>=20.0.0'}
    peerDependencies:
      '@typespec/compiler': ^1.0.0
    dependencies:
      '@typespec/compiler': 1.0.0_@types+node@18.18.0

  /@ungap/promise-all-settled/1.1.2:
    resolution: {integrity: sha512-sL/cEvJWAnClXw0wHk85/2L0G6Sj8UB0Ctc1TEMbKSsmpRosqhwj9gWgFRZSrBr2f9tiXISwNhCPmlfqUqyb9Q==}
    dev: true

  /@vitest/coverage-istanbul/1.6.0_vitest@1.6.0:
    resolution: {integrity: sha512-h/BwpXehkkS0qsNCS00QxiupAqVkNi0WT19BR0dQvlge5oHghoSVLx63fABYFoKxVb7Ue7+k6V2KokmQ1zdMpg==}
    peerDependencies:
      vitest: 1.6.0
    dependencies:
      debug: 4.3.4
      istanbul-lib-coverage: 3.2.2
      istanbul-lib-instrument: 6.0.2
      istanbul-lib-report: 3.0.1
      istanbul-lib-source-maps: 5.0.4
      istanbul-reports: 3.1.7
      magicast: 0.3.4
      picocolors: 1.0.1
      test-exclude: 6.0.0
      vitest: 1.6.0_@types+node@18.18.0
    transitivePeerDependencies:
      - supports-color
    dev: true

  /@vitest/coverage-v8/1.6.0_vitest@1.6.0:
    resolution: {integrity: sha512-KvapcbMY/8GYIG0rlwwOKCVNRc0OL20rrhFkg/CHNzncV03TE2XWvO5w9uZYoxNiMEBacAJt3unSOiZ7svePew==}
    peerDependencies:
      vitest: 1.6.0
    dependencies:
      '@ampproject/remapping': 2.3.0
      '@bcoe/v8-coverage': 0.2.3
      debug: 4.3.4
      istanbul-lib-coverage: 3.2.2
      istanbul-lib-report: 3.0.1
      istanbul-lib-source-maps: 5.0.4
      istanbul-reports: 3.1.7
      magic-string: 0.30.10
      magicast: 0.3.4
      picocolors: 1.0.1
      std-env: 3.7.0
      strip-literal: 2.1.0
      test-exclude: 6.0.0
      vitest: 1.6.0_@types+node@18.18.0
    transitivePeerDependencies:
      - supports-color
    dev: true

  /@vitest/expect/1.6.0:
    resolution: {integrity: sha512-ixEvFVQjycy/oNgHjqsL6AZCDduC+tflRluaHIzKIsdbzkLn2U/iBnVeJwB6HsIjQBdfMR8Z0tRxKUsvFJEeWQ==}
    dependencies:
      '@vitest/spy': 1.6.0
      '@vitest/utils': 1.6.0
      chai: 4.4.1
    dev: true

  /@vitest/runner/1.6.0:
    resolution: {integrity: sha512-P4xgwPjwesuBiHisAVz/LSSZtDjOTPYZVmNAnpHHSR6ONrf8eCJOFRvUwdHn30F5M1fxhqtl7QZQUk2dprIXAg==}
    dependencies:
      '@vitest/utils': 1.6.0
      p-limit: 5.0.0
      pathe: 1.1.2
    dev: true

  /@vitest/snapshot/1.6.0:
    resolution: {integrity: sha512-+Hx43f8Chus+DCmygqqfetcAZrDJwvTj0ymqjQq4CvmpKFSTVteEOBzCusu1x2tt4OJcvBflyHUE0DZSLgEMtQ==}
    dependencies:
      magic-string: 0.30.10
      pathe: 1.1.2
      pretty-format: 29.7.0
    dev: true

  /@vitest/spy/1.6.0:
    resolution: {integrity: sha512-leUTap6B/cqi/bQkXUu6bQV5TZPx7pmMBKBQiI0rJA8c3pB56ZsaTbREnF7CJfmvAS4V2cXIBAh/3rVwrrCYgw==}
    dependencies:
      tinyspy: 2.2.1
    dev: true

  /@vitest/utils/1.6.0:
    resolution: {integrity: sha512-21cPiuGMoMZwiOHa2i4LXkMkMkCGzA+MVFV70jRwHo95dL4x/ts5GZhML1QWuy7yfp3WzK3lRvZi3JnXTYqrBw==}
    dependencies:
      diff-sequences: 29.6.3
      estree-walker: 3.0.3
      loupe: 2.3.7
      pretty-format: 29.7.0
    dev: true

  /@webassemblyjs/ast/1.11.6:
    resolution: {integrity: sha512-IN1xI7PwOvLPgjcf180gC1bqn3q/QaOCwYUahIOhbYUu8KA/3tw2RT/T0Gidi1l7Hhj5D/INhJxiICObqpMu4Q==}
    dependencies:
      '@webassemblyjs/helper-numbers': 1.11.6
      '@webassemblyjs/helper-wasm-bytecode': 1.11.6
    dev: true

  /@webassemblyjs/floating-point-hex-parser/1.11.6:
    resolution: {integrity: sha512-ejAj9hfRJ2XMsNHk/v6Fu2dGS+i4UaXBXGemOfQ/JfQ6mdQg/WXtwleQRLLS4OvfDhv8rYnVwH27YJLMyYsxhw==}
    dev: true

  /@webassemblyjs/helper-api-error/1.11.6:
    resolution: {integrity: sha512-o0YkoP4pVu4rN8aTJgAyj9hC2Sv5UlkzCHhxqWj8butaLvnpdc2jOwh4ewE6CX0txSfLn/UYaV/pheS2Txg//Q==}
    dev: true

  /@webassemblyjs/helper-buffer/1.11.6:
    resolution: {integrity: sha512-z3nFzdcp1mb8nEOFFk8DrYLpHvhKC3grJD2ardfKOzmbmJvEf/tPIqCY+sNcwZIY8ZD7IkB2l7/pqhUhqm7hLA==}
    dev: true

  /@webassemblyjs/helper-numbers/1.11.6:
    resolution: {integrity: sha512-vUIhZ8LZoIWHBohiEObxVm6hwP034jwmc9kuq5GdHZH0wiLVLIPcMCdpJzG4C11cHoQ25TFIQj9kaVADVX7N3g==}
    dependencies:
      '@webassemblyjs/floating-point-hex-parser': 1.11.6
      '@webassemblyjs/helper-api-error': 1.11.6
      '@xtuc/long': 4.2.2
    dev: true

  /@webassemblyjs/helper-wasm-bytecode/1.11.6:
    resolution: {integrity: sha512-sFFHKwcmBprO9e7Icf0+gddyWYDViL8bpPjJJl0WHxCdETktXdmtWLGVzoHbqUcY4Be1LkNfwTmXOJUFZYSJdA==}
    dev: true

  /@webassemblyjs/helper-wasm-section/1.11.6:
    resolution: {integrity: sha512-LPpZbSOwTpEC2cgn4hTydySy1Ke+XEu+ETXuoyvuyezHO3Kjdu90KK95Sh9xTbmjrCsUwvWwCOQQNta37VrS9g==}
    dependencies:
      '@webassemblyjs/ast': 1.11.6
      '@webassemblyjs/helper-buffer': 1.11.6
      '@webassemblyjs/helper-wasm-bytecode': 1.11.6
      '@webassemblyjs/wasm-gen': 1.11.6
    dev: true

  /@webassemblyjs/ieee754/1.11.6:
    resolution: {integrity: sha512-LM4p2csPNvbij6U1f19v6WR56QZ8JcHg3QIJTlSwzFcmx6WSORicYj6I63f9yU1kEUtrpG+kjkiIAkevHpDXrg==}
    dependencies:
      '@xtuc/ieee754': 1.2.0
    dev: true

  /@webassemblyjs/leb128/1.11.6:
    resolution: {integrity: sha512-m7a0FhE67DQXgouf1tbN5XQcdWoNgaAuoULHIfGFIEVKA6tu/edls6XnIlkmS6FrXAquJRPni3ZZKjw6FSPjPQ==}
    dependencies:
      '@xtuc/long': 4.2.2
    dev: true

  /@webassemblyjs/utf8/1.11.6:
    resolution: {integrity: sha512-vtXf2wTQ3+up9Zsg8sa2yWiQpzSsMyXj0qViVP6xKGCUT8p8YJ6HqI7l5eCnWx1T/FYdsv07HQs2wTFbbof/RA==}
    dev: true

  /@webassemblyjs/wasm-edit/1.11.6:
    resolution: {integrity: sha512-Ybn2I6fnfIGuCR+Faaz7YcvtBKxvoLV3Lebn1tM4o/IAJzmi9AWYIPWpyBfU8cC+JxAO57bk4+zdsTjJR+VTOw==}
    dependencies:
      '@webassemblyjs/ast': 1.11.6
      '@webassemblyjs/helper-buffer': 1.11.6
      '@webassemblyjs/helper-wasm-bytecode': 1.11.6
      '@webassemblyjs/helper-wasm-section': 1.11.6
      '@webassemblyjs/wasm-gen': 1.11.6
      '@webassemblyjs/wasm-opt': 1.11.6
      '@webassemblyjs/wasm-parser': 1.11.6
      '@webassemblyjs/wast-printer': 1.11.6
    dev: true

  /@webassemblyjs/wasm-gen/1.11.6:
    resolution: {integrity: sha512-3XOqkZP/y6B4F0PBAXvI1/bky7GryoogUtfwExeP/v7Nzwo1QLcq5oQmpKlftZLbT+ERUOAZVQjuNVak6UXjPA==}
    dependencies:
      '@webassemblyjs/ast': 1.11.6
      '@webassemblyjs/helper-wasm-bytecode': 1.11.6
      '@webassemblyjs/ieee754': 1.11.6
      '@webassemblyjs/leb128': 1.11.6
      '@webassemblyjs/utf8': 1.11.6
    dev: true

  /@webassemblyjs/wasm-opt/1.11.6:
    resolution: {integrity: sha512-cOrKuLRE7PCe6AsOVl7WasYf3wbSo4CeOk6PkrjS7g57MFfVUF9u6ysQBBODX0LdgSvQqRiGz3CXvIDKcPNy4g==}
    dependencies:
      '@webassemblyjs/ast': 1.11.6
      '@webassemblyjs/helper-buffer': 1.11.6
      '@webassemblyjs/wasm-gen': 1.11.6
      '@webassemblyjs/wasm-parser': 1.11.6
    dev: true

  /@webassemblyjs/wasm-parser/1.11.6:
    resolution: {integrity: sha512-6ZwPeGzMJM3Dqp3hCsLgESxBGtT/OeCvCZ4TA1JUPYgmhAx38tTPR9JaKy0S5H3evQpO/h2uWs2j6Yc/fjkpTQ==}
    dependencies:
      '@webassemblyjs/ast': 1.11.6
      '@webassemblyjs/helper-api-error': 1.11.6
      '@webassemblyjs/helper-wasm-bytecode': 1.11.6
      '@webassemblyjs/ieee754': 1.11.6
      '@webassemblyjs/leb128': 1.11.6
      '@webassemblyjs/utf8': 1.11.6
    dev: true

  /@webassemblyjs/wast-printer/1.11.6:
    resolution: {integrity: sha512-JM7AhRcE+yW2GWYaKeHL5vt4xqee5N2WcezptmgyhNS+ScggqcT1OtXykhAb13Sn5Yas0j2uv9tHgrjwvzAP4A==}
    dependencies:
      '@webassemblyjs/ast': 1.11.6
      '@xtuc/long': 4.2.2
    dev: true

  /@webpack-cli/configtest/1.2.0_w3wu7rcwmvifygnqiqkxwjppse:
    resolution: {integrity: sha512-4FB8Tj6xyVkyqjj1OaTqCjXYULB9FMkqQ8yGrZjRDrYh0nOE+7Lhs45WioWQQMV+ceFlE368Ukhe6xdvJM9Egg==}
    peerDependencies:
      webpack: 4.x.x || 5.x.x
      webpack-cli: 4.x.x
    dependencies:
      webpack: 5.88.2_webpack-cli@4.10.0
      webpack-cli: 4.10.0_webpack@5.88.2
    dev: true

  /@webpack-cli/info/1.5.0_webpack-cli@4.10.0:
    resolution: {integrity: sha512-e8tSXZpw2hPl2uMJY6fsMswaok5FdlGNRTktvFk2sD8RjH0hE2+XistawJx1vmKteh4NmGmNUrp+Tb2w+udPcQ==}
    peerDependencies:
      webpack-cli: 4.x.x
    dependencies:
      envinfo: 7.10.0
      webpack-cli: 4.10.0_webpack@5.88.2
    dev: true

  /@webpack-cli/serve/1.7.0_webpack-cli@4.10.0:
    resolution: {integrity: sha512-oxnCNGj88fL+xzV+dacXs44HcDwf1ovs3AuEzvP7mqXw7fQntqIhQ1BRmynh4qEKQSSSRSWVyXRjmTbZIX9V2Q==}
    peerDependencies:
      webpack-cli: 4.x.x
      webpack-dev-server: '*'
    peerDependenciesMeta:
      webpack-dev-server:
        optional: true
    dependencies:
      webpack-cli: 4.10.0_webpack@5.88.2
    dev: true

  /@xtuc/ieee754/1.2.0:
    resolution: {integrity: sha512-DX8nKgqcGwsc0eJSqYt5lwP4DH5FlHnmuWWBRy7X0NcaGR0ZtuyeESgMwTYVEtxmsNGY+qit4QYT/MIYTOTPeA==}
    dev: true

  /@xtuc/long/4.2.2:
    resolution: {integrity: sha512-NuHqBY1PB/D8xU6s/thBgOAiAP7HOYDQ32+BFZILJ8ivkUkAHQnWfn6WhL79Owj1qmUnoN/YPhktdIoucipkAQ==}
    dev: true

  /abab/2.0.6:
    resolution: {integrity: sha512-j2afSsaIENvHZN2B8GOpF566vZ5WVk5opAiMTvWgaQT8DkbOqsTfvNAvHoRGU2zzP8cPoqys+xHTRDWW8L+/BA==}
    dev: true

  /accepts/1.3.8:
    resolution: {integrity: sha512-PYAthTa2m2VKxuvSD3DPC/Gy+U+sOA1LAuT8mkmRuvw+NACSaeXEQ+NHcVF7rONl6qcaxV3Uuemwawk+7+SJLw==}
    engines: {node: '>= 0.6'}
    dependencies:
      mime-types: 2.1.35
      negotiator: 0.6.3
    dev: true

  /accepts/2.0.0:
    resolution: {integrity: sha512-5cvg6CtKwfgdmVqY1WIiXKc3Q1bkRqGLi+2W/6ao+6Y7gu/RCwRuAhGEzh5B4KlszSuTLgZYuqFqo5bImjNKng==}
    engines: {node: '>= 0.6'}
    dependencies:
      mime-types: 3.0.1
      negotiator: 1.0.0
    dev: true

  /acorn-import-assertions/1.9.0_acorn@8.10.0:
    resolution: {integrity: sha512-cmMwop9x+8KFhxvKrKfPYmN6/pKTYYHBqLa0DfvVZcKMJWNyWLnaqND7dx/qn66R7ewM1UX5XMaDVP5wlVTaVA==}
    peerDependencies:
      acorn: ^8
    dependencies:
      acorn: 8.10.0
    dev: true

  /acorn-jsx/5.3.2_acorn@8.10.0:
    resolution: {integrity: sha512-rq9s+JNhf0IChjtDXxllJ7g41oZk5SlXtp0LHwyA5cejwn7vKmKp4pPri6YEePv2PU65sAsegbXtIinmDFDXgQ==}
    peerDependencies:
      acorn: ^6.0.0 || ^7.0.0 || ^8.0.0
    dependencies:
      acorn: 8.10.0
    dev: true

  /acorn-walk/8.2.0:
    resolution: {integrity: sha512-k+iyHEuPgSw6SbuDpGQM+06HQUa04DZ3o+F6CSzXMvvI5KMvnaEqXe+YVe555R9nn6GPt404fos4wcgpw12SDA==}
    engines: {node: '>=0.4.0'}
    dev: true

  /acorn-walk/8.3.2:
    resolution: {integrity: sha512-cjkyv4OtNCIeqhHrfS81QWXoCBPExR/J62oyEqepVw8WaQeSqpW2uhuLPh1m9eWhDuOo/jUXVTlifvesOWp/4A==}
    engines: {node: '>=0.4.0'}
    dev: true

  /acorn/8.10.0:
    resolution: {integrity: sha512-F0SAmZ8iUtS//m8DmCTA0jlh6TDKkHQyK6xc6V4KDTyZKA9dnvX9/3sRTVQrWm79glUAZbnmmNcdYwUIHWVybw==}
    engines: {node: '>=0.4.0'}
    hasBin: true
    dev: true

  /acorn/8.11.3:
    resolution: {integrity: sha512-Y9rRfJG5jcKOE0CLisYbojUjIrIEE7AGMzA/Sm4BslANhbS+cDMpgBdcPT91oJ7OuJ9hYJBx59RjbhxVnrF8Xg==}
    engines: {node: '>=0.4.0'}
    hasBin: true
    dev: true

  /agent-base/6.0.2:
    resolution: {integrity: sha512-RZNwNclF7+MS/8bDg70amg32dyeZGZxiDuQmZxKLAlQjr3jGyLx+4Kkk58UO7D2QdgFIQCovuSuZESne6RG6XQ==}
    engines: {node: '>= 6.0.0'}
    dependencies:
      debug: 4.4.0
    transitivePeerDependencies:
      - supports-color

  /agent-base/7.1.3:
    resolution: {integrity: sha512-jRR5wdylq8CkOe6hei19GGZnxM6rBGwFl3Bg0YItGDimvjGtAvdZk4Pu6Cl4u4Igsws4a1fd1Vq3ezrhn4KmFw==}
    engines: {node: '>= 14'}

  /ajv-draft-04/1.0.0_ajv@8.13.0:
    resolution: {integrity: sha512-mv00Te6nmYbRp5DCwclxtt7yV/joXJPGS7nM+97GdxvuttCOfgI3K4U25zboyeX0O+myI8ERluxQe5wljMmVIw==}
    peerDependencies:
      ajv: ^8.5.0
    peerDependenciesMeta:
      ajv:
        optional: true
    dependencies:
      ajv: 8.13.0
    dev: true

  /ajv-draft-04/1.0.0_ajv@8.17.1:
    resolution: {integrity: sha512-mv00Te6nmYbRp5DCwclxtt7yV/joXJPGS7nM+97GdxvuttCOfgI3K4U25zboyeX0O+myI8ERluxQe5wljMmVIw==}
    peerDependencies:
      ajv: ^8.5.0
    peerDependenciesMeta:
      ajv:
        optional: true
    dependencies:
      ajv: 8.17.1
    dev: false

  /ajv-formats/3.0.1_ajv@8.13.0:
    resolution: {integrity: sha512-8iUql50EUR+uUcdRQ3HDqa6EVyo3docL8g5WJ3FNcWmu62IbkGUue/pEyLBW8VGKKucTPgqeks4fIU1DA4yowQ==}
    peerDependencies:
      ajv: ^8.0.0
    peerDependenciesMeta:
      ajv:
        optional: true
    dependencies:
      ajv: 8.13.0
    dev: true

  /ajv-keywords/3.5.2_ajv@6.12.6:
    resolution: {integrity: sha512-5p6WTN0DdTGVQk6VjcEju19IgaHudalcfabD7yhDGeA6bcQnmL+CpveLJq/3hvfwd1aof6L386Ougkx6RfyMIQ==}
    peerDependencies:
      ajv: ^6.9.1
    dependencies:
      ajv: 6.12.6
    dev: true

  /ajv/6.12.6:
    resolution: {integrity: sha512-j3fVLgvTo527anyYyJOGTYJbG+vnnQYvE0m5mmkc1TK+nxAppkCLMIL0aZ4dblVCNoGShhm+kzE4ZUykBoMg4g==}
    dependencies:
      fast-deep-equal: 3.1.3
      fast-json-stable-stringify: 2.1.0
      json-schema-traverse: 0.4.1
      uri-js: 4.4.1
    dev: true

  /ajv/8.12.0:
    resolution: {integrity: sha512-sRu1kpcO9yLtYxBKvqfTeh9KzZEwO3STyX1HT+4CaDzC6HpTGYhIhPIzj9XuKU7KYDwnaeh5hcOwjy1QuJzBPA==}
    dependencies:
      fast-deep-equal: 3.1.3
      json-schema-traverse: 1.0.0
      require-from-string: 2.0.2
      uri-js: 4.4.1
    dev: true

  /ajv/8.13.0:
    resolution: {integrity: sha512-PRA911Blj99jR5RMeTunVbNXMF6Lp4vZXnk5GQjcnUWUTsrXtekg/pnmFFI2u/I36Y/2bITGS30GZCXei6uNkA==}
    dependencies:
      fast-deep-equal: 3.1.3
      json-schema-traverse: 1.0.0
      require-from-string: 2.0.2
      uri-js: 4.4.1
    dev: true

  /ajv/8.17.1:
    resolution: {integrity: sha512-B/gBuNg5SiMTrPkC+A2+cW0RszwxYmn6VYxB/inlBStS5nx6xHIt/ehKRhIMhqusl7a8LjQoZnjCs5vhwxOQ1g==}
    dependencies:
      fast-deep-equal: 3.1.3
      fast-uri: 3.0.1
      json-schema-traverse: 1.0.0
      require-from-string: 2.0.2

  /ansi-colors/4.1.1:
    resolution: {integrity: sha512-JoX0apGbHaUJBNl6yF+p6JAFYZ666/hhCGKN5t9QFjbJQKUU/g8MNbFDbvfrgKXvI1QpZplPOnwIo99lX/AAmA==}
    engines: {node: '>=6'}
    dev: true

  /ansi-escapes/4.3.2:
    resolution: {integrity: sha512-gKXj5ALrKWQLsYG9jlTRmR/xKluxHV+Z9QEwNIgCfM1/uwPMCuzVVnh5mwTd+OuBZcwSIMbqssNWRm1lE51QaQ==}
    engines: {node: '>=8'}
    dependencies:
      type-fest: 0.21.3

  /ansi-regex/5.0.1:
    resolution: {integrity: sha512-quJQXlTSUGL2LH9SUXo8VwsY4soanhgo6LNSm84E1LBcE8s3O0wpdiRzyR9z/ZZJMlMWv37qOOb9pdJlMUEKFQ==}
    engines: {node: '>=8'}

  /ansi-regex/6.0.1:
    resolution: {integrity: sha512-n5M855fKb2SsfMIiFFoVrABHJC8QtHwVx+mHWP3QcEqBHYienj5dHSgjbxtC0WEZXYt4wcD6zrQElDPhFuZgfA==}
    engines: {node: '>=12'}

  /ansi-styles/3.2.1:
    resolution: {integrity: sha512-VT0ZI6kZRdTh8YyJw3SMbYm/u+NqfsAxEpWO0Pf9sq8/e94WxxOpPKx9FR1FlyCtOVDNOQ+8ntlqFxiRc+r5qA==}
    engines: {node: '>=4'}
    dependencies:
      color-convert: 1.9.3
    dev: true

  /ansi-styles/4.3.0:
    resolution: {integrity: sha512-zbB9rCJAT1rbjiVDb2hqKFHNYLxgtk8NURxZ3IZwD3F6NtxbXZQCnnSi1Lkx+IDohdPlFp222wVALIheZJQSEg==}
    engines: {node: '>=8'}
    dependencies:
      color-convert: 2.0.1

  /ansi-styles/5.2.0:
    resolution: {integrity: sha512-Cxwpt2SfTzTtXcfOlzGEee8O+c+MmUgGrNiBcXnuWxuFJHe6a5Hz7qwhwe5OgaSYI0IJvkLqWX1ASG+cJOkEiA==}
    engines: {node: '>=10'}
    dev: true

  /ansi-styles/6.2.1:
    resolution: {integrity: sha512-bN798gFfQX+viw3R7yrGWRqnrN2oRkEkUjjl4JNn4E8GxxbjtG3FbrEIIY3l8/hrwUwIeCZvi4QuOTP4MErVug==}
    engines: {node: '>=12'}

  /anymatch/3.1.3:
    resolution: {integrity: sha512-KMReFUr0B4t+D+OBkjR3KYqvocp2XaSzO55UcB6mgQMd3KbcE+mWTyvVV7D/zsdEbNnV6acZUutkiHQXvTr1Rw==}
    engines: {node: '>= 8'}
    dependencies:
      normalize-path: 3.0.0
      picomatch: 2.3.1
    dev: true

  /append-field/1.0.0:
    resolution: {integrity: sha512-klpgFSWLW1ZEs8svjfb7g4qWY0YS5imI82dTg+QahUvJ8YqAY0P10Uk8tTyh9ZGuYEZEMaeJYCF5BFuX552hsw==}
    dev: true

  /arg/4.1.3:
    resolution: {integrity: sha512-58S9QDqG0Xx27YwPSt9fJxivjYl432YCwfDMfZ+71RAqUrZef7LrKQZ3LHLOwCS4FLNBplP533Zx895SeOCHvA==}
    dev: true

  /argparse/1.0.10:
    resolution: {integrity: sha512-o5Roy6tNG4SL/FOkCAN6RzjiakZS25RLYFrcMttJqbdd8BWrnA+fGz57iN5Pb06pvBGvl5gQ0B48dJlslXvoTg==}
    dependencies:
      sprintf-js: 1.0.3
    dev: true

  /argparse/2.0.1:
    resolution: {integrity: sha512-8+9WqebbFzpX9OR+Wa6O29asIogeRMzcGtAINdpMHHyAg10f05aSFVBbcEqGf/PXw1EjAZ+q2/bEBg3DvurK3Q==}

  /array-buffer-byte-length/1.0.0:
    resolution: {integrity: sha512-LPuwb2P+NrQw3XhxGc36+XSvuBPopovXYTR9Ew++Du9Yb/bx5AzBfrIsBoj0EZUifjQU+sHL21sseZ3jerWO/A==}
    dependencies:
      call-bind: 1.0.7
      is-array-buffer: 3.0.2
    dev: true

  /array-flatten/1.1.1:
    resolution: {integrity: sha512-PCVAQswWemu6UdxsDFFX/+gVeYqKAod3D3UVm91jHwynguOwAvYPhx8nNlM++NqRcK6CxxpUafjmhIdKiHibqg==}
    dev: true

  /array-union/2.1.0:
    resolution: {integrity: sha512-HGyxoOTYUyCM6stUe6EJgnd4EoewAI7zMdfqO+kGjnlZmBDz/cR5pf8r/cR4Wq60sL/p0IkcjUEEPwS3GFrIyw==}
    engines: {node: '>=8'}
    dev: true

  /arraybuffer.prototype.slice/1.0.2:
    resolution: {integrity: sha512-yMBKppFur/fbHu9/6USUe03bZ4knMYiwFBcyiaXB8Go0qNehwX6inYPzK9U0NeQvGxKthcmHcaR8P5MStSRBAw==}
    engines: {node: '>= 0.4'}
    dependencies:
      array-buffer-byte-length: 1.0.0
      call-bind: 1.0.7
      define-properties: 1.2.1
      es-abstract: 1.22.2
      get-intrinsic: 1.3.0
      is-array-buffer: 3.0.2
      is-shared-array-buffer: 1.0.2
    dev: true

  /asn1/0.2.6:
    resolution: {integrity: sha512-ix/FxPn0MDjeyJ7i/yoHGFt/EX6LyNbxSEhPPXODPL+KB0VPk86UYfL0lMdy+KCnv+fmvIzySwaK5COwqVbWTQ==}
    dependencies:
      safer-buffer: 2.1.2
    dev: true

  /assert-plus/1.0.0:
    resolution: {integrity: sha512-NfJ4UzBCcQGLDlQq7nHxH+tv3kyZ0hHQqF5BO6J7tNJeP5do1llPr8dZ8zHonfhAu0PHAdMkSo+8o0wxg9lZWw==}
    engines: {node: '>=0.8'}
    dev: true

  /assertion-error/1.1.0:
    resolution: {integrity: sha512-jgsaNduz+ndvGyFt3uSuWqvy4lCnIJiovtouQN5JZHOKCS2QuhEdbcQHFhVksz2N2U9hXJo8odG7ETyWlEeuDw==}
    dev: true

  /ast-types/0.13.4:
    resolution: {integrity: sha512-x1FCFnFifvYDDzTaLII71vG5uvDwgtmDTEVWAxrgeiR8VjMONcCXJx7E+USjDtHlwFmt9MysbqgF9b9Vjr6w+w==}
    engines: {node: '>=4'}
    dependencies:
      tslib: 2.6.2
    dev: true

  /async/3.2.4:
    resolution: {integrity: sha512-iAB+JbDEGXhyIUavoDl9WP/Jj106Kz9DEn1DPgYw5ruDn0e3Wgi3sKFm55sASdGBNOQB8F59d9qQ7deqrHA8wQ==}
    dev: true

  /asynckit/0.4.0:
    resolution: {integrity: sha512-Oei9OH4tRh0YqU3GxhX79dM/mwVgvbZJaSNaRk+bshkj0S5cfHcgYakreBjrHwatXKbz+IoIdYLxrKim2MjW0Q==}

  /autorest/3.6.3:
    resolution: {integrity: sha512-j/Axwk9bniifTNtBLYVxfQZGQIGPKljFaCQCBWOiybVar2j3tkHP1btiC4a/t9pAJXY6IaFgWctoPM3G/Puhyg==}
    engines: {node: '>=12.0.0'}
    hasBin: true
    requiresBuild: true
    dev: true

  /available-typed-arrays/1.0.5:
    resolution: {integrity: sha512-DMD0KiN46eipeziST1LPP/STfDU0sufISXmjSgvVsoU2tqxctQeASejWcfNtxYKqETM1UxQ8sp2OrSBWpHY6sw==}
    engines: {node: '>= 0.4'}
    dev: true

  /aws-sign2/0.7.0:
    resolution: {integrity: sha512-08kcGqnYf/YmjoRhfxyu+CLxBjUtHLXLXX/vUfx9l2LYzG3c1m61nrpyFUZI6zeS+Li/wWMMidD9KgrqtGq3mA==}
    dev: true

  /aws4/1.12.0:
    resolution: {integrity: sha512-NmWvPnx0F1SfrQbYwOi7OeaNGokp9XhzNioJ/CSBs8Qa4vxug81mhJEAVZwxXuBmYB5KDRfMq/F3RR0BIU7sWg==}
    dev: true

  /axios/0.21.4:
    resolution: {integrity: sha512-ut5vewkiu8jjGBdqpM44XxjuCjq9LAKeHVmoVfHVzy8eHgxxq8SbAVQNovDA8mVi05kP0Ea/n/UzcSHcTJQfNg==}
    dependencies:
      follow-redirects: 1.15.9
    transitivePeerDependencies:
      - debug
    dev: true

  /b4a/1.6.4:
    resolution: {integrity: sha512-fpWrvyVHEKyeEvbKZTVOeZF3VSKKWtJxFIxX/jaVPf+cLbGUSitjb49pHLqPV2BUNNZ0LcoeEGfE/YCpyDYHIw==}
    dev: true

  /balanced-match/1.0.2:
    resolution: {integrity: sha512-3oSeUO0TMV67hN1AmbXsK4yaqU7tjiHlbxRDZOpH0KW9+CeX4bRAaX0Anxt0tx2MrpRpWwQaPwIlISEJhYU5Pw==}

  /bare-events/2.2.1:
    resolution: {integrity: sha512-9GYPpsPFvrWBkelIhOhTWtkeZxVxZOdb3VnFTCzlOo3OjvmTvzLoZFUT8kNFACx0vJej6QPney1Cf9BvzCNE/A==}
    dev: true
    optional: true

  /bare-fs/2.2.2:
    resolution: {integrity: sha512-X9IqgvyB0/VA5OZJyb5ZstoN62AzD7YxVGog13kkfYWYqJYcK0kcqLZ6TrmH5qr4/8//ejVcX4x/a0UvaogXmA==}
    requiresBuild: true
    dependencies:
      bare-events: 2.2.1
      bare-os: 2.2.1
      bare-path: 2.1.0
      streamx: 2.15.6
    dev: true
    optional: true

  /bare-os/2.2.1:
    resolution: {integrity: sha512-OwPyHgBBMkhC29Hl3O4/YfxW9n7mdTr2+SsO29XBWKKJsbgj3mnorDB80r5TiCQgQstgE5ga1qNYrpes6NvX2w==}
    dev: true
    optional: true

  /bare-path/2.1.0:
    resolution: {integrity: sha512-DIIg7ts8bdRKwJRJrUMy/PICEaQZaPGZ26lsSx9MJSwIhSrcdHn7/C8W+XmnG/rKi6BaRcz+JO00CjZteybDtw==}
    dependencies:
      bare-os: 2.2.1
    dev: true
    optional: true

  /base64-js/1.5.1:
    resolution: {integrity: sha512-AKpaYlHn8t4SVbOHCy+b5+KKgvR4vrsD8vbvrbiQJps7fKDTkjkDry6ji0rUJjC0kzbNePLwzxq8iypo41qeWA==}
    dev: true

  /base64id/2.0.0:
    resolution: {integrity: sha512-lGe34o6EHj9y3Kts9R4ZYs/Gr+6N7MCaMlIFA3F1R2O5/m7K06AxfSeO5530PEERE6/WyEg3lsuyw4GHlPZHog==}
    engines: {node: ^4.5.0 || >= 5.9}
    dev: true

  /basic-auth/2.0.1:
    resolution: {integrity: sha512-NF+epuEdnUYVlGuhaxbbq+dvJttwLnGY+YixlXlME5KpQ5W3CnXA5cVTneY3SPbPDRkcjMbifrwmFYcClgOZeg==}
    engines: {node: '>= 0.8'}
    dependencies:
      safe-buffer: 5.1.2
    dev: true

  /basic-ftp/5.0.4:
    resolution: {integrity: sha512-8PzkB0arJFV4jJWSGOYR+OEic6aeKMu/osRhBULN6RY0ykby6LKhbmuQ5ublvaas5BOwboah5D87nrHyuh8PPA==}
    engines: {node: '>=10.0.0'}
    dev: true

  /bcrypt-pbkdf/1.0.2:
    resolution: {integrity: sha512-qeFIXtP4MSoi6NLqO12WfqARWWuCKi2Rn/9hJLEmtB5yTNr9DqFWkJRCf2qShWzPeAMRnOgCrq0sg/KLv5ES9w==}
    dependencies:
      tweetnacl: 0.14.5
    dev: true

  /big.js/5.2.2:
    resolution: {integrity: sha512-vyL2OymJxmarO8gxMr0mhChsO9QGwhynfuu4+MHTAW6czfq9humCB7rKpUjDd9YUiDPU4mzpyupFSvOClAwbmQ==}
    dev: true

  /binary-extensions/2.2.0:
    resolution: {integrity: sha512-jDctJ/IVQbZoJykoeHbhXpOlNBqGNcwXJKJog42E5HDPUwQTSdjCHdihjj0DlnheQ7blbT6dHOafNAiS8ooQKA==}
    engines: {node: '>=8'}
    dev: true

  /body-parser/1.20.1:
    resolution: {integrity: sha512-jWi7abTbYwajOytWCQc37VulmWiRae5RyTpaCyDcS5/lMdtwSz5lOpDE67srw/HYe35f1z3fDQw+3txg7gNtWw==}
    engines: {node: '>= 0.8', npm: 1.2.8000 || >= 1.4.16}
    dependencies:
      bytes: 3.1.2
      content-type: 1.0.5
      debug: 2.6.9
      depd: 2.0.0
      destroy: 1.2.0
      http-errors: 2.0.0
      iconv-lite: 0.4.24
      on-finished: 2.4.1
      qs: 6.11.0
      raw-body: 2.5.1
      type-is: 1.6.18
      unpipe: 1.0.0
    dev: true

  /body-parser/1.20.2:
    resolution: {integrity: sha512-ml9pReCu3M61kGlqoTm2umSXTlRTuGTx0bfYj+uIUKKYycG5NtSbeetV3faSU6R7ajOPw0g/J1PvK4qNy7s5bA==}
    engines: {node: '>= 0.8', npm: 1.2.8000 || >= 1.4.16}
    dependencies:
      bytes: 3.1.2
      content-type: 1.0.5
      debug: 2.6.9
      depd: 2.0.0
      destroy: 1.2.0
      http-errors: 2.0.0
      iconv-lite: 0.4.24
      on-finished: 2.4.1
      qs: 6.11.0
      raw-body: 2.5.2
      type-is: 1.6.18
      unpipe: 1.0.0
    dev: true

  /body-parser/1.20.3:
    resolution: {integrity: sha512-7rAxByjUMqQ3/bHJy7D6OGXvx/MMc4IqBn/X0fcM1QUcAItpZrBEYhWGem+tzXH90c+G01ypMcYJBO9Y30203g==}
    engines: {node: '>= 0.8', npm: 1.2.8000 || >= 1.4.16}
    dependencies:
      bytes: 3.1.2
      content-type: 1.0.5
      debug: 2.6.9
      depd: 2.0.0
      destroy: 1.2.0
      http-errors: 2.0.0
      iconv-lite: 0.4.24
      on-finished: 2.4.1
      qs: 6.13.0
      raw-body: 2.5.2
      type-is: 1.6.18
      unpipe: 1.0.0
    dev: true

  /body-parser/2.2.0:
    resolution: {integrity: sha512-02qvAaxv8tp7fBa/mw1ga98OGm+eCbqzJOKoRt70sLmfEEi+jyBYVTDGfCL/k06/4EMk/z01gCe7HoCH/f2LTg==}
    engines: {node: '>=18'}
    dependencies:
      bytes: 3.1.2
      content-type: 1.0.5
      debug: 4.4.0
      http-errors: 2.0.0
      iconv-lite: 0.6.3
      on-finished: 2.4.1
      qs: 6.14.0
      raw-body: 3.0.0
      type-is: 2.0.1
    transitivePeerDependencies:
      - supports-color
    dev: true

  /brace-expansion/1.1.11:
    resolution: {integrity: sha512-iCuPHDFgrHX7H2vEI/5xpz07zSHB00TpugqhmYtVmMO6518mCuRMoOYFldEBl0g187ufozdaHgWKcYFb61qGiA==}
    dependencies:
      balanced-match: 1.0.2
      concat-map: 0.0.1
    dev: true

  /brace-expansion/2.0.1:
    resolution: {integrity: sha512-XnAIvQ8eM+kC6aULx6wuQiwVsnzsi9d3WxzV3FpWTGA19F621kwdbsAcFKXgKUHZWsy+mY6iL1sHTxWEFCytDA==}
    dependencies:
      balanced-match: 1.0.2

  /braces/3.0.2:
    resolution: {integrity: sha512-b8um+L1RzM3WDSzvhm6gIz1yfTbBt6YTlcEKAvsmqCZZFw46z626lVj9j1yEPW33H5H+lBQpZMP1k8l+78Ha0A==}
    engines: {node: '>=8'}
    dependencies:
      fill-range: 7.1.1
    dev: true

  /braces/3.0.3:
    resolution: {integrity: sha512-yQbXgO/OSZVD2IsiLlro+7Hf6Q18EJrKSEsdoMzKePKXct3gvD8oLcOQdIzGupr5Fj+EDe8gO/lxc1BzfMpxvA==}
    engines: {node: '>=8'}
    dependencies:
      fill-range: 7.1.1

  /browser-stdout/1.3.1:
    resolution: {integrity: sha512-qhAVI1+Av2X7qelOfAIYwXONood6XlZE/fXaBSmW/T5SzLAmCgzi+eiWE7fUvbHaeNBQH13UftjpXxsfLkMpgw==}
    dev: true

  /browserslist/4.21.11:
    resolution: {integrity: sha512-xn1UXOKUz7DjdGlg9RrUr0GGiWzI97UQJnugHtH0OLDfJB7jMgoIkYvRIEO1l9EeEERVqeqLYOcFBW9ldjypbQ==}
    engines: {node: ^6 || ^7 || ^8 || ^9 || ^10 || ^11 || ^12 || >=13.7}
    hasBin: true
    dependencies:
      caniuse-lite: 1.0.30001539
      electron-to-chromium: 1.4.529
      node-releases: 2.0.13
      update-browserslist-db: 1.0.13_browserslist@4.21.11
    dev: true

  /browserslist/4.23.1:
    resolution: {integrity: sha512-TUfofFo/KsK/bWZ9TWQ5O26tsWW4Uhmt8IYklbnUa70udB6P2wA7w7o4PY4muaEPBQaAX+CEnmmIA41NVHtPVw==}
    engines: {node: ^6 || ^7 || ^8 || ^9 || ^10 || ^11 || ^12 || >=13.7}
    hasBin: true
    dependencies:
      caniuse-lite: 1.0.30001632
      electron-to-chromium: 1.4.798
      node-releases: 2.0.14
      update-browserslist-db: 1.0.16_browserslist@4.23.1
    dev: true

  /buffer-crc32/0.2.13:
    resolution: {integrity: sha512-VO9Ht/+p3SN7SKWqcrgEzjGbRSJYTx+Q1pTQC0wrWqHx0vpJraQ6GtHx8tvcg1rlK1byhU5gccxgOgj7B0TDkQ==}
    dev: true

  /buffer-equal-constant-time/1.0.1:
    resolution: {integrity: sha512-zRpUiDwd/xk6ADqPMATG8vc9VPrkck7T07OIx0gnjmJAnHnTVXNQG3vfvWNuiZIkwu9KrKdA1iJKfsfTVxE6NA==}
    dev: true

  /buffer-from/1.1.2:
    resolution: {integrity: sha512-E+XQCRwSbaaiChtv6k6Dwgc+bx+Bs6vuKJHHl5kox/BaKbhiXzqQOwK4cO22yElGp2OCmjwVhT3HmxgyPGnJfQ==}

  /buffer/5.7.1:
    resolution: {integrity: sha512-EHcyIPBQ4BSGlvjB16k5KgAJ27CIsHY/2JBmCRReo48y9rQ3MaUzWX3KVlBa4U7MyX02HdVj0K7C3WaB3ju7FQ==}
    dependencies:
      base64-js: 1.5.1
      ieee754: 1.2.1
    dev: true

  /buffer/6.0.3:
    resolution: {integrity: sha512-FTiCpNxtwiZZHEZbcbTIcZjERVICn9yq/pDFkTl95/AxzD1naBctN7YO68riM/gLSDY7sdrMby8hofADYuuqOA==}
    dependencies:
      base64-js: 1.5.1
      ieee754: 1.2.1
    dev: true

  /bundle-name/4.1.0:
    resolution: {integrity: sha512-tjwM5exMg6BGRI+kNmTntNsvdZS1X8BFYS6tnJ2hdH0kVxM6/eVZ2xy+FqStSWvYmtfFMDLIxurorHwDKfDz5Q==}
    engines: {node: '>=18'}
    dependencies:
      run-applescript: 7.0.0
    dev: true

  /busboy/1.6.0:
    resolution: {integrity: sha512-8SFQbg/0hQ9xy3UNTB0YEnsNBbWfhf7RtnzpL7TkBiTBRfrQ9Fxcnz7VJsleJpyp6rVLvXiuORqjlHi5q+PYuA==}
    engines: {node: '>=10.16.0'}
    dependencies:
      streamsearch: 1.1.0
    dev: true

  /bytes/3.1.2:
    resolution: {integrity: sha512-/Nf7TyzTx6S3yRJObOAV7956r8cr2+Oj8AC5dt8wSP3BQAoeX58NoHyCU8P8zGkNXStjTSi6fzO6F0pBdcYbEg==}
    engines: {node: '>= 0.8'}
    dev: true

  /cac/6.7.14:
    resolution: {integrity: sha512-b6Ilus+c3RrdDk+JhLKUAQfzzgLEPy6wcXqS7f/xe1EETvsDP6GORG7SFuOs6cID5YkqchW/LXZbX5bc8j7ZcQ==}
    engines: {node: '>=8'}
    dev: true

  /call-bind-apply-helpers/1.0.2:
    resolution: {integrity: sha512-Sp1ablJ0ivDkSzjcaJdxEunN5/XvksFJ2sMBFfq6x0ryhQV/2b/KwFe21cMpmHtPOSij8K99/wSfoEuTObmuMQ==}
    engines: {node: '>= 0.4'}
    dependencies:
      es-errors: 1.3.0
      function-bind: 1.1.2
    dev: true

  /call-bind/1.0.7:
    resolution: {integrity: sha512-GHTSNSYICQ7scH7sZ+M2rFopRoLh8t2bLSW6BbgrtLsahOIB5iyAVJf9GjWK3cYTDaMj4XdBpM1cA6pIS0Kv2w==}
    engines: {node: '>= 0.4'}
    dependencies:
      es-define-property: 1.0.1
      es-errors: 1.3.0
      function-bind: 1.1.2
      get-intrinsic: 1.3.0
      set-function-length: 1.2.2
    dev: true

  /call-bound/1.0.4:
    resolution: {integrity: sha512-+ys997U96po4Kx/ABpBCqhA9EuxJaQWDQg7295H4hBphv3IZg0boBKuwYpt4YXp6MZ5AmZQnU/tyMTlRpaSejg==}
    engines: {node: '>= 0.4'}
    dependencies:
      call-bind-apply-helpers: 1.0.2
      get-intrinsic: 1.3.0
    dev: true

  /call-me-maybe/1.0.2:
    resolution: {integrity: sha512-HpX65o1Hnr9HH25ojC1YGs7HCQLq0GCOibSaWER0eNpgJ/Z1MZv2mTc7+xh6WOPxbRVcmgbv4hGU+uSQ/2xFZQ==}
    dev: false

  /callsites/3.1.0:
    resolution: {integrity: sha512-P8BjAsXvZS+VIDUI11hHCQEv74YT67YUi5JJFNWIqL235sBmjX4+qx9Muvls5ivyNENctx46xQLQ3aTuE7ssaQ==}
    engines: {node: '>=6'}
    dev: true

  /camelcase/6.3.0:
    resolution: {integrity: sha512-Gmy6FhYlCY7uOElZUSbxo2UCDH8owEk996gkbrpsgGtrJLM3J7jGxl9Ic7Qwwj4ivOE5AWZWRMecDdF7hqGjFA==}
    engines: {node: '>=10'}
    dev: true

  /caniuse-lite/1.0.30001539:
    resolution: {integrity: sha512-hfS5tE8bnNiNvEOEkm8HElUHroYwlqMMENEzELymy77+tJ6m+gA2krtHl5hxJaj71OlpC2cHZbdSMX1/YEqEkA==}
    dev: true

  /caniuse-lite/1.0.30001632:
    resolution: {integrity: sha512-udx3o7yHJfUxMLkGohMlVHCvFvWmirKh9JAH/d7WOLPetlH+LTL5cocMZ0t7oZx/mdlOWXti97xLZWc8uURRHg==}
    dev: true

  /caseless/0.12.0:
    resolution: {integrity: sha512-4tYFyifaFfGacoiObjJegolkwSU4xQNGbVgUiNYVUxbQ2x2lUsFvY4hVgVzGiIe6WLOPqycWXA40l+PWsxthUw==}
    dev: true

  /chai-as-promised/7.1.1_chai@4.3.8:
    resolution: {integrity: sha512-azL6xMoi+uxu6z4rhWQ1jbdUhOMhis2PvscD/xjLqNMkv3BPPp2JyyuTHOrf9BOosGpNQ11v6BKv/g57RXbiaA==}
    peerDependencies:
      chai: '>= 2.1.2 < 5'
    dependencies:
      chai: 4.3.8
      check-error: 1.0.2
    dev: true

  /chai/4.3.8:
    resolution: {integrity: sha512-vX4YvVVtxlfSZ2VecZgFUTU5qPCYsobVI2O9FmwEXBhDigYGQA6jRXCycIs1yJnnWbZ6/+a2zNIF5DfVCcJBFQ==}
    engines: {node: '>=4'}
    dependencies:
      assertion-error: 1.1.0
      check-error: 1.0.2
      deep-eql: 4.1.3
      get-func-name: 2.0.0
      loupe: 2.3.6
      pathval: 1.1.1
      type-detect: 4.0.8
    dev: true

  /chai/4.4.1:
    resolution: {integrity: sha512-13sOfMv2+DWduEU+/xbun3LScLoqN17nBeTLUsmDfKdoiC1fr0n9PU4guu4AhRcOVFk/sW8LyZWHuhWtQZiF+g==}
    engines: {node: '>=4'}
    dependencies:
      assertion-error: 1.1.0
      check-error: 1.0.3
      deep-eql: 4.1.3
      get-func-name: 2.0.2
      loupe: 2.3.7
      pathval: 1.1.1
      type-detect: 4.0.8
    dev: true

  /chalk/2.4.2:
    resolution: {integrity: sha512-Mti+f9lpJNcwF4tWV8/OrTTtF1gZi+f8FqlyAdouralcFWFQWF2+NgCHShjkCb+IFBLq9buZwE1xckQU4peSuQ==}
    engines: {node: '>=4'}
    dependencies:
      ansi-styles: 3.2.1
      escape-string-regexp: 1.0.5
      supports-color: 5.5.0
    dev: true

  /chalk/4.1.2:
    resolution: {integrity: sha512-oKnbhFyRIXpUuez8iBMmyEa4nbj4IOQyuhc/wy9kY7/WVPcwIO9VA668Pu8RkO7+0G76SLROeyw9CpQ061i4mA==}
    engines: {node: '>=10'}
    dependencies:
      ansi-styles: 4.3.0
      supports-color: 7.2.0
    dev: true

  /change-case/5.4.4:
    resolution: {integrity: sha512-HRQyTk2/YPEkt9TnUPbOpr64Uw3KOicFWPVBb+xiHvd6eBx/qPr9xqfBFDT8P2vWsvvz4jbEkfDe71W3VyNu2w==}

  /chardet/0.7.0:
    resolution: {integrity: sha512-mT8iDcrh03qDGRRmoA2hmBJnxpllMR+0/0qlzjqZES6NdiWDcZkCNAk4rPFZ9Q85r27unkiNNg8ZOiwZXBHwcA==}

  /check-error/1.0.2:
    resolution: {integrity: sha512-BrgHpW9NURQgzoNyjfq0Wu6VFO6D7IZEmJNdtgNqpzGG8RuNFHt2jQxWlAs4HMe119chBnv+34syEZtc6IhLtA==}
    dev: true

  /check-error/1.0.3:
    resolution: {integrity: sha512-iKEoDYaRmd1mxM90a2OEfWhjsjPpYPuQ+lMYsoxB126+t8fw7ySEO48nmDg5COTjxDI65/Y2OWpeEHk3ZOe8zg==}
    dependencies:
      get-func-name: 2.0.2
    dev: true

  /chokidar/3.5.3:
    resolution: {integrity: sha512-Dr3sfKRP6oTcjf2JmUmFJfeVMvXBdegxB0iVQ5eb2V10uFJUCAS8OByZdVAyVb8xXNz3GjjTgj9kLWsZTqE6kw==}
    engines: {node: '>= 8.10.0'}
    dependencies:
      anymatch: 3.1.3
      braces: 3.0.3
      glob-parent: 5.1.2
      is-binary-path: 2.1.0
      is-glob: 4.0.3
      normalize-path: 3.0.0
      readdirp: 3.6.0
    optionalDependencies:
      fsevents: 2.3.3
    dev: true

  /chownr/3.0.0:
    resolution: {integrity: sha512-+IxzY9BZOQd/XuYPRmrvEVjF/nqj5kgT4kEq7VofrDoM1MxoRjEWkrCC3EtLi59TVawxTAn+orJwFQcrqEN1+g==}
    engines: {node: '>=18'}

  /chrome-trace-event/1.0.3:
    resolution: {integrity: sha512-p3KULyQg4S7NIHixdwbGX+nFHkoBiA4YQmyWtjb8XngSKV124nJmRysgAeujbUVb15vh+RvFUfCPqU7rXk+hZg==}
    engines: {node: '>=6.0'}
    dev: true

  /chromium-bidi/0.5.12_74t7hwmhzgczi6zz4gvli4zmpa:
    resolution: {integrity: sha512-sZMgEBWKbupD0Q7lyFu8AWkrE+rs5ycE12jFkGwIgD/VS8lDPtelPlXM7LYaq4zrkZ/O2L3f4afHUHL0ICdKog==}
    peerDependencies:
      devtools-protocol: '*'
    dependencies:
      devtools-protocol: 0.0.1249869
      mitt: 3.0.1
      urlpattern-polyfill: 10.0.0
    dev: true

  /cli-width/4.1.0:
    resolution: {integrity: sha512-ouuZd4/dm2Sw5Gmqy6bGyNNNe1qt9RpmxveLSO7KcgsTnU7RXfsw+/bukWGo1abgBiMAic068rclZsO4IWmmxQ==}
    engines: {node: '>= 12'}

  /cliui/7.0.4:
    resolution: {integrity: sha512-OcRE68cOsVMXp1Yvonl/fzkQOyjLSu/8bhPDfQt0e0/Eb283TKP20Fs2MqoPsr9SwA595rRCA+QMzYc9nBP+JQ==}
    dependencies:
      string-width: 4.2.3
      strip-ansi: 6.0.1
      wrap-ansi: 7.0.0
    dev: true

  /cliui/8.0.1:
    resolution: {integrity: sha512-BSeNnyus75C4//NQ9gQt1/csTXyo/8Sb+afLAkzAptFuMsod9HFokGNudZpi/oQV73hnVK+sR+5PVRMd+Dr7YQ==}
    engines: {node: '>=12'}
    dependencies:
      string-width: 4.2.3
      strip-ansi: 6.0.1
      wrap-ansi: 7.0.0

  /clone-deep/4.0.1:
    resolution: {integrity: sha512-neHB9xuzh/wk0dIHweyAXv2aPGZIVk3pLMe+/RNzINf17fe0OG96QroktYAUm7SM1PBnzTabaLboqqxDyMU+SQ==}
    engines: {node: '>=6'}
    dependencies:
      is-plain-object: 2.0.4
      kind-of: 6.0.3
      shallow-clone: 3.0.1
    dev: true

  /code-block-writer/13.0.2:
    resolution: {integrity: sha512-XfXzAGiStXSmCIwrkdfvc7FS5Dtj8yelCtyOf2p2skCAfvLd6zu0rGzuS9NSCO3bq1JKpFZ7tbKdKlcd5occQA==}
    dev: false

  /color-convert/1.9.3:
    resolution: {integrity: sha512-QfAUtd+vFdAtFQcC8CCyYt1fYWxSqAiK2cSD6zDB8N3cpsEBAvRxp9zOGg6G/SHHJYAT88/az/IuDGALsNVbGg==}
    dependencies:
      color-name: 1.1.3
    dev: true

  /color-convert/2.0.1:
    resolution: {integrity: sha512-RRECPsj7iu/xb5oKYcsFHSppFNnsj/52OVTRKb4zP5onXwVF3zVmmToNcOfGC+CRDpfK/U584fMg38ZHCaElKQ==}
    engines: {node: '>=7.0.0'}
    dependencies:
      color-name: 1.1.4

  /color-name/1.1.3:
    resolution: {integrity: sha512-72fSenhMw2HZMTVHeCA9KCmpEIbzWiQsjN+BHcBbS9vr1mtt+vJjPdksIBNUmKAW8TFUDPJK5SUU3QhE9NEXDw==}
    dev: true

  /color-name/1.1.4:
    resolution: {integrity: sha512-dOy+3AuW3a2wNbZHIuMZpTcgjGuLU/uBL/ubcZF9OXbDo8ff4O8yVp5Bf0efS8uEoYo5q4Fx7dY9OgQGXgAsQA==}

  /color-string/1.9.1:
    resolution: {integrity: sha512-shrVawQFojnZv6xM40anx4CkoDP+fZsw/ZerEMsW/pyzsRbElpsL/DBVW7q3ExxwusdNXI3lXpuhEZkzs8p5Eg==}
    dependencies:
      color-name: 1.1.4
      simple-swizzle: 0.2.2
    dev: true

  /color/3.2.1:
    resolution: {integrity: sha512-aBl7dZI9ENN6fUGC7mWpMTPNHmWUSNan9tuWN6ahh5ZLNk9baLJOnSMlrQkHcrfFgz2/RigjUVAjdx36VcemKA==}
    dependencies:
      color-convert: 1.9.3
      color-string: 1.9.1
    dev: true

  /colorette/2.0.20:
    resolution: {integrity: sha512-IfEDxwoWIjkeXL1eXcDiow4UbKjhLdq6/EuSVR9GMN7KVH3r9gQ83e73hsz1Nd1T3ijd5xv1wcWRYO+D6kCI2w==}
    dev: true

  /colorspace/1.1.4:
    resolution: {integrity: sha512-BgvKJiuVu1igBUF2kEjRCZXol6wiiGbY5ipL/oVPwm0BL9sIpMIzM8IK7vwuxIIzOXMV3Ey5w+vxhm0rR/TN8w==}
    dependencies:
      color: 3.2.1
      text-hex: 1.0.0
    dev: true

  /combined-stream/1.0.8:
    resolution: {integrity: sha512-FQN4MRfuJeHf7cBbBMJFXhKSDq+2kAArBlmRBvcvFE5BB1HZKXtSFASDhdlz9zOYwxh8lDdnvmMOe/+5cdoEdg==}
    engines: {node: '>= 0.8'}
    dependencies:
      delayed-stream: 1.0.0

  /commander/2.20.3:
    resolution: {integrity: sha512-GpVkmM8vF2vQUkj2LvZmD35JxeJOLCwJ9cUkugyk2nuhbv3+mJvpLYYt+0+USMxE+oj+ey/lJEnhZw75x/OMcQ==}
    dev: true

  /commander/3.0.2:
    resolution: {integrity: sha512-Gar0ASD4BDyKC4hl4DwHqDrmvjoxWKZigVnAbn5H1owvm4CxCPdb0HQDehwNYMJpla5+M2tPmPARzhtYuwpHow==}
    dev: true

  /commander/7.2.0:
    resolution: {integrity: sha512-QrWXB+ZQSVPmIWIhtEO9H+gwHaMGYiF5ChvoJ+K9ZGHG/sVsa6yiesAD1GC/x46sET00Xlwo1u49RVVVzvcSkw==}
    engines: {node: '>= 10'}
    dev: true

  /commonmark/0.30.0:
    resolution: {integrity: sha512-j1yoUo4gxPND1JWV9xj5ELih0yMv1iCWDG6eEQIPLSWLxzCXiFoyS7kvB+WwU+tZMf4snwJMMtaubV0laFpiBA==}
    hasBin: true
    dependencies:
      entities: 2.0.3
      mdurl: 1.0.1
      minimist: 1.2.8
      string.prototype.repeat: 0.2.0
    dev: true

  /concat-map/0.0.1:
    resolution: {integrity: sha512-/Srv4dswyQNBfohGpz9o6Yb3Gz3SrUDqBH5rTuhGR7ahtlbYKnVxw2bCFMRljaA7EXHaXZ8wsHdodFvbkhKmqg==}
    dev: true

  /concat-stream/1.6.2:
    resolution: {integrity: sha512-27HBghJxjiZtIk3Ycvn/4kbJk/1uZuJFfuPEns6LaEvpvG1f0hTea8lilrouyo9mVc2GWdcEZ8OLoGmSADlrCw==}
    engines: {'0': node >= 0.8}
    dependencies:
      buffer-from: 1.1.2
      inherits: 2.0.4
      readable-stream: 2.3.8
      typedarray: 0.0.6
    dev: true

  /confbox/0.1.7:
    resolution: {integrity: sha512-uJcB/FKZtBMCJpK8MQji6bJHgu1tixKPxRLeGkNzBoOZzpnZUJm0jm2/sBDWcuBx1dYgxV4JU+g5hmNxCyAmdA==}
    dev: true

  /connect/3.7.0:
    resolution: {integrity: sha512-ZqRXc+tZukToSNmh5C2iWMSoV3X1YUcPbqEM4DkEG5tNQXrQUZCNVGGv3IuicnkMtPfGf3Xtp8WCXs295iQ1pQ==}
    engines: {node: '>= 0.10.0'}
    dependencies:
      debug: 2.6.9
      finalhandler: 1.1.2
      parseurl: 1.3.3
      utils-merge: 1.0.1
    dev: true

  /content-disposition/0.5.4:
    resolution: {integrity: sha512-FveZTNuGw04cxlAiWbzi6zTAL/lhehaWbTtgluJh4/E95DqMwTmha3KZN1aAWA8cFIhHzMZUvLevkw5Rqk+tSQ==}
    engines: {node: '>= 0.6'}
    dependencies:
      safe-buffer: 5.2.1
    dev: true

  /content-disposition/1.0.0:
    resolution: {integrity: sha512-Au9nRL8VNUut/XSzbQA38+M78dzP4D+eqg3gfJHMIHHYa3bg067xj1KxMUWj+VULbiZMowKngFFbKczUrNJ1mg==}
    engines: {node: '>= 0.6'}
    dependencies:
      safe-buffer: 5.2.1
    dev: true

  /content-type/1.0.5:
    resolution: {integrity: sha512-nTjqfcBFEipKdXCv4YDQWCfmcLZKm81ldF0pAopTvyrFGVbcR6P/VAAd5G7N+0tTr8QqiU0tFadD6FK4NtJwOA==}
    engines: {node: '>= 0.6'}
    dev: true

  /convert-source-map/2.0.0:
    resolution: {integrity: sha512-Kvp459HrV2FEJ1CAsi1Ku+MY3kasH19TFykTz2xWmMeq6bk2NU3XXvfJ+Q61m0xktWwt+1HSYf3JZsTms3aRJg==}
    dev: true

  /cookie-signature/1.0.6:
    resolution: {integrity: sha512-QADzlaHc8icV8I7vbaJXJwod9HWYp8uCqf1xa4OfNu1T7JVxQIrUgOWtHdNDtPiywmFbiS12VjotIXLrKM3orQ==}
    dev: true

  /cookie-signature/1.2.2:
    resolution: {integrity: sha512-D76uU73ulSXrD1UXF4KE2TMxVVwhsnCgfAyTg9k8P6KGZjlXKrOLe4dJQKI3Bxi5wjesZoFXJWElNWBjPZMbhg==}
    engines: {node: '>=6.6.0'}
    dev: true

  /cookie/0.4.2:
    resolution: {integrity: sha512-aSWTXFzaKWkvHO1Ny/s+ePFpvKsPnjc551iI41v3ny/ow6tBG5Vd+FuqGNhh1LxOmVzOlGUriIlOaokOvhaStA==}
    engines: {node: '>= 0.6'}
    dev: true

  /cookie/0.5.0:
    resolution: {integrity: sha512-YZ3GUyn/o8gfKJlnlX7g7xq4gyO6OSuhGPKaaGssGB2qgDUS0gPgtTvoyZLTt9Ab6dC4hfc9dV5arkvc/OCmrw==}
    engines: {node: '>= 0.6'}
    dev: true

  /cookie/0.7.1:
    resolution: {integrity: sha512-6DnInpx7SJ2AK3+CTUE/ZM0vWTUboZCegxhC2xiIydHR9jNuTAASBrfEpHhiGOZw/nX51bHt6YQl8jsGo4y/0w==}
    engines: {node: '>= 0.6'}
    dev: true

  /core-util-is/1.0.2:
    resolution: {integrity: sha512-3lqz5YjWTYnW6dlDa5TLaTCcShfar1e40rmcJVwCBJC6mWlFuj0eCHIElmG1g5kyuJ/GD+8Wn4FFCcz4gJPfaQ==}
    dev: true

  /cors/2.8.5:
    resolution: {integrity: sha512-KIHbLJqu73RGr/hnbrO9uBeixNGuvSQjul/jdFvS/KFSIH1hWVd1ng7zOHx+YrEfInLG7q4n6GHQ9cDtxv/P6g==}
    engines: {node: '>= 0.10'}
    dependencies:
      object-assign: 4.1.1
      vary: 1.1.2
    dev: true

  /cosmiconfig/9.0.0_typescript@5.8.2:
    resolution: {integrity: sha512-itvL5h8RETACmOTFc4UfIyB2RfEHi71Ax6E/PivVxq9NseKbOWpeyHEOIbmAw1rs8Ak0VursQNww7lf7YtUwzg==}
    engines: {node: '>=14'}
    peerDependencies:
      typescript: '>=4.9.5'
    peerDependenciesMeta:
      typescript:
        optional: true
    dependencies:
      env-paths: 2.2.1
      import-fresh: 3.3.0
      js-yaml: 4.1.0
      parse-json: 5.2.0
      typescript: 5.8.2
    dev: true

  /create-require/1.1.1:
    resolution: {integrity: sha512-dcKFX3jn0MpIaXjisoRvexIJVEKzaq7z2rZKxf+MSr9TkdmHmsU4m2lcLojrj/FHl8mk5VxMmYA+ftRkP/3oKQ==}
    dev: true

  /cross-env/7.0.3:
    resolution: {integrity: sha512-+/HKd6EgcQCJGh2PSjZuUitQBQynKor4wrFbRg4DtAgS1aWO+gU52xpH7M9ScGgXSYmAVS9bIJ8EzuaGw0oNAw==}
    engines: {node: '>=10.14', npm: '>=6', yarn: '>=1'}
    hasBin: true
    dependencies:
      cross-spawn: 7.0.3
    dev: true

  /cross-fetch/4.0.0:
    resolution: {integrity: sha512-e4a5N8lVvuLgAWgnCrLr2PP0YyDOTHa9H/Rj54dirp61qXnNq46m82bRhNqIA5VccJtWBvPTFRV3TtvHUKPB1g==}
    dependencies:
      node-fetch: 2.7.0
    transitivePeerDependencies:
      - encoding
    dev: true

  /cross-spawn/6.0.5:
    resolution: {integrity: sha512-eTVLrBSt7fjbDygz805pMnstIs2VTBNkRm0qxZd+M7A5XDdxVRWO5MxGBXZhjY4cqLYLdtrGqRf8mBPmzwSpWQ==}
    engines: {node: '>=4.8'}
    dependencies:
      nice-try: 1.0.5
      path-key: 2.0.1
      semver: 5.7.2
      shebang-command: 1.2.0
      which: 1.3.1
    dev: true

  /cross-spawn/7.0.3:
    resolution: {integrity: sha512-iRDPJKUPVEND7dHPO8rkbOnPpyDygcDFtWjpeWNCgy8WP2rXcxXL8TskReQl6OrB2G7+UJrags1q15Fudc7G6w==}
    engines: {node: '>= 8'}
    dependencies:
      path-key: 3.1.1
      shebang-command: 2.0.0
      which: 2.0.2

  /custom-event/1.0.1:
    resolution: {integrity: sha512-GAj5FOq0Hd+RsCGVJxZuKaIDXDf3h6GQoNEjFgbLLI/trgtavwUbSnZ5pVfg27DVCaWjIohryS0JFwIJyT2cMg==}
    dev: true

  /dashdash/1.14.1:
    resolution: {integrity: sha512-jRFi8UDGo6j+odZiEpjazZaWqEal3w/basFjQHQEwVtZJGDpxbH1MeYluwCS8Xq5wmLJooDlMgvVarmWfGM44g==}
    engines: {node: '>=0.10'}
    dependencies:
      assert-plus: 1.0.0
    dev: true

  /data-uri-to-buffer/6.0.1:
    resolution: {integrity: sha512-MZd3VlchQkp8rdend6vrx7MmVDJzSNTBvghvKjirLkD+WTChA3KUf0jkE68Q4UyctNqI11zZO9/x2Yx+ub5Cvg==}
    engines: {node: '>= 14'}
    dev: true

  /date-format/4.0.14:
    resolution: {integrity: sha512-39BOQLs9ZjKh0/patS9nrT8wc3ioX3/eA/zgbKNopnF2wCqJEoxywwwElATYvRsXdnOxA/OQeQoFZ3rFjVajhg==}
    engines: {node: '>=4.0'}
    dev: true

  /debug/2.6.9:
    resolution: {integrity: sha512-bC7ElrdJaJnPbAP+1EotYvqZsb3ecl5wi6Bfi6BJTUcNowp6cvspg0jXznRTKDjm/E7AdgFBVeAPVMNcKGsHMA==}
    dependencies:
      ms: 2.0.0
    dev: true

  /debug/4.3.3_supports-color@8.1.1:
    resolution: {integrity: sha512-/zxw5+vh1Tfv+4Qn7a5nsbcJKPaSvCDhojn6FEl9vupwK2VCSDtEiEtqr8DFtzYFOdz63LBkxec7DYuc2jon6Q==}
    engines: {node: '>=6.0'}
    peerDependencies:
      supports-color: '*'
    peerDependenciesMeta:
      supports-color:
        optional: true
    dependencies:
      ms: 2.1.2
      supports-color: 8.1.1
    dev: true

  /debug/4.3.4:
    resolution: {integrity: sha512-PRWFHuSU3eDtQJPvnNY7Jcket1j0t5OuOsFzPPzsekD52Zl8qUfFIPEiswXqIvHWGVHOgX+7G/vCNNhehwxfkQ==}
    engines: {node: '>=6.0'}
    peerDependencies:
      supports-color: '*'
    peerDependenciesMeta:
      supports-color:
        optional: true
    dependencies:
      ms: 2.1.2
    dev: true

  /debug/4.3.4_supports-color@8.1.1:
    resolution: {integrity: sha512-PRWFHuSU3eDtQJPvnNY7Jcket1j0t5OuOsFzPPzsekD52Zl8qUfFIPEiswXqIvHWGVHOgX+7G/vCNNhehwxfkQ==}
    engines: {node: '>=6.0'}
    peerDependencies:
      supports-color: '*'
    peerDependenciesMeta:
      supports-color:
        optional: true
    dependencies:
      ms: 2.1.2
      supports-color: 8.1.1
    dev: true

  /debug/4.4.0:
    resolution: {integrity: sha512-6WTZ/IxCY/T6BALoZHaE4ctp9xm+Z5kY/pzYaCHRFeyVhojxlrm+46y68HA6hr0TcwEssoxNiDEUJQjfPZ/RYA==}
    engines: {node: '>=6.0'}
    peerDependencies:
      supports-color: '*'
    peerDependenciesMeta:
      supports-color:
        optional: true
    dependencies:
      ms: 2.1.3

  /decamelize/4.0.0:
    resolution: {integrity: sha512-9iE1PgSik9HeIIw2JO94IidnE3eBoQrFJ3w7sFuzSX4DpmZ3v5sZpUiV5Swcf6mQEF+Y0ru8Neo+p+nyh2J+hQ==}
    engines: {node: '>=10'}
    dev: true

  /deep-eql/4.1.3:
    resolution: {integrity: sha512-WaEtAOpRA1MQ0eohqZjpGD8zdI0Ovsm8mmFhaDN8dvDZzyoUMcYDnf5Y6iu7HTXxf8JDS23qWa4a+hKCDyOPzw==}
    engines: {node: '>=6'}
    dependencies:
      type-detect: 4.0.8
    dev: true

  /deep-equal/2.2.2:
    resolution: {integrity: sha512-xjVyBf0w5vH0I42jdAZzOKVldmPgSulmiyPRywoyq7HXC9qdgo17kxJE+rdnif5Tz6+pIrpJI8dCpMNLIGkUiA==}
    dependencies:
      array-buffer-byte-length: 1.0.0
      call-bind: 1.0.7
      es-get-iterator: 1.1.3
      get-intrinsic: 1.3.0
      is-arguments: 1.1.1
      is-array-buffer: 3.0.2
      is-date-object: 1.0.5
      is-regex: 1.1.4
      is-shared-array-buffer: 1.0.2
      isarray: 2.0.5
      object-is: 1.1.5
      object-keys: 1.1.1
      object.assign: 4.1.4
      regexp.prototype.flags: 1.5.1
      side-channel: 1.1.0
      which-boxed-primitive: 1.0.2
      which-collection: 1.0.1
      which-typed-array: 1.1.11
    dev: true

  /deep-is/0.1.4:
    resolution: {integrity: sha512-oIPzksmTg4/MriiaYGO+okXDT7ztn/w3Eptv/+gSIdMdKsJo0u4CfYNFJPy+4SKMuCqGw2wxnA+URMg3t8a/bQ==}
    dev: true

  /default-browser-id/5.0.0:
    resolution: {integrity: sha512-A6p/pu/6fyBcA1TRz/GqWYPViplrftcW2gZC9q79ngNCKAeR/X3gcEdXQHl4KNXV+3wgIJ1CPkJQ3IHM6lcsyA==}
    engines: {node: '>=18'}
    dev: true

  /default-browser/5.2.1:
    resolution: {integrity: sha512-WY/3TUME0x3KPYdRRxEJJvXRHV4PyPoUsxtZa78lwItwRQRHhd2U9xOscaT/YTf8uCXIAjeJOFBVEh/7FtD8Xg==}
    engines: {node: '>=18'}
    dependencies:
      bundle-name: 4.1.0
      default-browser-id: 5.0.0
    dev: true

  /define-data-property/1.1.4:
    resolution: {integrity: sha512-rBMvIzlpA8v6E+SJZoo++HAYqsLrkg7MSfIinMPFhmkorw7X+dOXVJQs+QT69zGkzMyfDnIMN2Wid1+NbL3T+A==}
    engines: {node: '>= 0.4'}
    dependencies:
      es-define-property: 1.0.1
      es-errors: 1.3.0
      gopd: 1.2.0
    dev: true

  /define-lazy-prop/3.0.0:
    resolution: {integrity: sha512-N+MeXYoqr3pOgn8xfyRPREN7gHakLYjhsHhWGT3fWAiL4IkAt0iDw14QiiEm2bE30c5XX5q0FtAA3CK5f9/BUg==}
    engines: {node: '>=12'}
    dev: true

  /define-properties/1.2.1:
    resolution: {integrity: sha512-8QmQKqEASLd5nx0U1B1okLElbUuuttJ/AnYmRXbbbGDWh6uS208EjD4Xqq/I9wK7u0v6O08XhTWnt5XtEbR6Dg==}
    engines: {node: '>= 0.4'}
    dependencies:
      define-data-property: 1.1.4
      has-property-descriptors: 1.0.2
      object-keys: 1.1.1
    dev: true

  /degenerator/5.0.1:
    resolution: {integrity: sha512-TllpMR/t0M5sqCXfj85i4XaAzxmS5tVA16dqvdkMwGmzI+dXLXnw3J+3Vdv7VKw+ThlTMboK6i9rnZ6Nntj5CQ==}
    engines: {node: '>= 14'}
    dependencies:
      ast-types: 0.13.4
      escodegen: 2.1.0
      esprima: 4.0.1
    dev: true

  /delayed-stream/1.0.0:
    resolution: {integrity: sha512-ZySD7Nf91aLB0RxL4KGrKHBXl7Eds1DAmEdcoVawXnLD7SDhpNgtuII2aAkg7a7QS41jxPSZ17p4VdGnMHk3MQ==}
    engines: {node: '>=0.4.0'}

  /depd/2.0.0:
    resolution: {integrity: sha512-g7nH6P6dyDioJogAAGprGpCtVImJhpPk/roCzdb3fIh61/s/nPsfR6onyMwkCAR/OlC3yBC0lESvUoQEAssIrw==}
    engines: {node: '>= 0.8'}
    dev: true

  /destroy/1.2.0:
    resolution: {integrity: sha512-2sJGJTaXIIaR1w4iJSNoN0hnMY7Gpc/n8D4qSCJw8QqFWXf7cuAgnEHxBpweaVcPevC2l3KpjYCx3NypQQgaJg==}
    engines: {node: '>= 0.8', npm: 1.2.8000 || >= 1.4.16}
    dev: true

  /devtools-protocol/0.0.1249869:
    resolution: {integrity: sha512-Ctp4hInA0BEavlUoRy9mhGq0i+JSo/AwVyX2EFgZmV1kYB+Zq+EMBAn52QWu6FbRr10hRb6pBl420upbp4++vg==}
    dev: true

  /di/0.0.1:
    resolution: {integrity: sha512-uJaamHkagcZtHPqCIHZxnFrXlunQXgBOsZSUOWwFw31QJCAbyTBoHMW75YOTur5ZNx8pIeAKgf6GWIgaqqiLhA==}
    dev: true

  /diff-sequences/29.6.3:
    resolution: {integrity: sha512-EjePK1srD3P08o2j4f0ExnylqRs5B9tJjcp9t1krH2qRi8CCdsYfwe9JgSLurFBWwq4uOlipzfk5fHNvwFKr8Q==}
    engines: {node: ^14.15.0 || ^16.10.0 || >=18.0.0}
    dev: true

  /diff/4.0.2:
    resolution: {integrity: sha512-58lmxKSA4BNyLz+HHMUzlOEpg09FV+ev6ZMe3vJihgdxzgcwZ8VoEEPmALCZG9LmqfVoNMMKpttIYTVG6uDY7A==}
    engines: {node: '>=0.3.1'}
    dev: true

  /diff/5.0.0:
    resolution: {integrity: sha512-/VTCrvm5Z0JGty/BWHljh+BAiw3IK+2j87NGMu8Nwc/f48WoDAC395uomO9ZD117ZOBaHmkX1oyLvkVM/aIT3w==}
    engines: {node: '>=0.3.1'}
    dev: true

  /dir-glob/3.0.1:
    resolution: {integrity: sha512-WkrWp9GR4KXfKGYzOLmTuGVi1UWFfws377n9cc55/tb6DuqyF6pcQ5AbiHEshaDpY9v6oaSr2XCDidGmMwdzIA==}
    engines: {node: '>=8'}
    dependencies:
      path-type: 4.0.0
    dev: true

  /directory-tree/2.4.0:
    resolution: {integrity: sha512-AM03Th+ypDAHefyB6SP3uezaWkTbol1P43CS5yFU7wePTuHnR4YoHgY6KbGHLr/a065ocN26l9lXOoFBzzM31w==}
    engines: {node: '>=10.0'}
    deprecated: Breaking change, bumped to 3.0.0
    dev: true

  /doctrine/3.0.0:
    resolution: {integrity: sha512-yS+Q5i3hBf7GBkd4KG8a7eBNNWNGLTaEwwYWUijIYM7zrlYDM0BFXHjjPWlWZ1Rg7UaddZeIDmi9jF3HmqiQ2w==}
    engines: {node: '>=6.0.0'}
    dependencies:
      esutils: 2.0.3
    dev: true

  /dom-serialize/2.2.1:
    resolution: {integrity: sha512-Yra4DbvoW7/Z6LBN560ZwXMjoNOSAN2wRsKFGc4iBeso+mpIA6qj1vfdf9HpMaKAqG6wXTy+1SYEzmNpKXOSsQ==}
    dependencies:
      custom-event: 1.0.1
      ent: 2.2.0
      extend: 3.0.2
      void-elements: 2.0.1
    dev: true

  /dotenv/16.3.1:
    resolution: {integrity: sha512-IPzF4w4/Rd94bA9imS68tZBaYyBWSCE47V1RGuMrB94iyTOIEwRmVL2x/4An+6mETpLrKJ5hQkB8W4kFAadeIQ==}
    engines: {node: '>=12'}
    dev: false

  /dunder-proto/1.0.1:
    resolution: {integrity: sha512-KIN/nDJBQRcXw0MLVhZE9iQHmG68qAVIBg9CqmUYjmQIhgij9U5MFvrqkUL5FbtyyzZuOeOt0zdeRe4UY7ct+A==}
    engines: {node: '>= 0.4'}
    dependencies:
      call-bind-apply-helpers: 1.0.2
      es-errors: 1.3.0
      gopd: 1.2.0
    dev: true

  /eastasianwidth/0.2.0:
    resolution: {integrity: sha512-I88TYZWc9XiYHRQ4/3c5rjjfgkjhLyW2luGIheGERbNQ6OY7yTybanSpDXZa8y7VUP9YmDcYa+eyq4ca7iLqWA==}

  /ecc-jsbn/0.1.2:
    resolution: {integrity: sha512-eh9O+hwRHNbG4BLTjEl3nw044CkGm5X6LoaCf7LPp7UU8Qrt47JYNi6nPX8xjW97TKGKm1ouctg0QSpZe9qrnw==}
    dependencies:
      jsbn: 0.1.1
      safer-buffer: 2.1.2
    dev: true

  /ecdsa-sig-formatter/1.0.11:
    resolution: {integrity: sha512-nagl3RYrbNv6kQkeJIpt6NJZy8twLB/2vtz6yN9Z4vRKHN4/QZJIEbqohALSgwKdnksuY3k5Addp5lg8sVoVcQ==}
    dependencies:
      safe-buffer: 5.2.1
    dev: true

  /ee-first/1.1.1:
    resolution: {integrity: sha512-WMwm9LhRUo+WUaRN+vRuETqG89IgZphVSNkdFgeb6sS/E4OrDIN7t48CAewSHXc6C8lefD8KKfr5vY61brQlow==}
    dev: true

  /electron-to-chromium/1.4.529:
    resolution: {integrity: sha512-6uyPyXTo8lkv8SWAmjKFbG42U073TXlzD4R8rW3EzuznhFS2olCIAfjjQtV2dV2ar/vRF55KUd3zQYnCB0dd3A==}
    dev: true

  /electron-to-chromium/1.4.798:
    resolution: {integrity: sha512-by9J2CiM9KPGj9qfp5U4FcPSbXJG7FNzqnYaY4WLzX+v2PHieVGmnsA4dxfpGE3QEC7JofpPZmn7Vn1B9NR2+Q==}
    dev: true

  /emoji-regex/8.0.0:
    resolution: {integrity: sha512-MSjYzcWNOA0ewAHpz0MxpYFvwg6yjy1NG3xteoqz644VCo/RPgnr1/GGt+ic3iJTzQ8Eu3TdM14SawnVUmGE6A==}

  /emoji-regex/9.2.2:
    resolution: {integrity: sha512-L18DaJsXSUk2+42pv8mLs5jJT2hqFkFE4j21wOmgbUqsZ2hL72NsUU785g9RXgo3s0ZNgVl42TiHp3ZtOv/Vyg==}

  /emojis-list/3.0.0:
    resolution: {integrity: sha512-/kyM18EfinwXZbno9FyUGeFh87KC8HRQBQGildHZbEuRyWFOmv1U10o9BBp8XVZDVNNuQKyIGIu5ZYAAXJ0V2Q==}
    engines: {node: '>= 4'}
    dev: true

  /enabled/2.0.0:
    resolution: {integrity: sha512-AKrN98kuwOzMIdAizXGI86UFBoo26CL21UM763y1h/GMSJ4/OHU9k2YlsmBpyScFo/wbLzWQJBMCW4+IO3/+OQ==}
    dev: true

  /encodeurl/1.0.2:
    resolution: {integrity: sha512-TPJXq8JqFaVYm2CWmPvnP2Iyo4ZSM7/QKcSmuMLDObfpH5fi7RUGmd/rTDf+rut/saiDiQEeVTNgAmJEdAOx0w==}
    engines: {node: '>= 0.8'}
    dev: true

  /encodeurl/2.0.0:
    resolution: {integrity: sha512-Q0n9HRi4m6JuGIV1eFlmvJB7ZEVxu93IrMyiMsGC0lrMJMWzRgx6WGquyfQgZVb31vhGgXnfmPNNXmxnOkRBrg==}
    engines: {node: '>= 0.8'}
    dev: true

  /end-of-stream/1.4.4:
    resolution: {integrity: sha512-+uw1inIHVPQoaVuHzRyXd21icM+cnt4CzD5rW+NC1wjOUSTOs+Te7FOv7AhN7vS9x/oIyhLP5PR1H+phQAHu5Q==}
    dependencies:
      once: 1.4.0
    dev: true

  /engine.io-parser/5.2.1:
    resolution: {integrity: sha512-9JktcM3u18nU9N2Lz3bWeBgxVgOKpw7yhRaoxQA3FUDZzzw+9WlA6p4G4u0RixNkg14fH7EfEc/RhpurtiROTQ==}
    engines: {node: '>=10.0.0'}
    dev: true

  /engine.io/6.5.2:
    resolution: {integrity: sha512-IXsMcGpw/xRfjra46sVZVHiSWo/nJ/3g1337q9KNXtS6YRzbW5yIzTCb9DjhrBe7r3GZQR0I4+nq+4ODk5g/cA==}
    engines: {node: '>=10.2.0'}
    dependencies:
      '@types/cookie': 0.4.1
      '@types/cors': 2.8.14
      '@types/node': 18.18.0
      accepts: 1.3.8
      base64id: 2.0.0
      cookie: 0.4.2
      cors: 2.8.5
      debug: 4.3.4
      engine.io-parser: 5.2.1
      ws: 8.11.0
    transitivePeerDependencies:
      - bufferutil
      - supports-color
      - utf-8-validate
    dev: true

  /enhanced-resolve/5.15.0:
    resolution: {integrity: sha512-LXYT42KJ7lpIKECr2mAXIaMldcNCh/7E0KBKOu4KSfkHmP+mZmSs+8V5gBAqisWBy0OO4W5Oyys0GO1Y8KtdKg==}
    engines: {node: '>=10.13.0'}
    dependencies:
      graceful-fs: 4.2.11
      tapable: 2.2.1
    dev: true

  /ent/2.2.0:
    resolution: {integrity: sha512-GHrMyVZQWvTIdDtpiEXdHZnFQKzeO09apj8Cbl4pKWy4i0Oprcq17usfDt5aO63swf0JOeMWjWQE/LzgSRuWpA==}
    dev: true

  /entities/2.0.3:
    resolution: {integrity: sha512-MyoZ0jgnLvB2X3Lg5HqpFmn1kybDiIfEQmKzTb5apr51Rb+T3KdmMiqa70T+bhGnyv7bQ6WMj2QMHpGMmlrUYQ==}
    dev: true

  /env-paths/2.2.1:
    resolution: {integrity: sha512-+h1lkLKhZMTYjog1VEpJNG7NZJWcuc2DDk/qsqSTRRCOXiLjeQ1d1/udrUGhqMxUgAlwKNZ0cf2uqan5GLuS2A==}
    engines: {node: '>=6'}
    dev: true

  /env-paths/3.0.0:
    resolution: {integrity: sha512-dtJUTepzMW3Lm/NPxRf3wP4642UWhjL2sQxc+ym2YMj1m/H2zDNQOlezafzkHwn6sMstjHTwG6iQQsctDW/b1A==}
    engines: {node: ^12.20.0 || ^14.13.1 || >=16.0.0}

  /envinfo/7.10.0:
    resolution: {integrity: sha512-ZtUjZO6l5mwTHvc1L9+1q5p/R3wTopcfqMW8r5t8SJSKqeVI/LtajORwRFEKpEFuekjD0VBjwu1HMxL4UalIRw==}
    engines: {node: '>=4'}
    hasBin: true
    dev: true

  /error-ex/1.3.2:
    resolution: {integrity: sha512-7dFHNmqeFSEt2ZBsCriorKnn3Z2pj+fd9kmI6QoWw4//DL+icEBfc0U7qJCisqrTsKTjw4fNFy2pW9OqStD84g==}
    dependencies:
      is-arrayish: 0.2.1
    dev: true

  /es-abstract/1.22.2:
    resolution: {integrity: sha512-YoxfFcDmhjOgWPWsV13+2RNjq1F6UQnfs+8TftwNqtzlmFzEXvlUwdrNrYeaizfjQzRMxkZ6ElWMOJIFKdVqwA==}
    engines: {node: '>= 0.4'}
    dependencies:
      array-buffer-byte-length: 1.0.0
      arraybuffer.prototype.slice: 1.0.2
      available-typed-arrays: 1.0.5
      call-bind: 1.0.7
      es-set-tostringtag: 2.1.0
      es-to-primitive: 1.2.1
      function.prototype.name: 1.1.6
      get-intrinsic: 1.3.0
      get-symbol-description: 1.0.0
      globalthis: 1.0.3
      gopd: 1.2.0
      has: 1.0.3
      has-property-descriptors: 1.0.2
      has-proto: 1.0.1
      has-symbols: 1.1.0
      internal-slot: 1.0.5
      is-array-buffer: 3.0.2
      is-callable: 1.2.7
      is-negative-zero: 2.0.2
      is-regex: 1.1.4
      is-shared-array-buffer: 1.0.2
      is-string: 1.0.7
      is-typed-array: 1.1.12
      is-weakref: 1.0.2
      object-inspect: 1.13.4
      object-keys: 1.1.1
      object.assign: 4.1.4
      regexp.prototype.flags: 1.5.1
      safe-array-concat: 1.0.1
      safe-regex-test: 1.0.0
      string.prototype.trim: 1.2.8
      string.prototype.trimend: 1.0.7
      string.prototype.trimstart: 1.0.7
      typed-array-buffer: 1.0.0
      typed-array-byte-length: 1.0.0
      typed-array-byte-offset: 1.0.0
      typed-array-length: 1.0.4
      unbox-primitive: 1.0.2
      which-typed-array: 1.1.11
    dev: true

  /es-define-property/1.0.1:
    resolution: {integrity: sha512-e3nRfgfUZ4rNGL232gUgX06QNyyez04KdjFrF+LTRoOXmrOgFKDg4BCdsjW8EnT69eqdYGmRpJwiPVYNrCaW3g==}
    engines: {node: '>= 0.4'}
    dev: true

  /es-errors/1.3.0:
    resolution: {integrity: sha512-Zf5H2Kxt2xjTvbJvP2ZWLEICxA6j+hAmMzIlypy4xcBg1vKVnx89Wy0GbS+kf5cwCVFFzdCFh2XSCFNULS6csw==}
    engines: {node: '>= 0.4'}
    dev: true

  /es-get-iterator/1.1.3:
    resolution: {integrity: sha512-sPZmqHBe6JIiTfN5q2pEi//TwxmAFHwj/XEuYjTuse78i8KxaqMTTzxPoFKuzRpDpTJ+0NAbpfenkmH2rePtuw==}
    dependencies:
      call-bind: 1.0.7
      get-intrinsic: 1.3.0
      has-symbols: 1.1.0
      is-arguments: 1.1.1
      is-map: 2.0.2
      is-set: 2.0.2
      is-string: 1.0.7
      isarray: 2.0.5
      stop-iteration-iterator: 1.0.0
    dev: true

  /es-module-lexer/1.3.1:
    resolution: {integrity: sha512-JUFAyicQV9mXc3YRxPnDlrfBKpqt6hUYzz9/boprUJHs4e4KVr3XwOF70doO6gwXUor6EWZJAyWAfKki84t20Q==}
    dev: true

  /es-object-atoms/1.1.1:
    resolution: {integrity: sha512-FGgH2h8zKNim9ljj7dankFPcICIK9Cp5bm+c2gQSYePhpaG5+esrLODihIorn+Pe6FGJzWhXQotPv73jTaldXA==}
    engines: {node: '>= 0.4'}
    dependencies:
      es-errors: 1.3.0
    dev: true

  /es-set-tostringtag/2.1.0:
    resolution: {integrity: sha512-j6vWzfrGVfyXxge+O0x5sh6cvxAog0a/4Rdd2K36zCMV5eJ+/+tOAngRO8cODMNWbVRdVlmGZQL2YS3yR8bIUA==}
    engines: {node: '>= 0.4'}
    dependencies:
      es-errors: 1.3.0
      get-intrinsic: 1.3.0
      has-tostringtag: 1.0.2
      hasown: 2.0.2
    dev: true

  /es-to-primitive/1.2.1:
    resolution: {integrity: sha512-QCOllgZJtaUo9miYBcLChTUaHNjJF3PYs1VidD7AwiEj1kYxKeQTctLAezAOH5ZKRH0g2IgPn6KwB4IT8iRpvA==}
    engines: {node: '>= 0.4'}
    dependencies:
      is-callable: 1.2.7
      is-date-object: 1.0.5
      is-symbol: 1.0.4
    dev: true

  /esbuild/0.20.2:
    resolution: {integrity: sha512-WdOOppmUNU+IbZ0PaDiTst80zjnrOkyJNHoKupIcVyU8Lvla3Ugx94VzkQ32Ijqd7UhHJy75gNWDMUekcrSJ6g==}
    engines: {node: '>=12'}
    hasBin: true
    requiresBuild: true
    optionalDependencies:
      '@esbuild/aix-ppc64': 0.20.2
      '@esbuild/android-arm': 0.20.2
      '@esbuild/android-arm64': 0.20.2
      '@esbuild/android-x64': 0.20.2
      '@esbuild/darwin-arm64': 0.20.2
      '@esbuild/darwin-x64': 0.20.2
      '@esbuild/freebsd-arm64': 0.20.2
      '@esbuild/freebsd-x64': 0.20.2
      '@esbuild/linux-arm': 0.20.2
      '@esbuild/linux-arm64': 0.20.2
      '@esbuild/linux-ia32': 0.20.2
      '@esbuild/linux-loong64': 0.20.2
      '@esbuild/linux-mips64el': 0.20.2
      '@esbuild/linux-ppc64': 0.20.2
      '@esbuild/linux-riscv64': 0.20.2
      '@esbuild/linux-s390x': 0.20.2
      '@esbuild/linux-x64': 0.20.2
      '@esbuild/netbsd-x64': 0.20.2
      '@esbuild/openbsd-x64': 0.20.2
      '@esbuild/sunos-x64': 0.20.2
      '@esbuild/win32-arm64': 0.20.2
      '@esbuild/win32-ia32': 0.20.2
      '@esbuild/win32-x64': 0.20.2
    dev: true

  /esbuild/0.23.0:
    resolution: {integrity: sha512-1lvV17H2bMYda/WaFb2jLPeHU3zml2k4/yagNMG8Q/YtfMjCwEUZa2eXXMgZTVSL5q1n4H7sQ0X6CdJDqqeCFA==}
    engines: {node: '>=18'}
    hasBin: true
    requiresBuild: true
    optionalDependencies:
      '@esbuild/aix-ppc64': 0.23.0
      '@esbuild/android-arm': 0.23.0
      '@esbuild/android-arm64': 0.23.0
      '@esbuild/android-x64': 0.23.0
      '@esbuild/darwin-arm64': 0.23.0
      '@esbuild/darwin-x64': 0.23.0
      '@esbuild/freebsd-arm64': 0.23.0
      '@esbuild/freebsd-x64': 0.23.0
      '@esbuild/linux-arm': 0.23.0
      '@esbuild/linux-arm64': 0.23.0
      '@esbuild/linux-ia32': 0.23.0
      '@esbuild/linux-loong64': 0.23.0
      '@esbuild/linux-mips64el': 0.23.0
      '@esbuild/linux-ppc64': 0.23.0
      '@esbuild/linux-riscv64': 0.23.0
      '@esbuild/linux-s390x': 0.23.0
      '@esbuild/linux-x64': 0.23.0
      '@esbuild/netbsd-x64': 0.23.0
      '@esbuild/openbsd-arm64': 0.23.0
      '@esbuild/openbsd-x64': 0.23.0
      '@esbuild/sunos-x64': 0.23.0
      '@esbuild/win32-arm64': 0.23.0
      '@esbuild/win32-ia32': 0.23.0
      '@esbuild/win32-x64': 0.23.0
    dev: true

  /escalade/3.1.1:
    resolution: {integrity: sha512-k0er2gUkLf8O0zKJiAhmkTnJlTvINGv7ygDNPbeIsX/TJjGJZHuh9B2UxbsaEkmlEo9MfhrSzmhIlhRlI2GXnw==}
    engines: {node: '>=6'}

  /escalade/3.1.2:
    resolution: {integrity: sha512-ErCHMCae19vR8vQGe50xIsVomy19rg6gFu3+r3jkEO46suLMWBksvVyoGgQV+jOfl84ZSOSlmv6Gxa89PmTGmA==}
    engines: {node: '>=6'}
    dev: true

  /escape-html/1.0.3:
    resolution: {integrity: sha512-NiSupZ4OeuGwr68lGIeym/ksIZMJodUGOSCZ/FSnTxcrekbvqrgdUxlJOMpijaKZVjAJrWrGs/6Jy8OMuyj9ow==}
    dev: true

  /escape-string-regexp/1.0.5:
    resolution: {integrity: sha512-vbRorB5FUQWvla16U8R/qgaFIya2qGzwDrNmCZuYKrbdSUMG6I1ZCGQRefkRVhuOkIGVne7BQ35DSfo1qvJqFg==}
    engines: {node: '>=0.8.0'}
    dev: true

  /escape-string-regexp/4.0.0:
    resolution: {integrity: sha512-TtpcNJ3XAzx3Gq8sWRzJaVajRs0uVxA2YAkdb1jm2YkPz4G6egUFAyA3n5vtEIZefPk5Wa4UXbKuS5fKkJWdgA==}
    engines: {node: '>=10'}
    dev: true

  /escodegen/2.1.0:
    resolution: {integrity: sha512-2NlIDTwUWJN0mRPQOdtQBzbUHvdGY2P1VXSyU83Q3xKxM7WHX2Ql8dKq782Q9TgQUNOLEzEYu9bzLNj1q88I5w==}
    engines: {node: '>=6.0'}
    hasBin: true
    dependencies:
      esprima: 4.0.1
      estraverse: 5.3.0
      esutils: 2.0.3
    optionalDependencies:
      source-map: 0.6.1
    dev: true

  /eslint-plugin-require-extensions/0.1.3_eslint@8.50.0:
    resolution: {integrity: sha512-T3c1PZ9PIdI3hjV8LdunfYI8gj017UQjzAnCrxuo3wAjneDbTPHdE3oNWInOjMA+z/aBkUtlW5vC0YepYMZIug==}
    engines: {node: '>=16'}
    peerDependencies:
      eslint: '*'
    dependencies:
      eslint: 8.50.0
    dev: true

  /eslint-scope/5.1.1:
    resolution: {integrity: sha512-2NxwbF/hZ0KpepYN0cNbo+FN6XoK7GaHlQhgx/hIZl6Va0bF45RQOOwhLIy8lQDbuCiadSLCBnH2CFYquit5bw==}
    engines: {node: '>=8.0.0'}
    dependencies:
      esrecurse: 4.3.0
      estraverse: 4.3.0
    dev: true

  /eslint-scope/7.2.2:
    resolution: {integrity: sha512-dOt21O7lTMhDM+X9mB4GX+DZrZtCUJPL/wlcTqxyrx5IvO0IYtILdtrQGQp+8n5S0gwSVmOf9NQrjMOgfQZlIg==}
    engines: {node: ^12.22.0 || ^14.17.0 || >=16.0.0}
    dependencies:
      esrecurse: 4.3.0
      estraverse: 5.3.0
    dev: true

  /eslint-visitor-keys/3.4.3:
    resolution: {integrity: sha512-wpc+LXeiyiisxPlEkUzU6svyS1frIO3Mgxj1fdy7Pm8Ygzguax2N3Fa/D/ag1WqbOprdI+uY6wMUl8/a2G+iag==}
    engines: {node: ^12.22.0 || ^14.17.0 || >=16.0.0}
    dev: true

  /eslint-visitor-keys/4.2.0:
    resolution: {integrity: sha512-UyLnSehNt62FFhSwjZlHmeokpRK59rcz29j+F1/aDgbkbRTk7wIc9XzdoasMUbRNKDM0qQt/+BJ4BrpFeABemw==}
    engines: {node: ^18.18.0 || ^20.9.0 || >=21.1.0}
    dev: true

  /eslint/8.50.0:
    resolution: {integrity: sha512-FOnOGSuFuFLv/Sa+FDVRZl4GGVAAFFi8LecRsI5a1tMO5HIE8nCm4ivAlzt4dT3ol/PaaGC0rJEEXQmHJBGoOg==}
    engines: {node: ^12.22.0 || ^14.17.0 || >=16.0.0}
    hasBin: true
    dependencies:
      '@eslint-community/eslint-utils': 4.4.0_eslint@8.50.0
      '@eslint-community/regexpp': 4.8.2
      '@eslint/eslintrc': 2.1.2
      '@eslint/js': 8.50.0
      '@humanwhocodes/config-array': 0.11.11
      '@humanwhocodes/module-importer': 1.0.1
      '@nodelib/fs.walk': 1.2.8
      ajv: 6.12.6
      chalk: 4.1.2
      cross-spawn: 7.0.3
      debug: 4.3.4
      doctrine: 3.0.0
      escape-string-regexp: 4.0.0
      eslint-scope: 7.2.2
      eslint-visitor-keys: 3.4.3
      espree: 9.6.1
      esquery: 1.5.0
      esutils: 2.0.3
      fast-deep-equal: 3.1.3
      file-entry-cache: 6.0.1
      find-up: 5.0.0
      glob-parent: 6.0.2
      globals: 13.22.0
      graphemer: 1.4.0
      ignore: 5.2.4
      imurmurhash: 0.1.4
      is-glob: 4.0.3
      is-path-inside: 3.0.3
      js-yaml: 4.1.0
      json-stable-stringify-without-jsonify: 1.0.1
      levn: 0.4.1
      lodash.merge: 4.6.2
      minimatch: 3.1.2
      natural-compare: 1.4.0
      optionator: 0.9.3
      strip-ansi: 6.0.1
      text-table: 0.2.0
    transitivePeerDependencies:
      - supports-color
    dev: true

  /espree/9.6.1:
    resolution: {integrity: sha512-oruZaFkjorTpF32kDSI5/75ViwGeZginGGy2NoOSg3Q9bnwlnmDm4HLnkl0RE3n+njDXR037aY1+x58Z/zFdwQ==}
    engines: {node: ^12.22.0 || ^14.17.0 || >=16.0.0}
    dependencies:
      acorn: 8.10.0
      acorn-jsx: 5.3.2_acorn@8.10.0
      eslint-visitor-keys: 3.4.3
    dev: true

  /esprima/4.0.1:
    resolution: {integrity: sha512-eGuFFw7Upda+g4p+QHvnW0RyTX/SVeJBDM/gCtMARO0cLuT2HcEKnTPvhjV6aGeqrCB/sbNop0Kszm0jsaWU4A==}
    engines: {node: '>=4'}
    hasBin: true
    dev: true

  /esquery/1.5.0:
    resolution: {integrity: sha512-YQLXUplAwJgCydQ78IMJywZCceoqk1oH01OERdSAJc/7U2AylwjhSCLDEtqwg811idIS/9fIU5GjG73IgjKMVg==}
    engines: {node: '>=0.10'}
    dependencies:
      estraverse: 5.3.0
    dev: true

  /esrecurse/4.3.0:
    resolution: {integrity: sha512-KmfKL3b6G+RXvP8N1vr3Tq1kL/oCFgn2NYXEtqP8/L3pKapUA4G8cFVaoF3SU323CD4XypR/ffioHmkti6/Tag==}
    engines: {node: '>=4.0'}
    dependencies:
      estraverse: 5.3.0
    dev: true

  /estraverse/4.3.0:
    resolution: {integrity: sha512-39nnKffWz8xN1BU/2c79n9nB9HDzo0niYUqx6xyqUnyoAnQyyWpOTdZEeiCch8BBu515t4wp9ZmgVfVhn9EBpw==}
    engines: {node: '>=4.0'}
    dev: true

  /estraverse/5.3.0:
    resolution: {integrity: sha512-MMdARuVEQziNTeJD8DgMqmhwR11BRQ/cBP+pLtYdSTnf3MIO8fFeiINEbX36ZdNlfU/7A9f3gUw49B3oQsvwBA==}
    engines: {node: '>=4.0'}
    dev: true

  /estree-walker/3.0.3:
    resolution: {integrity: sha512-7RUKfXgSMMkzt6ZuXmqapOurLGPPfgj6l9uRZ7lRGolvk0y2yocc35LdcxKC5PQZdn2DMqioAQ2NoWcrTKmm6g==}
    dependencies:
      '@types/estree': 1.0.5
    dev: true

  /esutils/2.0.3:
    resolution: {integrity: sha512-kVscqXk4OCp68SZ0dkgEKVi6/8ij300KBWTJq32P/dYeWTSwK41WyTxalN1eRmA5Z9UU/LX9D7FWSmV9SAYx6g==}
    engines: {node: '>=0.10.0'}
    dev: true

  /etag/1.8.1:
    resolution: {integrity: sha512-aIL5Fx7mawVa300al2BnEE4iNvo1qETxLrPI/o05L7z6go7fCw1J6EQmbK4FmJ2AS7kgVF/KEZWufBfdClMcPg==}
    engines: {node: '>= 0.6'}
    dev: true

  /eventemitter3/4.0.7:
    resolution: {integrity: sha512-8guHBZCwKnFhYdHr2ysuRWErTwhoN2X8XELRlrRwpmfeY2jjuUN4taQMsULKUVo1K4DvZl+0pgfyoysHxvmvEw==}
    dev: true

  /events/3.3.0:
    resolution: {integrity: sha512-mQw+2fkQbALzQ7V0MY0IqdnXNOeTtP4r0lN9z7AAawCXgqea7bDii20AYrIBrFd/Hx0M2Ocz6S111CaFkUcb0Q==}
    engines: {node: '>=0.8.x'}
    dev: true

  /execa/8.0.1:
    resolution: {integrity: sha512-VyhnebXciFV2DESc+p6B+y0LjSm0krU4OgJN44qFAhBY0TJ+1V61tYD2+wHusZ6F9n5K+vl8k0sTy7PEfV4qpg==}
    engines: {node: '>=16.17'}
    dependencies:
      cross-spawn: 7.0.3
      get-stream: 8.0.1
      human-signals: 5.0.0
      is-stream: 3.0.0
      merge-stream: 2.0.0
      npm-run-path: 5.3.0
      onetime: 6.0.0
      signal-exit: 4.1.0
      strip-final-newline: 3.0.0
    dev: true

  /express-promise-router/4.1.1_express@4.18.2:
    resolution: {integrity: sha512-Lkvcy/ZGrBhzkl3y7uYBHLMtLI4D6XQ2kiFg9dq7fbktBch5gjqJ0+KovX0cvCAvTJw92raWunRLM/OM+5l4fA==}
    engines: {node: '>=10'}
    peerDependencies:
      '@types/express': ^4.0.0
      express: ^4.0.0
    peerDependenciesMeta:
      '@types/express':
        optional: true
    dependencies:
      express: 4.18.2
      is-promise: 4.0.0
      lodash.flattendeep: 4.4.0
      methods: 1.1.2
    dev: true

  /express/4.18.2:
    resolution: {integrity: sha512-5/PsL6iGPdfQ/lKM1UuielYgv3BUoJfz1aUwU9vHZ+J7gyvwdQXFEBIEIaxeGf0GIcreATNyBExtalisDbuMqQ==}
    engines: {node: '>= 0.10.0'}
    dependencies:
      accepts: 1.3.8
      array-flatten: 1.1.1
      body-parser: 1.20.1
      content-disposition: 0.5.4
      content-type: 1.0.5
      cookie: 0.5.0
      cookie-signature: 1.0.6
      debug: 2.6.9
      depd: 2.0.0
      encodeurl: 1.0.2
      escape-html: 1.0.3
      etag: 1.8.1
      finalhandler: 1.2.0
      fresh: 0.5.2
      http-errors: 2.0.0
      merge-descriptors: 1.0.1
      methods: 1.1.2
      on-finished: 2.4.1
      parseurl: 1.3.3
      path-to-regexp: 0.1.7
      proxy-addr: 2.0.7
      qs: 6.11.0
      range-parser: 1.2.1
      safe-buffer: 5.2.1
      send: 0.18.0
      serve-static: 1.15.0
      setprototypeof: 1.2.0
      statuses: 2.0.1
      type-is: 1.6.18
      utils-merge: 1.0.1
      vary: 1.1.2
    dev: true

  /express/5.1.0:
    resolution: {integrity: sha512-DT9ck5YIRU+8GYzzU5kT3eHGA5iL+1Zd0EutOmTE9Dtk+Tvuzd23VBU+ec7HPNSTxXYO55gPV/hq4pSBJDjFpA==}
    engines: {node: '>= 18'}
    dependencies:
      accepts: 2.0.0
      body-parser: 2.2.0
      content-disposition: 1.0.0
      content-type: 1.0.5
      cookie: 0.7.1
      cookie-signature: 1.2.2
      debug: 4.4.0
      encodeurl: 2.0.0
      escape-html: 1.0.3
      etag: 1.8.1
      finalhandler: 2.1.0
      fresh: 2.0.0
      http-errors: 2.0.0
      merge-descriptors: 2.0.0
      mime-types: 3.0.1
      on-finished: 2.4.1
      once: 1.4.0
      parseurl: 1.3.3
      proxy-addr: 2.0.7
      qs: 6.14.0
      range-parser: 1.2.1
      router: 2.2.0
      send: 1.2.0
      serve-static: 2.2.0
      statuses: 2.0.1
      type-is: 2.0.1
      vary: 1.1.2
    transitivePeerDependencies:
      - supports-color
    dev: true

  /extend/3.0.2:
    resolution: {integrity: sha512-fjquC59cD7CyW6urNXK0FBufkZcoiGG80wTuPujX590cB5Ttln20E2UB4S/WARVqhXffZl2LNgS+gQdPIIim/g==}
    dev: true

  /external-editor/3.1.0:
    resolution: {integrity: sha512-hMQ4CX1p1izmuLYyZqLMO/qGNw10wSv9QDCPfzXfyFrOaCSSoRfqE1Kf1s5an66J5JZC62NewG+mK49jOCtQew==}
    engines: {node: '>=4'}
    dependencies:
      chardet: 0.7.0
      iconv-lite: 0.4.24
      tmp: 0.0.33

  /extract-zip/2.0.1:
    resolution: {integrity: sha512-GDhU9ntwuKyGXdZBUgTIe+vXnWj0fppUEtMDL0+idd5Sta8TGpHssn/eusA9mrPr9qNDym6SxAYZjNvCn/9RBg==}
    engines: {node: '>= 10.17.0'}
    hasBin: true
    dependencies:
      debug: 4.4.0
      get-stream: 5.2.0
      yauzl: 2.10.0
    optionalDependencies:
      '@types/yauzl': 2.10.1
    transitivePeerDependencies:
      - supports-color
    dev: true

  /extsprintf/1.3.0:
    resolution: {integrity: sha512-11Ndz7Nv+mvAC1j0ktTa7fAb0vLyGGX+rMHNBYQviQDGU0Hw7lhctJANqbPhu9nV9/izT/IntTgZ7Im/9LJs9g==}
    engines: {'0': node >=0.6.0}
    dev: true

  /fast-deep-equal/3.1.3:
    resolution: {integrity: sha512-f3qQ9oQy9j2AhBe/H9VC91wLmKBCCU/gDOnKNAYG5hswO7BLKj09Hc5HYNz9cGI++xlpDCIgDaitVs03ATR84Q==}

  /fast-fifo/1.3.2:
    resolution: {integrity: sha512-/d9sfos4yxzpwkDkuN7k2SqFKtYNmCTzgfEpz82x34IM9/zc8KGxQoXg1liNC/izpRM/MBdt44Nmx41ZWqk+FQ==}
    dev: true

  /fast-glob/3.3.3:
    resolution: {integrity: sha512-7MptL8U0cqcFdzIzwOTHoilX9x5BrNqye7Z/LuC7kCMRio1EMSyqRK3BEAUD7sXRq4iT4AzTVuZdhgQ2TCvYLg==}
    engines: {node: '>=8.6.0'}
    dependencies:
      '@nodelib/fs.stat': 2.0.5
      '@nodelib/fs.walk': 1.2.8
      glob-parent: 5.1.2
      merge2: 1.4.1
      micromatch: 4.0.8

  /fast-json-stable-stringify/2.1.0:
    resolution: {integrity: sha512-lhd/wF+Lk98HZoTCtlVraHtfh5XYijIjalXck7saUtuanSDyLMxnHhSXEDJqHxD7msR8D0uCmqlkwjCV8xvwHw==}
    dev: true

  /fast-levenshtein/2.0.6:
    resolution: {integrity: sha512-DCXu6Ifhqcks7TZKY3Hxp3y6qphY5SJZmrWMDrKcERSOXWQdMhU9Ig/PYrzyw/ul9jOIyh0N4M0tbC5hodg8dw==}
    dev: true

  /fast-uri/3.0.1:
    resolution: {integrity: sha512-MWipKbbYiYI0UC7cl8m/i/IWTqfC8YXsqjzybjddLsFjStroQzsHXkc73JutMvBiXmOvapk+axIl79ig5t55Bw==}

  /fast-xml-parser/4.3.1:
    resolution: {integrity: sha512-viVv3xb8D+SiS1W4cv4tva3bni08kAkx0gQnWrykMM8nXPc1FxqZPU00dCEVjkiCg4HoXd2jC4x29Nzg/l2DAA==}
    hasBin: true
    dependencies:
      strnum: 1.0.5
    dev: true

  /fast-xml-parser/4.5.0:
    resolution: {integrity: sha512-/PlTQCI96+fZMAOLMZK4CWG1ItCbfZ/0jx7UIJFChPNrx7tcEgerUgWbeieCM9MfHInUDyK8DWYZ+YrywDJuTg==}
    hasBin: true
    dependencies:
      strnum: 1.0.5
    dev: true

  /fastest-levenshtein/1.0.16:
    resolution: {integrity: sha512-eRnCtTTtGZFpQCwhJiUOuxPQWRXVKYDn0b2PeHfXL6/Zi53SLAzAHfVhVWK2AryC/WH05kGfxhFIPvTF0SXQzg==}
    engines: {node: '>= 4.9.1'}
    dev: true

  /fastq/1.15.0:
    resolution: {integrity: sha512-wBrocU2LCXXa+lWBt8RoIRD89Fi8OdABODa/kEnyeyjS5aZO5/GNvI5sEINADqP/h8M29UHTHUb53sUu5Ihqdw==}
    dependencies:
      reusify: 1.0.4

  /fd-slicer/1.1.0:
    resolution: {integrity: sha512-cE1qsB/VwyQozZ+q1dGxR8LBYNZeofhEdUNGSMbQD3Gw2lAzX9Zb3uIU6Ebc/Fmyjo9AWWfnn0AUCHqtevs/8g==}
    dependencies:
      pend: 1.2.0
    dev: true

  /fecha/4.2.3:
    resolution: {integrity: sha512-OP2IUU6HeYKJi3i0z4A19kHMQoLVs4Hc+DPqqxI2h/DPZHTm/vjsfC6P0b4jCMy14XizLBqvndQ+UilD7707Jw==}
    dev: true

  /file-entry-cache/6.0.1:
    resolution: {integrity: sha512-7Gps/XWymbLk2QLYK4NzpMOrYjMhdIxXuIvy2QBsLE6ljuodKvdkWs/cpyJJ3CVIVpH0Oi1Hvg1ovbMzLdFBBg==}
    engines: {node: ^10.12.0 || >=12.0.0}
    dependencies:
      flat-cache: 3.1.0
    dev: true

  /fill-range/7.1.1:
    resolution: {integrity: sha512-YsGpe3WHLK8ZYi4tWDg2Jy3ebRz2rXowDxnld4bkQB00cc/1Zw9AWnC0i9ztDJitivtQvaI9KaLyKrc+hBW0yg==}
    engines: {node: '>=8'}
    dependencies:
      to-regex-range: 5.0.1

  /finalhandler/1.1.2:
    resolution: {integrity: sha512-aAWcW57uxVNrQZqFXjITpW3sIUQmHGG3qSb9mUah9MgMC4NeWhNOlNjXEYq3HjRAvL6arUviZGGJsBg6z0zsWA==}
    engines: {node: '>= 0.8'}
    dependencies:
      debug: 2.6.9
      encodeurl: 1.0.2
      escape-html: 1.0.3
      on-finished: 2.3.0
      parseurl: 1.3.3
      statuses: 1.5.0
      unpipe: 1.0.0
    dev: true

  /finalhandler/1.2.0:
    resolution: {integrity: sha512-5uXcUVftlQMFnWC9qu/svkWv3GTd2PfUhK/3PLkYNAe7FbqJMt3515HaxE6eRL74GdsriiwujiawdaB1BpEISg==}
    engines: {node: '>= 0.8'}
    dependencies:
      debug: 2.6.9
      encodeurl: 1.0.2
      escape-html: 1.0.3
      on-finished: 2.4.1
      parseurl: 1.3.3
      statuses: 2.0.1
      unpipe: 1.0.0
    dev: true

  /finalhandler/2.1.0:
    resolution: {integrity: sha512-/t88Ty3d5JWQbWYgaOGCCYfXRwV1+be02WqYYlL6h0lEiUAMPM8o8qKGO01YIkOHzka2up08wvgYD0mDiI+q3Q==}
    engines: {node: '>= 0.8'}
    dependencies:
      debug: 4.4.0
      encodeurl: 2.0.0
      escape-html: 1.0.3
      on-finished: 2.4.1
      parseurl: 1.3.3
      statuses: 2.0.1
    transitivePeerDependencies:
      - supports-color
    dev: true

  /find-up/4.1.0:
    resolution: {integrity: sha512-PpOwAdQ/YlXQ2vj8a3h8IipDuYRi3wceVQQGYWxNINccq40Anw7BlsEXCMbt1Zt+OLA6Fq9suIpIWD0OsnISlw==}
    engines: {node: '>=8'}
    dependencies:
      locate-path: 5.0.0
      path-exists: 4.0.0
    dev: true

  /find-up/5.0.0:
    resolution: {integrity: sha512-78/PXT1wlLLDgTzDs7sjq9hzz0vXD+zn+7wypEe4fXQxCmdmqfGsEPQxmiCSQI3ajFV91bVSsvNtrJRiW6nGng==}
    engines: {node: '>=10'}
    dependencies:
      locate-path: 6.0.0
      path-exists: 4.0.0
    dev: true

  /flat-cache/3.1.0:
    resolution: {integrity: sha512-OHx4Qwrrt0E4jEIcI5/Xb+f+QmJYNj2rrK8wiIdQOIrB9WrrJL8cjZvXdXuBTkkEwEqLycb5BeZDV1o2i9bTew==}
    engines: {node: '>=12.0.0'}
    dependencies:
      flatted: 3.2.9
      keyv: 4.5.3
      rimraf: 3.0.2
    dev: true

  /flat/5.0.2:
    resolution: {integrity: sha512-b6suED+5/3rTpUBdG1gupIl8MPFCAMA0QXwmljLhvCUKcUvdE4gWky9zpuGCcXHOsz4J9wPGNWq6OKpmIzz3hQ==}
    hasBin: true
    dev: true

  /flatted/3.2.9:
    resolution: {integrity: sha512-36yxDn5H7OFZQla0/jFJmbIKTdZAQHngCedGxiMmpNfEZM0sdEeT+WczLQrjK6D7o2aiyLYDnkw0R3JK0Qv1RQ==}
    dev: true

  /fn.name/1.1.0:
    resolution: {integrity: sha512-GRnmB5gPyJpAhTQdSZTSp9uaPSvl09KoYcMQtsB9rQoOmzs9dH6ffeccH+Z+cv6P68Hu5bC6JjRh4Ah/mHSNRw==}
    dev: true

  /follow-redirects/1.15.9:
    resolution: {integrity: sha512-gew4GsXizNgdoRyqmyfMHyAmXsZDk6mHkSxZFCzW9gwlbtOW44CDtYavM+y+72qD/Vq2l550kMF52DT8fOLJqQ==}
    engines: {node: '>=4.0'}
    peerDependencies:
      debug: '*'
    peerDependenciesMeta:
      debug:
        optional: true
    dev: true

  /for-each/0.3.3:
    resolution: {integrity: sha512-jqYfLp7mo9vIyQf8ykW2v7A+2N4QjeCeI5+Dz9XraiO1ign81wjiH7Fb9vSOWvQfNtmSa4H2RoQTrrXivdUZmw==}
    dependencies:
      is-callable: 1.2.7
    dev: true

  /foreground-child/3.1.1:
    resolution: {integrity: sha512-TMKDUnIte6bfb5nWv7V/caI169OHgvwjb7V4WkeUvbQQdjr5rWKqHFiKWb/fcOwB+CzBT+qbWjvj+DVwRskpIg==}
    engines: {node: '>=14'}
    dependencies:
      cross-spawn: 7.0.3
      signal-exit: 4.1.0

  /forever-agent/0.6.1:
    resolution: {integrity: sha512-j0KLYPhm6zeac4lz3oJ3o65qvgQCcPubiyotZrXqEaG4hNagNYO8qdlUrX5vwqv9ohqeT/Z3j6+yW067yWWdUw==}
    dev: true

  /form-data/2.3.3:
    resolution: {integrity: sha512-1lLKB2Mu3aGP1Q/2eCOx0fNbRMe7XdwktwOruhfqqd0rIJWwN4Dh+E3hrPSlDCXnSR7UtZ1N38rVXm+6+MEhJQ==}
    engines: {node: '>= 0.12'}
    dependencies:
      asynckit: 0.4.0
      combined-stream: 1.0.8
      mime-types: 2.1.35
    dev: true

  /form-data/4.0.0:
    resolution: {integrity: sha512-ETEklSGi5t0QMZuiXoA/Q6vcnxcLQP5vdugSpuAyi6SVGi2clPPp+xgEhuMaHC+zGgn31Kd235W35f7Hykkaww==}
    engines: {node: '>= 6'}
    dependencies:
      asynckit: 0.4.0
      combined-stream: 1.0.8
      mime-types: 2.1.35

  /form-data/4.0.1:
    resolution: {integrity: sha512-tzN8e4TX8+kkxGPK8D5u0FNmjPUjw3lwC9lSLxxoB/+GtsJG91CO8bSWy73APlgAZzZbXEYZJuxjkHH2w+Ezhw==}
    engines: {node: '>= 6'}
    dependencies:
      asynckit: 0.4.0
      combined-stream: 1.0.8
      mime-types: 2.1.35

  /forwarded/0.2.0:
    resolution: {integrity: sha512-buRG0fpBtRHSTCOASe6hD258tEubFoRLb4ZNA6NxMVHNw2gOcwHo9wyablzMzOA5z9xA9L1KNjk/Nt6MT9aYow==}
    engines: {node: '>= 0.6'}
    dev: true

  /fresh/0.5.2:
    resolution: {integrity: sha512-zJ2mQYM18rEFOudeV4GShTGIQ7RbzA7ozbU9I/XBpm7kqgMywgmylMwXHxZJmkVoYkna9d2pVXVXPdYTP9ej8Q==}
    engines: {node: '>= 0.6'}
    dev: true

  /fresh/2.0.0:
    resolution: {integrity: sha512-Rx/WycZ60HOaqLKAi6cHRKKI7zxWbJ31MhntmtwMoaTeF7XFH9hhBp8vITaMidfljRQ6eYWCKkaTK+ykVJHP2A==}
    engines: {node: '>= 0.8'}
    dev: true

  /fs-extra/10.1.0:
    resolution: {integrity: sha512-oRXApq54ETRj4eMiFzGnHWGy+zo5raudjuxN0b8H7s/RU2oW0Wvsx9O0ACRN/kRq9E8Vu/ReskGB5o3ji+FzHQ==}
    engines: {node: '>=12'}
    dependencies:
      graceful-fs: 4.2.11
      jsonfile: 6.1.0
      universalify: 2.0.0
    dev: true

  /fs-extra/11.1.1:
    resolution: {integrity: sha512-MGIE4HOvQCeUCzmlHs0vXpih4ysz4wg9qiSAu6cd42lVwPbTM1TjV7RusoyQqMmk/95gdQZX72u+YW+c3eEpFQ==}
    engines: {node: '>=14.14'}
    dependencies:
      graceful-fs: 4.2.11
      jsonfile: 6.1.0
      universalify: 2.0.0
    dev: false

  /fs-extra/7.0.1:
    resolution: {integrity: sha512-YJDaCJZEnBmcbw13fvdAM9AwNOJwOzrE4pqMqBq5nFiEqXUqHwlK4B+3pUw6JNvfSPtX05xFHtYy/1ni01eGCw==}
    engines: {node: '>=6 <7 || >=8'}
    dependencies:
      graceful-fs: 4.2.11
      jsonfile: 4.0.0
      universalify: 0.1.2
    dev: true

  /fs-extra/8.1.0:
    resolution: {integrity: sha512-yhlQgA6mnOJUKOsRUFsgJdQCvkKhcz8tlZG5HBQfReYZy46OwLcY+Zia0mtdHsOo9y/hP+CxMN0TU9QxoOtG4g==}
    engines: {node: '>=6 <7 || >=8'}
    dependencies:
      graceful-fs: 4.2.11
      jsonfile: 4.0.0
      universalify: 0.1.2
    dev: true

  /fs.realpath/1.0.0:
    resolution: {integrity: sha512-OO0pH2lK6a0hZnAdau5ItzHPI6pUlvI7jMVnxUQRtw4owF2wk8lOSabtGDCTP4Ggrg2MbGnWO9X8K1t4+fGMDw==}
    dev: true

  /fsevents/2.3.3:
    resolution: {integrity: sha512-5xoDfX+fL7faATnagmWPpbFtwh/R77WmMMqqHGS65C3vvB0YHrgF+B1YmZ3441tMj5n63k0212XNoJwzlhffQw==}
    engines: {node: ^8.16.0 || ^10.6.0 || >=11.0.0}
    os: [darwin]
    requiresBuild: true
    dev: true
    optional: true

  /function-bind/1.1.2:
    resolution: {integrity: sha512-7XHNxH7qX9xG5mIwxkhumTox/MIRNcOgDrxWsMt2pAr23WHp6MrRlN7FBSFpCpr+oVO0F744iUgR82nJMfG2SA==}
    dev: true

  /function.prototype.name/1.1.6:
    resolution: {integrity: sha512-Z5kx79swU5P27WEayXM1tBi5Ze/lbIyiNgU3qyXUOf9b2rgXYyF9Dy9Cx+IQv/Lc8WCG6L82zwUPpSS9hGehIg==}
    engines: {node: '>= 0.4'}
    dependencies:
      call-bind: 1.0.7
      define-properties: 1.2.1
      es-abstract: 1.22.2
      functions-have-names: 1.2.3
    dev: true

  /functions-have-names/1.2.3:
    resolution: {integrity: sha512-xckBUXyTIqT97tq2x2AMb+g163b5JFysYk0x4qxNFwbfQkmNZoiRHb6sPzI9/QV33WeuvVYBUIiD4NzNIyqaRQ==}
    dev: true

  /gensync/1.0.0-beta.2:
    resolution: {integrity: sha512-3hN7NaskYvMDLQY55gnW3NQ+mesEAepTqlg+VEbj7zzqEMBVNhzcGYYeqFo/TlYz6eQiFcp1HcsCZO+nGgS8zg==}
    engines: {node: '>=6.9.0'}
    dev: true

  /get-caller-file/2.0.5:
    resolution: {integrity: sha512-DyFP3BM/3YHTQOCUL/w0OZHR0lpKeGrxotcHWcqNEdnltqFwXVfhEBQ94eIo34AfQpo0rGki4cyIiftY06h2Fg==}
    engines: {node: 6.* || 8.* || >= 10.*}

  /get-func-name/2.0.0:
    resolution: {integrity: sha512-Hm0ixYtaSZ/V7C8FJrtZIuBBI+iSgL+1Aq82zSu8VQNB4S3Gk8e7Qs3VwBDJAhmRZcFqkl3tQu36g/Foh5I5ig==}
    dev: true

  /get-func-name/2.0.2:
    resolution: {integrity: sha512-8vXOvuE167CtIc3OyItco7N/dpRtBbYOsPsXCz7X/PMnlGjYjSGuZJgM1Y7mmew7BKf9BqvLX2tnOVy1BBUsxQ==}
    dev: true

  /get-intrinsic/1.3.0:
    resolution: {integrity: sha512-9fSjSaos/fRIVIp+xSJlE6lfwhES7LNtKaCBIamHsjr2na1BiABJPo0mOjjz8GJDURarmCPGqaiVg5mfjb98CQ==}
    engines: {node: '>= 0.4'}
    dependencies:
      call-bind-apply-helpers: 1.0.2
      es-define-property: 1.0.1
      es-errors: 1.3.0
      es-object-atoms: 1.1.1
      function-bind: 1.1.2
      get-proto: 1.0.1
      gopd: 1.2.0
      has-symbols: 1.1.0
      hasown: 2.0.2
      math-intrinsics: 1.1.0
    dev: true

  /get-proto/1.0.1:
    resolution: {integrity: sha512-sTSfBjoXBp89JvIKIefqw7U2CCebsc74kiY6awiGogKtoSGbgjYE/G/+l9sF3MWFPNc9IcoOC4ODfKHfxFmp0g==}
    engines: {node: '>= 0.4'}
    dependencies:
      dunder-proto: 1.0.1
      es-object-atoms: 1.1.1
    dev: true

  /get-stream/5.2.0:
    resolution: {integrity: sha512-nBF+F1rAZVCu/p7rjzgA+Yb4lfYXrpl7a6VmJrU8wF9I1CKvP/QwPNZHnOlwbTkY6dvtFIzFMSyQXbLoTQPRpA==}
    engines: {node: '>=8'}
    dependencies:
      pump: 3.0.0
    dev: true

  /get-stream/8.0.1:
    resolution: {integrity: sha512-VaUJspBffn/LMCJVoMvSAdmscJyS1auj5Zulnn5UoYcY531UWmdwhRWkcGKnGU93m5HSXP9LP2usOryrBtQowA==}
    engines: {node: '>=16'}
    dev: true

  /get-symbol-description/1.0.0:
    resolution: {integrity: sha512-2EmdH1YvIQiZpltCNgkuiUnyukzxM/R6NDJX31Ke3BG1Nq5b0S2PhX59UKi9vZpPDQVdqn+1IcaAwnzTT5vCjw==}
    engines: {node: '>= 0.4'}
    dependencies:
      call-bind: 1.0.7
      get-intrinsic: 1.3.0
    dev: true

  /get-tsconfig/4.7.6:
    resolution: {integrity: sha512-ZAqrLlu18NbDdRaHq+AKXzAmqIUPswPWKUchfytdAjiRFnCe5ojG2bstg6mRiZabkKfCoL/e98pbBELIV/YCeA==}
    dependencies:
      resolve-pkg-maps: 1.0.0
    dev: true

  /get-uri/6.0.2:
    resolution: {integrity: sha512-5KLucCJobh8vBY1K07EFV4+cPZH3mrV9YeAruUseCQKHB58SGjjT2l9/eA9LD082IiuMjSlFJEcdJ27TXvbZNw==}
    engines: {node: '>= 14'}
    dependencies:
      basic-ftp: 5.0.4
      data-uri-to-buffer: 6.0.1
      debug: 4.4.0
      fs-extra: 8.1.0
    transitivePeerDependencies:
      - supports-color
    dev: true

  /getpass/0.1.7:
    resolution: {integrity: sha512-0fzj9JxOLfJ+XGLhR8ze3unN0KZCgZwiSSDz168VERjK8Wl8kVSdcu2kspd4s4wtAa1y/qrVRiAA0WclVsu0ng==}
    dependencies:
      assert-plus: 1.0.0
    dev: true

  /glob-parent/5.1.2:
    resolution: {integrity: sha512-AOIgSQCepiJYwP3ARnGx+5VnTu2HBYdzbGP45eLw1vr3zB3vZLeyed1sC9hnbcOc9/SrMyM5RPQrkGz4aS9Zow==}
    engines: {node: '>= 6'}
    dependencies:
      is-glob: 4.0.3

  /glob-parent/6.0.2:
    resolution: {integrity: sha512-XxwI8EOhVQgWp6iDL+3b0r86f4d6AX6zSU55HfB4ydCEuXLXc5FcYeOu+nnGftS4TEju/11rt4KJPTMgbfmv4A==}
    engines: {node: '>=10.13.0'}
    dependencies:
      is-glob: 4.0.3
    dev: true

  /glob-to-regexp/0.4.1:
    resolution: {integrity: sha512-lkX1HJXwyMcprw/5YUZc2s7DrpAiHB21/V+E1rHUrVNokkvB6bqMzT0VfV6/86ZNabt1k14YOIaT7nDvOX3Iiw==}
    dev: true

  /glob/10.3.9:
    resolution: {integrity: sha512-2tU/LKevAQvDVuVJ9pg9Yv9xcbSh+TqHuTaXTNbQwf+0kDl9Fm6bMovi4Nm5c8TVvfxo2LLcqCGtmO9KoJaGWg==}
    engines: {node: '>=16 || 14 >=14.17'}
    hasBin: true
    dependencies:
      foreground-child: 3.1.1
      jackspeak: 2.3.5
      minimatch: 9.0.5
      minipass: 7.1.2
      path-scurry: 1.11.1
    dev: true

  /glob/10.4.5:
    resolution: {integrity: sha512-7Bv8RF0k6xjo7d4A/PxYLbUCfb6c+Vpd2/mB2yRDlew7Jb5hEXiCD9ibfO7wpk8i4sevK6DFny9h7EYbM3/sHg==}
    hasBin: true
    dependencies:
      foreground-child: 3.1.1
      jackspeak: 3.4.3
      minimatch: 9.0.5
      minipass: 7.1.2
      package-json-from-dist: 1.0.1
      path-scurry: 1.11.1

  /glob/7.2.0:
    resolution: {integrity: sha512-lmLf6gtyrPq8tTjSmrO94wBeQbFR3HbLHbuyD69wuyQkImp2hWqMGB47OX65FBkPffO641IP9jWa1z4ivqG26Q==}
    dependencies:
      fs.realpath: 1.0.0
      inflight: 1.0.6
      inherits: 2.0.4
      minimatch: 3.1.2
      once: 1.4.0
      path-is-absolute: 1.0.1
    dev: true

  /glob/7.2.3:
    resolution: {integrity: sha512-nFR0zLpU2YCaRxwoCJvL6UvCH2JFyFVIvwTLsIf21AuHlMskA1hhTdk+LlYJtOlYt9v6dvszD2BGRqBL+iQK9Q==}
    dependencies:
      fs.realpath: 1.0.0
      inflight: 1.0.6
      inherits: 2.0.4
      minimatch: 3.1.2
      once: 1.4.0
      path-is-absolute: 1.0.1
    dev: true

  /glob/8.1.0:
    resolution: {integrity: sha512-r8hpEjiQEYlF2QU0df3dS+nxxSIreXQS1qRhMJM0Q5NDdR386C7jb7Hwwod8Fgiuex+k0GFjgft18yvxm5XoCQ==}
    engines: {node: '>=12'}
    dependencies:
      fs.realpath: 1.0.0
      inflight: 1.0.6
      inherits: 2.0.4
      minimatch: 5.1.6
      once: 1.4.0
    dev: true

  /globals/11.12.0:
    resolution: {integrity: sha512-WOBp/EEGUiIsJSp7wcv/y6MO+lV9UoncWqxuFfm8eBwzWNgyfBd6Gz+IeKQ9jCmyhoH99g15M3T+QaVHFjizVA==}
    engines: {node: '>=4'}
    dev: true

  /globals/13.22.0:
    resolution: {integrity: sha512-H1Ddc/PbZHTDVJSnj8kWptIRSD6AM3pK+mKytuIVF4uoBV7rshFlhhvA58ceJ5wp3Er58w6zj7bykMpYXt3ETw==}
    engines: {node: '>=8'}
    dependencies:
      type-fest: 0.20.2
    dev: true

  /globalthis/1.0.3:
    resolution: {integrity: sha512-sFdI5LyBiNTHjRd7cGPWapiHWMOXKyuBNX/cWJ3NfzrZQVa8GI/8cofCl74AOVqq9W5kNmguTIzJ/1s2gyI9wA==}
    engines: {node: '>= 0.4'}
    dependencies:
      define-properties: 1.2.1
    dev: true

  /globby/11.1.0:
    resolution: {integrity: sha512-jhIXaOzy1sb8IyocaruWSn1TjmnBVs8Ayhcy83rmxNJ8q2uWKCAj3CnJY+KpGSXCueAPc0i05kVvVKtP1t9S3g==}
    engines: {node: '>=10'}
    dependencies:
      array-union: 2.1.0
      dir-glob: 3.0.1
      fast-glob: 3.3.3
      ignore: 5.3.2
      merge2: 1.4.1
      slash: 3.0.0
    dev: true

  /globby/14.1.0:
    resolution: {integrity: sha512-0Ia46fDOaT7k4og1PDW4YbodWWr3scS2vAr2lTbsplOt2WkKp0vQbkI9wKis/T5LV/dqPjO3bpS/z6GTJB82LA==}
    engines: {node: '>=18'}
    dependencies:
      '@sindresorhus/merge-streams': 2.3.0
      fast-glob: 3.3.3
      ignore: 7.0.3
      path-type: 6.0.0
      slash: 5.1.0
      unicorn-magic: 0.3.0

  /gopd/1.2.0:
    resolution: {integrity: sha512-ZUKRh6/kUFoAiTAtTYPZJ3hw9wNxx+BIBOijnlG9PnrJsCcSjs1wyyD6vJpaYtgnzDrKYRSqf3OO6Rfa93xsRg==}
    engines: {node: '>= 0.4'}
    dev: true

  /graceful-fs/4.2.11:
    resolution: {integrity: sha512-RbJ5/jmFcNNCcDV5o9eTnBLJ/HszWV0P73bc+Ff4nS/rJj+YaS6IGyiOL0VoBYX+l1Wrl3k63h/KrH+nhJ0XvQ==}

  /graphemer/1.4.0:
    resolution: {integrity: sha512-EtKwoO6kxCL9WO5xipiHTZlSzBm7WLT627TqC/uVRd0HKmq8NXyebnNYxDoBi7wt8eTWrUrKXCOVaFq9x1kgag==}
    dev: true

  /growl/1.10.5:
    resolution: {integrity: sha512-qBr4OuELkhPenW6goKVXiv47US3clb3/IbuWF9KNKEijAy9oeHxU9IgzjvJhHkUzhaj7rOUD7+YGWqUjLp5oSA==}
    engines: {node: '>=4.x'}
    dev: true

  /handlebars/4.7.8:
    resolution: {integrity: sha512-vafaFqs8MZkRrSX7sFVUdo3ap/eNiLnb4IakshzvP56X5Nr1iGKAIqdX6tMlm6HcNRIkr6AxO5jFEoJzzpT8aQ==}
    engines: {node: '>=0.4.7'}
    hasBin: true
    dependencies:
      minimist: 1.2.8
      neo-async: 2.6.2
      source-map: 0.6.1
      wordwrap: 1.0.0
    optionalDependencies:
      uglify-js: 3.17.4
    dev: false

  /har-schema/2.0.0:
    resolution: {integrity: sha512-Oqluz6zhGX8cyRaTQlFMPw80bSJVG2x/cFb8ZPhUILGgHka9SsokCCOQgpveePerqidZOrT14ipqfJb7ILcW5Q==}
    engines: {node: '>=4'}
    dev: true

  /har-validator/5.1.5:
    resolution: {integrity: sha512-nmT2T0lljbxdQZfspsno9hgrG3Uir6Ks5afism62poxqBM6sDnMEuPmzTq8XN0OEwqKLLdh1jQI3qyE66Nzb3w==}
    engines: {node: '>=6'}
    deprecated: this library is no longer supported
    dependencies:
      ajv: 6.12.6
      har-schema: 2.0.0
    dev: true

  /has-bigints/1.0.2:
    resolution: {integrity: sha512-tSvCKtBr9lkF0Ex0aQiP9N+OpV4zi2r/Nee5VkRDbaqv35RLYMzbwQfFSZZH0kR+Rd6302UJZ2p/bJCEoR3VoQ==}
    dev: true

  /has-flag/3.0.0:
    resolution: {integrity: sha512-sKJf1+ceQBr4SMkvQnBDNDtf4TXpVhVGateu0t918bl30FnbE2m4vNLX+VWe/dpjlb+HugGYzW7uQXH98HPEYw==}
    engines: {node: '>=4'}
    dev: true

  /has-flag/4.0.0:
    resolution: {integrity: sha512-EykJT/Q1KjTWctppgIAgfSO0tKVuZUjhgMr17kqTumMl6Afv3EISleU7qZUzoXDFTAHTDC4NOoG/ZxU3EvlMPQ==}
    engines: {node: '>=8'}
    dev: true

  /has-property-descriptors/1.0.2:
    resolution: {integrity: sha512-55JNKuIW+vq4Ke1BjOTjM2YctQIvCT7GFzHwmfZPGo5wnrgkid0YQtnAleFSqumZm4az3n2BS+erby5ipJdgrg==}
    dependencies:
      es-define-property: 1.0.1
    dev: true

  /has-proto/1.0.1:
    resolution: {integrity: sha512-7qE+iP+O+bgF9clE5+UoBFzE65mlBiVj3tKCrlNQ0Ogwm0BjpT/gK4SlLYDMybDh5I3TCTKnPPa0oMG7JDYrhg==}
    engines: {node: '>= 0.4'}
    dev: true

  /has-symbols/1.1.0:
    resolution: {integrity: sha512-1cDNdwJ2Jaohmb3sg4OmKaMBwuC48sYni5HUw2DvsC8LjGTLK9h+eb1X6RyuOHe4hT0ULCW68iomhjUoKUqlPQ==}
    engines: {node: '>= 0.4'}
    dev: true

  /has-tostringtag/1.0.2:
    resolution: {integrity: sha512-NqADB8VjPFLM2V0VvHUewwwsw0ZWBaIdgo+ieHtK3hasLz4qeCRjYcqfB6AQrBggRKppKF8L52/VqdVsO47Dlw==}
    engines: {node: '>= 0.4'}
    dependencies:
      has-symbols: 1.1.0
    dev: true

  /has/1.0.3:
    resolution: {integrity: sha512-f2dvO0VU6Oej7RkWJGrehjbzMAjFp5/VKPp5tTpWIV4JHHZK1/BxbFRtf/siA2SWTe09caDmVtYYzWEIbBS4zw==}
    engines: {node: '>= 0.4.0'}
    dependencies:
      function-bind: 1.1.2
    dev: true

  /hasown/2.0.2:
    resolution: {integrity: sha512-0hJU9SCPvmMzIBdZFqNPXWa6dqh7WdH0cII9y+CyS8rG3nL48Bclra9HmKhVVUHyPWNH5Y7xDwAB7bfgSjkUMQ==}
    engines: {node: '>= 0.4'}
    dependencies:
      function-bind: 1.1.2
    dev: true

  /he/1.2.0:
    resolution: {integrity: sha512-F/1DnUGPopORZi0ni+CvrCgHQ5FyEAHRLSApuYWMmrbSwoN2Mn/7k+Gl38gJnR7yyDZk6WLXwiGod1JOWNDKGw==}
    hasBin: true
    dev: true

  /hosted-git-info/2.8.9:
    resolution: {integrity: sha512-mxIDAb9Lsm6DoOJ7xH+5+X4y1LU/4Hi50L9C5sIswK3JzULS4bwk1FvjdBgvYR4bzT4tuUQiC15FE2f5HbLvYw==}
    dev: true

  /html-escaper/2.0.2:
    resolution: {integrity: sha512-H2iMtd0I4Mt5eYiapRdIDjp+XzelXQ0tFE4JS7YFwFevXXMmOp9myNrUvCg0D6ws8iqkRPBfKHgbwig1SmlLfg==}
    dev: true

  /http-errors/2.0.0:
    resolution: {integrity: sha512-FtwrG/euBzaEjYeRqOgly7G0qviiXoJWnvEH2Z1plBdXgbyjv34pHTSb9zoeHMyDy33+DWy5Wt9Wo+TURtOYSQ==}
    engines: {node: '>= 0.8'}
    dependencies:
      depd: 2.0.0
      inherits: 2.0.4
      setprototypeof: 1.2.0
      statuses: 2.0.1
      toidentifier: 1.0.1
    dev: true

  /http-proxy-agent/5.0.0:
    resolution: {integrity: sha512-n2hY8YdoRE1i7r6M0w9DIw5GgZN0G25P8zLCRQ8rjXtTU3vsNFBI/vWK/UIeE6g5MUUz6avwAPXmL6Fy9D/90w==}
    engines: {node: '>= 6'}
    dependencies:
      '@tootallnate/once': 2.0.0
      agent-base: 6.0.2
      debug: 4.4.0
    transitivePeerDependencies:
      - supports-color

  /http-proxy-agent/7.0.2:
    resolution: {integrity: sha512-T1gkAiYYDWYx3V5Bmyu7HcfcvL7mUrTWiM6yOfa3PIphViJ/gFPbvidQ+veqSOHci/PxBcDabeUNCzpOODJZig==}
    engines: {node: '>= 14'}
    dependencies:
      agent-base: 7.1.3
      debug: 4.4.0
    transitivePeerDependencies:
      - supports-color

  /http-proxy/1.18.1:
    resolution: {integrity: sha512-7mz/721AbnJwIVbnaSv1Cz3Am0ZLT/UBwkC92VlxhXv/k/BBQfM2fXElQNC27BVGr0uwUpplYPQM9LnaBMR5NQ==}
    engines: {node: '>=8.0.0'}
    dependencies:
      eventemitter3: 4.0.7
      follow-redirects: 1.15.9
      requires-port: 1.0.0
    transitivePeerDependencies:
      - debug
    dev: true

  /http-signature/1.2.0:
    resolution: {integrity: sha512-CAbnr6Rz4CYQkLYUtSNXxQPUH2gK8f3iWexVlsnMeD+GjlsQ0Xsy1cOX+mN3dtxYomRy21CiOzU8Uhw6OwncEQ==}
    engines: {node: '>=0.8', npm: '>=1.3.7'}
    dependencies:
      assert-plus: 1.0.0
      jsprim: 1.4.2
      sshpk: 1.17.0
    dev: true

  /https-proxy-agent/5.0.1:
    resolution: {integrity: sha512-dFcAjpTQFgoLMzC2VwU+C/CbS7uRL0lWmxDITmqm7C+7F0Odmj6s9l6alZc6AELXhrnggM2CeWSXHGOdX2YtwA==}
    engines: {node: '>= 6'}
    dependencies:
      agent-base: 6.0.2
      debug: 4.4.0
    transitivePeerDependencies:
      - supports-color

  /https-proxy-agent/7.0.4:
    resolution: {integrity: sha512-wlwpilI7YdjSkWaQ/7omYBMTliDcmCN8OLihO6I9B86g06lMyAoqgoDpV0XqoaPOKj+0DIdAvnsWfyAAhmimcg==}
    engines: {node: '>= 14'}
    dependencies:
      agent-base: 7.1.3
      debug: 4.4.0
    transitivePeerDependencies:
      - supports-color

  /human-signals/5.0.0:
    resolution: {integrity: sha512-AXcZb6vzzrFAUE61HnN4mpLqd/cSIwNQjtNWR0euPm6y0iqx3G4gOXaIDdtdDwZmhwe82LA6+zinmW4UBWVePQ==}
    engines: {node: '>=16.17.0'}
    dev: true

  /iconv-lite/0.4.24:
    resolution: {integrity: sha512-v3MXnZAcvnywkTUEZomIActle7RXXeedOR31wwl7VlyoXO4Qi9arvSenNQWne1TcRwhCL1HwLI21bEqdpj8/rA==}
    engines: {node: '>=0.10.0'}
    dependencies:
      safer-buffer: 2.1.2

  /iconv-lite/0.6.3:
    resolution: {integrity: sha512-4fCk79wshMdzMp2rH06qWrJE4iolqLhCUH+OiuIgU++RB0+94NlDL81atO7GX55uUKueo0txHNtvEyI6D7WdMw==}
    engines: {node: '>=0.10.0'}
    dependencies:
      safer-buffer: 2.1.2
    dev: true

  /ieee754/1.2.1:
    resolution: {integrity: sha512-dcyqhDvX1C46lXZcVqCpK+FtMRQVdIMN6/Df5js2zouUsqG7I6sFxitIC+7KYK29KdXOLHdu9zL4sFnoVQnqaA==}
    dev: true

  /ignore/5.2.4:
    resolution: {integrity: sha512-MAb38BcSbH0eHNBxn7ql2NH/kX33OkB3lZ1BNdh7ENeRChHTYsTvWrMubiIAMNS2llXEEgZ1MUOBtXChP3kaFQ==}
    engines: {node: '>= 4'}
    dev: true

  /ignore/5.3.2:
    resolution: {integrity: sha512-hsBTNUqQTDwkWtcdYI2i06Y/nUBEsNEDJKjWdigLvegy8kDuJAS8uRlpkkcQpyEXL0Z/pjDy5HBmMjRCJ2gq+g==}
    engines: {node: '>= 4'}
    dev: true

  /ignore/7.0.3:
    resolution: {integrity: sha512-bAH5jbK/F3T3Jls4I0SO1hmPR0dKU0a7+SY6n1yzRtG54FLO8d6w/nxLFX2Nb7dBu6cCWXPaAME6cYqFUMmuCA==}
    engines: {node: '>= 4'}

  /import-fresh/3.3.0:
    resolution: {integrity: sha512-veYYhQa+D1QBKznvhUHxb8faxlrwUnxseDAbAp457E0wLNio2bOSKnjYDhMj+YiAq61xrMGhQk9iXVk5FzgQMw==}
    engines: {node: '>=6'}
    dependencies:
      parent-module: 1.0.1
      resolve-from: 4.0.0
    dev: true

  /import-lazy/4.0.0:
    resolution: {integrity: sha512-rKtvo6a868b5Hu3heneU+L4yEQ4jYKLtjpnPeUdK7h0yzXGmyBTypknlkCvHFBqfX9YlorEiMM6Dnq/5atfHkw==}
    engines: {node: '>=8'}
    dev: true

  /import-local/3.1.0:
    resolution: {integrity: sha512-ASB07uLtnDs1o6EHjKpX34BKYDSqnFerfTOJL2HvMqF70LnxpjkzDB8J44oT9pu4AMPkQwf8jl6szgvNd2tRIg==}
    engines: {node: '>=8'}
    hasBin: true
    dependencies:
      pkg-dir: 4.2.0
      resolve-cwd: 3.0.0
    dev: true

  /imurmurhash/0.1.4:
    resolution: {integrity: sha512-JmXMZ6wuvDmLiHEml9ykzqO6lwFbof0GG4IkcGaENdCRDDmMVnny7s5HsIgHCbaq0w2MyPhDqkhTUgS2LU2PHA==}
    engines: {node: '>=0.8.19'}
    dev: true

  /inflight/1.0.6:
    resolution: {integrity: sha512-k92I/b08q4wvFscXCLvqfsHCrjrF7yiXsQuIVvVE7N82W3+aqpzuUdBbfhWcy/FZR3/4IgflMgKLOsvPDrGCJA==}
    deprecated: This module is not supported, and leaks memory. Do not use it. Check out lru-cache if you want a good and tested way to coalesce async requests by a key value, which is much more comprehensive and powerful.
    dependencies:
      once: 1.4.0
      wrappy: 1.0.2
    dev: true

  /inherits/2.0.4:
    resolution: {integrity: sha512-k/vGaX4/Yla3WzyMCvTQOXYeIHvqOKtnqBduzTHpzpQZzAskKMhZ2K+EnBiSM9zGSoIFeMpXKxa4dYeZIQqewQ==}
    dev: true

  /internal-slot/1.0.5:
    resolution: {integrity: sha512-Y+R5hJrzs52QCG2laLn4udYVnxsfny9CpOhNhUvk/SSSVyF6T27FzRbF0sroPidSu3X8oEAkOn2K804mjpt6UQ==}
    engines: {node: '>= 0.4'}
    dependencies:
      get-intrinsic: 1.3.0
      has: 1.0.3
      side-channel: 1.1.0
    dev: true

  /interpret/2.2.0:
    resolution: {integrity: sha512-Ju0Bz/cEia55xDwUWEa8+olFpCiQoypjnQySseKtmjNrnps3P+xfpUmGr90T7yjlVJmOtybRvPXhKMbHr+fWnw==}
    engines: {node: '>= 0.10'}
    dev: true

  /ip-address/9.0.5:
    resolution: {integrity: sha512-zHtQzGojZXTwZTHQqra+ETKd4Sn3vgi7uBmlPoXVWZqYvuKmtI0l/VZTjqGmJY9x88GGOaZ9+G9ES8hC4T4X8g==}
    engines: {node: '>= 12'}
    dependencies:
      jsbn: 1.1.0
      sprintf-js: 1.1.3
    dev: true

  /ip/1.1.8:
    resolution: {integrity: sha512-PuExPYUiu6qMBQb4l06ecm6T6ujzhmh+MeJcW9wa89PoAz5pvd4zPgN5WJV104mb6S2T1AwNIAaB70JNrLQWhg==}
    dev: true

  /ipaddr.js/1.9.1:
    resolution: {integrity: sha512-0KI/607xoxSToH7GjN1FfSbLoU0+btTicjsQSWQlh/hZykN8KpmMf7uYwPW3R+akZ6R/w18ZlXSHBYXiYUPO3g==}
    engines: {node: '>= 0.10'}
    dev: true

  /is-arguments/1.1.1:
    resolution: {integrity: sha512-8Q7EARjzEnKpt/PCD7e1cgUS0a6X8u5tdSiMqXhojOdoV9TsMsiO+9VLC5vAmO8N7/GmXn7yjR8qnA6bVAEzfA==}
    engines: {node: '>= 0.4'}
    dependencies:
      call-bind: 1.0.7
      has-tostringtag: 1.0.2
    dev: true

  /is-array-buffer/3.0.2:
    resolution: {integrity: sha512-y+FyyR/w8vfIRq4eQcM1EYgSTnmHXPqaF+IgzgraytCFq5Xh8lllDVmAZolPJiZttZLeFSINPYMaEJ7/vWUa1w==}
    dependencies:
      call-bind: 1.0.7
      get-intrinsic: 1.3.0
      is-typed-array: 1.1.12
    dev: true

  /is-arrayish/0.2.1:
    resolution: {integrity: sha512-zz06S8t0ozoDXMG+ube26zeCTNXcKIPJZJi8hBrF4idCLms4CG9QtK7qBl1boi5ODzFpjswb5JPmHCbMpjaYzg==}
    dev: true

  /is-arrayish/0.3.2:
    resolution: {integrity: sha512-eVRqCvVlZbuw3GrM63ovNSNAeA1K16kaR/LRY/92w0zxQ5/1YzwblUX652i4Xs9RwAGjW9d9y6X88t8OaAJfWQ==}
    dev: true

  /is-bigint/1.0.4:
    resolution: {integrity: sha512-zB9CruMamjym81i2JZ3UMn54PKGsQzsJeo6xvN3HJJ4CAsQNB6iRutp2To77OfCNuoxspsIhzaPoO1zyCEhFOg==}
    dependencies:
      has-bigints: 1.0.2
    dev: true

  /is-binary-path/2.1.0:
    resolution: {integrity: sha512-ZMERYes6pDydyuGidse7OsHxtbI7WVeUEozgR/g7rd0xUimYNlvZRE/K2MgZTjWy725IfelLeVcEM97mmtRGXw==}
    engines: {node: '>=8'}
    dependencies:
      binary-extensions: 2.2.0
    dev: true

  /is-boolean-object/1.1.2:
    resolution: {integrity: sha512-gDYaKHJmnj4aWxyj6YHyXVpdQawtVLHU5cb+eztPGczf6cjuTdwve5ZIEfgXqH4e57An1D1AKf8CZ3kYrQRqYA==}
    engines: {node: '>= 0.4'}
    dependencies:
      call-bind: 1.0.7
      has-tostringtag: 1.0.2
    dev: true

  /is-callable/1.2.7:
    resolution: {integrity: sha512-1BC0BVFhS/p0qtw6enp8e+8OD0UrK0oFLztSjNzhcKA3WDuJxxAPXzPuPtKkjEY9UUoEWlX/8fgKeu2S8i9JTA==}
    engines: {node: '>= 0.4'}
    dev: true

  /is-core-module/2.13.0:
    resolution: {integrity: sha512-Z7dk6Qo8pOCp3l4tsX2C5ZVas4V+UxwQodwZhLopL91TX8UyyHEXafPcyoeeWuLrwzHcr3igO78wNLwHJHsMCQ==}
    dependencies:
      has: 1.0.3
    dev: true

  /is-date-object/1.0.5:
    resolution: {integrity: sha512-9YQaSxsAiSwcvS33MBk3wTCVnWK+HhF8VZR2jRxehM16QcVOdHqPn4VPHmRK4lSr38n9JriurInLcP90xsYNfQ==}
    engines: {node: '>= 0.4'}
    dependencies:
      has-tostringtag: 1.0.2
    dev: true

  /is-docker/3.0.0:
    resolution: {integrity: sha512-eljcgEDlEns/7AXFosB5K/2nCM4P7FQPkGc/DWLy5rmFEWvZayGrik1d9/QIY5nJ4f9YsVvBkA6kJpHn9rISdQ==}
    engines: {node: ^12.20.0 || ^14.13.1 || >=16.0.0}
    hasBin: true
    dev: true

  /is-extglob/2.1.1:
    resolution: {integrity: sha512-SbKbANkN603Vi4jEZv49LeVJMn4yGwsbzZworEoyEiutsN3nJYdbO36zfhGJ6QEDpOZIFkDtnq5JRxmvl3jsoQ==}
    engines: {node: '>=0.10.0'}

  /is-fullwidth-code-point/3.0.0:
    resolution: {integrity: sha512-zymm5+u+sCsSWyD9qNaejV3DFvhCKclKdizYaJUuHA83RLjb7nSuGnddCHGv0hk+KY7BMAlsWeK4Ueg6EV6XQg==}
    engines: {node: '>=8'}

  /is-glob/4.0.3:
    resolution: {integrity: sha512-xelSayHH36ZgE7ZWhli7pW34hNbNl8Ojv5KVmkJD4hBdD3th8Tfk9vYasLM+mXWOZhFkgZfxhLSnrwRr4elSSg==}
    engines: {node: '>=0.10.0'}
    dependencies:
      is-extglob: 2.1.1

  /is-inside-container/1.0.0:
    resolution: {integrity: sha512-KIYLCCJghfHZxqjYBE7rEy0OBuTd5xCHS7tHVgvCLkx7StIoaxwNW3hCALgEUjFfeRk+MG/Qxmp/vtETEF3tRA==}
    engines: {node: '>=14.16'}
    hasBin: true
    dependencies:
      is-docker: 3.0.0
    dev: true

  /is-map/2.0.2:
    resolution: {integrity: sha512-cOZFQQozTha1f4MxLFzlgKYPTyj26picdZTx82hbc/Xf4K/tZOOXSCkMvU4pKioRXGDLJRn0GM7Upe7kR721yg==}
    dev: true

  /is-negative-zero/2.0.2:
    resolution: {integrity: sha512-dqJvarLawXsFbNDeJW7zAz8ItJ9cd28YufuuFzh0G8pNHjJMnY08Dv7sYX2uF5UpQOwieAeOExEYAWWfu7ZZUA==}
    engines: {node: '>= 0.4'}
    dev: true

  /is-number-object/1.0.7:
    resolution: {integrity: sha512-k1U0IRzLMo7ZlYIfzRu23Oh6MiIFasgpb9X76eqfFZAqwH44UI4KTBvBYIZ1dSL9ZzChTB9ShHfLkR4pdW5krQ==}
    engines: {node: '>= 0.4'}
    dependencies:
      has-tostringtag: 1.0.2
    dev: true

  /is-number/7.0.0:
    resolution: {integrity: sha512-41Cifkg6e8TylSpdtTpeLVMqvSBEVzTttHvERD741+pnZ8ANv0004MRL43QKPDlK9cGvNp6NZWZUBlbGXYxxng==}
    engines: {node: '>=0.12.0'}

  /is-path-inside/3.0.3:
    resolution: {integrity: sha512-Fd4gABb+ycGAmKou8eMftCupSir5lRxqf4aD/vd0cD2qc4HL07OjCeuHMr8Ro4CoMaeCKDB0/ECBOVWjTwUvPQ==}
    engines: {node: '>=8'}
    dev: true

  /is-plain-obj/2.1.0:
    resolution: {integrity: sha512-YWnfyRwxL/+SsrWYfOpUtz5b3YD+nyfkHvjbcanzk8zgyO4ASD67uVMRt8k5bM4lLMDnXfriRhOpemw+NfT1eA==}
    engines: {node: '>=8'}
    dev: true

  /is-plain-object/2.0.4:
    resolution: {integrity: sha512-h5PpgXkWitc38BBMYawTYMWJHFZJVnBquFE57xFpjB8pJFiF6gZ+bU+WyI/yqXiFR5mdLsgYNaPe8uao6Uv9Og==}
    engines: {node: '>=0.10.0'}
    dependencies:
      isobject: 3.0.1
    dev: true

  /is-promise/4.0.0:
    resolution: {integrity: sha512-hvpoI6korhJMnej285dSg6nu1+e6uxs7zG3BYAm5byqDsgJNWwxzM6z6iZiAgQR4TJ30JmBTOwqZUw3WlyH3AQ==}
    dev: true

  /is-regex/1.1.4:
    resolution: {integrity: sha512-kvRdxDsxZjhzUX07ZnLydzS1TU/TJlTUHHY4YLL87e37oUA49DfkLqgy+VjFocowy29cKvcSiu+kIv728jTTVg==}
    engines: {node: '>= 0.4'}
    dependencies:
      call-bind: 1.0.7
      has-tostringtag: 1.0.2
    dev: true

  /is-set/2.0.2:
    resolution: {integrity: sha512-+2cnTEZeY5z/iXGbLhPrOAaK/Mau5k5eXq9j14CpRTftq0pAJu2MwVRSZhyZWBzx3o6X795Lz6Bpb6R0GKf37g==}
    dev: true

  /is-shared-array-buffer/1.0.2:
    resolution: {integrity: sha512-sqN2UDu1/0y6uvXyStCOzyhAjCSlHceFoMKJW8W9EU9cvic/QdsZ0kEU93HEy3IUEFZIiH/3w+AH/UQbPHNdhA==}
    dependencies:
      call-bind: 1.0.7
    dev: true

  /is-stream/2.0.1:
    resolution: {integrity: sha512-hFoiJiTl63nn+kstHGBtewWSKnQLpyb155KHheA1l39uvtO9nWIop1p3udqPcUd/xbF1VLMO4n7OI6p7RbngDg==}
    engines: {node: '>=8'}
    dev: true

  /is-stream/3.0.0:
    resolution: {integrity: sha512-LnQR4bZ9IADDRSkvpqMGvt/tEJWclzklNgSw48V5EAaAeDd6qGvN8ei6k5p0tvxSR171VmGyHuTiAOfxAbr8kA==}
    engines: {node: ^12.20.0 || ^14.13.1 || >=16.0.0}
    dev: true

  /is-string/1.0.7:
    resolution: {integrity: sha512-tE2UXzivje6ofPW7l23cjDOMa09gb7xlAqG6jG5ej6uPV32TlWP3NKPigtaGeHNu9fohccRYvIiZMfOOnOYUtg==}
    engines: {node: '>= 0.4'}
    dependencies:
      has-tostringtag: 1.0.2
    dev: true

  /is-symbol/1.0.4:
    resolution: {integrity: sha512-C/CPBqKWnvdcxqIARxyOh4v1UUEOCHpgDa0WYgpKDFMszcrPcffg5uhwSgPCLD2WWxmq6isisz87tzT01tuGhg==}
    engines: {node: '>= 0.4'}
    dependencies:
      has-symbols: 1.1.0
    dev: true

  /is-typed-array/1.1.12:
    resolution: {integrity: sha512-Z14TF2JNG8Lss5/HMqt0//T9JeHXttXy5pH/DBU4vi98ozO2btxzq9MwYDZYnKwU8nRsz/+GVFVRDq3DkVuSPg==}
    engines: {node: '>= 0.4'}
    dependencies:
      which-typed-array: 1.1.11
    dev: true

  /is-typedarray/1.0.0:
    resolution: {integrity: sha512-cyA56iCMHAh5CdzjJIa4aohJyeO1YbwLi3Jc35MmRU6poroFjIGZzUzupGiRPOjgHg9TLu43xbpwXk523fMxKA==}
    dev: true

  /is-unicode-supported/0.1.0:
    resolution: {integrity: sha512-knxG2q4UC3u8stRGyAVJCOdxFmv5DZiRcdlIaAQXAbSfJya+OhopNotLQrstBhququ4ZpuKbDc/8S6mgXgPFPw==}
    engines: {node: '>=10'}
    dev: true

  /is-unicode-supported/2.1.0:
    resolution: {integrity: sha512-mE00Gnza5EEB3Ds0HfMyllZzbBrmLOX3vfWoj9A9PEnTfratQ/BcaJOuMhnkhjXvb2+FkY3VuHqtAGpTPmglFQ==}
    engines: {node: '>=18'}

  /is-weakmap/2.0.1:
    resolution: {integrity: sha512-NSBR4kH5oVj1Uwvv970ruUkCV7O1mzgVFO4/rev2cLRda9Tm9HrL70ZPut4rOHgY0FNrUu9BCbXA2sdQ+x0chA==}
    dev: true

  /is-weakref/1.0.2:
    resolution: {integrity: sha512-qctsuLZmIQ0+vSSMfoVvyFe2+GSEvnmZ2ezTup1SBse9+twCCeial6EEi3Nc2KFcf6+qz2FBPnjXsk8xhKSaPQ==}
    dependencies:
      call-bind: 1.0.7
    dev: true

  /is-weakset/2.0.2:
    resolution: {integrity: sha512-t2yVvttHkQktwnNNmBQ98AhENLdPUTDTE21uPqAQ0ARwQfGeQKRVS0NNurH7bTf7RrvcVn1OOge45CnBeHCSmg==}
    dependencies:
      call-bind: 1.0.7
      get-intrinsic: 1.3.0
    dev: true

  /is-wsl/3.1.0:
    resolution: {integrity: sha512-UcVfVfaK4Sc4m7X3dUSoHoozQGBEFeDC+zVo06t98xe8CzHSZZBekNXH+tu0NalHolcJ/QAGqS46Hef7QXBIMw==}
    engines: {node: '>=16'}
    dependencies:
      is-inside-container: 1.0.0
    dev: true

  /isarray/0.0.1:
    resolution: {integrity: sha512-D2S+3GLxWH+uhrNEcoh/fnmYeP8E8/zHl644d/jdA0g2uyXvy3sb0qxotE+ne0LtccHknQzWwZEzhak7oJ0COQ==}
    dev: true

  /isarray/1.0.0:
    resolution: {integrity: sha512-VLghIWNM6ELQzo7zwmcg0NmTVyWKYjvIeM83yjp0wRDTmUnrM678fQbcKBo6n2CJEF0szoG//ytg+TKla89ALQ==}
    dev: true

  /isarray/2.0.5:
    resolution: {integrity: sha512-xHjhDr3cNBK0BzdUJSPXZntQUx/mwMS5Rw4A7lPJ90XGAO6ISP/ePDNuo0vhqOZU+UD5JoodwCAAoZQd3FeAKw==}
    dev: true

  /isbinaryfile/4.0.10:
    resolution: {integrity: sha512-iHrqe5shvBUcFbmZq9zOQHBoeOhZJu6RQGrDpBgenUm/Am+F3JM2MgQj+rK3Z601fzrL5gLZWtAPH2OBaSVcyw==}
    engines: {node: '>= 8.0.0'}
    dev: true

  /isexe/2.0.0:
    resolution: {integrity: sha512-RHxMLp9lnKHGHRng9QFhRCMbYAcVpn69smSGcq3f36xjgVVWThj4qqLbTLlq7Ssj8B+fIQ1EuCEGI2lKsyQeIw==}

  /isobject/3.0.1:
    resolution: {integrity: sha512-WhB9zCku7EGTj/HQQRz5aUQEUeoQZH2bWcltRErOpymJ4boYE6wL9Tbr23krRPSZ+C5zqNSrSw+Cc7sZZ4b7vg==}
    engines: {node: '>=0.10.0'}
    dev: true

  /isstream/0.1.2:
    resolution: {integrity: sha512-Yljz7ffyPbrLpLngrMtZ7NduUgVvi6wG9RJ9IUcyCd59YQ911PBJphODUcbOVbqYfxe1wuYf/LJ8PauMRwsM/g==}
    dev: true

  /istanbul-lib-coverage/3.2.2:
    resolution: {integrity: sha512-O8dpsF+r0WV/8MNRKfnmrtCWhuKjxrq2w+jpzBL5UZKTi2LeVWnWOmWRxFlesJONmc+wLAGvKQZEOanko0LFTg==}
    engines: {node: '>=8'}
    dev: true

  /istanbul-lib-instrument/6.0.2:
    resolution: {integrity: sha512-1WUsZ9R1lA0HtBSohTkm39WTPlNKSJ5iFk7UwqXkBLoHQT+hfqPsfsTDVuZdKGaBwn7din9bS7SsnoAr943hvw==}
    engines: {node: '>=10'}
    dependencies:
      '@babel/core': 7.24.7
      '@babel/parser': 7.24.7
      '@istanbuljs/schema': 0.1.3
      istanbul-lib-coverage: 3.2.2
      semver: 7.7.1
    transitivePeerDependencies:
      - supports-color
    dev: true

  /istanbul-lib-report/3.0.1:
    resolution: {integrity: sha512-GCfE1mtsHGOELCU8e/Z7YWzpmybrx/+dSTfLrvY8qRmaY6zXTKWn6WQIjaAFw069icm6GVMNkgu0NzI4iPZUNw==}
    engines: {node: '>=10'}
    dependencies:
      istanbul-lib-coverage: 3.2.2
      make-dir: 4.0.0
      supports-color: 7.2.0
    dev: true

  /istanbul-lib-source-maps/5.0.4:
    resolution: {integrity: sha512-wHOoEsNJTVltaJp8eVkm8w+GVkVNHT2YDYo53YdzQEL2gWm1hBX5cGFR9hQJtuGLebidVX7et3+dmDZrmclduw==}
    engines: {node: '>=10'}
    dependencies:
      '@jridgewell/trace-mapping': 0.3.25
      debug: 4.4.0
      istanbul-lib-coverage: 3.2.2
    transitivePeerDependencies:
      - supports-color
    dev: true

  /istanbul-reports/3.1.7:
    resolution: {integrity: sha512-BewmUXImeuRk2YY0PVbxgKAysvhRPUQE0h5QRM++nVWyubKGV0l8qQ5op8+B2DOmwSe63Jivj0BjkPQVf8fP5g==}
    engines: {node: '>=8'}
    dependencies:
      html-escaper: 2.0.2
      istanbul-lib-report: 3.0.1
    dev: true

  /jackspeak/2.3.5:
    resolution: {integrity: sha512-Ratx+B8WeXLAtRJn26hrhY8S1+Jz6pxPMrkrdkgb/NstTNiqMhX0/oFVu5wX+g5n6JlEu2LPsDJmY8nRP4+alw==}
    engines: {node: '>=14'}
    dependencies:
      '@isaacs/cliui': 8.0.2
    optionalDependencies:
      '@pkgjs/parseargs': 0.11.0
    dev: true

  /jackspeak/3.4.3:
    resolution: {integrity: sha512-OGlZQpz2yfahA/Rd1Y8Cd9SIEsqvXkLVoSw/cgwhnhFMDbsQFeZYoJJ7bIZBS9BcamUW96asq/npPWugM+RQBw==}
    dependencies:
      '@isaacs/cliui': 8.0.2
    optionalDependencies:
      '@pkgjs/parseargs': 0.11.0

  /jest-worker/27.5.1:
    resolution: {integrity: sha512-7vuh85V5cdDofPyxn58nrPjBktZo0u9x1g8WtjQol+jZDaE+fhN+cIvTj11GndBnMnyfrUOG1sZQxCdjKh+DKg==}
    engines: {node: '>= 10.13.0'}
    dependencies:
      '@types/node': 18.18.0
      merge-stream: 2.0.0
      supports-color: 8.1.1
    dev: true

  /jju/1.4.0:
    resolution: {integrity: sha512-8wb9Yw966OSxApiCt0K3yNJL8pnNeIv+OEq2YMidz4FKP6nonSRoOXc80iXY4JaN2FC11B9qsNmDsm+ZOfMROA==}
    dev: true

  /js-tokens/4.0.0:
    resolution: {integrity: sha512-RdJUflcE3cUzKiMqQgsCu06FPu9UdIJO0beYbPhHN4k6apgJtifcoCtT9bcxOpYBtpD2kCM6Sbzg4CausW/PKQ==}

  /js-tokens/9.0.0:
    resolution: {integrity: sha512-WriZw1luRMlmV3LGJaR6QOJjWwgLUTf89OwT2lUOyjX2dJGBwgmIkbcz+7WFZjrZM635JOIR517++e/67CP9dQ==}
    dev: true

  /js-yaml/4.0.0:
    resolution: {integrity: sha512-pqon0s+4ScYUvX30wxQi3PogGFAlUyH0awepWvwkj4jD4v+ova3RiYw8bmA6x2rDrEaj8i/oWKoRxpVNW+Re8Q==}
    hasBin: true
    dependencies:
      argparse: 2.0.1
    dev: false

  /js-yaml/4.1.0:
    resolution: {integrity: sha512-wpxZs9NoxZaJESJGIZTyDEaYpl0FKSA+FB9aJiyemKhMwkxQg63h4T1KJgUGHpTqPDNRcmmYLugrRjJlBtWvRA==}
    hasBin: true
    dependencies:
      argparse: 2.0.1

  /jsbn/0.1.1:
    resolution: {integrity: sha512-UVU9dibq2JcFWxQPA6KCqj5O42VOmAY3zQUfEKxU0KpTGXwNoCjkX1e13eHNvw/xPynt6pU0rZ1htjWTNTSXsg==}
    dev: true

  /jsbn/1.1.0:
    resolution: {integrity: sha512-4bYVV3aAMtDTTu4+xsDYa6sy9GyJ69/amsu9sYF2zqjiEoZA5xJi3BrfX3uY+/IekIu7MwdObdbDWpoZdBv3/A==}
    dev: true

  /jsesc/2.5.2:
    resolution: {integrity: sha512-OYu7XEzjkCQ3C5Ps3QIZsQfNpqoJyZZA99wd9aWd05NCtC5pWOkShK2mkL6HXQR6/Cy2lbNdPlZBpuQHXE63gA==}
    engines: {node: '>=4'}
    hasBin: true
    dev: true

  /json-buffer/3.0.1:
    resolution: {integrity: sha512-4bV5BfR2mqfQTJm+V5tPPdf+ZpuhiIvTuAB5g8kcrXOZpTT/QwwVRWBywX1ozr6lEuPdbHxwaJlm9G6mI2sfSQ==}
    dev: true

  /json-parse-better-errors/1.0.2:
    resolution: {integrity: sha512-mrqyZKfX5EhL7hvqcV6WG1yYjnjeuYDzDhhcAAUrq8Po85NBQBJP+ZDUT75qZQ98IkUoBqdkExkukOU7Ts2wrw==}
    dev: true

  /json-parse-even-better-errors/2.3.1:
    resolution: {integrity: sha512-xyFwyhro/JEof6Ghe2iz2NcXoj2sloNsWr/XsERDK/oiPCfaNhl5ONfp+jQdAZRQQ0IJWNzH9zIZF7li91kh2w==}
    dev: true

  /json-schema-traverse/0.4.1:
    resolution: {integrity: sha512-xbbCH5dCYU5T8LcEhhuh7HJ88HXuW3qsI3Y0zOZFKfZEHcpWiHU/Jxzk629Brsab/mMiHQti9wMP+845RPe3Vg==}
    dev: true

  /json-schema-traverse/1.0.0:
    resolution: {integrity: sha512-NM8/P9n3XjXhIZn1lLhkFaACTOURQXjWhV4BA/RnOv8xvgqtqpAX9IO4mRQxSx1Rlo4tqzeqb0sOlruaOy3dug==}

  /json-schema/0.4.0:
    resolution: {integrity: sha512-es94M3nTIfsEPisRafak+HDLfHXnKBhV3vU5eqPcS3flIWqcxJWgXHXiey3YrpaNsanY5ei1VoYEbOzijuq9BA==}
    dev: true

  /json-stable-stringify-without-jsonify/1.0.1:
    resolution: {integrity: sha512-Bdboy+l7tA3OGW6FjyFHWkP5LuByj1Tk33Ljyq0axyzdk9//JSi2u3fP1QSmd1KNwq6VOKYGlAu87CisVir6Pw==}
    dev: true

  /json-stringify-safe/5.0.1:
    resolution: {integrity: sha512-ZClg6AaYvamvYEE82d3Iyd3vSSIjQ+odgjaTzRuO3s7toCdFKczob2i0zCh7JE8kWn17yvAWhUVxvqGwUalsRA==}
    dev: true

  /json5/2.2.3:
    resolution: {integrity: sha512-XmOWe7eyHYH14cLdVPoyg+GOH3rYX++KpzrylJwSW98t3Nk+U8XOl8FWKOgwtzdb8lXGf6zYwDUzeHMWfxasyg==}
    engines: {node: '>=6'}
    hasBin: true
    dev: true

  /jsonfile/4.0.0:
    resolution: {integrity: sha512-m6F1R3z8jjlf2imQHS2Qez5sjKWQzbuuhuJ/FKYFRZvPE3PuHcSMVZzfsLhGVOkfd20obL5SWEBew5ShlquNxg==}
    optionalDependencies:
      graceful-fs: 4.2.11
    dev: true

  /jsonfile/6.1.0:
    resolution: {integrity: sha512-5dgndWOriYSm5cnYaJNhalLNDKOqFwyDB/rr1E9ZsGciGvKPs8R2xYGCacuf3z6K1YKDz182fd+fY3cn3pMqXQ==}
    dependencies:
      universalify: 2.0.0
    optionalDependencies:
      graceful-fs: 4.2.11

  /jsonwebtoken/9.0.2:
    resolution: {integrity: sha512-PRp66vJ865SSqOlgqS8hujT5U4AOgMfhrwYIuIhfKaoSCZcirrmASQr8CX7cUg+RMih+hgznrjp99o+W4pJLHQ==}
    engines: {node: '>=12', npm: '>=6'}
    dependencies:
      jws: 3.2.2
      lodash.includes: 4.3.0
      lodash.isboolean: 3.0.3
      lodash.isinteger: 4.0.4
      lodash.isnumber: 3.0.3
      lodash.isplainobject: 4.0.6
      lodash.isstring: 4.0.1
      lodash.once: 4.1.1
      ms: 2.1.3
      semver: 7.7.1
    dev: true

  /jsprim/1.4.2:
    resolution: {integrity: sha512-P2bSOMAc/ciLz6DzgjVlGJP9+BrJWu5UDGK70C2iweC5QBIeFf0ZXRvGjEj2uYgrY2MkAAhsSWHDWlFtEroZWw==}
    engines: {node: '>=0.6.0'}
    dependencies:
      assert-plus: 1.0.0
      extsprintf: 1.3.0
      json-schema: 0.4.0
      verror: 1.10.0
    dev: true

  /just-extend/4.2.1:
    resolution: {integrity: sha512-g3UB796vUFIY90VIv/WX3L2c8CS2MdWUww3CNrYmqza1Fg0DURc2K/O4YrnklBdQarSJ/y8JnJYDGc+1iumQjg==}
    dev: true

  /jwa/1.4.1:
    resolution: {integrity: sha512-qiLX/xhEEFKUAJ6FiBMbes3w9ATzyk5W7Hvzpa/SLYdxNtng+gcurvrI7TbACjIXlsJyr05/S1oUhZrc63evQA==}
    dependencies:
      buffer-equal-constant-time: 1.0.1
      ecdsa-sig-formatter: 1.0.11
      safe-buffer: 5.2.1
    dev: true

  /jwa/2.0.0:
    resolution: {integrity: sha512-jrZ2Qx916EA+fq9cEAeCROWPTfCwi1IVHqT2tapuqLEVVDKFDENFw1oL+MwrTvH6msKxsd1YTDVw6uKEcsrLEA==}
    dependencies:
      buffer-equal-constant-time: 1.0.1
      ecdsa-sig-formatter: 1.0.11
      safe-buffer: 5.2.1
    dev: true

  /jws/3.2.2:
    resolution: {integrity: sha512-YHlZCB6lMTllWDtSPHz/ZXTsi8S00usEV6v1tjq8tOUZzw7DpSDWVXjXDre6ed1w/pd495ODpHZYSdkRTsa0HA==}
    dependencies:
      jwa: 1.4.1
      safe-buffer: 5.2.1
    dev: true

  /jws/4.0.0:
    resolution: {integrity: sha512-KDncfTmOZoOMTFG4mBlG0qUIOlc03fmzH+ru6RgYVZhPkyiy/92Owlt/8UEN+a4TXR1FQetfIpJE8ApdvdVxTg==}
    dependencies:
      jwa: 2.0.0
      safe-buffer: 5.2.1
    dev: true

  /karma-chrome-launcher/3.2.0:
    resolution: {integrity: sha512-rE9RkUPI7I9mAxByQWkGJFXfFD6lE4gC5nPuZdobf/QdTEJI6EU4yIay/cfU/xV4ZxlM5JiTv7zWYgA64NpS5Q==}
    dependencies:
      which: 1.3.1
    dev: true

  /karma-mocha/2.0.1:
    resolution: {integrity: sha512-Tzd5HBjm8his2OA4bouAsATYEpZrp9vC7z5E5j4C5Of5Rrs1jY67RAwXNcVmd/Bnk1wgvQRou0zGVLey44G4tQ==}
    dependencies:
      minimist: 1.2.8
    dev: true

  /karma-source-map-support/1.4.0:
    resolution: {integrity: sha512-RsBECncGO17KAoJCYXjv+ckIz+Ii9NCi+9enk+rq6XC81ezYkb4/RHE6CTXdA7IOJqoF3wcaLfVG0CPmE5ca6A==}
    dependencies:
      source-map-support: 0.5.21
    dev: true

  /karma/6.4.2:
    resolution: {integrity: sha512-C6SU/53LB31BEgRg+omznBEMY4SjHU3ricV6zBcAe1EeILKkeScr+fZXtaI5WyDbkVowJxxAI6h73NcFPmXolQ==}
    engines: {node: '>= 10'}
    hasBin: true
    dependencies:
      '@colors/colors': 1.5.0
      body-parser: 1.20.2
      braces: 3.0.2
      chokidar: 3.5.3
      connect: 3.7.0
      di: 0.0.1
      dom-serialize: 2.2.1
      glob: 7.2.3
      graceful-fs: 4.2.11
      http-proxy: 1.18.1
      isbinaryfile: 4.0.10
      lodash: 4.17.21
      log4js: 6.9.1
      mime: 2.6.0
      minimatch: 3.1.2
      mkdirp: 0.5.6
      qjobs: 1.2.0
      range-parser: 1.2.1
      rimraf: 3.0.2
      socket.io: 4.7.2
      source-map: 0.6.1
      tmp: 0.2.1
      ua-parser-js: 0.7.36
      yargs: 16.2.0
    transitivePeerDependencies:
      - bufferutil
      - debug
      - supports-color
      - utf-8-validate
    dev: true

  /keyv/4.5.3:
    resolution: {integrity: sha512-QCiSav9WaX1PgETJ+SpNnx2PRRapJ/oRSXM4VO5OGYGSjrxbKPVFVhB3l2OCbLCk329N8qyAtsJjSjvVBWzEug==}
    dependencies:
      json-buffer: 3.0.1
    dev: true

  /kind-of/6.0.3:
    resolution: {integrity: sha512-dcS1ul+9tmeD95T+x28/ehLgd9mENa3LsvDTtzm3vyBEO7RPptvAD+t44WVXaUjTBRcrpFeFlC8WCruUR456hw==}
    engines: {node: '>=0.10.0'}
    dev: true

  /kuler/2.0.0:
    resolution: {integrity: sha512-Xq9nH7KlWZmXAtodXDDRE7vs6DU1gTU8zYDHDiWLSip45Egwq3plLHzPn27NgvzL2r1LMPC1vdqh98sQxtqj4A==}
    dev: true

  /levn/0.4.1:
    resolution: {integrity: sha512-+bT2uH4E5LGE7h/n3evcS/sQlJXCpIp6ym8OWJ5eV6+67Dsql/LaaT7qJBAt2rzfoa/5QBGBhxDix1dMt2kQKQ==}
    engines: {node: '>= 0.8.0'}
    dependencies:
      prelude-ls: 1.2.1
      type-check: 0.4.0
    dev: true

  /lines-and-columns/1.2.4:
    resolution: {integrity: sha512-7ylylesZQ/PV29jhEDl3Ufjo6ZX7gCqJr5F7PKrqc93v7fzSymt1BpwEU8nAUXs8qzzvqhbjhK5QZg6Mt/HkBg==}
    dev: true

  /load-json-file/4.0.0:
    resolution: {integrity: sha512-Kx8hMakjX03tiGTLAIdJ+lL0htKnXjEZN6hk/tozf/WOuYGdZBJrZ+rCJRbVCugsjB3jMLn9746NsQIf5VjBMw==}
    engines: {node: '>=4'}
    dependencies:
      graceful-fs: 4.2.11
      parse-json: 4.0.0
      pify: 3.0.0
      strip-bom: 3.0.0
    dev: true

  /loader-runner/4.3.0:
    resolution: {integrity: sha512-3R/1M+yS3j5ou80Me59j7F9IMs4PXs3VqRrm0TU3AbKPxlmpoY1TNscJV/oGJXo8qCatFGTfDbY6W6ipGOYXfg==}
    engines: {node: '>=6.11.5'}
    dev: true

  /loader-utils/2.0.4:
    resolution: {integrity: sha512-xXqpXoINfFhgua9xiqD8fPFHgkoq1mmmpE92WlDbm9rNRd/EbRb+Gqf908T2DMfuHjjJlksiK2RbHVOdD/MqSw==}
    engines: {node: '>=8.9.0'}
    dependencies:
      big.js: 5.2.2
      emojis-list: 3.0.0
      json5: 2.2.3
    dev: true

  /local-pkg/0.5.0:
    resolution: {integrity: sha512-ok6z3qlYyCDS4ZEU27HaU6x/xZa9Whf8jD4ptH5UZTQYZVYeb9bnZ3ojVhiJNLiXK1Hfc0GNbLXcmZ5plLDDBg==}
    engines: {node: '>=14'}
    dependencies:
      mlly: 1.7.1
      pkg-types: 1.1.1
    dev: true

  /locate-path/5.0.0:
    resolution: {integrity: sha512-t7hw9pI+WvuwNJXwk5zVHpyhIqzg2qTlklJOf0mVxGSbe3Fp2VieZcduNYjaLDoy6p9uGpQEGWG87WpMKlNq8g==}
    engines: {node: '>=8'}
    dependencies:
      p-locate: 4.1.0
    dev: true

  /locate-path/6.0.0:
    resolution: {integrity: sha512-iPZK6eYjbxRu3uB4/WZ3EsEIMJFMqAoopl3R+zuq0UjcAm/MO6KCweDgPfP3elTztoKP3KtnVHxTn2NHBSDVUw==}
    engines: {node: '>=10'}
    dependencies:
      p-locate: 5.0.0
    dev: true

  /lodash.flattendeep/4.4.0:
    resolution: {integrity: sha512-uHaJFihxmJcEX3kT4I23ABqKKalJ/zDrDg0lsFtc1h+3uw49SIJ5beyhx5ExVRti3AvKoOJngIj7xz3oylPdWQ==}
    dev: true

  /lodash.get/4.4.2:
    resolution: {integrity: sha512-z+Uw/vLuy6gQe8cfaFWD7p0wVv8fJl3mbzXh33RS+0oW2wvUqiRXiQ69gLWSLpgB5/6sU+r6BlQR0MBILadqTQ==}
    dev: true

  /lodash.includes/4.3.0:
    resolution: {integrity: sha512-W3Bx6mdkRTGtlJISOvVD/lbqjTlPPUDTMnlXZFnVwi9NKJ6tiAk6LVdlhZMm17VZisqhKcgzpO5Wz91PCt5b0w==}
    dev: true

  /lodash.isboolean/3.0.3:
    resolution: {integrity: sha512-Bz5mupy2SVbPHURB98VAcw+aHh4vRV5IPNhILUCsOzRmsTmSQ17jIuqopAentWoehktxGd9e/hbIXq980/1QJg==}
    dev: true

  /lodash.isinteger/4.0.4:
    resolution: {integrity: sha512-DBwtEWN2caHQ9/imiNeEA5ys1JoRtRfY3d7V9wkqtbycnAmTvRRmbHKDV4a0EYc678/dia0jrte4tjYwVBaZUA==}
    dev: true

  /lodash.isnumber/3.0.3:
    resolution: {integrity: sha512-QYqzpfwO3/CWf3XP+Z+tkQsfaLL/EnUlXWVkIk5FUPc4sBdTehEqZONuyRt2P67PXAk+NXmTBcc97zw9t1FQrw==}
    dev: true

  /lodash.isplainobject/4.0.6:
    resolution: {integrity: sha512-oSXzaWypCMHkPC3NvBEaPHf0KsA5mvPrOPgQWDsbg8n7orZ290M0BmC/jgRZ4vcJ6DTAhjrsSYgdsW/F+MFOBA==}
    dev: true

  /lodash.isstring/4.0.1:
    resolution: {integrity: sha512-0wJxfxH1wgO3GrbuP+dTTk7op+6L41QCXbGINEmD+ny/G/eCqGzxyCsh7159S+mgDDcoarnBw6PC1PS5+wUGgw==}
    dev: true

  /lodash.merge/4.6.2:
    resolution: {integrity: sha512-0KpjqXRVvrYyCsX1swR/XTK0va6VQkQM6MNo7PqW77ByjAhoARA8EfrP1N4+KlKj8YS0ZUCtRT/YUuhyYDujIQ==}
    dev: true

  /lodash.once/4.1.1:
    resolution: {integrity: sha512-Sb487aTOCr9drQVL8pIxOzVhafOjZN9UU54hiN8PU3uAiSV7lx1yYNpbNmex2PK6dSJoNTSJUUswT651yww3Mg==}
    dev: true

  /lodash/4.17.21:
    resolution: {integrity: sha512-v2kDEe57lecTulaDIuNTPy3Ry4gLGJ6Z1O3vE1krgXZNrsQ+LFTGHVxVjcXPs17LhbZVGedAJv8XZ1tvj5FvSg==}

  /log-symbols/4.1.0:
    resolution: {integrity: sha512-8XPvpAA8uyhfteu8pIvQxpJZ7SYYdpUivZpGy6sFsBuKRY/7rQGavedeB8aK+Zkyq6upMFVL/9AW6vOYzfRyLg==}
    engines: {node: '>=10'}
    dependencies:
      chalk: 4.1.2
      is-unicode-supported: 0.1.0
    dev: true

  /log4js/6.9.1:
    resolution: {integrity: sha512-1somDdy9sChrr9/f4UlzhdaGfDR2c/SaD2a4T7qEkG4jTS57/B3qmnjLYePwQ8cqWnUHZI0iAKxMBpCZICiZ2g==}
    engines: {node: '>=8.0'}
    dependencies:
      date-format: 4.0.14
      debug: 4.4.0
      flatted: 3.2.9
      rfdc: 1.3.0
      streamroller: 3.1.5
    transitivePeerDependencies:
      - supports-color
    dev: true

  /logform/2.5.1:
    resolution: {integrity: sha512-9FyqAm9o9NKKfiAKfZoYo9bGXXuwMkxQiQttkT4YjjVtQVIQtK6LmVtlxmCaFswo6N4AfEkHqZTV0taDtPotNg==}
    dependencies:
      '@colors/colors': 1.5.0
      '@types/triple-beam': 1.3.3
      fecha: 4.2.3
      ms: 2.1.3
      safe-stable-stringify: 2.4.3
      triple-beam: 1.4.1
    dev: true

  /logform/2.7.0:
    resolution: {integrity: sha512-TFYA4jnP7PVbmlBIfhlSe+WKxs9dklXMTEGcBCIvLhE/Tn3H6Gk1norupVW7m5Cnd4bLcr08AytbyV/xj7f/kQ==}
    engines: {node: '>= 12.0.0'}
    dependencies:
      '@colors/colors': 1.6.0
      '@types/triple-beam': 1.3.3
      fecha: 4.2.3
      ms: 2.1.3
      safe-stable-stringify: 2.4.3
      triple-beam: 1.4.1
    dev: true

  /loupe/2.3.6:
    resolution: {integrity: sha512-RaPMZKiMy8/JruncMU5Bt6na1eftNoo++R4Y+N2FrxkDVTrGvcyzFTsaGif4QTeKESheMGegbhw6iUAq+5A8zA==}
    deprecated: Please upgrade to 2.3.7 which fixes GHSA-4q6p-r6v2-jvc5
    dependencies:
      get-func-name: 2.0.2
    dev: true

  /loupe/2.3.7:
    resolution: {integrity: sha512-zSMINGVYkdpYSOBmLi0D1Uo7JU9nVdQKrHxC8eYlV+9YKK9WePqAlL7lSlorG/U2Fw1w0hTBmaa/jrQ3UbPHtA==}
    dependencies:
      get-func-name: 2.0.2
    dev: true

  /lru-cache/10.4.3:
    resolution: {integrity: sha512-JNAzZcXrCt42VGLuYz0zfAzDfAvJWW6AfYlDBQyDV5DClI2m5sAmK+OIO7s59XfsRsWHp02jAJrRadPRGTt6SQ==}

  /lru-cache/5.1.1:
    resolution: {integrity: sha512-KpNARQA3Iwv+jTA0utUVVbrh+Jlrr1Fv0e56GGzAFOXN7dk/FviaDW8LHmK52DlcH4WP2n6gI8vN1aesBFgo9w==}
    dependencies:
      yallist: 3.1.1
    dev: true

  /lru-cache/6.0.0:
    resolution: {integrity: sha512-Jo6dJ04CmSjuznwJSS3pUeWmd/H0ffTlkXXgwZi+eq1UCmqQwCh+eLsYOYCwY991i2Fah4h1BEMCx4qThGbsiA==}
    engines: {node: '>=10'}
    dependencies:
      yallist: 4.0.0

  /lru-cache/7.18.3:
    resolution: {integrity: sha512-jumlc0BIUrS3qJGgIkWZsyfAM7NCWiBcCDhnd+3NNM5KbBmLTgHVfWBcg6W+rLUsIpzpERPsvwUP7CckAQSOoA==}
    engines: {node: '>=12'}
    dev: true

  /magic-string/0.30.10:
    resolution: {integrity: sha512-iIRwTIf0QKV3UAnYK4PU8uiEc4SRh5jX0mwpIwETPpHdhVM4f53RSwS/vXvN1JhGX+Cs7B8qIq3d6AH49O5fAQ==}
    dependencies:
      '@jridgewell/sourcemap-codec': 1.4.15
    dev: true

  /magicast/0.3.4:
    resolution: {integrity: sha512-TyDF/Pn36bBji9rWKHlZe+PZb6Mx5V8IHCSxk7X4aljM4e/vyDvZZYwHewdVaqiA0nb3ghfHU/6AUpDxWoER2Q==}
    dependencies:
      '@babel/parser': 7.24.7
      '@babel/types': 7.24.7
      source-map-js: 1.2.0
    dev: true

  /make-dir/4.0.0:
    resolution: {integrity: sha512-hXdUTZYIVOt1Ex//jAQi+wTZZpUpwBj/0QsOzqegb3rGMMeJiSEu5xLHnYfBrRV4RH2+OCSOO95Is/7x1WJ4bw==}
    engines: {node: '>=10'}
    dependencies:
      semver: 7.7.1
    dev: true

  /make-error/1.3.6:
    resolution: {integrity: sha512-s8UhlNe7vPKomQhC1qFelMokr/Sc3AgNbso3n74mVPA5LTZwkB9NlXf4XPamLxJE8h0gh73rM94xvwRT2CVInw==}
    dev: true

  /math-intrinsics/1.1.0:
    resolution: {integrity: sha512-/IXtbwEk5HTPyEwyKX6hGkYXxM9nbj64B+ilVJnC/R6B0pH5G4V3b0pVbL7DBj4tkhBAppbQUlf6F6Xl9LHu1g==}
    engines: {node: '>= 0.4'}
    dev: true

  /mdurl/1.0.1:
    resolution: {integrity: sha512-/sKlQJCBYVY9Ers9hqzKou4H6V5UWc/M59TH2dvkt+84itfnq7uFOMLpOiOS4ujvHP4etln18fmIxA5R5fll0g==}
    dev: true

  /media-typer/0.3.0:
    resolution: {integrity: sha512-dq+qelQ9akHpcOl/gUVRTxVIOkAJ1wR3QAvb4RsVjS8oVoFjDGTc679wJYmUmknUF5HwMLOgb5O+a3KxfWapPQ==}
    engines: {node: '>= 0.6'}
    dev: true

  /media-typer/1.1.0:
    resolution: {integrity: sha512-aisnrDP4GNe06UcKFnV5bfMNPBUw4jsLGaWwWfnH3v02GnBuXX2MCVn5RbrWo0j3pczUilYblq7fQ7Nw2t5XKw==}
    engines: {node: '>= 0.8'}
    dev: true

  /memorystream/0.3.1:
    resolution: {integrity: sha512-S3UwM3yj5mtUSEfP41UZmt/0SCoVYUcU1rkXv+BQ5Ig8ndL4sPoJNBUJERafdPb5jjHJGuMgytgKvKIf58XNBw==}
    engines: {node: '>= 0.10.0'}
    dev: true

  /merge-descriptors/1.0.1:
    resolution: {integrity: sha512-cCi6g3/Zr1iqQi6ySbseM1Xvooa98N0w31jzUYrXPX2xqObmFGHJ0tQ5u74H3mVh7wLouTseZyYIq39g8cNp1w==}
    dev: true

  /merge-descriptors/2.0.0:
    resolution: {integrity: sha512-Snk314V5ayFLhp3fkUREub6WtjBfPdCPY1Ln8/8munuLuiYhsABgBVWsozAG+MWMbVEvcdcpbi9R7ww22l9Q3g==}
    engines: {node: '>=18'}
    dev: true

  /merge-stream/2.0.0:
    resolution: {integrity: sha512-abv/qOcuPfk3URPfDzmZU1LKmuw8kT+0nIHvKrKgFrwifol/doWcdA4ZqsWQ8ENrFKkd67Mfpo/LovbIUsbt3w==}
    dev: true

  /merge2/1.4.1:
    resolution: {integrity: sha512-8q7VEgMJW4J8tcfVPy8g09NcQwZdbwFEqhe/WZkoIzjn/3TGDwtOCYtXGxA3O8tPzpczCCDgv+P2P5y00ZJOOg==}
    engines: {node: '>= 8'}

  /methods/1.1.2:
    resolution: {integrity: sha512-iclAHeNqNm68zFtnZ0e+1L2yUIdvzNoauKU4WBA3VvH/vPFieF7qfRlwUZU+DA9P9bPXIS90ulxoUoCH23sV2w==}
    engines: {node: '>= 0.6'}
    dev: true

  /micromatch/4.0.8:
    resolution: {integrity: sha512-PXwfBhYu0hBCPw8Dn0E+WDYb7af3dSLVWKi3HGv84IdF4TyFoC0ysxFd0Goxw7nSv4T/PzEJQxsYsEiFCKo2BA==}
    engines: {node: '>=8.6'}
    dependencies:
      braces: 3.0.3
      picomatch: 2.3.1

  /mime-db/1.52.0:
    resolution: {integrity: sha512-sPU4uV7dYlvtWJxwwxHD0PuihVNiE7TyAbQ5SWxDCB9mUYvOgroQOwYQQOKPJ8CIbE+1ETVlOoK1UC2nU3gYvg==}
    engines: {node: '>= 0.6'}

  /mime-db/1.54.0:
    resolution: {integrity: sha512-aU5EJuIN2WDemCcAp2vFBfp/m4EAhWJnUNSSw0ixs7/kXbd6Pg64EmwJkNdFhB8aWt1sH2CTXrLxo/iAGV3oPQ==}
    engines: {node: '>= 0.6'}
    dev: true

  /mime-types/2.1.35:
    resolution: {integrity: sha512-ZDY+bPm5zTTF+YpCrAU9nK0UgICYPT0QtT1NZWFv4s++TNkcgVaT0g6+4R2uI4MjQjzysHB1zxuWL50hzaeXiw==}
    engines: {node: '>= 0.6'}
    dependencies:
      mime-db: 1.52.0

  /mime-types/3.0.1:
    resolution: {integrity: sha512-xRc4oEhT6eaBpU1XF7AjpOFD+xQmXNB5OVKwp4tqCuBpHLS/ZbBDrc07mYTDqVMg6PfxUjjNp85O6Cd2Z/5HWA==}
    engines: {node: '>= 0.6'}
    dependencies:
      mime-db: 1.54.0
    dev: true

  /mime/1.6.0:
    resolution: {integrity: sha512-x0Vn8spI+wuJ1O6S7gnbaQg8Pxh4NNHb7KSINmEWKiPE4RKOplvijn+NkmYmmRgP68mc70j2EbeTFRsrswaQeg==}
    engines: {node: '>=4'}
    hasBin: true
    dev: true

  /mime/2.6.0:
    resolution: {integrity: sha512-USPkMeET31rOMiarsBNIHZKLGgvKc/LrjofAnBlOttf5ajRvqiRA8QsenbcooctK6d6Ts6aqZXBA+XbkKthiQg==}
    engines: {node: '>=4.0.0'}
    hasBin: true
    dev: true

  /mimic-fn/4.0.0:
    resolution: {integrity: sha512-vqiC06CuhBTUdZH+RYl8sFrL096vA45Ok5ISO6sE/Mr1jRbGH4Csnhi8f3wKVl7x8mO4Au7Ir9D3Oyv1VYMFJw==}
    engines: {node: '>=12'}
    dev: true

  /minimatch/3.0.8:
    resolution: {integrity: sha512-6FsRAQsxQ61mw+qP1ZzbL9Bc78x2p5OqNgNpnoAFLTrX8n5Kxph0CsnhmKKNXTWjXqU5L0pGPR7hYk+XWZr60Q==}
    dependencies:
      brace-expansion: 1.1.11
    dev: true

  /minimatch/3.1.2:
    resolution: {integrity: sha512-J7p63hRiAjw1NDEww1W7i37+ByIrOWO5XQQAzZ3VOcL0PNybwpfmV/N05zFAzwQ9USyEcX6t3UO+K5aqBQOIHw==}
    dependencies:
      brace-expansion: 1.1.11
    dev: true

  /minimatch/4.2.1:
    resolution: {integrity: sha512-9Uq1ChtSZO+Mxa/CL1eGizn2vRn3MlLgzhT0Iz8zaY8NdvxvB0d5QdPFmCKf7JKA9Lerx5vRrnwO03jsSfGG9g==}
    engines: {node: '>=10'}
    dependencies:
      brace-expansion: 1.1.11
    dev: true

  /minimatch/5.0.1:
    resolution: {integrity: sha512-nLDxIFRyhDblz3qMuq+SoRZED4+miJ/G+tdDrjkkkRnjAsBexeGpgjLEQ0blJy7rHhR2b93rhQY4SvyWu9v03g==}
    engines: {node: '>=10'}
    dependencies:
      brace-expansion: 2.0.1
    dev: true

  /minimatch/5.1.6:
    resolution: {integrity: sha512-lKwV/1brpG6mBUFHtb7NUmtABCb2WZZmm2wNiOA5hAb8VdCS4B3dtMWyvcoViccwAW/COERjXLt0zP1zXUN26g==}
    engines: {node: '>=10'}
    dependencies:
      brace-expansion: 2.0.1
    dev: true

  /minimatch/9.0.5:
    resolution: {integrity: sha512-G6T0ZX48xgozx7587koeX9Ys2NYy6Gmv//P89sEte9V9whIapMNF4idKxnW2QtCcLiTWlb/wfCabAtAFWhhBow==}
    engines: {node: '>=16 || 14 >=14.17'}
    dependencies:
      brace-expansion: 2.0.1

  /minimist/1.2.8:
    resolution: {integrity: sha512-2yyAR8qBkN3YuheJanUpWC5U3bb5osDywNB8RzDVlDwDHbocAJveqqj1u8+SVD7jkWT4yvsHCpWqqWqAxb0zCA==}

  /minipass/7.1.2:
    resolution: {integrity: sha512-qOOzS1cBTWYF4BH8fVePDBOO9iptMnGUEZwNc/cMWnTV2nVLZ7VoNWEPHkYczZA0pdoA7dl6e7FL659nX9S2aw==}
    engines: {node: '>=16 || 14 >=14.17'}

  /minizlib/3.0.1:
    resolution: {integrity: sha512-umcy022ILvb5/3Djuu8LWeqUa8D68JaBzlttKeMWen48SjabqS3iY5w/vzeMzMUNhLDifyhbOwKDSznB1vvrwg==}
    engines: {node: '>= 18'}
    dependencies:
      minipass: 7.1.2
      rimraf: 5.0.10

  /mitt/3.0.1:
    resolution: {integrity: sha512-vKivATfr97l2/QBCYAkXYDbrIWPM2IIKEl7YPhjCvKlG3kE2gm+uBo6nEXK3M5/Ffh/FLpKExzOQ3JJoJGFKBw==}
    dev: true

  /mkdirp/0.5.6:
    resolution: {integrity: sha512-FP+p8RB8OWpF3YZBCrP5gtADmtXApB5AMLn+vdyA+PyxCjrCs00mjyUozssO33cwDeT3wNGdLxJ5M//YqtHAJw==}
    hasBin: true
    dependencies:
      minimist: 1.2.8
    dev: true

  /mkdirp/3.0.1:
    resolution: {integrity: sha512-+NsyUUAZDmo6YVHzL/stxSu3t9YS1iljliy3BSDrXJ/dkn1KYdmtZODGGjLcc9XLgVVpH4KshHB8XmZgMhaBXg==}
    engines: {node: '>=10'}
    hasBin: true

  /mlly/1.7.1:
    resolution: {integrity: sha512-rrVRZRELyQzrIUAVMHxP97kv+G786pHmOKzuFII8zDYahFBS7qnHh2AlYSl1GAHhaMPCz6/oHjVMcfFYgFYHgA==}
    dependencies:
      acorn: 8.11.3
      pathe: 1.1.2
      pkg-types: 1.1.1
      ufo: 1.5.3
    dev: true

  /mocha/10.2.0:
    resolution: {integrity: sha512-IDY7fl/BecMwFHzoqF2sg/SHHANeBoMMXFlS9r0OXKDssYE1M5O43wUY/9BVPeIvfH2zmEbBfseqN9gBQZzXkg==}
    engines: {node: '>= 14.0.0'}
    hasBin: true
    dependencies:
      ansi-colors: 4.1.1
      browser-stdout: 1.3.1
      chokidar: 3.5.3
      debug: 4.3.4_supports-color@8.1.1
      diff: 5.0.0
      escape-string-regexp: 4.0.0
      find-up: 5.0.0
      glob: 7.2.0
      he: 1.2.0
      js-yaml: 4.1.0
      log-symbols: 4.1.0
      minimatch: 5.0.1
      ms: 2.1.3
      nanoid: 3.3.3
      serialize-javascript: 6.0.0
      strip-json-comments: 3.1.1
      supports-color: 8.1.1
      workerpool: 6.2.1
      yargs: 16.2.0
      yargs-parser: 20.2.4
      yargs-unparser: 2.0.0
    dev: true

  /mocha/10.4.0:
    resolution: {integrity: sha512-eqhGB8JKapEYcC4ytX/xrzKforgEc3j1pGlAXVy3eRwrtAy5/nIfT1SvgGzfN0XZZxeLq0aQWkOUAmqIJiv+bA==}
    engines: {node: '>= 14.0.0'}
    hasBin: true
    dependencies:
      ansi-colors: 4.1.1
      browser-stdout: 1.3.1
      chokidar: 3.5.3
      debug: 4.3.4_supports-color@8.1.1
      diff: 5.0.0
      escape-string-regexp: 4.0.0
      find-up: 5.0.0
      glob: 8.1.0
      he: 1.2.0
      js-yaml: 4.1.0
      log-symbols: 4.1.0
      minimatch: 5.0.1
      ms: 2.1.3
      serialize-javascript: 6.0.0
      strip-json-comments: 3.1.1
      supports-color: 8.1.1
      workerpool: 6.2.1
      yargs: 16.2.0
      yargs-parser: 20.2.4
      yargs-unparser: 2.0.0
    dev: true

  /mocha/9.2.2:
    resolution: {integrity: sha512-L6XC3EdwT6YrIk0yXpavvLkn8h+EU+Y5UcCHKECyMbdUIxyMuZj4bX4U9e1nvnvUUvQVsV2VHQr5zLdcUkhW/g==}
    engines: {node: '>= 12.0.0'}
    hasBin: true
    dependencies:
      '@ungap/promise-all-settled': 1.1.2
      ansi-colors: 4.1.1
      browser-stdout: 1.3.1
      chokidar: 3.5.3
      debug: 4.3.3_supports-color@8.1.1
      diff: 5.0.0
      escape-string-regexp: 4.0.0
      find-up: 5.0.0
      glob: 7.2.0
      growl: 1.10.5
      he: 1.2.0
      js-yaml: 4.1.0
      log-symbols: 4.1.0
      minimatch: 4.2.1
      ms: 2.1.3
      nanoid: 3.3.1
      serialize-javascript: 6.0.0
      strip-json-comments: 3.1.1
      supports-color: 8.1.1
      which: 2.0.2
      workerpool: 6.2.0
      yargs: 16.2.0
      yargs-parser: 20.2.4
      yargs-unparser: 2.0.0
    dev: true

  /moment/2.29.4:
    resolution: {integrity: sha512-5LC9SOxjSc2HF6vO2CyuTDNivEdoz2IvyJJGj6X8DJ0eFyfszE0QiEd+iXmBvUP3WHxSjFH/vIsA0EN00cgr8w==}
    dev: true

  /morgan/1.10.0:
    resolution: {integrity: sha512-AbegBVI4sh6El+1gNwvD5YIck7nSA36weD7xvIxG4in80j/UoK8AEGaWnnz8v1GxonMCltmlNs5ZKbGvl9b1XQ==}
    engines: {node: '>= 0.8.0'}
    dependencies:
      basic-auth: 2.0.1
      debug: 2.6.9
      depd: 2.0.0
      on-finished: 2.3.0
      on-headers: 1.0.2
    dev: true

  /ms/2.0.0:
    resolution: {integrity: sha512-Tpp60P6IUJDTuOq/5Z8cdskzJujfwqfOTkrwIwj7IRISpnkJnT6SyJ4PCPnGMoFjC9ddhal5KVIYtAt97ix05A==}
    dev: true

  /ms/2.1.2:
    resolution: {integrity: sha512-sGkPx+VjMtmA6MX27oA4FBFELFCZZ4S4XqeGOXCv68tT+jb3vk/RyaKWP0PTKyWtmLSM0b+adUTEvbs1PEaH2w==}
    dev: true

  /ms/2.1.3:
    resolution: {integrity: sha512-6FlzubTLZG3J2a/NVCAleEhjzq5oxgHyaCU9yYXvcLsvoVaHJq/s5xXI6/XXP6tz7R9xAOtHnSO/tXtF3WRTlA==}

  /multer/1.4.5-lts.2:
    resolution: {integrity: sha512-VzGiVigcG9zUAoCNU+xShztrlr1auZOlurXynNvO9GiWD1/mTBbUljOKY+qMeazBqXgRnjzeEgJI/wyjJUHg9A==}
    engines: {node: '>= 6.0.0'}
    dependencies:
      append-field: 1.0.0
      busboy: 1.6.0
      concat-stream: 1.6.2
      mkdirp: 0.5.6
      object-assign: 4.1.1
      type-is: 1.6.18
      xtend: 4.0.2
    dev: true

  /mustache/4.2.0:
    resolution: {integrity: sha512-71ippSywq5Yb7/tVYyGbkBggbU8H3u5Rz56fH60jGFgr8uHwxs+aSKeqmluIVzM0m0kB7xQjKS6qPfd0b2ZoqQ==}
    hasBin: true

  /mute-stream/2.0.0:
    resolution: {integrity: sha512-WWdIxpyjEn+FhQJQQv9aQAYlHoNVdzIzUySNV1gHUPDSdZJ3yZn7pAAbQcV7B56Mvu881q9FZV+0Vx2xC44VWA==}
    engines: {node: ^18.17.0 || >=20.5.0}

  /nanoid/3.3.1:
    resolution: {integrity: sha512-n6Vs/3KGyxPQd6uO0eH4Bv0ojGSUvuLlIHtC3Y0kEO23YRge8H9x1GCzLn28YX0H66pMkxuaeESFq4tKISKwdw==}
    engines: {node: ^10 || ^12 || ^13.7 || ^14 || >=15.0.1}
    hasBin: true
    dev: true

  /nanoid/3.3.3:
    resolution: {integrity: sha512-p1sjXuopFs0xg+fPASzQ28agW1oHD7xDsd9Xkf3T15H3c/cifrFHVwrh74PdoklAPi+i7MdRsE47vm2r6JoB+w==}
    engines: {node: ^10 || ^12 || ^13.7 || ^14 || >=15.0.1}
    hasBin: true
    dev: true

  /nanoid/3.3.7:
    resolution: {integrity: sha512-eSRppjcPIatRIMC1U6UngP8XFcz8MQWGQdt1MTBQ7NaAmvXDfvNxbvWV3x2y6CdEUciCSsDHDQZbhYaB8QEo2g==}
    engines: {node: ^10 || ^12 || ^13.7 || ^14 || >=15.0.1}
    hasBin: true
    dev: true

  /natural-compare/1.4.0:
    resolution: {integrity: sha512-OWND8ei3VtNC9h7V60qff3SVobHr996CTwgxubgyQYEpg290h9J0buyECNNJexkFm5sOajh5G116RYA1c8ZMSw==}
    dev: true

  /negotiator/0.6.3:
    resolution: {integrity: sha512-+EUsqGPLsM+j/zdChZjsnX51g4XrHFOIXwfnCVPGlQk/k5giakcKsuxCObBRu6DSm9opw/O6slWbJdghQM4bBg==}
    engines: {node: '>= 0.6'}
    dev: true

  /negotiator/1.0.0:
    resolution: {integrity: sha512-8Ofs/AUQh8MaEcrlq5xOX0CQ9ypTF5dl78mjlMNfOK08fzpgTHQRQPBxcPlEtIw0yRpws+Zo/3r+5WRby7u3Gg==}
    engines: {node: '>= 0.6'}
    dev: true

  /neo-async/2.6.2:
    resolution: {integrity: sha512-Yd3UES5mWCSqR+qNT93S3UoYUkqAZ9lLg8a7g9rimsWmYGK8cVToA4/sF3RrshdyV3sAGMXVUmpMYOw+dLpOuw==}

  /netmask/2.0.2:
    resolution: {integrity: sha512-dBpDMdxv9Irdq66304OLfEmQ9tbNRFnFTuZiLo+bD+r332bBmMJ8GBLXklIXXgxd3+v9+KUnZaUR5PJMa75Gsg==}
    engines: {node: '>= 0.4.0'}
    dev: true

  /nice-try/1.0.5:
    resolution: {integrity: sha512-1nh45deeb5olNY7eX82BkPO7SSxR5SSYJiPTrTdFUVYwAl8CKMA5N9PjTYkHiRjisVcxcQ1HXdLhx2qxxJzLNQ==}
    dev: true

  /nise/5.1.4:
    resolution: {integrity: sha512-8+Ib8rRJ4L0o3kfmyVCL7gzrohyDe0cMFTBa2d364yIrEGMEoetznKJx899YxjybU6bL9SQkYPSBBs1gyYs8Xg==}
    dependencies:
      '@sinonjs/commons': 2.0.0
      '@sinonjs/fake-timers': 10.3.0
      '@sinonjs/text-encoding': 0.7.2
      just-extend: 4.2.1
      path-to-regexp: 1.8.0
    dev: true

  /node-cmd/3.0.0:
    resolution: {integrity: sha512-SBvtm39iEkhEEDbUowR0O2YVaqpbD2nRvQ3fxXP/Tn1FgRpZAaUb8yKeEtFulBIv+xTHDodOKkj4EXIBANj+AQ==}
    dev: true

  /node-fetch/2.7.0:
    resolution: {integrity: sha512-c4FRfUm/dbcWZ7U+1Wq0AwCyFL+3nt2bEw05wfxSz+DWpWsitgmSgYmy2dQdWyKC1694ELPqMs/YzUSNozLt8A==}
    engines: {node: 4.x || >=6.0.0}
    peerDependencies:
      encoding: ^0.1.0
    peerDependenciesMeta:
      encoding:
        optional: true
    dependencies:
      whatwg-url: 5.0.0

  /node-releases/2.0.13:
    resolution: {integrity: sha512-uYr7J37ae/ORWdZeQ1xxMJe3NtdmqMC/JZK+geofDrkLUApKRHPd18/TxtBOJ4A0/+uUIliorNrfYV6s1b02eQ==}
    dev: true

  /node-releases/2.0.14:
    resolution: {integrity: sha512-y10wOWt8yZpqXmOgRo77WaHEmhYQYGNA6y421PKsKYWEK8aW+cqAphborZDhqfyKrbZEN92CN1X2KbafY2s7Yw==}
    dev: true

  /normalize-package-data/2.5.0:
    resolution: {integrity: sha512-/5CMN3T0R4XTj4DcGaexo+roZSdSFW/0AOOTROrjxzCG1wrWXEsGbRKevjlIL+ZDE4sZlJr5ED4YW0yqmkK+eA==}
    dependencies:
      hosted-git-info: 2.8.9
      resolve: 1.22.6
      semver: 5.7.2
      validate-npm-package-license: 3.0.4
    dev: true

  /normalize-path/3.0.0:
    resolution: {integrity: sha512-6eZs5Ls3WtCisHWp9S2GUy8dqkpGi4BVSz3GaqiE6ezub0512ESztXUwUB6C6IKbQkY2Pnb/mD4WYojCRwcwLA==}
    engines: {node: '>=0.10.0'}
    dev: true

  /npm-run-all/4.1.5:
    resolution: {integrity: sha512-Oo82gJDAVcaMdi3nuoKFavkIHBRVqQ1qvMb+9LHk/cF4P6B2m8aP04hGf7oL6wZ9BuGwX1onlLhpuoofSyoQDQ==}
    engines: {node: '>= 4'}
    hasBin: true
    dependencies:
      ansi-styles: 3.2.1
      chalk: 2.4.2
      cross-spawn: 6.0.5
      memorystream: 0.3.1
      minimatch: 3.1.2
      pidtree: 0.3.1
      read-pkg: 3.0.0
      shell-quote: 1.8.1
      string.prototype.padend: 3.1.5
    dev: true

  /npm-run-path/5.3.0:
    resolution: {integrity: sha512-ppwTtiJZq0O/ai0z7yfudtBpWIoxM8yE6nHi1X47eFR2EWORqfbu6CnPlNsjeN683eT0qG6H/Pyf9fCcvjnnnQ==}
    engines: {node: ^12.20.0 || ^14.13.1 || >=16.0.0}
    dependencies:
      path-key: 4.0.0
    dev: true

  /oauth-sign/0.9.0:
    resolution: {integrity: sha512-fexhUFFPTGV8ybAtSIGbV6gOkSv8UtRbDBnAyLQw4QPKkgNlsH2ByPGtMUqdWkos6YCRmAqViwgZrJc/mRDzZQ==}
    dev: true

  /object-assign/4.1.1:
    resolution: {integrity: sha512-rJgTQnkUnH1sFw8yT6VSU3zD3sWmu6sZhIseY8VX+GRu3P6F7Fu+JNDoXfklElbLJSnc3FUQHVe4cU5hj+BcUg==}
    engines: {node: '>=0.10.0'}
    dev: true

  /object-inspect/1.13.4:
    resolution: {integrity: sha512-W67iLl4J2EXEGTbfeHCffrjDfitvLANg0UlX3wFUUSTx92KXRFegMHUVgSqE+wvhAbi4WqjGg9czysTV2Epbew==}
    engines: {node: '>= 0.4'}
    dev: true

  /object-is/1.1.5:
    resolution: {integrity: sha512-3cyDsyHgtmi7I7DfSSI2LDp6SK2lwvtbg0p0R1e0RvTqF5ceGx+K2dfSjm1bKDMVCFEDAQvy+o8c6a7VujOddw==}
    engines: {node: '>= 0.4'}
    dependencies:
      call-bind: 1.0.7
      define-properties: 1.2.1
    dev: true

  /object-keys/1.1.1:
    resolution: {integrity: sha512-NuAESUOUMrlIXOfHKzD6bpPu3tYt3xvjNdRIQ+FeT0lNb4K8WR70CaDxhuNguS2XG+GjkyMwOzsN5ZktImfhLA==}
    engines: {node: '>= 0.4'}
    dev: true

  /object.assign/4.1.4:
    resolution: {integrity: sha512-1mxKf0e58bvyjSCtKYY4sRe9itRk3PJpquJOjeIkz885CczcI4IvJJDLPS72oowuSh+pBxUFROpX+TU++hxhZQ==}
    engines: {node: '>= 0.4'}
    dependencies:
      call-bind: 1.0.7
      define-properties: 1.2.1
      has-symbols: 1.1.0
      object-keys: 1.1.1
    dev: true

  /on-finished/2.3.0:
    resolution: {integrity: sha512-ikqdkGAAyf/X/gPhXGvfgAytDZtDbr+bkNUJ0N9h5MI/dmdgCs3l6hoHrcUv41sRKew3jIwrp4qQDXiK99Utww==}
    engines: {node: '>= 0.8'}
    dependencies:
      ee-first: 1.1.1
    dev: true

  /on-finished/2.4.1:
    resolution: {integrity: sha512-oVlzkg3ENAhCk2zdv7IJwd/QUD4z2RxRwpkcGY8psCVcCYZNq4wYnVWALHM+brtuJjePWiYF/ClmuDr8Ch5+kg==}
    engines: {node: '>= 0.8'}
    dependencies:
      ee-first: 1.1.1
    dev: true

  /on-headers/1.0.2:
    resolution: {integrity: sha512-pZAE+FJLoyITytdqK0U5s+FIpjN0JP3OzFi/u8Rx+EV5/W+JTWGXG8xFzevE7AjBfDqHv/8vL8qQsIhHnqRkrA==}
    engines: {node: '>= 0.8'}
    dev: true

  /once/1.4.0:
    resolution: {integrity: sha512-lNaJgI+2Q5URQBkccEKHTQOPaXdUxnZZElQTZY0MFUAuaEqe1E+Nyvgdz/aIyNi6Z9MzO5dv1H8n58/GELp3+w==}
    dependencies:
      wrappy: 1.0.2
    dev: true

  /one-time/1.0.0:
    resolution: {integrity: sha512-5DXOiRKwuSEcQ/l0kGCF6Q3jcADFv5tSmRaJck/OqkVFcOzutB134KRSfF0xDrL39MNnqxbHBbUUcjZIhTgb2g==}
    dependencies:
      fn.name: 1.1.0
    dev: true

  /onetime/6.0.0:
    resolution: {integrity: sha512-1FlR+gjXK7X+AsAHso35MnyN5KqGwJRi/31ft6x0M194ht7S+rWAvd7PHss9xSKMzE0asv1pyIHaJYq+BbacAQ==}
    engines: {node: '>=12'}
    dependencies:
      mimic-fn: 4.0.0
    dev: true

  /open/10.1.0:
    resolution: {integrity: sha512-mnkeQ1qP5Ue2wd+aivTD3NHd/lZ96Lu0jgf0pwktLPtx6cTZiH7tyeGRRHs0zX0rbrahXPnXlUnbeXyaBBuIaw==}
    engines: {node: '>=18'}
    dependencies:
      default-browser: 5.2.1
      define-lazy-prop: 3.0.0
      is-inside-container: 1.0.0
      is-wsl: 3.1.0
    dev: true

  /openapi-types/12.1.3:
    resolution: {integrity: sha512-N4YtSYJqghVu4iek2ZUvcN/0aqH1kRDuNqzcycDxhOUpg7GdvLa2F3DgS6yBNhInhv2r/6I0Flkn7CqL8+nIcw==}
    dev: false

  /openapi-types/7.2.3:
    resolution: {integrity: sha512-olbaNxz12R27+mTyJ/ZAFEfUruauHH27AkeQHDHRq5AF0LdNkK1SSV7EourXQDK+4aX7dv2HtyirAGK06WMAsA==}
    dev: true

  /optionator/0.9.3:
    resolution: {integrity: sha512-JjCoypp+jKn1ttEFExxhetCKeJt9zhAgAve5FXHixTvFDW/5aEktX9bufBKLRRMdU7bNtpLfcGu94B3cdEJgjg==}
    engines: {node: '>= 0.8.0'}
    dependencies:
      '@aashutoshrathi/word-wrap': 1.2.6
      deep-is: 0.1.4
      fast-levenshtein: 2.0.6
      levn: 0.4.1
      prelude-ls: 1.2.1
      type-check: 0.4.0
    dev: true

  /os-tmpdir/1.0.2:
    resolution: {integrity: sha512-D2FR03Vir7FIu45XBY20mTb+/ZSWB00sjU9jdQXt83gDrI4Ztz5Fs7/yy74g2N5SVQY4xY1qDr4rNddwYRVX0g==}
    engines: {node: '>=0.10.0'}

  /p-limit/2.3.0:
    resolution: {integrity: sha512-//88mFWSJx8lxCzwdAABTJL2MyWB12+eIY7MDL2SqLmAkeKU9qxRvWuSyTjm3FUmpBEMuFfckAIqEaVGUDxb6w==}
    engines: {node: '>=6'}
    dependencies:
      p-try: 2.2.0
    dev: true

  /p-limit/3.1.0:
    resolution: {integrity: sha512-TYOanM3wGwNGsZN2cVTYPArw454xnXj5qmWF1bEoAc4+cU/ol7GVh7odevjp1FNHduHc3KZMcFduxU5Xc6uJRQ==}
    engines: {node: '>=10'}
    dependencies:
      yocto-queue: 0.1.0
    dev: true

  /p-limit/5.0.0:
    resolution: {integrity: sha512-/Eaoq+QyLSiXQ4lyYV23f14mZRQcXnxfHrN0vCai+ak9G0pp9iEQukIIZq5NccEvwRB8PUnZT0KsOoDCINS1qQ==}
    engines: {node: '>=18'}
    dependencies:
      yocto-queue: 1.0.0
    dev: true

  /p-locate/4.1.0:
    resolution: {integrity: sha512-R79ZZ/0wAxKGu3oYMlz8jy/kbhsNrS7SKZ7PxEHBgJ5+F2mtFW2fK2cOtBh1cHYkQsbzFV7I+EoRKe6Yt0oK7A==}
    engines: {node: '>=8'}
    dependencies:
      p-limit: 2.3.0
    dev: true

  /p-locate/5.0.0:
    resolution: {integrity: sha512-LaNjtRWUBY++zB5nE/NwcaoMylSPk+S+ZHNB1TzdbMJMny6dynpAGt7X/tl/QYq3TIeE6nxHppbo2LGymrG5Pw==}
    engines: {node: '>=10'}
    dependencies:
      p-limit: 3.1.0
    dev: true

  /p-try/2.2.0:
    resolution: {integrity: sha512-R4nPAVTAU0B9D35/Gk3uJf/7XYbQcyohSKdvAxIRSNghFl4e71hVoGnBNQz9cWaXxO2I10KTC+3jMdvvoKw6dQ==}
    engines: {node: '>=6'}
    dev: true

  /pac-proxy-agent/7.0.1:
    resolution: {integrity: sha512-ASV8yU4LLKBAjqIPMbrgtaKIvxQri/yh2OpI+S6hVa9JRkUI3Y3NPFbfngDtY7oFtSMD3w31Xns89mDa3Feo5A==}
    engines: {node: '>= 14'}
    dependencies:
      '@tootallnate/quickjs-emscripten': 0.23.0
      agent-base: 7.1.3
      debug: 4.4.0
      get-uri: 6.0.2
      http-proxy-agent: 7.0.2
      https-proxy-agent: 7.0.4
      pac-resolver: 7.0.0
      socks-proxy-agent: 8.0.5
    transitivePeerDependencies:
      - supports-color
    dev: true

  /pac-resolver/7.0.0:
    resolution: {integrity: sha512-Fd9lT9vJbHYRACT8OhCbZBbxr6KRSawSovFpy8nDGshaK99S/EBhVIHp9+crhxrsZOuvLpgL1n23iyPg6Rl2hg==}
    engines: {node: '>= 14'}
    dependencies:
      degenerator: 5.0.1
      ip: 1.1.8
      netmask: 2.0.2
    dev: true

  /package-json-from-dist/1.0.1:
    resolution: {integrity: sha512-UEZIS3/by4OC8vL3P2dTXRETpebLI2NiI5vIrjaD/5UtrkFX/tNbwjTSRAGC/+7CAo2pIcBaRgWmcBBHcsaCIw==}

  /parent-module/1.0.1:
    resolution: {integrity: sha512-GQ2EWRpQV8/o+Aw8YqtfZZPfNRWZYkbidE9k5rpl/hC3vtHHBfGm2Ifi6qWV+coDGkrUKZAxE3Lot5kcsRlh+g==}
    engines: {node: '>=6'}
    dependencies:
      callsites: 3.1.0
    dev: true

  /parse-json/4.0.0:
    resolution: {integrity: sha512-aOIos8bujGN93/8Ox/jPLh7RwVnPEysynVFE+fQZyg6jKELEHwzgKdLRFHUgXJL6kylijVSBC4BvN9OmsB48Rw==}
    engines: {node: '>=4'}
    dependencies:
      error-ex: 1.3.2
      json-parse-better-errors: 1.0.2
    dev: true

  /parse-json/5.2.0:
    resolution: {integrity: sha512-ayCKvm/phCGxOkYRSCM82iDwct8/EonSEgCSxWxD7ve6jHggsFl4fZVQBPRNgQoKiuV/odhFrGzQXZwbifC8Rg==}
    engines: {node: '>=8'}
    dependencies:
      '@babel/code-frame': 7.26.2
      error-ex: 1.3.2
      json-parse-even-better-errors: 2.3.1
      lines-and-columns: 1.2.4
    dev: true

  /parseurl/1.3.3:
    resolution: {integrity: sha512-CiyeOxFT/JZyN5m0z9PfXw4SCBJ6Sygz1Dpl0wqjlhDEGGBP1GnsUVEL0p63hoG1fcj3fHynXi9NYO4nWOL+qQ==}
    engines: {node: '>= 0.8'}
    dev: true

  /path-browserify/1.0.1:
    resolution: {integrity: sha512-b7uo2UCUOYZcnF/3ID0lulOJi/bafxa1xPe7ZPsammBSpjSWQkjNxlt635YGS2MiR9GjvuXCtz2emr3jbsz98g==}

  /path-exists/4.0.0:
    resolution: {integrity: sha512-ak9Qy5Q7jYb2Wwcey5Fpvg2KoAc/ZIhLSLOSBmRmygPsGwkVVt0fZa0qrtMz+m6tJTAHfZQ8FnmB4MG4LWy7/w==}
    engines: {node: '>=8'}
    dev: true

  /path-is-absolute/1.0.1:
    resolution: {integrity: sha512-AVbw3UJ2e9bq64vSaS9Am0fje1Pa8pbGqTTsmXfaIiMpnr5DlDhfJOuLj9Sf95ZPVDAUerDfEk88MPmPe7UCQg==}
    engines: {node: '>=0.10.0'}
    dev: true

  /path-key/2.0.1:
    resolution: {integrity: sha512-fEHGKCSmUSDPv4uoj8AlD+joPlq3peND+HRYyxFz4KPw4z926S/b8rIuFs2FYJg3BwsxJf6A9/3eIdLaYC+9Dw==}
    engines: {node: '>=4'}
    dev: true

  /path-key/3.1.1:
    resolution: {integrity: sha512-ojmeN0qd+y0jszEtoY48r0Peq5dwMEkIlCOu6Q5f41lfkswXuKtYrhgoTpLnyIcHm24Uhqx+5Tqm2InSwLhE6Q==}
    engines: {node: '>=8'}

  /path-key/4.0.0:
    resolution: {integrity: sha512-haREypq7xkM7ErfgIyA0z+Bj4AGKlMSdlQE2jvJo6huWD1EdkKYV+G/T4nq0YEF2vgTT8kqMFKo1uHn950r4SQ==}
    engines: {node: '>=12'}
    dev: true

  /path-parse/1.0.7:
    resolution: {integrity: sha512-LDJzPVEEEPR+y48z93A0Ed0yXb8pAByGWo/k5YYdYgpY2/2EsOsksJrq7lOHxryrVOn1ejG6oAp8ahvOIQD8sw==}
    dev: true

  /path-scurry/1.11.1:
    resolution: {integrity: sha512-Xa4Nw17FS9ApQFJ9umLiJS4orGjm7ZzwUrwamcGQuHSzDyth9boKDaycYdDcZDuqYATXw4HFXgaqWTctW/v1HA==}
    engines: {node: '>=16 || 14 >=14.18'}
    dependencies:
      lru-cache: 10.4.3
      minipass: 7.1.2

  /path-to-regexp/0.1.7:
    resolution: {integrity: sha512-5DFkuoqlv1uYQKxy8omFBeJPQcdoE07Kv2sferDCrAq1ohOU+MSDswDIbnx3YAM60qIOnYa53wBhXW0EbMonrQ==}
    dev: true

  /path-to-regexp/1.8.0:
    resolution: {integrity: sha512-n43JRhlUKUAlibEJhPeir1ncUID16QnEjNpwzNdO3Lm4ywrBpBZ5oLD0I6br9evr1Y9JTqwRtAh7JLoOzAQdVA==}
    dependencies:
      isarray: 0.0.1
    dev: true

  /path-to-regexp/8.2.0:
    resolution: {integrity: sha512-TdrF7fW9Rphjq4RjrW0Kp2AW0Ahwu9sRGTkS6bvDi0SCwZlEZYmcfDbEsTz8RVk0EHIS/Vd1bv3JhG+1xZuAyQ==}
    engines: {node: '>=16'}
    dev: true

  /path-type/3.0.0:
    resolution: {integrity: sha512-T2ZUsdZFHgA3u4e5PfPbjd7HDDpxPnQb5jN0SrDsjNSuVXHJqtwTnWqG0B1jZrgmJ/7lj1EmVIByWt1gxGkWvg==}
    engines: {node: '>=4'}
    dependencies:
      pify: 3.0.0
    dev: true

  /path-type/4.0.0:
    resolution: {integrity: sha512-gDKb8aZMDeD/tZWs9P6+q0J9Mwkdl6xMV8TjnGP3qJVJ06bdMgkbBlLU8IdfOsIsFz2BW1rNVT3XuNEl8zPAvw==}
    engines: {node: '>=8'}
    dev: true

  /path-type/6.0.0:
    resolution: {integrity: sha512-Vj7sf++t5pBD637NSfkxpHSMfWaeig5+DKWLhcqIYx6mWQz5hdJTGDVMQiJcw1ZYkhs7AazKDGpRVji1LJCZUQ==}
    engines: {node: '>=18'}

  /pathe/1.1.2:
    resolution: {integrity: sha512-whLdWMYL2TwI08hn8/ZqAbrVemu0LNaNNJZX73O6qaIdCTfXutsLhMkjdENX0qhsQ9uIimo4/aQOmXkoon2nDQ==}
    dev: true

  /pathval/1.1.1:
    resolution: {integrity: sha512-Dp6zGqpTdETdR63lehJYPeIOqpiNBNtc7BpWSLrOje7UaIsE5aY92r/AunQA7rsXvet3lrJ3JnZX29UPTKXyKQ==}
    dev: true

  /pend/1.2.0:
    resolution: {integrity: sha512-F3asv42UuXchdzt+xXqfW1OGlVBe+mxa2mqI0pg5yAHZPvFmY3Y6drSf/GQ1A86WgWEN9Kzh/WrgKa6iGcHXLg==}
    dev: true

  /performance-now/2.1.0:
    resolution: {integrity: sha512-7EAHlyLHI56VEIdK57uwHdHKIaAGbnXPiw0yWbarQZOKaKpvUIgW0jWRVLiatnM+XXlSwsanIBH/hzGMJulMow==}
    dev: true

  /picocolors/1.0.1:
    resolution: {integrity: sha512-anP1Z8qwhkbmu7MFP5iTt+wQKXgwzf7zTyGlcdzabySa9vd0Xt392U0rVmz9poOaBj0uHJKyyo9/upk0HrEQew==}
    dev: true

  /picocolors/1.1.1:
    resolution: {integrity: sha512-xceH2snhtb5M9liqDsmEw56le376mTZkEX/jEb/RxNFyegNul7eNslCXP9FDj/Lcu0X8KEyMceP2ntpaHrDEVA==}

  /picomatch/2.3.1:
    resolution: {integrity: sha512-JU3teHTNjmE2VCGFzuY8EXzCDVwEqB2a8fsIvwaStHhAWJEeVd1o1QD80CU6+ZdEXXSLbSsuLwJjkCBWqRQUVA==}
    engines: {node: '>=8.6'}

  /pidtree/0.3.1:
    resolution: {integrity: sha512-qQbW94hLHEqCg7nhby4yRC7G2+jYHY4Rguc2bjw7Uug4GIJuu1tvf2uHaZv5Q8zdt+WKJ6qK1FOI6amaWUo5FA==}
    engines: {node: '>=0.10'}
    hasBin: true
    dev: true

  /pify/3.0.0:
    resolution: {integrity: sha512-C3FsVNH1udSEX48gGX1xfvwTWfsYWj5U+8/uK15BGzIGrKoUpghX8hWZwa/OFnakBiiVNmBvemTJR5mcy7iPcg==}
    engines: {node: '>=4'}
    dev: true

  /pkg-dir/4.2.0:
    resolution: {integrity: sha512-HRDzbaKjC+AOWVXxAU/x54COGeIv9eb+6CkDSQoNTt4XyWoIJvuPsXizxu/Fr23EiekbtZwmh1IcIG/l/a10GQ==}
    engines: {node: '>=8'}
    dependencies:
      find-up: 4.1.0
    dev: true

  /pkg-types/1.1.1:
    resolution: {integrity: sha512-ko14TjmDuQJ14zsotODv7dBlwxKhUKQEhuhmbqo1uCi9BB0Z2alo/wAXg6q1dTR5TyuqYyWhjtfe/Tsh+X28jQ==}
    dependencies:
      confbox: 0.1.7
      mlly: 1.7.1
      pathe: 1.1.2
    dev: true

  /pluralize/8.0.0:
    resolution: {integrity: sha512-Nc3IT5yHzflTfbjgqWcCPpo7DaKy4FnpB0l/zCAW0Tc7jxAiuqSxHasntB3D7887LSrA93kDJ9IXovxJYxyLCA==}
    engines: {node: '>=4'}

  /postcss/8.4.38:
    resolution: {integrity: sha512-Wglpdk03BSfXkHoQa3b/oulrotAkwrlLDRSOb9D0bN86FdRyE9lppSp33aHNPgBa0JKCoB+drFLZkQoRRYae5A==}
    engines: {node: ^10 || ^12 || >=14}
    dependencies:
      nanoid: 3.3.7
      picocolors: 1.1.1
      source-map-js: 1.2.0
    dev: true

  /prelude-ls/1.2.1:
    resolution: {integrity: sha512-vkcDPrRZo1QZLbn5RLGPpg/WmIQ65qoWWhcGKf/b5eplkkarX0m9z8ppCat4mlOqUsWpyNuYgO3VRyrYHSzX5g==}
    engines: {node: '>= 0.8.0'}
    dev: true

  /prettier/3.1.1:
    resolution: {integrity: sha512-22UbSzg8luF4UuZtzgiUOfcGM8s4tjBv6dJRT7j275NXsy2jb4aJa4NNveul5x4eqlF1wuhuR2RElK71RvmVaw==}
    engines: {node: '>=14'}
    hasBin: true

  /prettier/3.3.3:
    resolution: {integrity: sha512-i2tDNA0O5IrMO757lfrdQZCc2jPNDVntV0m/+4whiDfWaTKfMNgR7Qz0NAeGz/nRqF4m5/6CLzbP4/liHt12Ew==}
    engines: {node: '>=14'}
    hasBin: true
    dev: false

  /prettier/3.5.3:
    resolution: {integrity: sha512-QQtaxnoDJeAkDvDKWCLiwIXkTgRhwYDEQCghU9Z6q03iyek/rxRh/2lC3HB7P8sWT2xC/y5JDctPLBIGzHKbhw==}
    engines: {node: '>=14'}
    hasBin: true

  /pretty-format/29.7.0:
    resolution: {integrity: sha512-Pdlw/oPxN+aXdmM9R00JVC9WVFoCLTKJvDVLgmJ+qAffBMxsV85l/Lu7sNx4zSzPyoL2euImuEwHhOXdEgNFZQ==}
    engines: {node: ^14.15.0 || ^16.10.0 || >=18.0.0}
    dependencies:
      '@jest/schemas': 29.6.3
      ansi-styles: 5.2.0
      react-is: 18.3.1
    dev: true

  /process-nextick-args/2.0.1:
    resolution: {integrity: sha512-3ouUOpQhtgrbOa17J7+uxOTpITYWaGP7/AhoR3+A+/1e9skrzelGi/dXzEYyvbxubEF6Wn2ypscTKiKJFFn1ag==}
    dev: true

  /process/0.11.10:
    resolution: {integrity: sha512-cdGef/drWFoydD1JsMzuFf8100nZl+GT+yacc2bEced5f9Rjk4z+WtFUTBu9PhOi9j/jfmBPu0mMEY4wIdAF8A==}
    engines: {node: '>= 0.6.0'}

  /progress/2.0.3:
    resolution: {integrity: sha512-7PiHtLll5LdnKIMw100I+8xJXR5gW2QwWYkT6iJva0bXitZKa/XMrSbdmg3r2Xnaidz9Qumd0VPaMrZlF9V9sA==}
    engines: {node: '>=0.4.0'}
    dev: true

  /proper-lockfile/2.0.1:
    resolution: {integrity: sha512-rjaeGbsmhNDcDInmwi4MuI6mRwJu6zq8GjYCLuSuE7GF+4UjgzkL69sVKKJ2T2xH61kK7rXvGYpvaTu909oXaQ==}
    engines: {node: '>=4.0.0'}
    dependencies:
      graceful-fs: 4.2.11
      retry: 0.10.1
    dev: false

  /proxy-addr/2.0.7:
    resolution: {integrity: sha512-llQsMLSUDUPT44jdrU/O37qlnifitDP+ZwrmmZcoSKyLKvtZxpyV0n2/bD/N4tBAAZ/gJEdZU7KMraoK1+XYAg==}
    engines: {node: '>= 0.10'}
    dependencies:
      forwarded: 0.2.0
      ipaddr.js: 1.9.1
    dev: true

  /proxy-agent/6.4.0:
    resolution: {integrity: sha512-u0piLU+nCOHMgGjRbimiXmA9kM/L9EHh3zL81xCdp7m+Y2pHIsnmbdDoEDoAz5geaonNR6q6+yOPQs6n4T6sBQ==}
    engines: {node: '>= 14'}
    dependencies:
      agent-base: 7.1.3
      debug: 4.4.0
      http-proxy-agent: 7.0.2
      https-proxy-agent: 7.0.4
      lru-cache: 7.18.3
      pac-proxy-agent: 7.0.1
      proxy-from-env: 1.1.0
      socks-proxy-agent: 8.0.5
    transitivePeerDependencies:
      - supports-color
    dev: true

  /proxy-from-env/1.1.0:
    resolution: {integrity: sha512-D+zkORCbA9f1tdWRK0RaCR3GPv50cMxcrz4X8k5LTSUD1Dkw47mKJEZQNunItRTkWwgtaUSo1RVFRIG9ZXiFYg==}
    dev: true

  /psl/1.9.0:
    resolution: {integrity: sha512-E/ZsdU4HLs/68gYzgGTkMicWTLPdAftJLfJFlLUAAKZGkStNU72sZjT66SnMDVOfOWY/YAoiD7Jxa9iHvngcag==}
    dev: true

  /pump/3.0.0:
    resolution: {integrity: sha512-LwZy+p3SFs1Pytd/jYct4wpv49HiYCqd9Rlc5ZVdk0V+8Yzv6jR5Blk3TRmPL1ft69TxP0IMZGJ+WPFU2BFhww==}
    dependencies:
      end-of-stream: 1.4.4
      once: 1.4.0
    dev: true

  /punycode/2.3.0:
    resolution: {integrity: sha512-rRV+zQD8tVFys26lAGR9WUuS4iUAngJScM+ZRSKtvl5tKeZ2t5bvdNFdNHBW9FWR4guGHlgmsZ1G7BSm2wTbuA==}
    engines: {node: '>=6'}
    dev: true

  /puppeteer-core/22.4.1:
    resolution: {integrity: sha512-l9nf8NcirYOHdID12CIMWyy7dqcJCVtgVS+YAiJuUJHg8+9yjgPiG2PcNhojIEEpCkvw3FxvnyITVfKVmkWpjA==}
    engines: {node: '>=18'}
    dependencies:
      '@puppeteer/browsers': 2.1.0
      chromium-bidi: 0.5.12_74t7hwmhzgczi6zz4gvli4zmpa
      cross-fetch: 4.0.0
      debug: 4.3.4
      devtools-protocol: 0.0.1249869
      ws: 8.16.0
    transitivePeerDependencies:
      - bufferutil
      - encoding
      - supports-color
      - utf-8-validate
    dev: true

  /puppeteer/22.4.1_typescript@5.8.2:
    resolution: {integrity: sha512-Mag1wRLanzwS4yEUyrDRBUgsKlH3dpL6oAfVwNHG09oxd0+ySsatMvYj7HwjynWy/S+Hg+XHLgjyC/F6CsL/lg==}
    engines: {node: '>=18'}
    hasBin: true
    requiresBuild: true
    dependencies:
      '@puppeteer/browsers': 2.1.0
      cosmiconfig: 9.0.0_typescript@5.8.2
      puppeteer-core: 22.4.1
    transitivePeerDependencies:
      - bufferutil
      - encoding
      - supports-color
      - typescript
      - utf-8-validate
    dev: true

  /qjobs/1.2.0:
    resolution: {integrity: sha512-8YOJEHtxpySA3fFDyCRxA+UUV+fA+rTWnuWvylOK/NCjhY+b4ocCtmu8TtsWb+mYeU+GCHf/S66KZF/AsteKHg==}
    engines: {node: '>=0.9'}
    dev: true

  /qs/6.11.0:
    resolution: {integrity: sha512-MvjoMCJwEarSbUYk5O+nmoSzSutSsTwF85zcHPQ9OrlFoZOYIjaqBAJIqIXjptyD5vThxGq52Xu/MaJzRkIk4Q==}
    engines: {node: '>=0.6'}
    dependencies:
      side-channel: 1.1.0
    dev: true

  /qs/6.13.0:
    resolution: {integrity: sha512-+38qI9SOr8tfZ4QmJNplMUxqjbe7LKvvZgWdExBOmd+egZTtjLB67Gu0HRX3u/XOq7UU2Nx6nsjvS16Z9uwfpg==}
    engines: {node: '>=0.6'}
    dependencies:
      side-channel: 1.1.0
    dev: true

  /qs/6.14.0:
    resolution: {integrity: sha512-YWWTjgABSKcvs/nWBi9PycY/JiPJqOD4JA6o9Sej2AtvSGarXxKC3OQSk4pAarbdQlKAh5D4FCQkJNkW+GAn3w==}
    engines: {node: '>=0.6'}
    dependencies:
      side-channel: 1.1.0
    dev: true

  /qs/6.5.3:
    resolution: {integrity: sha512-qxXIEh4pCGfHICj1mAJQ2/2XVZkjCDTcEgfoSQxc/fYivUZxTkk7L3bDBJSoNrEzXI17oUO5Dp07ktqE5KzczA==}
    engines: {node: '>=0.6'}
    dev: true

  /queue-microtask/1.2.3:
    resolution: {integrity: sha512-NuaNSa6flKT5JaSYQzJok04JzTL1CA6aGhv5rfLW3PgqA+M2ChpZQnAC8h8i4ZFkBS8X5RqkDBHA7r4hej3K9A==}

  /queue-tick/1.0.1:
    resolution: {integrity: sha512-kJt5qhMxoszgU/62PLP1CJytzd2NKetjSRnyuj31fDd3Rlcz3fzlFdFLD1SItunPwyqEOkca6GbV612BWfaBag==}
    dev: true

  /randombytes/2.1.0:
    resolution: {integrity: sha512-vYl3iOX+4CKUWuxGi9Ukhie6fsqXqS9FE2Zaic4tNFD2N2QQaXOMFbuKK4QmDHC0JO6B1Zp41J0LpT0oR68amQ==}
    dependencies:
      safe-buffer: 5.2.1
    dev: true

  /range-parser/1.2.1:
    resolution: {integrity: sha512-Hrgsx+orqoygnmhFbKaHE6c296J+HTAQXoxEF6gNupROmmGJRoyzfG3ccAveqCBrwr/2yxQ5BVd/GTl5agOwSg==}
    engines: {node: '>= 0.6'}
    dev: true

  /raw-body/2.5.1:
    resolution: {integrity: sha512-qqJBtEyVgS0ZmPGdCFPWJ3FreoqvG4MVQln/kCgF7Olq95IbOp0/BWyMwbdtn4VTvkM8Y7khCQ2Xgk/tcrCXig==}
    engines: {node: '>= 0.8'}
    dependencies:
      bytes: 3.1.2
      http-errors: 2.0.0
      iconv-lite: 0.4.24
      unpipe: 1.0.0
    dev: true

  /raw-body/2.5.2:
    resolution: {integrity: sha512-8zGqypfENjCIqGhgXToC8aB2r7YrBX+AQAfIPs/Mlk+BtPTztOvTS01NRW/3Eh60J+a48lt8qsCzirQ6loCVfA==}
    engines: {node: '>= 0.8'}
    dependencies:
      bytes: 3.1.2
      http-errors: 2.0.0
      iconv-lite: 0.4.24
      unpipe: 1.0.0
    dev: true

  /raw-body/3.0.0:
    resolution: {integrity: sha512-RmkhL8CAyCRPXCE28MMH0z2PNWQBNk2Q09ZdxM9IOOXwxwZbN+qbWaatPkdkWIKL2ZVDImrN/pK5HTRz2PcS4g==}
    engines: {node: '>= 0.8'}
    dependencies:
      bytes: 3.1.2
      http-errors: 2.0.0
      iconv-lite: 0.6.3
      unpipe: 1.0.0
    dev: true

  /react-is/18.3.1:
    resolution: {integrity: sha512-/LLMVyas0ljjAtoYiPqYiL8VWXzUUdThrmU5+n20DZv+a+ClRoevUzw5JxU+Ieh5/c87ytoTBV9G1FiKfNJdmg==}
    dev: true

  /read-pkg/3.0.0:
    resolution: {integrity: sha512-BLq/cCO9two+lBgiTYNqD6GdtK8s4NpaWrl6/rCO9w0TUS8oJl7cmToOZfRYllKTISY6nt1U7jQ53brmKqY6BA==}
    engines: {node: '>=4'}
    dependencies:
      load-json-file: 4.0.0
      normalize-package-data: 2.5.0
      path-type: 3.0.0
    dev: true

  /readable-stream/2.3.8:
    resolution: {integrity: sha512-8p0AUk4XODgIewSi0l8Epjs+EVnWiK7NoDIEGU0HhE7+ZyY8D1IMY7odu5lRrFXGg71L15KG8QrPmum45RTtdA==}
    dependencies:
      core-util-is: 1.0.2
      inherits: 2.0.4
      isarray: 1.0.0
      process-nextick-args: 2.0.1
      safe-buffer: 5.1.2
      string_decoder: 1.1.1
      util-deprecate: 1.0.2
    dev: true

  /readable-stream/3.6.2:
    resolution: {integrity: sha512-9u/sniCrY3D5WdsERHzHE4G2YCXqoG5FTHUiCC4SIbr6XcLZBY05ya9EKjYek9O5xOAwjGq+1JdGBAS7Q9ScoA==}
    engines: {node: '>= 6'}
    dependencies:
      inherits: 2.0.4
      string_decoder: 1.3.0
      util-deprecate: 1.0.2
    dev: true

  /readdirp/3.6.0:
    resolution: {integrity: sha512-hOS089on8RduqdbhvQ5Z37A0ESjsqz6qnRcffsMU3495FuTdqSm+7bhJ29JvIOsBDEEnan5DPu9t3To9VRlMzA==}
    engines: {node: '>=8.10.0'}
    dependencies:
      picomatch: 2.3.1
    dev: true

  /rechoir/0.7.1:
    resolution: {integrity: sha512-/njmZ8s1wVeR6pjTZ+0nCnv8SpZNRMT2D1RLOJQESlYFDBvwpTA4KWJpZ+sBJ4+vhjILRcK7JIFdGCdxEAAitg==}
    engines: {node: '>= 0.10'}
    dependencies:
      resolve: 1.22.6
    dev: true

  /regexp.prototype.flags/1.5.1:
    resolution: {integrity: sha512-sy6TXMN+hnP/wMy+ISxg3krXx7BAtWVO4UouuCN/ziM9UEne0euamVNafDfvC83bRNr95y0V5iijeDQFUNpvrg==}
    engines: {node: '>= 0.4'}
    dependencies:
      call-bind: 1.0.7
      define-properties: 1.2.1
      set-function-name: 2.0.1
    dev: true

  /request-promise-core/1.1.4_request@2.88.2:
    resolution: {integrity: sha512-TTbAfBBRdWD7aNNOoVOBH4pN/KigV6LyapYNNlAPA8JwbovRti1E88m3sYAwsLi5ryhPKsE9APwnjFTgdUjTpw==}
    engines: {node: '>=0.10.0'}
    peerDependencies:
      request: ^2.34
    dependencies:
      lodash: 4.17.21
      request: 2.88.2
    dev: true

  /request-promise-native/1.0.9_request@2.88.2:
    resolution: {integrity: sha512-wcW+sIUiWnKgNY0dqCpOZkUbF/I+YPi+f09JZIDa39Ec+q82CpSYniDp+ISgTTbKmnpJWASeJBPZmoxH84wt3g==}
    engines: {node: '>=0.12.0'}
    deprecated: request-promise-native has been deprecated because it extends the now deprecated request package, see https://github.com/request/request/issues/3142
    peerDependencies:
      request: ^2.34
    dependencies:
      request: 2.88.2
      request-promise-core: 1.1.4_request@2.88.2
      stealthy-require: 1.1.1
      tough-cookie: 2.5.0
    dev: true

  /request/2.88.2:
    resolution: {integrity: sha512-MsvtOrfG9ZcrOwAW+Qi+F6HbD0CWXEh9ou77uOb7FM2WPhwT7smM833PzanhJLsgXjN89Ir6V2PczXNnMpwKhw==}
    engines: {node: '>= 6'}
    deprecated: request has been deprecated, see https://github.com/request/request/issues/3142
    dependencies:
      aws-sign2: 0.7.0
      aws4: 1.12.0
      caseless: 0.12.0
      combined-stream: 1.0.8
      extend: 3.0.2
      forever-agent: 0.6.1
      form-data: 2.3.3
      har-validator: 5.1.5
      http-signature: 1.2.0
      is-typedarray: 1.0.0
      isstream: 0.1.2
      json-stringify-safe: 5.0.1
      mime-types: 2.1.35
      oauth-sign: 0.9.0
      performance-now: 2.1.0
      qs: 6.5.3
      safe-buffer: 5.2.1
      tough-cookie: 2.5.0
      tunnel-agent: 0.6.0
      uuid: 3.4.0
    dev: true

  /require-directory/2.1.1:
    resolution: {integrity: sha512-fGxEI7+wsG9xrvdjsrlmL22OMTTiHRwAMroiEeMgq8gzoLC/PQr7RsRDSTLUg/bZAZtF+TVIkHc6/4RIKrui+Q==}
    engines: {node: '>=0.10.0'}

  /require-from-string/2.0.2:
    resolution: {integrity: sha512-Xf0nWe6RseziFMu+Ap9biiUbmplq6S9/p+7w7YXP/JBHhrUDDUhwa+vANyubuqfZWTveU//DYVGsDG7RKL/vEw==}
    engines: {node: '>=0.10.0'}

  /requires-port/1.0.0:
    resolution: {integrity: sha512-KigOCHcocU3XODJxsu8i/j8T9tzT4adHiecwORRQ0ZZFcp7ahwXuRU1m+yuO90C5ZUyGeGfocHDI14M3L3yDAQ==}
    dev: true

  /resolve-cwd/3.0.0:
    resolution: {integrity: sha512-OrZaX2Mb+rJCpH/6CpSqt9xFVpN++x01XnN2ie9g6P5/3xelLAkXWVADpdz1IHD/KFfEXyE6V0U01OQ3UO2rEg==}
    engines: {node: '>=8'}
    dependencies:
      resolve-from: 5.0.0
    dev: true

  /resolve-from/4.0.0:
    resolution: {integrity: sha512-pb/MYmXstAkysRFx8piNI1tGFNQIFA3vkE3Gq4EuA1dF6gHp/+vgZqsCGJapvy8N3Q+4o7FwvquPJcnZ7RYy4g==}
    engines: {node: '>=4'}
    dev: true

  /resolve-from/5.0.0:
    resolution: {integrity: sha512-qYg9KP24dD5qka9J47d0aVky0N+b4fTU89LN9iDnjB5waksiC49rvMB0PrUJQGoTmH50XPiqOvAjDfaijGxYZw==}
    engines: {node: '>=8'}
    dev: true

  /resolve-pkg-maps/1.0.0:
    resolution: {integrity: sha512-seS2Tj26TBVOC2NIc2rOe2y2ZO7efxITtLZcGSOnHHNOQ7CkiUBfw0Iw2ck6xkIhPwLhKNLS8BO+hEpngQlqzw==}
    dev: true

  /resolve/1.22.6:
    resolution: {integrity: sha512-njhxM7mV12JfufShqGy3Rz8j11RPdLy4xi15UurGJeoHLfJpVXKdh3ueuOqbYUcDZnffr6X739JBo5LzyahEsw==}
    hasBin: true
    dependencies:
      is-core-module: 2.13.0
      path-parse: 1.0.7
      supports-preserve-symlinks-flag: 1.0.0
    dev: true

  /retry/0.10.1:
    resolution: {integrity: sha512-ZXUSQYTHdl3uS7IuCehYfMzKyIDBNoAuUblvy5oGO5UJSUTmStUUVPXbA9Qxd173Bgre53yCQczQuHgRWAdvJQ==}
    dev: false

  /reusify/1.0.4:
    resolution: {integrity: sha512-U9nH88a3fc/ekCF1l0/UP1IosiuIjyTh7hBvXVMHYgVcfGvt897Xguj2UOLDeI5BG2m7/uwyaLVT6fbtCwTyzw==}
    engines: {iojs: '>=1.0.0', node: '>=0.10.0'}

  /rfdc/1.3.0:
    resolution: {integrity: sha512-V2hovdzFbOi77/WajaSMXk2OLm+xNIeQdMMuB7icj7bk6zi2F8GGAxigcnDFpJHbNyNcgyJDiP+8nOrY5cZGrA==}
    dev: true

  /rimraf/3.0.2:
    resolution: {integrity: sha512-JZkJMZkAGFFPP2YqXZXPbMlMBgsxzE8ILs4lMIX/2o0L9UBw9O/Y3o6wFw/i9YLapcUJWwqbi3kdxIPdC62TIA==}
    hasBin: true
    dependencies:
      glob: 7.2.3
    dev: true

  /rimraf/5.0.10:
    resolution: {integrity: sha512-l0OE8wL34P4nJH/H2ffoaniAokM2qSmrtXHmlpvYr5AVVX8msAyW0l8NVJFDxlSK4u3Uh/f41cQheDVdnYijwQ==}
    hasBin: true
    dependencies:
      glob: 10.4.5

  /rimraf/5.0.4:
    resolution: {integrity: sha512-rizQI/o/YAMM1us0Zyax0uRfIK39XR52EAjjOi0fzMolpGp0onj6CWzBAXuOx6+6Xi9Rgi0d9tUZojhJerLUmQ==}
    engines: {node: '>=14'}
    hasBin: true
    dependencies:
      glob: 10.3.9
    dev: true

  /rollup/4.18.0:
    resolution: {integrity: sha512-QmJz14PX3rzbJCN1SG4Xe/bAAX2a6NpCP8ab2vfu2GiUr8AQcr2nCV/oEO3yneFarB67zk8ShlIyWb2LGTb3Sg==}
    engines: {node: '>=18.0.0', npm: '>=8.0.0'}
    hasBin: true
    dependencies:
      '@types/estree': 1.0.5
    optionalDependencies:
      '@rollup/rollup-android-arm-eabi': 4.18.0
      '@rollup/rollup-android-arm64': 4.18.0
      '@rollup/rollup-darwin-arm64': 4.18.0
      '@rollup/rollup-darwin-x64': 4.18.0
      '@rollup/rollup-linux-arm-gnueabihf': 4.18.0
      '@rollup/rollup-linux-arm-musleabihf': 4.18.0
      '@rollup/rollup-linux-arm64-gnu': 4.18.0
      '@rollup/rollup-linux-arm64-musl': 4.18.0
      '@rollup/rollup-linux-powerpc64le-gnu': 4.18.0
      '@rollup/rollup-linux-riscv64-gnu': 4.18.0
      '@rollup/rollup-linux-s390x-gnu': 4.18.0
      '@rollup/rollup-linux-x64-gnu': 4.18.0
      '@rollup/rollup-linux-x64-musl': 4.18.0
      '@rollup/rollup-win32-arm64-msvc': 4.18.0
      '@rollup/rollup-win32-ia32-msvc': 4.18.0
      '@rollup/rollup-win32-x64-msvc': 4.18.0
      fsevents: 2.3.3
    dev: true

  /router/2.2.0:
    resolution: {integrity: sha512-nLTrUKm2UyiL7rlhapu/Zl45FwNgkZGaCpZbIHajDYgwlJCOzLSk+cIPAnsEqV955GjILJnKbdQC1nVPz+gAYQ==}
    engines: {node: '>= 18'}
    dependencies:
      debug: 4.4.0
      depd: 2.0.0
      is-promise: 4.0.0
      parseurl: 1.3.3
      path-to-regexp: 8.2.0
    transitivePeerDependencies:
      - supports-color
    dev: true

  /run-applescript/7.0.0:
    resolution: {integrity: sha512-9by4Ij99JUr/MCFBUkDKLWK3G9HVXmabKz9U5MlIAIuvuzkiOicRYs8XJLxX+xahD+mLiiCYDqF9dKAgtzKP1A==}
    engines: {node: '>=18'}
    dev: true

  /run-parallel/1.2.0:
    resolution: {integrity: sha512-5l4VyZR86LZ/lDxZTR6jqL8AFE2S0IFLMP26AbjsLVADxHdhB/c0GUsH+y39UfCi3dzz8OlQuPmnaJOMoDHQBA==}
    dependencies:
      queue-microtask: 1.2.3

  /safe-array-concat/1.0.1:
    resolution: {integrity: sha512-6XbUAseYE2KtOuGueyeobCySj9L4+66Tn6KQMOPQJrAJEowYKW/YR/MGJZl7FdydUdaFu4LYyDZjxf4/Nmo23Q==}
    engines: {node: '>=0.4'}
    dependencies:
      call-bind: 1.0.7
      get-intrinsic: 1.3.0
      has-symbols: 1.1.0
      isarray: 2.0.5
    dev: true

  /safe-buffer/5.1.2:
    resolution: {integrity: sha512-Gd2UZBJDkXlY7GbJxfsE8/nvKkUEU1G38c1siN6QP6a9PT9MmHB8GnpscSmMJSoF8LOIrt8ud/wPtojys4G6+g==}
    dev: true

  /safe-buffer/5.2.1:
    resolution: {integrity: sha512-rp3So07KcdmmKbGvgaNxQSJr7bGVSVk5S9Eq1F+ppbRo70+YeaDxkw5Dd8NPN+GD6bjnYm2VuPuCXmpuYvmCXQ==}
    dev: true

  /safe-regex-test/1.0.0:
    resolution: {integrity: sha512-JBUUzyOgEwXQY1NuPtvcj/qcBDbDmEvWufhlnXZIm75DEHp+afM1r1ujJpJsV/gSM4t59tpDyPi1sd6ZaPFfsA==}
    dependencies:
      call-bind: 1.0.7
      get-intrinsic: 1.3.0
      is-regex: 1.1.4
    dev: true

  /safe-stable-stringify/2.4.3:
    resolution: {integrity: sha512-e2bDA2WJT0wxseVd4lsDP4+3ONX6HpMXQa1ZhFQ7SU+GjvORCmShbCMltrtIDfkYhVHrOcPtj+KhmDBdPdZD1g==}
    engines: {node: '>=10'}
    dev: true

  /safer-buffer/2.1.2:
    resolution: {integrity: sha512-YZo3K82SD7Riyi0E1EQPojLz7kpepnSQI9IyPbHHg1XXXevb5dJI7tpyN2ADxGcQbHG7vcyRHk0cbwqcQriUtg==}

  /sax/1.2.4:
    resolution: {integrity: sha512-NqVDv9TpANUjFm0N8uM5GxL36UgKi9/atZw+x7YFnQ8ckwFGKrl4xX4yWtrey3UJm5nP1kUbnYgLopqWNSRhWw==}

  /schema-utils/3.3.0:
    resolution: {integrity: sha512-pN/yOAvcC+5rQ5nERGuwrjLlYvLTbCibnZ1I7B1LaiAz9BRBlE9GMgE/eqV30P7aJQUf7Ddimy/RsbYO/GrVGg==}
    engines: {node: '>= 10.13.0'}
    dependencies:
      '@types/json-schema': 7.0.15
      ajv: 6.12.6
      ajv-keywords: 3.5.2_ajv@6.12.6
    dev: true

  /semver/5.7.2:
    resolution: {integrity: sha512-cBznnQ9KjJqU67B52RMC65CMarK2600WFnbkcaiwWq3xy/5haFJlshgnpjovMVJ+Hff49d8GEn0b87C5pDQ10g==}
    hasBin: true
    dev: true

  /semver/6.3.1:
    resolution: {integrity: sha512-BR7VvDCVHO+q2xBEWskxS6DJE1qRnb7DxzUrogb71CWoSficBxYsiAGd+Kl0mmq/MprG9yArRkyrQxTO6XjMzA==}
    hasBin: true
    dev: true

  /semver/7.5.4:
    resolution: {integrity: sha512-1bCSESV6Pv+i21Hvpxp3Dx+pSD8lIPt8uVjRrxAUt/nbswYc+tK6Y2btiULjd4+fnq15PX+nqQDC7Oft7WkwcA==}
    engines: {node: '>=10'}
    hasBin: true
    dependencies:
      lru-cache: 6.0.0

  /semver/7.6.0:
    resolution: {integrity: sha512-EnwXhrlwXMk9gKu5/flx5sv/an57AkRplG3hTK68W7FRDN+k+OWBj65M7719OkA82XLBxrcX0KSHj+X5COhOVg==}
    engines: {node: '>=10'}
    hasBin: true
    dependencies:
      lru-cache: 6.0.0
    dev: true

  /semver/7.7.1:
    resolution: {integrity: sha512-hlq8tAfn0m/61p4BVRcPzIGr6LKiMwo4VM6dGi6pt4qcRkmNzTcWq6eCEjEh+qXjkMDvPlOFFSGwQjoEa6gyMA==}
    engines: {node: '>=10'}
    hasBin: true

  /send/0.18.0:
    resolution: {integrity: sha512-qqWzuOjSFOuqPjFe4NOsMLafToQQwBSOEpS+FwEt3A2V3vKubTquT3vmLTQpFgMXp8AlFWFuP1qKaJZOtPpVXg==}
    engines: {node: '>= 0.8.0'}
    dependencies:
      debug: 2.6.9
      depd: 2.0.0
      destroy: 1.2.0
      encodeurl: 1.0.2
      escape-html: 1.0.3
      etag: 1.8.1
      fresh: 0.5.2
      http-errors: 2.0.0
      mime: 1.6.0
      ms: 2.1.3
      on-finished: 2.4.1
      range-parser: 1.2.1
      statuses: 2.0.1
    dev: true

  /send/1.2.0:
    resolution: {integrity: sha512-uaW0WwXKpL9blXE2o0bRhoL2EGXIrZxQ2ZQ4mgcfoBxdFmQold+qWsD2jLrfZ0trjKL6vOw0j//eAwcALFjKSw==}
    engines: {node: '>= 18'}
    dependencies:
      debug: 4.4.0
      encodeurl: 2.0.0
      escape-html: 1.0.3
      etag: 1.8.1
      fresh: 2.0.0
      http-errors: 2.0.0
      mime-types: 3.0.1
      ms: 2.1.3
      on-finished: 2.4.1
      range-parser: 1.2.1
      statuses: 2.0.1
    transitivePeerDependencies:
      - supports-color
    dev: true

  /serialize-javascript/6.0.0:
    resolution: {integrity: sha512-Qr3TosvguFt8ePWqsvRfrKyQXIiW+nGbYpy8XK24NQHE83caxWt+mIymTT19DGFbNWNLfEwsrkSmN64lVWB9ag==}
    dependencies:
      randombytes: 2.1.0
    dev: true

  /serialize-javascript/6.0.1:
    resolution: {integrity: sha512-owoXEFjWRllis8/M1Q+Cw5k8ZH40e3zhp/ovX+Xr/vi1qj6QesbyXXViFbpNvWvPNAD62SutwEXavefrLJWj7w==}
    dependencies:
      randombytes: 2.1.0
    dev: true

  /serve-static/1.15.0:
    resolution: {integrity: sha512-XGuRDNjXUijsUL0vl6nSD7cwURuzEgglbOaFuZM9g3kwDXOWVTck0jLzjPzGD+TazWbboZYu52/9/XPdUgne9g==}
    engines: {node: '>= 0.8.0'}
    dependencies:
      encodeurl: 1.0.2
      escape-html: 1.0.3
      parseurl: 1.3.3
      send: 0.18.0
    dev: true

  /serve-static/2.2.0:
    resolution: {integrity: sha512-61g9pCh0Vnh7IutZjtLGGpTA355+OPn2TyDv/6ivP2h/AdAVX9azsoxmg2/M6nZeQZNYBEwIcsne1mJd9oQItQ==}
    engines: {node: '>= 18'}
    dependencies:
      encodeurl: 2.0.0
      escape-html: 1.0.3
      parseurl: 1.3.3
      send: 1.2.0
    transitivePeerDependencies:
      - supports-color
    dev: true

  /set-function-length/1.2.2:
    resolution: {integrity: sha512-pgRc4hJ4/sNjWCSS9AmnS40x3bNMDTknHgL5UaMBTMyJnU90EgWh1Rz+MC9eFu4BuN/UwZjKQuY/1v3rM7HMfg==}
    engines: {node: '>= 0.4'}
    dependencies:
      define-data-property: 1.1.4
      es-errors: 1.3.0
      function-bind: 1.1.2
      get-intrinsic: 1.3.0
      gopd: 1.2.0
      has-property-descriptors: 1.0.2
    dev: true

  /set-function-name/2.0.1:
    resolution: {integrity: sha512-tMNCiqYVkXIZgc2Hnoy2IvC/f8ezc5koaRFkCjrpWzGpCd3qbZXPzVy9MAZzK1ch/X0jvSkojys3oqJN0qCmdA==}
    engines: {node: '>= 0.4'}
    dependencies:
      define-data-property: 1.1.4
      functions-have-names: 1.2.3
      has-property-descriptors: 1.0.2
    dev: true

  /setprototypeof/1.2.0:
    resolution: {integrity: sha512-E5LDX7Wrp85Kil5bhZv46j8jOeboKq5JMmYM3gVGdGH8xFpPWXUMsNrlODCrkoxMEeNi/XZIwuRvY4XNwYMJpw==}
    dev: true

  /shallow-clone/3.0.1:
    resolution: {integrity: sha512-/6KqX+GVUdqPuPPd2LxDDxzX6CAbjJehAAOKlNpqqUpAqPM6HeL8f+o3a+JsyGjn2lv0WY8UsTgUJjU9Ok55NA==}
    engines: {node: '>=8'}
    dependencies:
      kind-of: 6.0.3
    dev: true

  /shebang-command/1.2.0:
    resolution: {integrity: sha512-EV3L1+UQWGor21OmnvojK36mhg+TyIKDh3iFBKBohr5xeXIhNBcx8oWdgkTEEQ+BEFFYdLRuqMfd5L84N1V5Vg==}
    engines: {node: '>=0.10.0'}
    dependencies:
      shebang-regex: 1.0.0
    dev: true

  /shebang-command/2.0.0:
    resolution: {integrity: sha512-kHxr2zZpYtdmrN1qDjrrX/Z1rR1kG8Dx+gkpK1G4eXmvXswmcE1hTWBWYUzlraYw1/yZp6YuDY77YtvbN0dmDA==}
    engines: {node: '>=8'}
    dependencies:
      shebang-regex: 3.0.0

  /shebang-regex/1.0.0:
    resolution: {integrity: sha512-wpoSFAxys6b2a2wHZ1XpDSgD7N9iVjg29Ph9uV/uaP9Ex/KXlkTZTeddxDPSYQpgvzKLGJke2UU0AzoGCjNIvQ==}
    engines: {node: '>=0.10.0'}
    dev: true

  /shebang-regex/3.0.0:
    resolution: {integrity: sha512-7++dFhtcx3353uBaq8DDR4NuxBetBzC7ZQOhmTQInHEd6bSrXdiEyzCvG07Z44UYdLShWUyXt5M/yhz8ekcb1A==}
    engines: {node: '>=8'}

  /shell-quote/1.8.1:
    resolution: {integrity: sha512-6j1W9l1iAs/4xYBI1SYOVZyFcCis9b4KCLQ8fgAGG07QvzaRLVVRQvAy85yNmmZSjYjg4MWh4gNvlPujU/5LpA==}
    dev: true

  /side-channel-list/1.0.0:
    resolution: {integrity: sha512-FCLHtRD/gnpCiCHEiJLOwdmFP+wzCmDEkc9y7NsYxeF4u7Btsn1ZuwgwJGxImImHicJArLP4R0yX4c2KCrMrTA==}
    engines: {node: '>= 0.4'}
    dependencies:
      es-errors: 1.3.0
      object-inspect: 1.13.4
    dev: true

  /side-channel-map/1.0.1:
    resolution: {integrity: sha512-VCjCNfgMsby3tTdo02nbjtM/ewra6jPHmpThenkTYh8pG9ucZ/1P8So4u4FGBek/BjpOVsDCMoLA/iuBKIFXRA==}
    engines: {node: '>= 0.4'}
    dependencies:
      call-bound: 1.0.4
      es-errors: 1.3.0
      get-intrinsic: 1.3.0
      object-inspect: 1.13.4
    dev: true

  /side-channel-weakmap/1.0.2:
    resolution: {integrity: sha512-WPS/HvHQTYnHisLo9McqBHOJk2FkHO/tlpvldyrnem4aeQp4hai3gythswg6p01oSoTl58rcpiFAjF2br2Ak2A==}
    engines: {node: '>= 0.4'}
    dependencies:
      call-bound: 1.0.4
      es-errors: 1.3.0
      get-intrinsic: 1.3.0
      object-inspect: 1.13.4
      side-channel-map: 1.0.1
    dev: true

  /side-channel/1.1.0:
    resolution: {integrity: sha512-ZX99e6tRweoUXqR+VBrslhda51Nh5MTQwou5tnUDgbtyM0dBgmhEDtWGP/xbKn6hqfPRHujUNwz5fy/wbbhnpw==}
    engines: {node: '>= 0.4'}
    dependencies:
      es-errors: 1.3.0
      object-inspect: 1.13.4
      side-channel-list: 1.0.0
      side-channel-map: 1.0.1
      side-channel-weakmap: 1.0.2
    dev: true

  /siginfo/2.0.0:
    resolution: {integrity: sha512-ybx0WO1/8bSBLEWXZvEd7gMW3Sn3JFlW3TvX1nREbDLRNQNaeNN8WK0meBwPdAaOI7TtRRRJn/Es1zhrrCHu7g==}
    dev: true

  /signal-exit/4.1.0:
    resolution: {integrity: sha512-bzyZ1e88w9O1iNJbKnOlvYTrWPDl46O1bG0D3XInv+9tkPrxrN8jUUTiFlDkkmKWgn1M6CfIA13SuGqOa9Korw==}
    engines: {node: '>=14'}

  /simple-swizzle/0.2.2:
    resolution: {integrity: sha512-JA//kQgZtbuY83m+xT+tXJkmJncGMTFT+C+g2h2R9uxkYIrE2yy9sgmcLhCnw57/WSD+Eh3J97FPEDFnbXnDUg==}
    dependencies:
      is-arrayish: 0.3.2
    dev: true

  /sinon/10.0.1:
    resolution: {integrity: sha512-1rf86mvW4Mt7JitEIgmNaLXaWnrWd/UrVKZZlL+kbeOujXVf9fmC4kQEQ/YeHoiIA23PLNngYWK+dngIx/AumA==}
    deprecated: Breaking change found in this patch version
    dependencies:
      '@sinonjs/commons': 1.8.6
      '@sinonjs/fake-timers': 7.1.2
      '@sinonjs/samsam': 6.1.3
      diff: 4.0.2
      nise: 5.1.4
      supports-color: 7.2.0
    dev: true

  /slash/3.0.0:
    resolution: {integrity: sha512-g9Q1haeby36OSStwb4ntCGGGaKsaVSjQ68fBxoQcutl5fS1vuY18H3wSt3jFyFtrkx+Kz0V1G85A4MyAdDMi2Q==}
    engines: {node: '>=8'}
    dev: true

  /slash/5.1.0:
    resolution: {integrity: sha512-ZA6oR3T/pEyuqwMgAKT0/hAv8oAXckzbkmR0UkUosQ+Mc4RxGoJkRmwHgHufaenlyAgE1Mxgpdcrf75y6XcnDg==}
    engines: {node: '>=14.16'}

  /smart-buffer/4.2.0:
    resolution: {integrity: sha512-94hK0Hh8rPqQl2xXc3HsaBoOXKV20MToPkcXvwbISWLEs+64sBq5kFgn2kJDHb1Pry9yrP0dxrCI9RRci7RXKg==}
    engines: {node: '>= 6.0.0', npm: '>= 3.0.0'}
    dev: true

  /socket.io-adapter/2.5.2:
    resolution: {integrity: sha512-87C3LO/NOMc+eMcpcxUBebGjkpMDkNBS9tf7KJqcDsmL936EChtVva71Dw2q4tQcuVC+hAUy4an2NO/sYXmwRA==}
    dependencies:
      ws: 8.11.0
    transitivePeerDependencies:
      - bufferutil
      - utf-8-validate
    dev: true

  /socket.io-parser/4.2.4:
    resolution: {integrity: sha512-/GbIKmo8ioc+NIWIhwdecY0ge+qVBSMdgxGygevmdHj24bsfgtCmcUUcQ5ZzcylGFHsN3k4HB4Cgkl96KVnuew==}
    engines: {node: '>=10.0.0'}
    dependencies:
      '@socket.io/component-emitter': 3.1.0
      debug: 4.3.4
    transitivePeerDependencies:
      - supports-color
    dev: true

  /socket.io/4.7.2:
    resolution: {integrity: sha512-bvKVS29/I5fl2FGLNHuXlQaUH/BlzX1IN6S+NKLNZpBsPZIDH+90eQmCs2Railn4YUiww4SzUedJ6+uzwFnKLw==}
    engines: {node: '>=10.2.0'}
    dependencies:
      accepts: 1.3.8
      base64id: 2.0.0
      cors: 2.8.5
      debug: 4.3.4
      engine.io: 6.5.2
      socket.io-adapter: 2.5.2
      socket.io-parser: 4.2.4
    transitivePeerDependencies:
      - bufferutil
      - supports-color
      - utf-8-validate
    dev: true

  /socks-proxy-agent/8.0.5:
    resolution: {integrity: sha512-HehCEsotFqbPW9sJ8WVYB6UbmIMv7kUUORIF2Nncq4VQvBfNBLibW9YZR5dlYCSUhwcD628pRllm7n+E+YTzJw==}
    engines: {node: '>= 14'}
    dependencies:
      agent-base: 7.1.3
      debug: 4.4.0
      socks: 2.8.4
    transitivePeerDependencies:
      - supports-color
    dev: true

  /socks/2.8.4:
    resolution: {integrity: sha512-D3YaD0aRxR3mEcqnidIs7ReYJFVzWdd6fXJYUM8ixcQcJRGTka/b3saV0KflYhyVJXKhb947GndU35SxYNResQ==}
    engines: {node: '>= 10.0.0', npm: '>= 3.0.0'}
    dependencies:
      ip-address: 9.0.5
      smart-buffer: 4.2.0
    dev: true

  /source-map-js/1.2.0:
    resolution: {integrity: sha512-itJW8lvSA0TXEphiRoawsCksnlf8SyvmFzIhltqAHluXd88pkCd+cXJVHTDwdCr0IzwptSm035IHQktUu1QUMg==}
    engines: {node: '>=0.10.0'}
    dev: true

  /source-map-loader/1.1.3_webpack@5.88.2:
    resolution: {integrity: sha512-6YHeF+XzDOrT/ycFJNI53cgEsp/tHTMl37hi7uVyqFAlTXW109JazaQCkbc+jjoL2637qkH1amLi+JzrIpt5lA==}
    engines: {node: '>= 10.13.0'}
    peerDependencies:
      webpack: ^4.0.0 || ^5.0.0
    dependencies:
      abab: 2.0.6
      iconv-lite: 0.6.3
      loader-utils: 2.0.4
      schema-utils: 3.3.0
      source-map: 0.6.1
      webpack: 5.88.2_webpack-cli@4.10.0
      whatwg-mimetype: 2.3.0
    dev: true

  /source-map-support/0.5.21:
    resolution: {integrity: sha512-uBHU3L3czsIyYXKX88fdrGovxdSCoTGDRZ6SYXtSRxLZUzHg5P/66Ht6uoUlHu9EZod+inXhKo3qQgwXUT/y1w==}
    dependencies:
      buffer-from: 1.1.2
      source-map: 0.6.1

  /source-map/0.6.1:
    resolution: {integrity: sha512-UjgapumWlbMhkBgzT7Ykc5YXUT46F0iKu8SGXq0bcwP5dz/h0Plj6enJqjz1Zbq2l5WaqYnrVbwWOWMyF3F47g==}
    engines: {node: '>=0.10.0'}

  /spdx-correct/3.2.0:
    resolution: {integrity: sha512-kN9dJbvnySHULIluDHy32WHRUu3Og7B9sbY7tsFLctQkIqnMh3hErYgdMjTYuqmcXX+lK5T1lnUt3G7zNswmZA==}
    dependencies:
      spdx-expression-parse: 3.0.1
      spdx-license-ids: 3.0.15
    dev: true

  /spdx-exceptions/2.3.0:
    resolution: {integrity: sha512-/tTrYOC7PPI1nUAgx34hUpqXuyJG+DTHJTnIULG4rDygi4xu/tfgmq1e1cIRwRzwZgo4NLySi+ricLkZkw4i5A==}
    dev: true

  /spdx-expression-parse/3.0.1:
    resolution: {integrity: sha512-cbqHunsQWnJNE6KhVSMsMeH5H/L9EpymbzqTQ3uLwNCLZ1Q481oWaofqH7nO6V07xlXwY6PhQdQ2IedWx/ZK4Q==}
    dependencies:
      spdx-exceptions: 2.3.0
      spdx-license-ids: 3.0.15
    dev: true

  /spdx-license-ids/3.0.15:
    resolution: {integrity: sha512-lpT8hSQp9jAKp9mhtBU4Xjon8LPGBvLIuBiSVhMEtmLecTh2mO0tlqrAMp47tBXzMr13NJMQ2lf7RpQGLJ3HsQ==}
    dev: true

  /sprintf-js/1.0.3:
    resolution: {integrity: sha512-D9cPgkvLlV3t3IzL0D0YLvGA9Ahk4PcvVwUbN0dSGr1aP0Nrt4AEnTUbuGvquEC0mA64Gqt1fzirlRs5ibXx8g==}
    dev: true

  /sprintf-js/1.1.3:
    resolution: {integrity: sha512-Oo+0REFV59/rz3gfJNKQiBlwfHaSESl1pcGyABQsnnIfWOFt6JNj5gCog2U6MLZ//IGYD+nA8nI+mTShREReaA==}
    dev: true

  /sshpk/1.17.0:
    resolution: {integrity: sha512-/9HIEs1ZXGhSPE8X6Ccm7Nam1z8KcoCqPdI7ecm1N33EzAetWahvQWVqLZtaZQ+IDKX4IyA2o0gBzqIMkAagHQ==}
    engines: {node: '>=0.10.0'}
    hasBin: true
    dependencies:
      asn1: 0.2.6
      assert-plus: 1.0.0
      bcrypt-pbkdf: 1.0.2
      dashdash: 1.14.1
      ecc-jsbn: 0.1.2
      getpass: 0.1.7
      jsbn: 0.1.1
      safer-buffer: 2.1.2
      tweetnacl: 0.14.5
    dev: true

  /stack-trace/0.0.10:
    resolution: {integrity: sha512-KGzahc7puUKkzyMt+IqAep+TVNbKP+k2Lmwhub39m1AsTSkaDutx56aDCo+HLDzf/D26BIHTJWNiTG1KAJiQCg==}
    dev: true

  /stackback/0.0.2:
    resolution: {integrity: sha512-1XMJE5fQo1jGH6Y/7ebnwPOBEkIEnT4QF32d5R1+VXdXveM0IBMJt8zfaxX1P3QhVwrYe+576+jkANtSS2mBbw==}
    dev: true

  /statuses/1.5.0:
    resolution: {integrity: sha512-OpZ3zP+jT1PI7I8nemJX4AKmAX070ZkYPVWV/AaKTJl+tXCTGyVdC1a4SL8RUQYEwk/f34ZX8UTykN68FwrqAA==}
    engines: {node: '>= 0.6'}
    dev: true

  /statuses/2.0.1:
    resolution: {integrity: sha512-RwNA9Z/7PrK06rYLIzFMlaF+l73iwpzsqRIFgbMLbTcLD6cOao82TaWefPXQvB2fOC4AjuYSEndS7N/mTCbkdQ==}
    engines: {node: '>= 0.8'}
    dev: true

  /std-env/3.7.0:
    resolution: {integrity: sha512-JPbdCEQLj1w5GilpiHAx3qJvFndqybBysA3qUOnznweH4QbNYUsW/ea8QzSrnh0vNsezMMw5bcVool8lM0gwzg==}
    dev: true

  /stealthy-require/1.1.1:
    resolution: {integrity: sha512-ZnWpYnYugiOVEY5GkcuJK1io5V8QmNYChG62gSit9pQVGErXtrKuPC55ITaVSukmMta5qpMU7vqLt2Lnni4f/g==}
    engines: {node: '>=0.10.0'}
    dev: true

  /stop-iteration-iterator/1.0.0:
    resolution: {integrity: sha512-iCGQj+0l0HOdZ2AEeBADlsRC+vsnDsZsbdSiH1yNSjcfKM7fdpCMfqAL/dwF5BLiw/XhRft/Wax6zQbhq2BcjQ==}
    engines: {node: '>= 0.4'}
    dependencies:
      internal-slot: 1.0.5
    dev: true

  /stoppable/1.1.0:
    resolution: {integrity: sha512-KXDYZ9dszj6bzvnEMRYvxgeTHU74QBFL54XKtP3nyMuJ81CFYtABZ3bAzL2EdFUaEwJOBOgENyFj3R7oTzDyyw==}
    engines: {node: '>=4', npm: '>=6'}
    dev: true

  /streamroller/3.1.5:
    resolution: {integrity: sha512-KFxaM7XT+irxvdqSP1LGLgNWbYN7ay5owZ3r/8t77p+EtSUAfUgtl7be3xtqtOmGUl9K9YPO2ca8133RlTjvKw==}
    engines: {node: '>=8.0'}
    dependencies:
      date-format: 4.0.14
      debug: 4.4.0
      fs-extra: 8.1.0
    transitivePeerDependencies:
      - supports-color
    dev: true

  /streamsearch/1.1.0:
    resolution: {integrity: sha512-Mcc5wHehp9aXz1ax6bZUyY5afg9u2rv5cqQI3mRrYkGC8rW2hM02jWuwjtL++LS5qinSyhj2QfLyNsuc+VsExg==}
    engines: {node: '>=10.0.0'}
    dev: true

  /streamx/2.15.6:
    resolution: {integrity: sha512-q+vQL4AAz+FdfT137VF69Cc/APqUbxy+MDOImRrMvchJpigHj9GksgDU2LYbO9rx7RX6osWgxJB2WxhYv4SZAw==}
    dependencies:
      fast-fifo: 1.3.2
      queue-tick: 1.0.1
    dev: true

  /string-argv/0.3.2:
    resolution: {integrity: sha512-aqD2Q0144Z+/RqG52NeHEkZauTAUWJO8c6yTftGJKO3Tja5tUgIfmIl6kExvhtxSDP7fXB6DvzkfMpCd/F3G+Q==}
    engines: {node: '>=0.6.19'}
    dev: true

  /string-width/4.2.3:
    resolution: {integrity: sha512-wKyQRQpjJ0sIp62ErSZdGsjMJWsap5oRNihHhu6G7JVO/9jIB6UyevL+tXuOqrng8j/cxKTWyWUwvSTriiZz/g==}
    engines: {node: '>=8'}
    dependencies:
      emoji-regex: 8.0.0
      is-fullwidth-code-point: 3.0.0
      strip-ansi: 6.0.1

  /string-width/5.1.2:
    resolution: {integrity: sha512-HnLOCR3vjcY8beoNLtcjZ5/nxn2afmME6lhrDrebokqMap+XbeW8n9TXpPDOqdGK5qcI3oT0GKTW6wC7EMiVqA==}
    engines: {node: '>=12'}
    dependencies:
      eastasianwidth: 0.2.0
      emoji-regex: 9.2.2
      strip-ansi: 7.1.0

  /string.prototype.padend/3.1.5:
    resolution: {integrity: sha512-DOB27b/2UTTD+4myKUFh+/fXWcu/UDyASIXfg+7VzoCNNGOfWvoyU/x5pvVHr++ztyt/oSYI1BcWBBG/hmlNjA==}
    engines: {node: '>= 0.4'}
    dependencies:
      call-bind: 1.0.7
      define-properties: 1.2.1
      es-abstract: 1.22.2
    dev: true

  /string.prototype.repeat/0.2.0:
    resolution: {integrity: sha512-1BH+X+1hSthZFW+X+JaUkjkkUPwIlLEMJBLANN3hOob3RhEk5snLWNECDnYbgn/m5c5JV7Ersu1Yubaf+05cIA==}
    dev: true

  /string.prototype.trim/1.2.8:
    resolution: {integrity: sha512-lfjY4HcixfQXOfaqCvcBuOIapyaroTXhbkfJN3gcB1OtyupngWK4sEET9Knd0cXd28kTUqu/kHoV4HKSJdnjiQ==}
    engines: {node: '>= 0.4'}
    dependencies:
      call-bind: 1.0.7
      define-properties: 1.2.1
      es-abstract: 1.22.2
    dev: true

  /string.prototype.trimend/1.0.7:
    resolution: {integrity: sha512-Ni79DqeB72ZFq1uH/L6zJ+DKZTkOtPIHovb3YZHQViE+HDouuU4mBrLOLDn5Dde3RF8qw5qVETEjhu9locMLvA==}
    dependencies:
      call-bind: 1.0.7
      define-properties: 1.2.1
      es-abstract: 1.22.2
    dev: true

  /string.prototype.trimstart/1.0.7:
    resolution: {integrity: sha512-NGhtDFu3jCEm7B4Fy0DpLewdJQOZcQ0rGbwQ/+stjnrp2i+rlKeCvos9hOIeCmqwratM47OBxY7uFZzjxHXmrg==}
    dependencies:
      call-bind: 1.0.7
      define-properties: 1.2.1
      es-abstract: 1.22.2
    dev: true

  /string_decoder/1.1.1:
    resolution: {integrity: sha512-n/ShnvDi6FHbbVfviro+WojiFzv+s8MPMHBczVePfUpDJLwoLT0ht1l4YwBCbi8pJAveEEdnkHyPyTP/mzRfwg==}
    dependencies:
      safe-buffer: 5.1.2
    dev: true

  /string_decoder/1.3.0:
    resolution: {integrity: sha512-hkRX8U1WjJFd8LsDJ2yQ/wWWxaopEsABU1XfkM8A+j0+85JAGppt16cr1Whg6KIbb4okU6Mql6BOj+uup/wKeA==}
    dependencies:
      safe-buffer: 5.2.1
    dev: true

  /strip-ansi/6.0.1:
    resolution: {integrity: sha512-Y38VPSHcqkFrCpFnQ9vuSXmquuv5oXOKpGeT6aGrr3o3Gc9AlVa6JBfUSOCnbxGGZF+/0ooI7KrPuUSztUdU5A==}
    engines: {node: '>=8'}
    dependencies:
      ansi-regex: 5.0.1

  /strip-ansi/7.1.0:
    resolution: {integrity: sha512-iq6eVVI64nQQTRYq2KtEg2d2uU7LElhTJwsH4YzIHZshxlgZms/wIc4VoDQTlG/IvVIrBKG06CrZnp0qv7hkcQ==}
    engines: {node: '>=12'}
    dependencies:
      ansi-regex: 6.0.1

  /strip-bom/3.0.0:
    resolution: {integrity: sha512-vavAMRXOgBVNF6nyEEmL3DBK19iRpDcoIwW+swQ+CbGiu7lju6t+JklA1MHweoWtadgt4ISVUsXLyDq34ddcwA==}
    engines: {node: '>=4'}
    dev: true

  /strip-final-newline/3.0.0:
    resolution: {integrity: sha512-dOESqjYr96iWYylGObzd39EuNTa5VJxyvVAEm5Jnh7KGo75V43Hk1odPQkNDyXNmUR6k+gEiDVXnjB8HJ3crXw==}
    engines: {node: '>=12'}
    dev: true

  /strip-json-comments/3.1.1:
    resolution: {integrity: sha512-6fPc+R4ihwqP6N/aIv2f1gMH8lOVtWQHoqC4yK6oSDVVocumAsfCqjkXnqiYMhmMwS/mEHLp7Vehlt3ql6lEig==}
    engines: {node: '>=8'}
    dev: true

  /strip-literal/2.1.0:
    resolution: {integrity: sha512-Op+UycaUt/8FbN/Z2TWPBLge3jWrP3xj10f3fnYxf052bKuS3EKs1ZQcVGjnEMdsNVAM+plXRdmjrZ/KgG3Skw==}
    dependencies:
      js-tokens: 9.0.0
    dev: true

  /strnum/1.0.5:
    resolution: {integrity: sha512-J8bbNyKKXl5qYcR36TIO8W3mVGVHrmmxsd5PAItGkmyzwJvybiw2IVq5nqd0i4LSNSkB/sx9VHllbfFdr9k1JA==}
    dev: true

  /supports-color/5.5.0:
    resolution: {integrity: sha512-QjVjwdXIt408MIiAqCX4oUKsgU2EqAGzs2Ppkm4aQYbjm+ZEWEcW4SfFNTr4uMNZma0ey4f5lgLrkB0aX0QMow==}
    engines: {node: '>=4'}
    dependencies:
      has-flag: 3.0.0
    dev: true

  /supports-color/7.2.0:
    resolution: {integrity: sha512-qpCAvRl9stuOHveKsn7HncJRvv501qIacKzQlO/+Lwxc9+0q2wLyv4Dfvt80/DPn2pqOBsJdDiogXGR9+OvwRw==}
    engines: {node: '>=8'}
    dependencies:
      has-flag: 4.0.0
    dev: true

  /supports-color/8.1.1:
    resolution: {integrity: sha512-MpUEN2OodtUzxvKQl72cUF7RQ5EiHsGvSsVG0ia9c5RbWGL2CI4C7EpPS8UTBIplnlzZiNuV56w+FuNxy3ty2Q==}
    engines: {node: '>=10'}
    dependencies:
      has-flag: 4.0.0
    dev: true

  /supports-preserve-symlinks-flag/1.0.0:
    resolution: {integrity: sha512-ot0WnXS9fgdkgIcePe6RHNk1WA8+muPa6cSjeR3V8K27q9BB1rTE3R1p7Hv0z1ZyAc8s6Vvv8DIyWf681MAt0w==}
    engines: {node: '>= 0.4'}
    dev: true

  /tapable/2.2.1:
    resolution: {integrity: sha512-GNzQvQTOIP6RyTfE2Qxb8ZVlNmw0n88vp1szwWRimP02mnTsx3Wtn5qRdqY9w2XduFNUgvOwhNnQsjwCp+kqaQ==}
    engines: {node: '>=6'}
    dev: true

  /tar-fs/3.0.5:
    resolution: {integrity: sha512-JOgGAmZyMgbqpLwct7ZV8VzkEB6pxXFBVErLtb+XCOqzc6w1xiWKI9GVd6bwk68EX7eJ4DWmfXVmq8K2ziZTGg==}
    dependencies:
      pump: 3.0.0
      tar-stream: 3.1.6
    optionalDependencies:
      bare-fs: 2.2.2
      bare-path: 2.1.0
    dev: true

  /tar-stream/3.1.6:
    resolution: {integrity: sha512-B/UyjYwPpMBv+PaFSWAmtYjwdrlEaZQEhMIBFNC5oEG8lpiW8XjcSdmEaClj28ArfKScKHs2nshz3k2le6crsg==}
    dependencies:
      b4a: 1.6.4
      fast-fifo: 1.3.2
      streamx: 2.15.6
    dev: true

  /tar/7.4.3:
    resolution: {integrity: sha512-5S7Va8hKfV7W5U6g3aYxXmlPoZVAwUMy9AOKyF2fVuZa2UD3qZjg578OrLRt8PcNN1PleVaL/5/yYATNL0ICUw==}
    engines: {node: '>=18'}
    dependencies:
      '@isaacs/fs-minipass': 4.0.1
      chownr: 3.0.0
      minipass: 7.1.2
      minizlib: 3.0.1
      mkdirp: 3.0.1
      yallist: 5.0.0

  /temporal-polyfill/0.3.0:
    resolution: {integrity: sha512-qNsTkX9K8hi+FHDfHmf22e/OGuXmfBm9RqNismxBrnSmZVJKegQ+HYYXT+R7Ha8F/YSm2Y34vmzD4cxMu2u95g==}
    dependencies:
      temporal-spec: 0.3.0

  /temporal-spec/0.3.0:
    resolution: {integrity: sha512-n+noVpIqz4hYgFSMOSiINNOUOMFtV5cZQNCmmszA6GiVFVRt3G7AqVyhXjhCSmowvQn+NsGn+jMDMKJYHd3bSQ==}

  /terser-webpack-plugin/5.3.9_webpack@5.88.2:
    resolution: {integrity: sha512-ZuXsqE07EcggTWQjXUj+Aot/OMcD0bMKGgF63f7UxYcu5/AJF53aIpK1YoP5xR9l6s/Hy2b+t1AM0bLNPRuhwA==}
    engines: {node: '>= 10.13.0'}
    peerDependencies:
      '@swc/core': '*'
      esbuild: '*'
      uglify-js: '*'
      webpack: ^5.1.0
    peerDependenciesMeta:
      '@swc/core':
        optional: true
      esbuild:
        optional: true
      uglify-js:
        optional: true
    dependencies:
      '@jridgewell/trace-mapping': 0.3.25
      jest-worker: 27.5.1
      schema-utils: 3.3.0
      serialize-javascript: 6.0.1
      terser: 5.20.0
      webpack: 5.88.2_webpack-cli@4.10.0
    dev: true

  /terser/5.20.0:
    resolution: {integrity: sha512-e56ETryaQDyebBwJIWYB2TT6f2EZ0fL0sW/JRXNMN26zZdKi2u/E/5my5lG6jNxym6qsrVXfFRmOdV42zlAgLQ==}
    engines: {node: '>=10'}
    hasBin: true
    dependencies:
      '@jridgewell/source-map': 0.3.5
      acorn: 8.11.3
      commander: 2.20.3
      source-map-support: 0.5.21
    dev: true

  /test-exclude/6.0.0:
    resolution: {integrity: sha512-cAGWPIyOHU6zlmg88jwm7VRyXnMN7iV68OGAbYDk/Mh/xC/pzVPlQtY6ngoIH/5/tciuhGfvESU8GrHrcxD56w==}
    engines: {node: '>=8'}
    dependencies:
      '@istanbuljs/schema': 0.1.3
      glob: 7.2.3
      minimatch: 3.1.2
    dev: true

  /text-hex/1.0.0:
    resolution: {integrity: sha512-uuVGNWzgJ4yhRaNSiubPY7OjISw4sw4E5Uv0wbjp+OzcbmVU/rsT8ujgcXJhn9ypzsgr5vlzpPqP+MBBKcGvbg==}
    dev: true

  /text-table/0.2.0:
    resolution: {integrity: sha512-N+8UisAXDGk8PFXP4HAzVR9nbfmVJ3zYLAWiTIoqC5v5isinhr+r5uaO8+7r3BMfuNIufIsA7RdpVgacC2cSpw==}
    dev: true

  /through/2.3.8:
    resolution: {integrity: sha512-w89qg7PI8wAdvX60bMDP+bFoD5Dvhm9oLheFp5O4a2QF0cSBGsBX4qZmadPMvVqlLJBBci+WqGGOAPvcDeNSVg==}
    dev: true

  /tinybench/2.8.0:
    resolution: {integrity: sha512-1/eK7zUnIklz4JUUlL+658n58XO2hHLQfSk1Zf2LKieUjxidN16eKFEoDEfjHc3ohofSSqK3X5yO6VGb6iW8Lw==}
    dev: true

  /tinypool/0.8.4:
    resolution: {integrity: sha512-i11VH5gS6IFeLY3gMBQ00/MmLncVP7JLXOw1vlgkytLmJK7QnEr7NXf0LBdxfmNPAeyetukOk0bOYrJrFGjYJQ==}
    engines: {node: '>=14.0.0'}
    dev: true

  /tinyspy/2.2.1:
    resolution: {integrity: sha512-KYad6Vy5VDWV4GH3fjpseMQ/XU2BhIYP7Vzd0LG44qRWm/Yt2WCOTicFdvmgo6gWaqooMQCawTtILVQJupKu7A==}
    engines: {node: '>=14.0.0'}
    dev: true

  /tmp/0.0.33:
    resolution: {integrity: sha512-jRCJlojKnZ3addtTOjdIqoRuPEKBvNXcGYqzO6zWZX8KfKEpnGY5jfggJQ3EjKuu8D4bJRr0y+cYJFmYbImXGw==}
    engines: {node: '>=0.6.0'}
    dependencies:
      os-tmpdir: 1.0.2

  /tmp/0.2.1:
    resolution: {integrity: sha512-76SUhtfqR2Ijn+xllcI5P1oyannHNHByD80W1q447gU3mp9G9PSpGdWmjUOHRDPiHYacIk66W7ubDTuPF3BEtQ==}
    engines: {node: '>=8.17.0'}
    dependencies:
      rimraf: 3.0.2
    dev: true

  /to-fast-properties/2.0.0:
    resolution: {integrity: sha512-/OaKK0xYrs3DmxRYqL/yDc+FxFUVYhDlXMhRmv3z915w2HF1tnN1omB354j8VUGO/hbRzyD6Y3sA7v7GS/ceog==}
    engines: {node: '>=4'}
    dev: true

  /to-regex-range/5.0.1:
    resolution: {integrity: sha512-65P7iz6X5yEr1cwcgvQxbbIw7Uk3gOy5dIdtZ4rDveLqhrdJP+Li/Hx6tyK0NEb+2GCyneCMJiGqrADCSNk8sQ==}
    engines: {node: '>=8.0'}
    dependencies:
      is-number: 7.0.0

  /toidentifier/1.0.1:
    resolution: {integrity: sha512-o5sSPKEkg/DIQNmH43V0/uerLrpzVedkUh8tGNvaeXpfpuwjKenlSox/2O/BTlZUtEe+JG7s5YhEz608PlAHRA==}
    engines: {node: '>=0.6'}
    dev: true

  /tough-cookie/2.5.0:
    resolution: {integrity: sha512-nlLsUzgm1kfLXSXfRZMc1KLAugd4hqJHDTvc2hDIwS3mZAfMEuMbc03SujMF+GEcpaX/qboeycw6iO8JwVv2+g==}
    engines: {node: '>=0.8'}
    dependencies:
      psl: 1.9.0
      punycode: 2.3.0
    dev: true

  /tr46/0.0.3:
    resolution: {integrity: sha512-N3WMsuqV66lT30CrXNbEjx4GEwlow3v6rr4mCcv6prnfwhS01rkgyFdjPNBYd9br7LpXV1+Emh01fHnq2Gdgrw==}

  /triple-beam/1.4.1:
    resolution: {integrity: sha512-aZbgViZrg1QNcG+LULa7nhZpJTZSLm/mXnHXnbAbjmN5aSa0y7V+wvv6+4WaBtpISJzThKy+PIPxc1Nq1EJ9mg==}
    engines: {node: '>= 14.0.0'}
    dev: true

  /ts-api-utils/1.0.3_typescript@5.8.2:
    resolution: {integrity: sha512-wNMeqtMz5NtwpT/UZGY5alT+VoKdSsOOP/kqHFcUW1P/VRhH2wJ48+DN2WwUliNbQ976ETwDL0Ifd2VVvgonvg==}
    engines: {node: '>=16.13.0'}
    peerDependencies:
      typescript: '>=4.2.0'
    dependencies:
      typescript: 5.8.2
    dev: true

  /ts-api-utils/2.1.0_typescript@5.8.2:
    resolution: {integrity: sha512-CUgTZL1irw8u29bzrOD/nH85jqyc74D6SshFgujOIA7osm2Rz7dYH77agkx7H4FBNxDq7Cjf+IjaX/8zwFW+ZQ==}
    engines: {node: '>=18.12'}
    peerDependencies:
      typescript: '>=4.8.4'
    dependencies:
      typescript: 5.8.2
    dev: true

  /ts-morph/23.0.0:
    resolution: {integrity: sha512-FcvFx7a9E8TUe6T3ShihXJLiJOiqyafzFKUO4aqIHDUCIvADdGNShcbc2W5PMr3LerXRv7mafvFZ9lRENxJmug==}
    dependencies:
      '@ts-morph/common': 0.24.0
      code-block-writer: 13.0.2
    dev: false

  /ts-node/10.9.1_fdq2o2ihilbuf6apz2rnzqg2vm:
    resolution: {integrity: sha512-NtVysVPkxxrwFGUUxGYhfux8k78pQB3JqYBXlLRZgdGUqTO5wU/UyHop5p70iEbGhB7q5KmiZiU0Y3KlJrScEw==}
    hasBin: true
    peerDependencies:
      '@swc/core': '>=1.2.50'
      '@swc/wasm': '>=1.2.50'
      '@types/node': '*'
      typescript: '>=2.7'
    peerDependenciesMeta:
      '@swc/core':
        optional: true
      '@swc/wasm':
        optional: true
    dependencies:
      '@cspotcode/source-map-support': 0.8.1
      '@tsconfig/node10': 1.0.9
      '@tsconfig/node12': 1.0.11
      '@tsconfig/node14': 1.0.3
      '@tsconfig/node16': 1.0.4
      '@types/node': 18.18.0
      acorn: 8.10.0
      acorn-walk: 8.2.0
      arg: 4.1.3
      create-require: 1.1.1
      diff: 4.0.2
      make-error: 1.3.6
      typescript: 5.8.2
      v8-compile-cache-lib: 3.0.1
      yn: 3.1.1
    dev: true

  /ts-node/8.10.2_typescript@5.8.2:
    resolution: {integrity: sha512-ISJJGgkIpDdBhWVu3jufsWpK3Rzo7bdiIXJjQc0ynKxVOVcg2oIrf2H2cejminGrptVc6q6/uynAHNCuWGbpVA==}
    engines: {node: '>=6.0.0'}
    hasBin: true
    peerDependencies:
      typescript: '>=2.7'
    dependencies:
      arg: 4.1.3
      diff: 4.0.2
      make-error: 1.3.6
      source-map-support: 0.5.21
      typescript: 5.8.2
      yn: 3.1.1
    dev: true

  /tslib/2.6.2:
    resolution: {integrity: sha512-AEYxH93jGFPn/a2iVAwW87VuUIkR1FVUKB77NwMF7nBTDkDrrT/Hpt/IrCJ0QXhW27jTBDcf5ZY7w6RiqTMw2Q==}

  /tsx/4.17.0:
    resolution: {integrity: sha512-eN4mnDA5UMKDt4YZixo9tBioibaMBpoxBkD+rIPAjVmYERSG0/dWEY1CEFuV89CgASlKL499q8AhmkMnnjtOJg==}
    engines: {node: '>=18.0.0'}
    hasBin: true
    dependencies:
      esbuild: 0.23.0
      get-tsconfig: 4.7.6
    optionalDependencies:
      fsevents: 2.3.3
    dev: true

  /tunnel-agent/0.6.0:
    resolution: {integrity: sha512-McnNiV1l8RYeY8tBgEpuodCC1mLUdbSN+CYBL7kJsJNInOP8UjDDEwdk6Mw60vdLLrr5NHKZhMAOSrR2NZuQ+w==}
    dependencies:
      safe-buffer: 5.2.1
    dev: true

  /tunnel/0.0.6:
    resolution: {integrity: sha512-1h/Lnq9yajKY2PEbBadPXj3VxsDDu844OnaAo52UVmIzIvwwtBPIuNvkjuzBlTWpfJyUbG3ez0KSBibQkj4ojg==}
    engines: {node: '>=0.6.11 <=0.7.0 || >=0.7.3'}

  /tweetnacl/0.14.5:
    resolution: {integrity: sha512-KXXFFdAbFXY4geFIwoyNK+f5Z1b7swfXABfL7HXCmoIWMKU3dmS26672A4EeQtDzLKy7SXmfBu51JolvEKwtGA==}
    dev: true

  /type-check/0.4.0:
    resolution: {integrity: sha512-XleUoc9uwGXqjWwXaUTZAmzMcFZ5858QA2vvx1Ur5xIcixXIP+8LnFDgRplU30us6teqdlskFfu+ae4K79Ooew==}
    engines: {node: '>= 0.8.0'}
    dependencies:
      prelude-ls: 1.2.1
    dev: true

  /type-detect/4.0.8:
    resolution: {integrity: sha512-0fr/mIH1dlO+x7TlcMy+bIDqKPsw/70tVyeHW787goQjhmqaZe10uwLujubK9q9Lg6Fiho1KUKDYz0Z7k7g5/g==}
    engines: {node: '>=4'}
    dev: true

  /type-fest/0.20.2:
    resolution: {integrity: sha512-Ne+eE4r0/iWnpAxD852z3A+N0Bt5RN//NjJwRd2VFHEmrywxf5vsZlh4R6lixl6B+wz/8d+maTSAkN1FIkI3LQ==}
    engines: {node: '>=10'}
    dev: true

  /type-fest/0.21.3:
    resolution: {integrity: sha512-t0rzBq87m3fVcduHDUFhKmyyX+9eo6WQjZvf51Ea/M0Q7+T374Jp1aUiyUl0GKxp8M/OETVHSDvmkyPgvX+X2w==}
    engines: {node: '>=10'}

  /type-is/1.6.18:
    resolution: {integrity: sha512-TkRKr9sUTxEH8MdfuCSP7VizJyzRNMjj2J2do2Jr3Kym598JVdEksuzPQCnlFPW4ky9Q+iA+ma9BGm06XQBy8g==}
    engines: {node: '>= 0.6'}
    dependencies:
      media-typer: 0.3.0
      mime-types: 2.1.35
    dev: true

  /type-is/2.0.1:
    resolution: {integrity: sha512-OZs6gsjF4vMp32qrCbiVSkrFmXtG/AZhY3t0iAMrMBiAZyV9oALtXO8hsrHbMXF9x6L3grlFuwW2oAz7cav+Gw==}
    engines: {node: '>= 0.6'}
    dependencies:
      content-type: 1.0.5
      media-typer: 1.1.0
      mime-types: 3.0.1
    dev: true

  /typed-array-buffer/1.0.0:
    resolution: {integrity: sha512-Y8KTSIglk9OZEr8zywiIHG/kmQ7KWyjseXs1CbSo8vC42w7hg2HgYTxSWwP0+is7bWDc1H+Fo026CpHFwm8tkw==}
    engines: {node: '>= 0.4'}
    dependencies:
      call-bind: 1.0.7
      get-intrinsic: 1.3.0
      is-typed-array: 1.1.12
    dev: true

  /typed-array-byte-length/1.0.0:
    resolution: {integrity: sha512-Or/+kvLxNpeQ9DtSydonMxCx+9ZXOswtwJn17SNLvhptaXYDJvkFFP5zbfU/uLmvnBJlI4yrnXRxpdWH/M5tNA==}
    engines: {node: '>= 0.4'}
    dependencies:
      call-bind: 1.0.7
      for-each: 0.3.3
      has-proto: 1.0.1
      is-typed-array: 1.1.12
    dev: true

  /typed-array-byte-offset/1.0.0:
    resolution: {integrity: sha512-RD97prjEt9EL8YgAgpOkf3O4IF9lhJFr9g0htQkm0rchFp/Vx7LW5Q8fSXXub7BXAODyUQohRMyOc3faCPd0hg==}
    engines: {node: '>= 0.4'}
    dependencies:
      available-typed-arrays: 1.0.5
      call-bind: 1.0.7
      for-each: 0.3.3
      has-proto: 1.0.1
      is-typed-array: 1.1.12
    dev: true

  /typed-array-length/1.0.4:
    resolution: {integrity: sha512-KjZypGq+I/H7HI5HlOoGHkWUUGq+Q0TPhQurLbyrVrvnKTBgzLhIJ7j6J/XTQOi0d1RjyZ0wdas8bKs2p0x3Ng==}
    dependencies:
      call-bind: 1.0.7
      for-each: 0.3.3
      is-typed-array: 1.1.12
    dev: true

  /typedarray/0.0.6:
    resolution: {integrity: sha512-/aCDEGatGvZ2BIk+HmLf4ifCJFwvKFNb9/JeZPMulfgFracn9QFcAf5GO8B/mweUjSoblS5In0cWhqpfs/5PQA==}
    dev: true

  /typescript/5.4.2:
    resolution: {integrity: sha512-+2/g0Fds1ERlP6JsakQQDXjZdZMM+rqpamFZJEKh4kwTIn3iDkgKtby0CeNd5ATNZ4Ry1ax15TMx0W2V+miizQ==}
    engines: {node: '>=14.17'}
    hasBin: true
    dev: true

  /typescript/5.8.2:
    resolution: {integrity: sha512-aJn6wq13/afZp/jT9QZmwEjDqqvSGp1VT5GVg+f/t6/oVyrgXM6BY1h9BRh/O5p3PlUPAe+WuiEZOmb/49RqoQ==}
    engines: {node: '>=14.17'}
    hasBin: true
    dev: true

  /ua-parser-js/0.7.36:
    resolution: {integrity: sha512-CPPLoCts2p7D8VbybttE3P2ylv0OBZEAy7a12DsulIEcAiMtWJy+PBgMXgWDI80D5UwqE8oQPHYnk13tm38M2Q==}
    dev: true

  /ufo/1.5.3:
    resolution: {integrity: sha512-Y7HYmWaFwPUmkoQCUIAYpKqkOf+SbVj/2fJJZ4RJMCfZp0rTGwRbzQD+HghfnhKOjL9E01okqz+ncJskGYfBNw==}
    dev: true

  /uglify-js/3.17.4:
    resolution: {integrity: sha512-T9q82TJI9e/C1TAxYvfb16xO120tMVFZrGA3f9/P4424DNu6ypK103y0GPFVa17yotwSyZW5iYXgjYHkGrJW/g==}
    engines: {node: '>=0.8.0'}
    hasBin: true
    requiresBuild: true
    dev: false
    optional: true

  /unbox-primitive/1.0.2:
    resolution: {integrity: sha512-61pPlCD9h51VoreyJ0BReideM3MDKMKnh6+V9L08331ipq6Q8OFXZYiqP6n/tbHx4s5I9uRhcye6BrbkizkBDw==}
    dependencies:
      call-bind: 1.0.7
      has-bigints: 1.0.2
      has-symbols: 1.1.0
      which-boxed-primitive: 1.0.2
    dev: true

  /unbzip2-stream/1.4.3:
    resolution: {integrity: sha512-mlExGW4w71ebDJviH16lQLtZS32VKqsSfk80GCfUlwT/4/hNRFsoscrF/c++9xinkMzECL1uL9DDwXqFWkruPg==}
    dependencies:
      buffer: 5.7.1
      through: 2.3.8
    dev: true

  /underscore/1.13.6:
    resolution: {integrity: sha512-+A5Sja4HP1M08MaXya7p5LvjuM7K6q/2EaC0+iovj/wOcMsTzMvDFbasi/oSapiwOlt252IqsKqPjCl7huKS0A==}
    dev: true

  /undici-types/6.20.0:
    resolution: {integrity: sha512-Ny6QZ2Nju20vw1SRHe3d9jVu6gJ+4e3+MMpqu7pqE5HT6WsTSlce++GQmK5UXS8mzV8DSYHrQH+Xrf2jVcuKNg==}
    dev: true

  /unicorn-magic/0.3.0:
    resolution: {integrity: sha512-+QBBXBCvifc56fsbuxZQ6Sic3wqqc3WWaqxs58gvJrcOuN83HGTCwz3oS5phzU9LthRNE9VrJCFCLUgHeeFnfA==}
    engines: {node: '>=18'}

  /universalify/0.1.2:
    resolution: {integrity: sha512-rBJeI5CXAlmy1pV+617WB9J63U6XcazHHF2f2dbJix4XzpUF0RS3Zbj0FGIOCAva5P/d/GBOYaACQ1w+0azUkg==}
    engines: {node: '>= 4.0.0'}
    dev: true

  /universalify/2.0.0:
    resolution: {integrity: sha512-hAZsKq7Yy11Zu1DE0OzWjw7nnLZmJZYTDZZyEFHZdUhV8FkH5MCfoU1XMaxXovpyW5nq5scPqq0ZDP9Zyl04oQ==}
    engines: {node: '>= 10.0.0'}

  /unpipe/1.0.0:
    resolution: {integrity: sha512-pjy2bYhSsufwWlKwPc+l3cN7+wuJlK6uz0YdJEOlQDbl6jo/YlPi4mb8agUkVC8BF7V8NuzeyPNqRksA3hztKQ==}
    engines: {node: '>= 0.8'}
    dev: true

  /update-browserslist-db/1.0.13_browserslist@4.21.11:
    resolution: {integrity: sha512-xebP81SNcPuNpPP3uzeW1NYXxI3rxyJzF3pD6sH4jE7o/IX+WtSpwnVU+qIsDPyk0d3hmFQ7mjqc6AtV604hbg==}
    hasBin: true
    peerDependencies:
      browserslist: '>= 4.21.0'
    dependencies:
      browserslist: 4.21.11
      escalade: 3.1.2
      picocolors: 1.1.1
    dev: true

  /update-browserslist-db/1.0.16_browserslist@4.23.1:
    resolution: {integrity: sha512-KVbTxlBYlckhF5wgfyZXTWnMn7MMZjMu9XG8bPlliUOP9ThaF4QnhP8qrjrH7DRzHfSk0oQv1wToW+iA5GajEQ==}
    hasBin: true
    peerDependencies:
      browserslist: '>= 4.21.0'
    dependencies:
      browserslist: 4.23.1
      escalade: 3.1.2
      picocolors: 1.1.1
    dev: true

  /uri-js/4.4.1:
    resolution: {integrity: sha512-7rKUyy33Q1yc98pQ1DAmLtwX109F7TIfWlW1Ydo8Wl1ii1SeHieeh0HHfPeL2fMXK6z0s8ecKs9frCuLJvndBg==}
    dependencies:
      punycode: 2.3.0
    dev: true

  /urlpattern-polyfill/10.0.0:
    resolution: {integrity: sha512-H/A06tKD7sS1O1X2SshBVeA5FLycRpjqiBeqGKmBwBDBy28EnRjORxTNe269KSSr5un5qyWi1iL61wLxpd+ZOg==}
    dev: true

  /util-deprecate/1.0.2:
    resolution: {integrity: sha512-EPD5q1uXyFxJpCrLnCc1nHnq3gOa6DZBocAIiI2TaSCA7VCJ1UJDMagCzIkXNsUYfD1daK//LTEQ8xiIbrHtcw==}
    dev: true

  /utils-merge/1.0.1:
    resolution: {integrity: sha512-pMZTvIkT1d+TFGvDOqodOclx0QWkkgi6Tdoa8gC8ffGAAqz9pzPTZWAybbsHHoED/ztMtkv/VoYTYyShUn81hA==}
    engines: {node: '>= 0.4.0'}
    dev: true

  /uuid/3.4.0:
    resolution: {integrity: sha512-HjSDRw6gZE5JMggctHBcjVak08+KEVhSIiDzFnT9S9aegmp85S/bReBVTb4QTFaRNptJ9kuYaNhnbNEOkbKb/A==}
    deprecated: Please upgrade  to version 7 or higher.  Older versions may use Math.random() in certain circumstances, which is known to be problematic.  See https://v8.dev/blog/math-random for details.
    hasBin: true
    dev: true

  /uuid/8.3.2:
    resolution: {integrity: sha512-+NYs2QeMWy+GWFOEm9xnn6HCDp0l7QBD7ml8zLUmJ+93Q5NF0NocErnwkTkXVFNiX3/fpC6afS8Dhb/gz7R7eg==}
    hasBin: true

  /v8-compile-cache-lib/3.0.1:
    resolution: {integrity: sha512-wa7YjyUGfNZngI/vtK0UHAN+lgDCxBPCylVXGp0zu59Fz5aiGtNXaq3DhIov063MorB+VfufLh3JlF2KdTK3xg==}
    dev: true

  /validate-npm-package-license/3.0.4:
    resolution: {integrity: sha512-DpKm2Ui/xN7/HQKCtpZxoRWBhZ9Z0kqtygG8XCgNQ8ZlDnxuQmWhj566j8fN4Cu3/JmbhsDo7fcAJq4s9h27Ew==}
    dependencies:
      spdx-correct: 3.2.0
      spdx-expression-parse: 3.0.1
    dev: true

  /vary/1.1.2:
    resolution: {integrity: sha512-BNGbWLfd0eUPabhkXUVm0j8uuvREyTh5ovRa/dyow/BqAbZJyC+5fU+IzQOzmAKzYqYRAISoRhdQr3eIZ/PXqg==}
    engines: {node: '>= 0.8'}
    dev: true

  /verror/1.10.0:
    resolution: {integrity: sha512-ZZKSmDAEFOijERBLkmYfJ+vmk3w+7hOLYDNkRCuRuMJGEmqYNCNLyBBFwWKVMhfwaEF3WOd0Zlw86U/WC/+nYw==}
    engines: {'0': node >=0.6.0}
    dependencies:
      assert-plus: 1.0.0
      core-util-is: 1.0.2
      extsprintf: 1.3.0
    dev: true

  /vite-node/1.6.0_@types+node@18.18.0:
    resolution: {integrity: sha512-de6HJgzC+TFzOu0NTC4RAIsyf/DY/ibWDYQUcuEA84EMHhcefTUGkjFHKKEJhQN4A+6I0u++kr3l36ZF2d7XRw==}
    engines: {node: ^18.0.0 || >=20.0.0}
    hasBin: true
    dependencies:
      cac: 6.7.14
      debug: 4.4.0
      pathe: 1.1.2
      picocolors: 1.1.1
      vite: 5.2.13_@types+node@18.18.0
    transitivePeerDependencies:
      - '@types/node'
      - less
      - lightningcss
      - sass
      - stylus
      - sugarss
      - supports-color
      - terser
    dev: true

  /vite/5.2.13_@types+node@18.18.0:
    resolution: {integrity: sha512-SSq1noJfY9pR3I1TUENL3rQYDQCFqgD+lM6fTRAM8Nv6Lsg5hDLaXkjETVeBt+7vZBCMoibD+6IWnT2mJ+Zb/A==}
    engines: {node: ^18.0.0 || >=20.0.0}
    hasBin: true
    peerDependencies:
      '@types/node': ^18.0.0 || >=20.0.0
      less: '*'
      lightningcss: ^1.21.0
      sass: '*'
      stylus: '*'
      sugarss: '*'
      terser: ^5.4.0
    peerDependenciesMeta:
      '@types/node':
        optional: true
      less:
        optional: true
      lightningcss:
        optional: true
      sass:
        optional: true
      stylus:
        optional: true
      sugarss:
        optional: true
      terser:
        optional: true
    dependencies:
      '@types/node': 18.18.0
      esbuild: 0.20.2
      postcss: 8.4.38
      rollup: 4.18.0
    optionalDependencies:
      fsevents: 2.3.3
    dev: true

  /vitest/1.6.0_@types+node@18.18.0:
    resolution: {integrity: sha512-H5r/dN06swuFnzNFhq/dnz37bPXnq8xB2xB5JOVk8K09rUtoeNN+LHWkoQ0A/i3hvbUKKcCei9KpbxqHMLhLLA==}
    engines: {node: ^18.0.0 || >=20.0.0}
    hasBin: true
    peerDependencies:
      '@edge-runtime/vm': '*'
      '@types/node': ^18.0.0 || >=20.0.0
      '@vitest/browser': 1.6.0
      '@vitest/ui': 1.6.0
      happy-dom: '*'
      jsdom: '*'
    peerDependenciesMeta:
      '@edge-runtime/vm':
        optional: true
      '@types/node':
        optional: true
      '@vitest/browser':
        optional: true
      '@vitest/ui':
        optional: true
      happy-dom:
        optional: true
      jsdom:
        optional: true
    dependencies:
      '@types/node': 18.18.0
      '@vitest/expect': 1.6.0
      '@vitest/runner': 1.6.0
      '@vitest/snapshot': 1.6.0
      '@vitest/spy': 1.6.0
      '@vitest/utils': 1.6.0
      acorn-walk: 8.3.2
      chai: 4.4.1
      debug: 4.3.4
      execa: 8.0.1
      local-pkg: 0.5.0
      magic-string: 0.30.10
      pathe: 1.1.2
      picocolors: 1.0.1
      std-env: 3.7.0
      strip-literal: 2.1.0
      tinybench: 2.8.0
      tinypool: 0.8.4
      vite: 5.2.13_@types+node@18.18.0
      vite-node: 1.6.0_@types+node@18.18.0
      why-is-node-running: 2.2.2
    transitivePeerDependencies:
      - less
      - lightningcss
      - sass
      - stylus
      - sugarss
      - supports-color
      - terser
    dev: true

  /void-elements/2.0.1:
    resolution: {integrity: sha512-qZKX4RnBzH2ugr8Lxa7x+0V6XD9Sb/ouARtiasEQCHB1EVU4NXtmHsDDrx1dO4ne5fc3J6EW05BP1Dl0z0iung==}
    engines: {node: '>=0.10.0'}
    dev: true

  /vscode-jsonrpc/3.6.2:
    resolution: {integrity: sha512-T24Jb5V48e4VgYliUXMnZ379ItbrXgOimweKaJshD84z+8q7ZOZjJan0MeDe+Ugb+uqERDVV8SBmemaGMSMugA==}
    engines: {node: '>=4.0.0 || >=6.0.0'}
    dev: false

  /vscode-jsonrpc/8.2.0:
    resolution: {integrity: sha512-C+r0eKJUIfiDIfwJhria30+TYWPtuHJXHtI7J0YlOmKAo7ogxP20T0zxB7HZQIFhIyvoBPwWskjxrvAtfjyZfA==}
    engines: {node: '>=14.0.0'}

  /vscode-languageserver-protocol/3.17.5:
    resolution: {integrity: sha512-mb1bvRJN8SVznADSGWM9u/b07H7Ecg0I3OgXDuLdn307rl/J3A9YD6/eYOssqhecL27hK1IPZAsaqh00i/Jljg==}
    dependencies:
      vscode-jsonrpc: 8.2.0
      vscode-languageserver-types: 3.17.5

  /vscode-languageserver-textdocument/1.0.12:
    resolution: {integrity: sha512-cxWNPesCnQCcMPeenjKKsOCKQZ/L6Tv19DTRIGuLWe32lyzWhihGVJ/rcckZXJxfdKCFvRLS3fpBIsV/ZGX4zA==}

  /vscode-languageserver-types/3.17.5:
    resolution: {integrity: sha512-Ld1VelNuX9pdF39h2Hgaeb5hEZM2Z3jUrrMgWQAu82jMtZp7p3vJT3BzToKtZI7NgQssZje5o0zryOrhQvzQAg==}

  /vscode-languageserver/9.0.1:
    resolution: {integrity: sha512-woByF3PDpkHFUreUa7Hos7+pUWdeWMXRd26+ZX2A8cFx6v/JPTtd4/uN0/jB6XQHYaOlHbio03NTHCqrgG5n7g==}
    hasBin: true
    dependencies:
      vscode-languageserver-protocol: 3.17.5

  /wait-port/0.2.14:
    resolution: {integrity: sha512-kIzjWcr6ykl7WFbZd0TMae8xovwqcqbx6FM9l+7agOgUByhzdjfzZBPK2CPufldTOMxbUivss//Sh9MFawmPRQ==}
    engines: {node: '>=8'}
    hasBin: true
    dependencies:
      chalk: 2.4.2
      commander: 3.0.2
      debug: 4.3.4
    transitivePeerDependencies:
      - supports-color
    dev: true

  /watchpack/2.4.0:
    resolution: {integrity: sha512-Lcvm7MGST/4fup+ifyKi2hjyIAwcdI4HRgtvTpIUxBRhB+RFtUh8XtDOxUfctVCnhVi+QQj49i91OyvzkJl6cg==}
    engines: {node: '>=10.13.0'}
    dependencies:
      glob-to-regexp: 0.4.1
      graceful-fs: 4.2.11
    dev: true

  /webidl-conversions/3.0.1:
    resolution: {integrity: sha512-2JAn3z8AR6rjK8Sm8orRC0h/bcl/DqL7tRPdGZ4I1CjdF+EaMLmYxBHyXuKL849eucPFhvBoxMsflfOb8kxaeQ==}

  /webpack-cli/4.10.0_webpack@5.88.2:
    resolution: {integrity: sha512-NLhDfH/h4O6UOy+0LSso42xvYypClINuMNBVVzX4vX98TmTaTUxwRbXdhucbFMd2qLaCTcLq/PdYrvi8onw90w==}
    engines: {node: '>=10.13.0'}
    hasBin: true
    peerDependencies:
      '@webpack-cli/generators': '*'
      '@webpack-cli/migrate': '*'
      webpack: 4.x.x || 5.x.x
      webpack-bundle-analyzer: '*'
      webpack-dev-server: '*'
    peerDependenciesMeta:
      '@webpack-cli/generators':
        optional: true
      '@webpack-cli/migrate':
        optional: true
      webpack-bundle-analyzer:
        optional: true
      webpack-dev-server:
        optional: true
    dependencies:
      '@discoveryjs/json-ext': 0.5.7
      '@webpack-cli/configtest': 1.2.0_w3wu7rcwmvifygnqiqkxwjppse
      '@webpack-cli/info': 1.5.0_webpack-cli@4.10.0
      '@webpack-cli/serve': 1.7.0_webpack-cli@4.10.0
      colorette: 2.0.20
      commander: 7.2.0
      cross-spawn: 7.0.3
      fastest-levenshtein: 1.0.16
      import-local: 3.1.0
      interpret: 2.2.0
      rechoir: 0.7.1
      webpack: 5.88.2_webpack-cli@4.10.0
      webpack-merge: 5.9.0
    dev: true

  /webpack-merge/5.9.0:
    resolution: {integrity: sha512-6NbRQw4+Sy50vYNTw7EyOn41OZItPiXB8GNv3INSoe3PSFaHJEz3SHTrYVaRm2LilNGnFUzh0FAwqPEmU/CwDg==}
    engines: {node: '>=10.0.0'}
    dependencies:
      clone-deep: 4.0.1
      wildcard: 2.0.1
    dev: true

  /webpack-sources/3.2.3:
    resolution: {integrity: sha512-/DyMEOrDgLKKIG0fmvtz+4dUX/3Ghozwgm6iPp8KRhvn+eQf9+Q7GWxVNMk3+uCPWfdXYC4ExGBckIXdFEfH1w==}
    engines: {node: '>=10.13.0'}
    dev: true

  /webpack/5.88.2_webpack-cli@4.10.0:
    resolution: {integrity: sha512-JmcgNZ1iKj+aiR0OvTYtWQqJwq37Pf683dY9bVORwVbUrDhLhdn/PlO2sHsFHPkj7sHNQF3JwaAkp49V+Sq1tQ==}
    engines: {node: '>=10.13.0'}
    hasBin: true
    peerDependencies:
      webpack-cli: '*'
    peerDependenciesMeta:
      webpack-cli:
        optional: true
    dependencies:
      '@types/eslint-scope': 3.7.5
      '@types/estree': 1.0.2
      '@webassemblyjs/ast': 1.11.6
      '@webassemblyjs/wasm-edit': 1.11.6
      '@webassemblyjs/wasm-parser': 1.11.6
      acorn: 8.10.0
      acorn-import-assertions: 1.9.0_acorn@8.10.0
      browserslist: 4.21.11
      chrome-trace-event: 1.0.3
      enhanced-resolve: 5.15.0
      es-module-lexer: 1.3.1
      eslint-scope: 5.1.1
      events: 3.3.0
      glob-to-regexp: 0.4.1
      graceful-fs: 4.2.11
      json-parse-even-better-errors: 2.3.1
      loader-runner: 4.3.0
      mime-types: 2.1.35
      neo-async: 2.6.2
      schema-utils: 3.3.0
      tapable: 2.2.1
      terser-webpack-plugin: 5.3.9_webpack@5.88.2
      watchpack: 2.4.0
      webpack-cli: 4.10.0_webpack@5.88.2
      webpack-sources: 3.2.3
    transitivePeerDependencies:
      - '@swc/core'
      - esbuild
      - uglify-js
    dev: true

  /whatwg-mimetype/2.3.0:
    resolution: {integrity: sha512-M4yMwr6mAnQz76TbJm914+gPpB/nCwvZbJU28cUD6dR004SAxDLOOSUaB1JDRqLtaOV/vi0IC5lEAGFgrjGv/g==}
    dev: true

  /whatwg-url/5.0.0:
    resolution: {integrity: sha512-saE57nupxk6v3HY35+jzBwYa0rKSy0XR8JSxZPwgLr7ys0IBzhGviA1/TUGJLmSVqs8pb9AnvICXEuOHLprYTw==}
    dependencies:
      tr46: 0.0.3
      webidl-conversions: 3.0.1

  /which-boxed-primitive/1.0.2:
    resolution: {integrity: sha512-bwZdv0AKLpplFY2KZRX6TvyuN7ojjr7lwkg6ml0roIy9YeuSr7JS372qlNW18UQYzgYK9ziGcerWqZOmEn9VNg==}
    dependencies:
      is-bigint: 1.0.4
      is-boolean-object: 1.1.2
      is-number-object: 1.0.7
      is-string: 1.0.7
      is-symbol: 1.0.4
    dev: true

  /which-collection/1.0.1:
    resolution: {integrity: sha512-W8xeTUwaln8i3K/cY1nGXzdnVZlidBcagyNFtBdD5kxnb4TvGKR7FfSIS3mYpwWS1QUCutfKz8IY8RjftB0+1A==}
    dependencies:
      is-map: 2.0.2
      is-set: 2.0.2
      is-weakmap: 2.0.1
      is-weakset: 2.0.2
    dev: true

  /which-typed-array/1.1.11:
    resolution: {integrity: sha512-qe9UWWpkeG5yzZ0tNYxDmd7vo58HDBc39mZ0xWWpolAGADdFOzkfamWLDxkOWcvHQKVmdTyQdLD4NOfjLWTKew==}
    engines: {node: '>= 0.4'}
    dependencies:
      available-typed-arrays: 1.0.5
      call-bind: 1.0.7
      for-each: 0.3.3
      gopd: 1.2.0
      has-tostringtag: 1.0.2
    dev: true

  /which/1.3.1:
    resolution: {integrity: sha512-HxJdYWq1MTIQbJ3nw0cqssHoTNU267KlrDuGZ1WYlxDStUtKUhOaJmh112/TZmHxxUfuJqPXSOm7tDyas0OSIQ==}
    hasBin: true
    dependencies:
      isexe: 2.0.0
    dev: true

  /which/2.0.2:
    resolution: {integrity: sha512-BLI3Tl1TW3Pvl70l3yq3Y64i+awpwXqsGBYWkkqMtnbXgrMD+yj7rhW0kuEDxzJaYXGjEW5ogapKNMEKNMjibA==}
    engines: {node: '>= 8'}
    hasBin: true
    dependencies:
      isexe: 2.0.0

  /why-is-node-running/2.2.2:
    resolution: {integrity: sha512-6tSwToZxTOcotxHeA+qGCq1mVzKR3CwcJGmVcY+QE8SHy6TnpFnh8PAvPNHYr7EcuVeG0QSMxtYCuO1ta/G/oA==}
    engines: {node: '>=8'}
    hasBin: true
    dependencies:
      siginfo: 2.0.0
      stackback: 0.0.2
    dev: true

  /wildcard/2.0.1:
    resolution: {integrity: sha512-CC1bOL87PIWSBhDcTrdeLo6eGT7mCFtrg0uIJtqJUFyK+eJnzl8A1niH56uu7KMa5XFrtiV+AQuHO3n7DsHnLQ==}
    dev: true

  /winston-transport/4.5.0:
    resolution: {integrity: sha512-YpZzcUzBedhlTAfJg6vJDlyEai/IFMIVcaEZZyl3UXIl4gmqRpU7AE89AHLkbzLUsv0NVmw7ts+iztqKxxPW1Q==}
    engines: {node: '>= 6.4.0'}
    dependencies:
      logform: 2.7.0
      readable-stream: 3.6.2
      triple-beam: 1.4.1
    dev: true

  /winston/3.10.0:
    resolution: {integrity: sha512-nT6SIDaE9B7ZRO0u3UvdrimG0HkB7dSTAgInQnNR2SOPJ4bvq5q79+pXLftKmP52lJGW15+H5MCK0nM9D3KB/g==}
    engines: {node: '>= 12.0.0'}
    dependencies:
      '@colors/colors': 1.5.0
      '@dabh/diagnostics': 2.0.3
      async: 3.2.4
      is-stream: 2.0.1
      logform: 2.5.1
      one-time: 1.0.0
      readable-stream: 3.6.2
      safe-stable-stringify: 2.4.3
      stack-trace: 0.0.10
      triple-beam: 1.4.1
      winston-transport: 4.5.0
    dev: true

  /wordwrap/1.0.0:
    resolution: {integrity: sha512-gvVzJFlPycKc5dZN4yPkP8w7Dc37BtP1yczEneOb4uq34pXZcvrtRTmWV8W+Ume+XCxKgbjM+nevkyFPMybd4Q==}
    dev: false

  /workerpool/6.2.0:
    resolution: {integrity: sha512-Rsk5qQHJ9eowMH28Jwhe8HEbmdYDX4lwoMWshiCXugjtHqMD9ZbiqSDLxcsfdqsETPzVUtX5s1Z5kStiIM6l4A==}
    dev: true

  /workerpool/6.2.1:
    resolution: {integrity: sha512-ILEIE97kDZvF9Wb9f6h5aXK4swSlKGUcOEGiIYb2OOu/IrDU9iwj0fD//SsA6E5ibwJxpEvhullJY4Sl4GcpAw==}
    dev: true

  /wrap-ansi/6.2.0:
    resolution: {integrity: sha512-r6lPcBGxZXlIcymEu7InxDMhdW0KDxpLgoFLcguasxCaJ/SOIZwINatK9KY/tf+ZrlywOKU0UDj3ATXUBfxJXA==}
    engines: {node: '>=8'}
    dependencies:
      ansi-styles: 4.3.0
      string-width: 4.2.3
      strip-ansi: 6.0.1

  /wrap-ansi/7.0.0:
    resolution: {integrity: sha512-YVGIj2kamLSTxw6NsZjoBxfSwsn0ycdesmc4p+Q21c5zPuZ1pl+NfxVdxPtdHvmNVOQ6XSYG4AUtyt/Fi7D16Q==}
    engines: {node: '>=10'}
    dependencies:
      ansi-styles: 4.3.0
      string-width: 4.2.3
      strip-ansi: 6.0.1

  /wrap-ansi/8.1.0:
    resolution: {integrity: sha512-si7QWI6zUMq56bESFvagtmzMdGOtoxfR+Sez11Mobfc7tm+VkUckk9bW2UeffTGVUbOksxmSw0AA2gs8g71NCQ==}
    engines: {node: '>=12'}
    dependencies:
      ansi-styles: 6.2.1
      string-width: 5.1.2
      strip-ansi: 7.1.0

  /wrappy/1.0.2:
    resolution: {integrity: sha512-l4Sp/DRseor9wL6EvV2+TuQn63dMkPjZ/sp9XkghTEbV9KlPS1xUsZ3u7/IQO4wxtcFB4bgpQPRcR3QCvezPcQ==}
    dev: true

  /ws/8.11.0:
    resolution: {integrity: sha512-HPG3wQd9sNQoT9xHyNCXoDUa+Xw/VevmY9FoHyQ+g+rrMn4j6FB4np7Z0OhdTgjx6MgQLK7jwSy1YecU1+4Asg==}
    engines: {node: '>=10.0.0'}
    peerDependencies:
      bufferutil: ^4.0.1
      utf-8-validate: ^5.0.2
    peerDependenciesMeta:
      bufferutil:
        optional: true
      utf-8-validate:
        optional: true
    dev: true

  /ws/8.16.0:
    resolution: {integrity: sha512-HS0c//TP7Ina87TfiPUz1rQzMhHrl/SG2guqRcTOIUYD2q8uhUdNHZYJUaQ8aTGPzCh+c6oawMKW35nFl1dxyQ==}
    engines: {node: '>=10.0.0'}
    peerDependencies:
      bufferutil: ^4.0.1
      utf-8-validate: '>=5.0.2'
    peerDependenciesMeta:
      bufferutil:
        optional: true
      utf-8-validate:
        optional: true
    dev: true

  /xml2js/0.5.0:
    resolution: {integrity: sha512-drPFnkQJik/O+uPKpqSgr22mpuFHqKdbS835iAQrUC73L2F5WkboIRd63ai/2Yg6I1jzifPFKH2NTK+cfglkIA==}
    engines: {node: '>=4.0.0'}
    dependencies:
      sax: 1.2.4
      xmlbuilder: 11.0.1

  /xml2js/0.6.2:
    resolution: {integrity: sha512-T4rieHaC1EXcES0Kxxj4JWgaUQHDk+qwHcYOCFHfiwKz7tOVPLq7Hjq9dM1WCMhylqMEfP7hMcOIChvotiZegA==}
    engines: {node: '>=4.0.0'}
    dependencies:
      sax: 1.2.4
      xmlbuilder: 11.0.1
    dev: true

  /xmlbuilder/11.0.1:
    resolution: {integrity: sha512-fDlsI/kFEx7gLvbecc0/ohLG50fugQp8ryHzMTuW9vSa1GJ0XYWKnhsUx7oie3G98+r56aTQIUB4kht42R3JvA==}
    engines: {node: '>=4.0'}

  /xtend/4.0.2:
    resolution: {integrity: sha512-LKYU1iAXJXUgAXn9URjiu+MWhyUXHsvfp7mcuYm9dSUKK0/CjtrUwFAxD82/mCWbtLsGjFIad0wIsod4zrTAEQ==}
    engines: {node: '>=0.4'}
    dev: true

  /y18n/5.0.8:
    resolution: {integrity: sha512-0pfFzegeDWJHJIAmTLRP2DwHjdF5s7jo9tuztdQxAhINCdvS+3nGINqPd00AphqJR/0LhANUS6/+7SCb98YOfA==}
    engines: {node: '>=10'}

  /yallist/3.1.1:
    resolution: {integrity: sha512-a4UGQaWPH59mOXUYnAG2ewncQS4i4F43Tv3JoAM+s2VDAmS9NsK8GpDMLrCHPksFT7h3K6TOoUNn2pb7RoXx4g==}
    dev: true

  /yallist/4.0.0:
    resolution: {integrity: sha512-3wdGidZyq5PB084XLES5TpOSRA3wjXAlIWMhum2kRcv/41Sn2emQ0dycQW4uZXLejwKvg6EsvbdlVL+FYEct7A==}

  /yallist/5.0.0:
    resolution: {integrity: sha512-YgvUTfwqyc7UXVMrB+SImsVYSmTS8X/tSrtdNZMImM+n7+QTriRXyXim0mBrTXNeqzVF0KWGgHPeiyViFFrNDw==}
    engines: {node: '>=18'}

  /yaml/2.7.0:
    resolution: {integrity: sha512-+hSoy/QHluxmC9kCIJyL/uyFmLmc+e5CFR5Wa+bpIhIj85LVb9ZH2nVnqrHoSvKogwODv0ClqZkmiSSaIH5LTA==}
    engines: {node: '>= 14'}
    hasBin: true

  /yargs-parser/20.2.4:
    resolution: {integrity: sha512-WOkpgNhPTlE73h4VFAFsOnomJVaovO8VqLDzy5saChRBFQFBoMYirowyW+Q9HB4HFF4Z7VZTiG3iSzJJA29yRA==}
    engines: {node: '>=10'}
    dev: true

  /yargs-parser/20.2.9:
    resolution: {integrity: sha512-y11nGElTIV+CT3Zv9t7VKl+Q3hTQoT9a1Qzezhhl6Rp21gJ/IVTW7Z3y9EWXhuUBC2Shnf+DX0antecpAwSP8w==}
    engines: {node: '>=10'}
    dev: true

  /yargs-parser/21.1.1:
    resolution: {integrity: sha512-tVpsJW7DdjecAiFpbIB1e3qxIQsE6NoPc5/eTdrbbIC4h0LVsWhnoa3g+m2HclBIujHzsxZ4VJVA+GUuc2/LBw==}
    engines: {node: '>=12'}

  /yargs-unparser/2.0.0:
    resolution: {integrity: sha512-7pRTIA9Qc1caZ0bZ6RYRGbHJthJWuakf+WmHK0rVeLkNrrGhfoabBNdue6kdINI6r4if7ocq9aD/n7xwKOdzOA==}
    engines: {node: '>=10'}
    dependencies:
      camelcase: 6.3.0
      decamelize: 4.0.0
      flat: 5.0.2
      is-plain-obj: 2.1.0
    dev: true

  /yargs/16.2.0:
    resolution: {integrity: sha512-D1mvvtDG0L5ft/jGWkLpG1+m0eQxOfaBvTNELraWj22wSVUMWxZUvYgJYcKh6jGGIkJFhH4IZPQhR4TKpc8mBw==}
    engines: {node: '>=10'}
    dependencies:
      cliui: 7.0.4
      escalade: 3.1.2
      get-caller-file: 2.0.5
      require-directory: 2.1.1
      string-width: 4.2.3
      y18n: 5.0.8
      yargs-parser: 20.2.9
    dev: true

  /yargs/17.7.2:
    resolution: {integrity: sha512-7dSzzRQ++CKnNI/krKnYRV7JKKPUXMEh61soaHKg9mrWEhzFWhFnxPxGl+69cD1Ou63C13NUPCnmIcrvqCuM6w==}
    engines: {node: '>=12'}
    dependencies:
      cliui: 8.0.1
      escalade: 3.1.1
      get-caller-file: 2.0.5
      require-directory: 2.1.1
      string-width: 4.2.3
      y18n: 5.0.8
      yargs-parser: 21.1.1

  /yauzl/2.10.0:
    resolution: {integrity: sha512-p4a9I6X6nu6IhoGmBqAcbJy1mlC4j27vEPZX9F4L4/vZT3Lyq1VkFHw/V/PUcB9Buo+DG3iHkT0x3Qya58zc3g==}
    dependencies:
      buffer-crc32: 0.2.13
      fd-slicer: 1.1.0
    dev: true

  /yn/3.1.1:
    resolution: {integrity: sha512-Ux4ygGWsu2c7isFWe8Yu1YluJmqVhxqK2cLXNQA5AcC3QfbGNpM7fu0Y8b/z16pXLnFxZYvWhd3fhBY9DLmC6Q==}
    engines: {node: '>=6'}
    dev: true

  /yocto-queue/0.1.0:
    resolution: {integrity: sha512-rVksvsnNCdJ/ohGc6xgPwyN8eheCxsiLM8mxuE/t/mOVqJewPuO1miLpTHQiRgTKCLexL4MeAFVagts7HmNZ2Q==}
    engines: {node: '>=10'}
    dev: true

  /yocto-queue/1.0.0:
    resolution: {integrity: sha512-9bnSc/HEW2uRy67wc+T8UwauLuPJVn28jb+GtJY16iiKWyvmYJRXVT4UamsAEGQfPohgr2q4Tq0sQbQlxTfi1g==}
    engines: {node: '>=12.20'}
    dev: true

  /yoctocolors-cjs/2.1.2:
    resolution: {integrity: sha512-cYVsTjKl8b+FrnidjibDWskAv7UKOfcwaVZdp/it9n1s9fU3IkgDbhdIRKCW4JDsAlECJY0ytoVPT3sK6kideA==}
    engines: {node: '>=18'}<|MERGE_RESOLUTION|>--- conflicted
+++ resolved
@@ -191,13 +191,12 @@
 
   ../../packages/typespec-test:
     specifiers:
-<<<<<<< HEAD
       '@azure-tools/typespec-autorest': next
       '@azure-tools/typespec-azure-core': next
       '@azure-tools/typespec-azure-resource-manager': next
       '@azure-tools/typespec-azure-rulesets': next
       '@azure-tools/typespec-client-generator-core': next
-      '@azure-tools/typespec-ts': workspace:^0.39.0
+      '@azure-tools/typespec-ts': workspace:^0.40.0
       '@types/mocha': ^5.2.7
       '@types/node': ^18.0.0
       '@typespec/compiler': next
@@ -207,23 +206,6 @@
       '@typespec/openapi3': next
       '@typespec/rest': next
       '@typespec/versioning': next
-=======
-      '@azure-tools/typespec-autorest': 0.56.0
-      '@azure-tools/typespec-azure-core': 0.56.0
-      '@azure-tools/typespec-azure-resource-manager': 0.56.0
-      '@azure-tools/typespec-azure-rulesets': 0.56.0
-      '@azure-tools/typespec-client-generator-core': 0.56.0
-      '@azure-tools/typespec-ts': workspace:^0.40.0
-      '@types/mocha': ^5.2.7
-      '@types/node': ^18.0.0
-      '@typespec/compiler': 1.0.0
-      '@typespec/http': 1.0.0
-      '@typespec/json-schema': 1.0.0
-      '@typespec/openapi': 1.0.0
-      '@typespec/openapi3': 1.0.0
-      '@typespec/rest': 0.70.0
-      '@typespec/versioning': 0.70.0
->>>>>>> e5a2efeb
       prettier: ^3.1.0
       ts-node: ^8.5.2
       typescript: ~5.8.2
@@ -253,17 +235,10 @@
       '@azure-rest/core-client': ^2.3.1
       '@azure-tools/azure-http-specs': next
       '@azure-tools/rlc-common': workspace:^0.39.0
-<<<<<<< HEAD
       '@azure-tools/typespec-autorest': next
       '@azure-tools/typespec-azure-core': next
       '@azure-tools/typespec-azure-resource-manager': next
       '@azure-tools/typespec-client-generator-core': next
-=======
-      '@azure-tools/typespec-autorest': 0.56.0
-      '@azure-tools/typespec-azure-core': 0.56.0
-      '@azure-tools/typespec-azure-resource-manager': 0.56.0
-      '@azure-tools/typespec-client-generator-core': 0.56.0
->>>>>>> e5a2efeb
       '@azure/abort-controller': ^2.1.2
       '@azure/core-auth': ^1.6.0
       '@azure/core-lro': ^3.1.0
@@ -280,7 +255,6 @@
       '@types/node': ^18.0.0
       '@typescript-eslint/eslint-plugin': ^8.28.0
       '@typescript-eslint/parser': ^8.28.0
-<<<<<<< HEAD
       '@typespec/compiler': next
       '@typespec/http': next
       '@typespec/http-specs': next
@@ -290,18 +264,6 @@
       '@typespec/spector': next
       '@typespec/ts-http-runtime': 0.1.0
       '@typespec/versioning': next
-=======
-      '@typespec/compiler': 1.0.0
-      '@typespec/http': 1.0.0
-      '@typespec/http-specs': 0.1.0-alpha.22-dev.0
-      '@typespec/openapi': 1.0.0
-      '@typespec/rest': 0.70.0
-      '@typespec/spec-api': 0.1.0-alpha.7-dev.0
-      '@typespec/spector': 0.1.0-alpha.14-dev.1
-      '@typespec/ts-http-runtime': 0.1.0
-      '@typespec/versioning': 0.70.0
-      '@typespec/xml': 0.70.0
->>>>>>> e5a2efeb
       '@vitest/coverage-istanbul': ~1.6.0
       '@vitest/coverage-v8': ~1.6.0
       chai: ^4.3.6
