--- conflicted
+++ resolved
@@ -237,7 +237,7 @@
       '@azure-tools/typespec-autorest': '>=0.45.0 <1.0.0'
       '@azure-tools/typespec-azure-core': '>=0.45.0 <1.0.0'
       '@azure-tools/typespec-azure-resource-manager': '>=0.45.0 <1.0.0'
-      '@azure-tools/typespec-client-generator-core': '>=0.45.3 <1.0.0'
+      '@azure-tools/typespec-client-generator-core': '>=0.45.1 <1.0.0'
       '@azure/abort-controller': ^2.1.2
       '@azure/core-auth': ^1.6.0
       '@azure/core-lro': ^3.0.0
@@ -288,22 +288,14 @@
       tslib: 2.6.2
     devDependencies:
       '@azure-rest/core-client': 2.1.0
-<<<<<<< HEAD
-      '@azure-tools/cadl-ranch': 0.13.4_e53zy5pp4bbrxbruosuhuay6sm
-      '@azure-tools/cadl-ranch-api': 0.4.4
-      '@azure-tools/cadl-ranch-expect': 0.14.1_y3yxhtjg35d3g6m2dacugmsjfu
-      '@azure-tools/cadl-ranch-specs': 0.34.9_tng6jshqt7yaa5x3ni6zlckyqm
-      '@azure-tools/typespec-autorest': 0.45.0_o6b4rinboa2fjzlsc372ktw7ay
-=======
       '@azure-tools/cadl-ranch': 0.14.3_e53zy5pp4bbrxbruosuhuay6sm
       '@azure-tools/cadl-ranch-api': 0.4.6
       '@azure-tools/cadl-ranch-expect': 0.15.1_y3yxhtjg35d3g6m2dacugmsjfu
       '@azure-tools/cadl-ranch-specs': 0.36.1_cvode6xhpuyl3aj5dk75xzx5nu
       '@azure-tools/typespec-autorest': 0.45.0_n4w2xh5fhregk7uzwn23tc3udm
->>>>>>> 5d93818e
       '@azure-tools/typespec-azure-core': 0.45.0_alrznhyrw66bvx6gp4zrtdfkte
       '@azure-tools/typespec-azure-resource-manager': 0.45.0_rxzquxnvxkwebgrumlsfc6ni5i
-      '@azure-tools/typespec-client-generator-core': 0.45.3_rxzquxnvxkwebgrumlsfc6ni5i
+      '@azure-tools/typespec-client-generator-core': 0.45.1_rxzquxnvxkwebgrumlsfc6ni5i
       '@azure/abort-controller': 2.1.2
       '@azure/core-auth': 1.6.0
       '@azure/core-lro': 3.0.0
@@ -571,30 +563,6 @@
       '@typespec/openapi': 0.59.0_kqkvcwi4aithpv7x2xgy7toc2q
       '@typespec/rest': 0.59.0_kqkvcwi4aithpv7x2xgy7toc2q
       '@typespec/versioning': 0.59.0_@typespec+compiler@0.59.0
-    dev: false
-
-  /@azure-tools/typespec-autorest/0.45.0_o6b4rinboa2fjzlsc372ktw7ay:
-    resolution: {integrity: sha512-6ycZ0bEfXC0U26FHHEt9smAhxh78SACIDY+u7zLAopRzmxjTuthDdGgYSShuRDu3J+vEBi1fOKpz4cYQkgRkBQ==}
-    engines: {node: '>=18.0.0'}
-    peerDependencies:
-      '@azure-tools/typespec-azure-core': ~0.45.0
-      '@azure-tools/typespec-azure-resource-manager': ~0.45.0
-      '@azure-tools/typespec-client-generator-core': ~0.45.0
-      '@typespec/compiler': ~0.59.0
-      '@typespec/http': ~0.59.0
-      '@typespec/openapi': ~0.59.0
-      '@typespec/rest': ~0.59.0
-      '@typespec/versioning': ~0.59.0
-    dependencies:
-      '@azure-tools/typespec-azure-core': 0.45.0_alrznhyrw66bvx6gp4zrtdfkte
-      '@azure-tools/typespec-azure-resource-manager': 0.45.0_rxzquxnvxkwebgrumlsfc6ni5i
-      '@azure-tools/typespec-client-generator-core': 0.45.3_rxzquxnvxkwebgrumlsfc6ni5i
-      '@typespec/compiler': 0.59.0
-      '@typespec/http': 0.59.0_@typespec+compiler@0.59.0
-      '@typespec/openapi': 0.59.0_kqkvcwi4aithpv7x2xgy7toc2q
-      '@typespec/rest': 0.59.0_kqkvcwi4aithpv7x2xgy7toc2q
-      '@typespec/versioning': 0.59.0_@typespec+compiler@0.59.0
-    dev: true
 
   /@azure-tools/typespec-azure-core/0.45.0_alrznhyrw66bvx6gp4zrtdfkte:
     resolution: {integrity: sha512-GycGMCmaIVSN+TftPtlPJLyeOrglbLmH08ZiZaVMjSih/TQEJM21RGR6d8QdjlkQWN61ntNDRD+RP2uv9tHmqw==}
@@ -647,28 +615,6 @@
       '@typespec/versioning': 0.59.0_@typespec+compiler@0.59.0
       change-case: 5.4.4
       pluralize: 8.0.0
-    dev: false
-
-  /@azure-tools/typespec-client-generator-core/0.45.3_rxzquxnvxkwebgrumlsfc6ni5i:
-    resolution: {integrity: sha512-o1E38DJnJ71ixK3jHTy42QgY1ztXPGEOhJjdzSb9aI0aXlqqBt0Klgg52RuBHBajQ+RI+nWtGLE+LJaVDSHAqw==}
-    engines: {node: '>=18.0.0'}
-    peerDependencies:
-      '@azure-tools/typespec-azure-core': ~0.45.0
-      '@typespec/compiler': ~0.59.0
-      '@typespec/http': ~0.59.0
-      '@typespec/openapi': ~0.59.0
-      '@typespec/rest': ~0.59.0
-      '@typespec/versioning': ~0.59.0
-    dependencies:
-      '@azure-tools/typespec-azure-core': 0.45.0_alrznhyrw66bvx6gp4zrtdfkte
-      '@typespec/compiler': 0.59.0
-      '@typespec/http': 0.59.0_@typespec+compiler@0.59.0
-      '@typespec/openapi': 0.59.0_kqkvcwi4aithpv7x2xgy7toc2q
-      '@typespec/rest': 0.59.0_kqkvcwi4aithpv7x2xgy7toc2q
-      '@typespec/versioning': 0.59.0_@typespec+compiler@0.59.0
-      change-case: 5.4.4
-      pluralize: 8.0.0
-    dev: true
 
   /@azure/abort-controller/1.1.0:
     resolution: {integrity: sha512-TrRLIoSQVzfAJX9H1JeFjzAoDGcoK1IYX1UImfceTZpsyYfWr09Ss1aHW1y5TrrR3iq6RZLBwJ3E24uwPhwahw==}
