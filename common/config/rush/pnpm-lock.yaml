lockfileVersion: 5.4

importers:

  .:
    specifiers: {}

  ../../packages/autorest.typescript:
    specifiers:
      '@autorest/codemodel': ~4.19.2
      '@autorest/extension-base': ^3.5.0
      '@autorest/testmodeler': ^2.6.1
      '@azure-rest/core-client': ^1.4.0
      '@azure-tools/codegen': ^2.9.1
      '@azure-tools/rlc-common': workspace:^0.41.1
      '@azure-tools/test-recorder': ^3.0.0
      '@azure/abort-controller': ^2.1.2
      '@azure/core-auth': ^1.6.0
      '@azure/core-client': ^1.6.1
      '@azure/core-http': ^3.0.0
      '@azure/core-http-compat': ^1.2.0
      '@azure/core-lro': ^2.5.4
      '@azure/core-paging': ^1.5.0
      '@azure/core-rest-pipeline': ^1.14.0
      '@azure/core-tracing': ^1.0.0
      '@azure/core-util': ^1.4.0
      '@azure/core-xml': ^1.0.0-beta.1
      '@azure/logger': ^1.0.0
      '@microsoft.azure/autorest.testserver': ^3.3.34
      '@types/chai': ^4.2.8
      '@types/chai-as-promised': ^7.1.4
      '@types/fs-extra': ^9.0.13
      '@types/js-yaml': 3.12.1
      '@types/lodash': ^4.14.149
      '@types/mocha': ^5.2.7
      '@types/node': ^18.0.0
      '@types/sinon': ^10.0.0
      '@types/xmlbuilder': 0.0.34
      '@types/yargs': ^17.0.10
      '@typescript-eslint/eslint-plugin': ^6.8.0
      '@typescript-eslint/parser': ^6.8.0
      autorest: ^3.4.2
      buffer: ^6.0.3
      chai: ^4.2.0
      chai-as-promised: ^7.1.1
      chalk: ^4.0.0
      directory-tree: ^2.2.7
      dotenv: ^16.0.0
      eslint: ^8.18.0
      fs-extra: ^11.1.0
      handlebars: ^4.7.7
      karma: ^6.3.18
      karma-chrome-launcher: ^3.1.0
      karma-mocha: ^2.0.1
      karma-source-map-support: ^1.4.0
      lodash: ^4.17.21
      mocha: ^9.2.2
      moment: ^2.29.4
      node-cmd: ^3.0.0
      npm-run-all: ^4.1.5
      openapi-types: ^7.0.0
      path-browserify: ^1.0.1
      prettier: ^3.1.0
      puppeteer: ^22.2.0
      rimraf: ^5.0.0
      sinon: ^10.0.0
      source-map-loader: ^1.0.0
      source-map-support: ^0.5.16
      ts-morph: ^23.0.0
      ts-node: ^8.5.2
      tslib: ^2.3.1
      typescript: ~5.8.2
      wait-port: ^0.2.6
      webpack: ^5.72.0
      webpack-cli: ^4.9.2
      yargs: ^17.4.1
    dependencies:
      '@autorest/codemodel': 4.19.3
      '@autorest/extension-base': 3.5.2
      '@autorest/testmodeler': 2.6.1
      '@azure-rest/core-client': 1.4.0
      '@azure-tools/codegen': 2.9.2
      '@azure-tools/rlc-common': link:../rlc-common
      '@azure/core-auth': 1.6.0
      '@azure/core-client': 1.7.3
      '@azure/core-http': 3.0.3
      '@azure/core-http-compat': 1.3.0
      '@azure/core-lro': 2.5.4
      '@azure/core-paging': 1.5.0
      '@azure/core-rest-pipeline': 1.14.0
      '@azure/core-tracing': 1.0.1
      '@azure/logger': 1.0.4
      '@types/lodash': 4.14.199
      dotenv: 16.3.1
      fs-extra: 11.1.1
      handlebars: 4.7.8
      lodash: 4.17.21
      prettier: 3.1.1
      source-map-support: 0.5.21
      ts-morph: 23.0.0
    devDependencies:
      '@azure-tools/test-recorder': 3.0.0
      '@azure/abort-controller': 2.1.2
      '@azure/core-util': 1.5.0
      '@azure/core-xml': 1.3.4
      '@microsoft.azure/autorest.testserver': 3.3.48
      '@types/chai': 4.3.6
      '@types/chai-as-promised': 7.1.6
      '@types/fs-extra': 9.0.13
      '@types/js-yaml': 3.12.1
      '@types/mocha': 5.2.7
      '@types/node': 18.18.0
      '@types/sinon': 10.0.17
      '@types/xmlbuilder': 0.0.34
      '@types/yargs': 17.0.25
      '@typescript-eslint/eslint-plugin': 6.8.0_uya2k2atnahppmobww2r4ktmwm
      '@typescript-eslint/parser': 6.8.0_rpfclszkijpquoieshhobbfaz4
      autorest: 3.6.3
      buffer: 6.0.3
      chai: 4.3.8
      chai-as-promised: 7.1.1_chai@4.3.8
      chalk: 4.1.2
      directory-tree: 2.4.0
      eslint: 8.50.0
      karma: 6.4.2
      karma-chrome-launcher: 3.2.0
      karma-mocha: 2.0.1
      karma-source-map-support: 1.4.0
      mocha: 9.2.2
      moment: 2.29.4
      node-cmd: 3.0.0
      npm-run-all: 4.1.5
      openapi-types: 7.2.3
      path-browserify: 1.0.1
      puppeteer: 22.4.1_typescript@5.8.2
      rimraf: 5.0.4
      sinon: 10.0.1
      source-map-loader: 1.1.3_webpack@5.88.2
      ts-node: 8.10.2_typescript@5.8.2
      tslib: 2.6.2
      typescript: 5.8.2
      wait-port: 0.2.14
      webpack: 5.88.2_webpack-cli@4.10.0
      webpack-cli: 4.10.0_webpack@5.88.2
      yargs: 17.7.2

  ../../packages/rlc-common:
    specifiers:
      '@types/chai': ^4.3.4
      '@types/fs-extra': ^8.1.0
      '@types/lodash': ^4.14.182
      '@types/mocha': ^10.0.1
      '@types/node': ^18.0.0
      '@typescript-eslint/eslint-plugin': ^6.8.0
      '@typescript-eslint/parser': ^6.8.0
      chai: ^4.3.7
      cross-env: 7.0.3
      eslint: ^8.9.0
      eslint-plugin-require-extensions: 0.1.3
      fs-extra: ^10.0.0
      handlebars: ^4.7.7
      lodash: ^4.17.21
      mocha: ^10.2.0
      prettier: ^3.1.0
      rimraf: ^5.0.0
      ts-morph: ^23.0.0
      ts-node: ^10.7.0
      typescript: ~5.8.2
    dependencies:
      handlebars: 4.7.8
      lodash: 4.17.21
      ts-morph: 23.0.0
    devDependencies:
      '@types/chai': 4.3.6
      '@types/fs-extra': 8.1.3
      '@types/lodash': 4.14.199
      '@types/mocha': 10.0.1
      '@types/node': 18.18.0
      '@typescript-eslint/eslint-plugin': 6.8.0_uya2k2atnahppmobww2r4ktmwm
      '@typescript-eslint/parser': 6.8.0_rpfclszkijpquoieshhobbfaz4
      chai: 4.3.8
      cross-env: 7.0.3
      eslint: 8.50.0
      eslint-plugin-require-extensions: 0.1.3_eslint@8.50.0
      fs-extra: 10.1.0
      mocha: 10.2.0
      prettier: 3.1.1
      rimraf: 5.0.4
      ts-node: 10.9.1_fdq2o2ihilbuf6apz2rnzqg2vm
      typescript: 5.8.2

  ../../packages/typespec-test:
    specifiers:
      '@azure-tools/typespec-autorest': ^0.57.1
      '@azure-tools/typespec-azure-core': ^0.57.0
<<<<<<< HEAD
      '@azure-tools/typespec-azure-resource-manager': ^0.57.0
      '@azure-tools/typespec-azure-rulesets': ^0.57.0
      '@azure-tools/typespec-client-generator-core': ^0.57.2
=======
      '@azure-tools/typespec-azure-resource-manager': ^0.57.2
      '@azure-tools/typespec-azure-rulesets': ^0.57.1
      '@azure-tools/typespec-client-generator-core': ^0.57.3
>>>>>>> 33fa6f29
      '@azure-tools/typespec-ts': workspace:^0.41.1
      '@types/mocha': ^5.2.7
      '@types/node': ^18.0.0
      '@typespec/compiler': ^1.1.0
      '@typespec/http': ^1.1.0
      '@typespec/json-schema': ^1.1.0
      '@typespec/openapi': ^1.1.0
      '@typespec/openapi3': ^1.1.0
      '@typespec/rest': ^0.71.0
      '@typespec/versioning': ^0.71.0
      prettier: ^3.1.0
      ts-node: ^8.5.2
      typescript: ~5.8.2
    dependencies:
<<<<<<< HEAD
      '@azure-tools/typespec-autorest': 0.57.0_ftv2qi245zu6szic3pw6kk3eoa
      '@azure-tools/typespec-azure-core': 0.57.0_s3gyinve63zf4ncvgs3nw74llm
      '@azure-tools/typespec-azure-resource-manager': 0.57.0_mbrvsqr23awqkaitoyy5wske5m
      '@azure-tools/typespec-azure-rulesets': 0.57.0_hbuzdsuvbdqldfexpnyelax24u
=======
      '@azure-tools/typespec-autorest': 0.57.1_ztnvw244sl5vcljkaaq7msamc4
      '@azure-tools/typespec-azure-core': 0.57.0_s3gyinve63zf4ncvgs3nw74llm
      '@azure-tools/typespec-azure-resource-manager': 0.57.2_mbrvsqr23awqkaitoyy5wske5m
      '@azure-tools/typespec-azure-rulesets': 0.57.1_rbq6arz62rio57yxh3f5jh3vhm
>>>>>>> 33fa6f29
      '@azure-tools/typespec-client-generator-core': 0.57.3_pillrqslu7t2kqp4xbactja574
      '@azure-tools/typespec-ts': link:../typespec-ts
      '@typespec/compiler': 1.1.0_@types+node@18.18.0
      '@typespec/http': 1.1.0_c52ifazb5ntzpmcykfahljgl5e
      '@typespec/json-schema': 1.1.0_@typespec+compiler@1.1.0
      '@typespec/openapi': 1.1.0_wo5hy2j4mtochsypsdsaymgwzu
      '@typespec/openapi3': 1.1.0_2xb3sputrj4cpjm5vuvgcrcbti
      '@typespec/rest': 0.71.0_wo5hy2j4mtochsypsdsaymgwzu
      '@typespec/versioning': 0.71.0_@typespec+compiler@1.1.0
      prettier: 3.1.1
    devDependencies:
      '@types/mocha': 5.2.7
      '@types/node': 18.18.0
      ts-node: 8.10.2_typescript@5.8.2
      typescript: 5.8.2

  ../../packages/typespec-ts:
    specifiers:
      '@azure-rest/core-client': ^2.3.1
      '@azure-tools/azure-http-specs': 0.1.0-alpha.22
      '@azure-tools/rlc-common': workspace:^0.41.1
      '@azure-tools/typespec-autorest': ^0.57.1
      '@azure-tools/typespec-azure-core': ^0.57.0
      '@azure-tools/typespec-azure-resource-manager': ^0.57.2
      '@azure-tools/typespec-client-generator-core': ^0.57.3
      '@azure/abort-controller': ^2.1.2
      '@azure/core-auth': ^1.6.0
      '@azure/core-lro': ^3.1.0
      '@azure/core-paging': ^1.5.0
      '@azure/core-rest-pipeline': ^1.14.0
      '@azure/core-util': ^1.4.0
      '@azure/logger': ^1.0.4
      '@microsoft/api-extractor': ^7.47.5
      '@types/chai': ^4.3.1
      '@types/fs-extra': ^9.0.13
      '@types/js-yaml': ^4.0.9
      '@types/lodash': ^4.17.4
      '@types/mocha': ^10.0.6
      '@types/node': ^18.0.0
      '@typescript-eslint/eslint-plugin': ^8.28.0
      '@typescript-eslint/parser': ^8.28.0
      '@typespec/compiler': ^1.1.0
      '@typespec/http': ^1.1.0
      '@typespec/http-specs': 0.1.0-alpha.24-dev.2
      '@typespec/openapi': ^1.1.0
      '@typespec/rest': ^0.71.0
      '@typespec/spec-api': 0.1.0-alpha.7-dev.1
      '@typespec/spector': 0.1.0-alpha.16-dev.2
      '@typespec/ts-http-runtime': ^0.1.0
      '@typespec/versioning': ^0.71.0
      '@typespec/xml': ^0.71.0
      '@vitest/coverage-istanbul': ~1.6.0
      '@vitest/coverage-v8': ~1.6.0
      chai: ^4.3.6
      chalk: ^4.0.0
      cross-env: ^7.0.3
      eslint: ^8.9.0
      eslint-plugin-require-extensions: 0.1.3
      fs-extra: ^11.1.0
      js-yaml: ^4.1.0
      lodash: ^4.17.21
      mkdirp: ^3.0.1
      mocha: ^10.4.0
      npm-run-all: ~4.1.5
      prettier: ^3.3.3
      rimraf: ^5.0.0
      ts-morph: ^23.0.0
      ts-node: ~10.9.1
      tslib: ^2.3.1
      tsx: ^4.16.5
      typescript: ~5.8.2
      vitest: ~1.6.0
    dependencies:
      '@azure-tools/rlc-common': link:../rlc-common
      '@typespec/xml': 0.71.0_@typespec+compiler@1.1.0
      fs-extra: 11.1.1
      lodash: 4.17.21
      prettier: 3.3.3
      ts-morph: 23.0.0
      tslib: 2.6.2
    devDependencies:
      '@azure-rest/core-client': 2.3.1
      '@azure-tools/azure-http-specs': 0.1.0-alpha.22_5b265ht3shygzq2hax4cpjokne
      '@azure-tools/typespec-autorest': 0.57.1_ztnvw244sl5vcljkaaq7msamc4
      '@azure-tools/typespec-azure-core': 0.57.0_s3gyinve63zf4ncvgs3nw74llm
      '@azure-tools/typespec-azure-resource-manager': 0.57.2_mbrvsqr23awqkaitoyy5wske5m
      '@azure-tools/typespec-client-generator-core': 0.57.3_pillrqslu7t2kqp4xbactja574
      '@azure/abort-controller': 2.1.2
      '@azure/core-auth': 1.6.0
      '@azure/core-lro': 3.1.0
      '@azure/core-paging': 1.5.0
      '@azure/core-rest-pipeline': 1.14.0
      '@azure/core-util': 1.5.0
      '@azure/logger': 1.0.4
      '@microsoft/api-extractor': 7.47.5_@types+node@18.18.0
      '@types/chai': 4.3.6
      '@types/fs-extra': 9.0.13
      '@types/js-yaml': 4.0.9
      '@types/lodash': 4.17.4
      '@types/mocha': 10.0.6
      '@types/node': 18.18.0
      '@typescript-eslint/eslint-plugin': 8.29.1_riayye3vh5qrrjmyfknhspw5ue
      '@typescript-eslint/parser': 8.29.1_rpfclszkijpquoieshhobbfaz4
      '@typespec/compiler': 1.1.0_@types+node@18.18.0
      '@typespec/http': 1.1.0_c52ifazb5ntzpmcykfahljgl5e
      '@typespec/http-specs': 0.1.0-alpha.24-dev.2_6qzfzag3bbwc5s7hzbabv5xkbe
      '@typespec/openapi': 1.1.0_wo5hy2j4mtochsypsdsaymgwzu
      '@typespec/rest': 0.71.0_wo5hy2j4mtochsypsdsaymgwzu
      '@typespec/spec-api': 0.1.0-alpha.7-dev.1
      '@typespec/spector': 0.1.0-alpha.16-dev.2_bem7zz7qfeiswvpffb5guuo26q
      '@typespec/ts-http-runtime': 0.1.0
      '@typespec/versioning': 0.71.0_@typespec+compiler@1.1.0
      '@vitest/coverage-istanbul': 1.6.0_vitest@1.6.0
      '@vitest/coverage-v8': 1.6.0_vitest@1.6.0
      chai: 4.3.8
      chalk: 4.1.2
      cross-env: 7.0.3
      eslint: 8.50.0
      eslint-plugin-require-extensions: 0.1.3_eslint@8.50.0
      js-yaml: 4.1.0
      mkdirp: 3.0.1
      mocha: 10.4.0
      npm-run-all: 4.1.5
      rimraf: 5.0.4
      ts-node: 10.9.1_fdq2o2ihilbuf6apz2rnzqg2vm
      tsx: 4.17.0
      typescript: 5.8.2
      vitest: 1.6.0_@types+node@18.18.0

packages:

  /@aashutoshrathi/word-wrap/1.2.6:
    resolution: {integrity: sha512-1Yjs2SvM8TflER/OD3cOjhWWOZb58A2t7wpE2S9XfBYTiIl+XFhQG2bjy4Pu1I+EAlCNUzRDYDdFwFYUKvXcIA==}
    engines: {node: '>=0.10.0'}
    dev: true

  /@ampproject/remapping/2.3.0:
    resolution: {integrity: sha512-30iZtAPgz+LTIYoeivqYo853f02jBYSd5uGnGpkFV0M3xOt9aN73erkgYAmZU43x4VfqcnLxW9Kpg3R5LC4YYw==}
    engines: {node: '>=6.0.0'}
    dependencies:
      '@jridgewell/gen-mapping': 0.3.5
      '@jridgewell/trace-mapping': 0.3.25
    dev: true

  /@apidevtools/json-schema-ref-parser/11.7.2:
    resolution: {integrity: sha512-4gY54eEGEstClvEkGnwVkTkrx0sqwemEFG5OSRRn3tD91XH0+Q8XIkYIfo7IwEWPpJZwILb9GUXeShtplRc/eA==}
    engines: {node: '>= 16'}
    dependencies:
      '@jsdevtools/ono': 7.1.3
      '@types/json-schema': 7.0.15
      js-yaml: 4.1.0
    dev: false

  /@apidevtools/openapi-schemas/2.1.0:
    resolution: {integrity: sha512-Zc1AlqrJlX3SlpupFGpiLi2EbteyP7fXmUOGup6/DnkRgjP9bgMM/ag+n91rsv0U1Gpz0H3VILA/o3bW7Ua6BQ==}
    engines: {node: '>=10'}
    dev: false

  /@apidevtools/swagger-methods/3.0.2:
    resolution: {integrity: sha512-QAkD5kK2b1WfjDS/UQn/qQkbwF31uqRjPTrsCs5ZG9BQGAkjwvqGFjjPqAuzac/IYzpPtRzjCP1WrTuAIjMrXg==}
    dev: false

  /@apidevtools/swagger-parser/10.1.1_openapi-types@12.1.3:
    resolution: {integrity: sha512-u/kozRnsPO/x8QtKYJOqoGtC4kH6yg1lfYkB9Au0WhYB0FNLpyFusttQtvhlwjtG3rOwiRz4D8DnnXa8iEpIKA==}
    peerDependencies:
      openapi-types: '>=7'
    dependencies:
      '@apidevtools/json-schema-ref-parser': 11.7.2
      '@apidevtools/openapi-schemas': 2.1.0
      '@apidevtools/swagger-methods': 3.0.2
      '@jsdevtools/ono': 7.1.3
      ajv: 8.17.1
      ajv-draft-04: 1.0.0_ajv@8.17.1
      call-me-maybe: 1.0.2
      openapi-types: 12.1.3
    dev: false

  /@autorest/codemodel/4.19.3:
    resolution: {integrity: sha512-8RMPjq2BmLNn080EHGbSc0E9pk7EO6i+vi3vGrz8xrfnTBydOZPJUZqmOpEmNnV6LRbr23cthXQo0JbA/bStWg==}
    engines: {node: '>=12.0.0'}
    dependencies:
      '@azure-tools/codegen': 2.9.2
      js-yaml: 4.0.0
    dev: false

  /@autorest/extension-base/3.5.2:
    resolution: {integrity: sha512-brpRtQ34mo/SZPTWrOUYvDHOKbvDa9eX5N15qd0OGLX8q3y29nXjhokMVoink4w1jW+8p2KXy2emMIZL14s+HQ==}
    engines: {node: '>=12.0.0'}
    dependencies:
      '@azure-tools/codegen': 2.9.2
      js-yaml: 4.0.0
      vscode-jsonrpc: 3.6.2
    dev: false

  /@autorest/testmodeler/2.6.1:
    resolution: {integrity: sha512-7OXzYet3S/Hiow9LzHUY5qdNRnceSQd41wKEGzfcGVleyWRobYJgYxGmUEyFZP4ZSerAb+QqygSvo9yWIC3nrQ==}
    dev: false

  /@azure-rest/core-client/1.4.0:
    resolution: {integrity: sha512-ozTDPBVUDR5eOnMIwhggbnVmOrka4fXCs8n8mvUo4WLLc38kki6bAOByDoVZZPz/pZy2jMt2kwfpvy/UjALj6w==}
    engines: {node: '>=18.0.0'}
    dependencies:
      '@azure/abort-controller': 2.1.2
      '@azure/core-auth': 1.6.0
      '@azure/core-rest-pipeline': 1.14.0
      '@azure/core-tracing': 1.0.1
      '@azure/core-util': 1.5.0
      tslib: 2.6.2
    transitivePeerDependencies:
      - supports-color
    dev: false

  /@azure-rest/core-client/2.3.1:
    resolution: {integrity: sha512-sGTdh2Ln95F/Jqikr9OybQvx00EVvljwgxjfcxTqjID0PBVGDuNR0ie9e9HsTA1vJT23BlVRd/dCIGzJriYw9g==}
    engines: {node: '>=18.0.0'}
    dependencies:
      '@azure/abort-controller': 2.1.2
      '@azure/core-auth': 1.6.0
      '@azure/core-rest-pipeline': 1.14.0
      '@azure/core-tracing': 1.1.2
      '@azure/core-util': 1.9.0
      tslib: 2.6.2
    transitivePeerDependencies:
      - supports-color
    dev: true

  /@azure-tools/async-io/3.0.254:
    resolution: {integrity: sha512-X1C7XdyCuo50ch9FzKtTvmK18FgDxxf1Bbt3cSoknQqeDaRegHSSCO+zByq2YA4NvUzKXeZ1engh29IDxZXgpQ==}
    engines: {node: '>=10.12.0'}
    dependencies:
      '@azure-tools/tasks': 3.0.255
      proper-lockfile: 2.0.1
    dev: false

  /@azure-tools/azure-http-specs/0.1.0-alpha.22_5b265ht3shygzq2hax4cpjokne:
    resolution: {integrity: sha512-UbK1Gc0zcthjfpdp34CybWsn5j02GCcpKihX7yXa5nAoZ++faFeaoFm0IbhvQpTfnTuY7X42goxUjZPXZGxeKg==}
    engines: {node: '>=20.0.0'}
    peerDependencies:
      '@azure-tools/typespec-azure-core': ^0.57.0
      '@typespec/compiler': ^1.1.0
      '@typespec/http': ^1.1.0
      '@typespec/rest': ^0.71.0
      '@typespec/versioning': ^0.71.0
      '@typespec/xml': ^0.71.0
    dependencies:
      '@azure-tools/typespec-azure-core': 0.57.0_s3gyinve63zf4ncvgs3nw74llm
      '@typespec/compiler': 1.1.0_@types+node@18.18.0
      '@typespec/http': 1.1.0_c52ifazb5ntzpmcykfahljgl5e
      '@typespec/rest': 0.71.0_wo5hy2j4mtochsypsdsaymgwzu
      '@typespec/spec-api': 0.1.0-alpha.7-dev.1
      '@typespec/spector': 0.1.0-alpha.16-dev.2_bem7zz7qfeiswvpffb5guuo26q
      '@typespec/versioning': 0.71.0_@typespec+compiler@1.1.0
      '@typespec/xml': 0.71.0_@typespec+compiler@1.1.0
    transitivePeerDependencies:
      - '@types/node'
      - '@typespec/streams'
      - supports-color
    dev: true

  /@azure-tools/codegen/2.9.2:
    resolution: {integrity: sha512-brVLyffOtPiEijYYBYgV+4q7IyAfqXIec7XbdEqvv7As6SeEdq5WtbtN9N0LdGVHDWtEfc+JArwIx9aYGFdMUg==}
    engines: {node: '>=12.0.0'}
    dependencies:
      '@azure-tools/async-io': 3.0.254
      js-yaml: 4.0.0
      semver: 7.5.4
    dev: false

  /@azure-tools/tasks/3.0.255:
    resolution: {integrity: sha512-GjALNLz7kWMEdRVbaN5g0cJHNAr3XVTbP0611Mv2UzMgGL6FOhNZJK+oPHJKLDR8EEDZNnkwPlyi7B+INXUSQA==}
    engines: {node: '>=10.12.0'}
    dev: false

  /@azure-tools/test-recorder/3.0.0:
    resolution: {integrity: sha512-1M1cjyqZa0TwKpaeaRaNON/c5yLWMEnMijc0V0Vu67pWrLkqoZE+6rmzrGLXapWUB1YmflvVaXQEWbbulGK3Ew==}
    engines: {node: '>=14.0.0'}
    dependencies:
      '@azure/core-auth': 1.6.0
      '@azure/core-rest-pipeline': 1.14.0
      '@azure/core-util': 1.5.0
      '@azure/logger': 1.0.4
    transitivePeerDependencies:
      - supports-color
    dev: true

<<<<<<< HEAD
  /@azure-tools/typespec-autorest/0.57.0_ftv2qi245zu6szic3pw6kk3eoa:
    resolution: {integrity: sha512-zhDn+hixEfwtmr95RUfnjz9IwITkrxciYrPvE5sYCYfDydlVKWB0Az5xkJS/TTi29PB2gHAsIVceikiYNkfsLQ==}
    engines: {node: '>=20.0.0'}
    peerDependencies:
      '@azure-tools/typespec-azure-core': ^0.57.0
      '@azure-tools/typespec-azure-resource-manager': ^0.57.0
      '@azure-tools/typespec-client-generator-core': ^0.57.0
      '@typespec/compiler': ^1.1.0
      '@typespec/http': ^1.1.0
      '@typespec/openapi': ^1.1.0
      '@typespec/rest': ^0.71.0
      '@typespec/versioning': ^0.71.0
    dependencies:
      '@azure-tools/typespec-azure-core': 0.57.0_s3gyinve63zf4ncvgs3nw74llm
      '@azure-tools/typespec-azure-resource-manager': 0.57.0_mbrvsqr23awqkaitoyy5wske5m
      '@azure-tools/typespec-client-generator-core': 0.57.3_pillrqslu7t2kqp4xbactja574
      '@typespec/compiler': 1.1.0_@types+node@18.18.0
      '@typespec/http': 1.1.0_c52ifazb5ntzpmcykfahljgl5e
      '@typespec/openapi': 1.1.0_wo5hy2j4mtochsypsdsaymgwzu
      '@typespec/rest': 0.71.0_wo5hy2j4mtochsypsdsaymgwzu
      '@typespec/versioning': 0.71.0_@typespec+compiler@1.1.0
    dev: false

  /@azure-tools/typespec-autorest/0.57.0_ksqvqromrygjmujcuna4jqszxm:
    resolution: {integrity: sha512-zhDn+hixEfwtmr95RUfnjz9IwITkrxciYrPvE5sYCYfDydlVKWB0Az5xkJS/TTi29PB2gHAsIVceikiYNkfsLQ==}
=======
  /@azure-tools/typespec-autorest/0.57.1_ztnvw244sl5vcljkaaq7msamc4:
    resolution: {integrity: sha512-AZ/SlkkxvRT/CJs6wOUbORwKYztU3D8+lR3hcj34vQlR/U3qSTCiCdL6xA4WH9LcYmP9aGjpopprGOEHQiU5SQ==}
>>>>>>> 33fa6f29
    engines: {node: '>=20.0.0'}
    peerDependencies:
      '@azure-tools/typespec-azure-core': ^0.57.0
      '@azure-tools/typespec-azure-resource-manager': ^0.57.1
      '@azure-tools/typespec-client-generator-core': ^0.57.2
      '@typespec/compiler': ^1.1.0
      '@typespec/http': ^1.1.0
      '@typespec/openapi': ^1.1.0
      '@typespec/rest': ^0.71.0
      '@typespec/versioning': ^0.71.0
    dependencies:
      '@azure-tools/typespec-azure-core': 0.57.0_s3gyinve63zf4ncvgs3nw74llm
      '@azure-tools/typespec-azure-resource-manager': 0.57.2_mbrvsqr23awqkaitoyy5wske5m
      '@azure-tools/typespec-client-generator-core': 0.57.3_pillrqslu7t2kqp4xbactja574
      '@typespec/compiler': 1.1.0_@types+node@18.18.0
      '@typespec/http': 1.1.0_c52ifazb5ntzpmcykfahljgl5e
      '@typespec/openapi': 1.1.0_wo5hy2j4mtochsypsdsaymgwzu
      '@typespec/rest': 0.71.0_wo5hy2j4mtochsypsdsaymgwzu
      '@typespec/versioning': 0.71.0_@typespec+compiler@1.1.0
    dev: true

  /@azure-tools/typespec-azure-core/0.57.0_s3gyinve63zf4ncvgs3nw74llm:
    resolution: {integrity: sha512-O+F3axrJOJHjYGrQLRWoydHtWjWiXeAlaaILncS0I0xe6kinyFkpn7VIVKxH9ZZ+hPmkDAZybO53656R3PRfUA==}
    engines: {node: '>=20.0.0'}
    peerDependencies:
      '@typespec/compiler': ^1.1.0
      '@typespec/http': ^1.1.0
      '@typespec/rest': ^0.71.0
    dependencies:
      '@typespec/compiler': 1.1.0_@types+node@18.18.0
      '@typespec/http': 1.1.0_c52ifazb5ntzpmcykfahljgl5e
      '@typespec/rest': 0.71.0_wo5hy2j4mtochsypsdsaymgwzu

  /@azure-tools/typespec-azure-resource-manager/0.57.2_mbrvsqr23awqkaitoyy5wske5m:
    resolution: {integrity: sha512-ljWdjsXpisst4AjnZsU/YMBcqcCGAVnloUaVf39aylFrvakdEQ/Esi/1Jrap05a9C7aXStzzZt3WZ8bPyQXmDw==}
    engines: {node: '>=20.0.0'}
    peerDependencies:
      '@azure-tools/typespec-azure-core': ^0.57.0
      '@typespec/compiler': ^1.1.0
      '@typespec/http': ^1.1.0
      '@typespec/openapi': ^1.1.0
      '@typespec/rest': ^0.71.0
      '@typespec/versioning': ^0.71.0
    dependencies:
      '@azure-tools/typespec-azure-core': 0.57.0_s3gyinve63zf4ncvgs3nw74llm
      '@typespec/compiler': 1.1.0_@types+node@18.18.0
      '@typespec/http': 1.1.0_c52ifazb5ntzpmcykfahljgl5e
      '@typespec/openapi': 1.1.0_wo5hy2j4mtochsypsdsaymgwzu
      '@typespec/rest': 0.71.0_wo5hy2j4mtochsypsdsaymgwzu
      '@typespec/versioning': 0.71.0_@typespec+compiler@1.1.0
      change-case: 5.4.4
      pluralize: 8.0.0

<<<<<<< HEAD
  /@azure-tools/typespec-azure-rulesets/0.57.0_hbuzdsuvbdqldfexpnyelax24u:
    resolution: {integrity: sha512-O3Qw/RFIkNoJCWfwbg57hmj/GtnfNg3ZpBG6qCrSJSJLt6XG6EZ3yWujCqjx17nOsvAwB/J1+f/t/pFizQhWaw==}
=======
  /@azure-tools/typespec-azure-rulesets/0.57.1_rbq6arz62rio57yxh3f5jh3vhm:
    resolution: {integrity: sha512-+W+vPGiV4qpqwIeBb4k6sIvDidHxV4dlw4xW9rqoxR/dOTeIsHP6hOATpf8AMsWHcmOwvTn4ThDPhFgBCswvnw==}
>>>>>>> 33fa6f29
    engines: {node: '>=20.0.0'}
    peerDependencies:
      '@azure-tools/typespec-azure-core': ^0.57.0
      '@azure-tools/typespec-azure-resource-manager': ^0.57.1
      '@azure-tools/typespec-client-generator-core': ^0.57.2
      '@typespec/compiler': ^1.1.0
    dependencies:
      '@azure-tools/typespec-azure-core': 0.57.0_s3gyinve63zf4ncvgs3nw74llm
<<<<<<< HEAD
      '@azure-tools/typespec-azure-resource-manager': 0.57.0_mbrvsqr23awqkaitoyy5wske5m
=======
      '@azure-tools/typespec-azure-resource-manager': 0.57.2_mbrvsqr23awqkaitoyy5wske5m
>>>>>>> 33fa6f29
      '@azure-tools/typespec-client-generator-core': 0.57.3_pillrqslu7t2kqp4xbactja574
      '@typespec/compiler': 1.1.0_@types+node@18.18.0
    dev: false

  /@azure-tools/typespec-client-generator-core/0.57.3_pillrqslu7t2kqp4xbactja574:
    resolution: {integrity: sha512-c/OPeSpKH29jD2Abuli8z7ww5uorplOt9w3KbaQaMSx12u6gWi5vtYhQaFKk9AGiFGDyLPeA0+qo+UQ6t3pRBg==}
    engines: {node: '>=20.0.0'}
    peerDependencies:
      '@azure-tools/typespec-azure-core': ^0.57.0
      '@typespec/compiler': ^1.1.0
      '@typespec/events': ^0.71.0
      '@typespec/http': ^1.1.0
      '@typespec/openapi': ^1.1.0
      '@typespec/rest': ^0.71.0
      '@typespec/sse': ^0.71.0
      '@typespec/streams': ^0.71.0
      '@typespec/versioning': ^0.71.0
      '@typespec/xml': ^0.71.0
    dependencies:
      '@azure-tools/typespec-azure-core': 0.57.0_s3gyinve63zf4ncvgs3nw74llm
      '@typespec/compiler': 1.1.0_@types+node@18.18.0
      '@typespec/events': 0.71.0_@typespec+compiler@1.1.0
      '@typespec/http': 1.1.0_c52ifazb5ntzpmcykfahljgl5e
      '@typespec/openapi': 1.1.0_wo5hy2j4mtochsypsdsaymgwzu
      '@typespec/rest': 0.71.0_wo5hy2j4mtochsypsdsaymgwzu
      '@typespec/sse': 0.71.0_2yjcchb2lhk4m2kkw4z5utz56e
      '@typespec/streams': 0.71.0_@typespec+compiler@1.1.0
      '@typespec/versioning': 0.71.0_@typespec+compiler@1.1.0
      '@typespec/xml': 0.71.0_@typespec+compiler@1.1.0
      change-case: 5.4.4
      pluralize: 8.0.0
<<<<<<< HEAD
      yaml: 2.7.0
    dev: true

  /@azure-tools/typespec-client-generator-core/0.57.3_pillrqslu7t2kqp4xbactja574:
    resolution: {integrity: sha512-c/OPeSpKH29jD2Abuli8z7ww5uorplOt9w3KbaQaMSx12u6gWi5vtYhQaFKk9AGiFGDyLPeA0+qo+UQ6t3pRBg==}
    engines: {node: '>=20.0.0'}
    peerDependencies:
      '@azure-tools/typespec-azure-core': ^0.57.0
      '@typespec/compiler': ^1.1.0
      '@typespec/events': ^0.71.0
      '@typespec/http': ^1.1.0
      '@typespec/openapi': ^1.1.0
      '@typespec/rest': ^0.71.0
      '@typespec/sse': ^0.71.0
      '@typespec/streams': ^0.71.0
      '@typespec/versioning': ^0.71.0
      '@typespec/xml': ^0.71.0
    dependencies:
      '@azure-tools/typespec-azure-core': 0.57.0_s3gyinve63zf4ncvgs3nw74llm
      '@typespec/compiler': 1.1.0_@types+node@18.18.0
      '@typespec/events': 0.71.0_@typespec+compiler@1.1.0
      '@typespec/http': 1.1.0_c52ifazb5ntzpmcykfahljgl5e
      '@typespec/openapi': 1.1.0_wo5hy2j4mtochsypsdsaymgwzu
      '@typespec/rest': 0.71.0_wo5hy2j4mtochsypsdsaymgwzu
      '@typespec/sse': 0.71.0_2yjcchb2lhk4m2kkw4z5utz56e
      '@typespec/streams': 0.71.0_@typespec+compiler@1.1.0
      '@typespec/versioning': 0.71.0_@typespec+compiler@1.1.0
      '@typespec/xml': 0.71.0_@typespec+compiler@1.1.0
      change-case: 5.4.4
      pluralize: 8.0.0
      yaml: 2.8.0
    dev: false
=======
      yaml: 2.8.0
>>>>>>> 33fa6f29

  /@azure/abort-controller/1.1.0:
    resolution: {integrity: sha512-TrRLIoSQVzfAJX9H1JeFjzAoDGcoK1IYX1UImfceTZpsyYfWr09Ss1aHW1y5TrrR3iq6RZLBwJ3E24uwPhwahw==}
    engines: {node: '>=12.0.0'}
    dependencies:
      tslib: 2.6.2

  /@azure/abort-controller/2.1.2:
    resolution: {integrity: sha512-nBrLsEWm4J2u5LpAPjxADTlq3trDgVZZXHNKabeXZtpq3d3AbN/KGO82R87rdDz5/lYB024rtEf10/q0urNgsA==}
    engines: {node: '>=18.0.0'}
    dependencies:
      tslib: 2.6.2

  /@azure/core-auth/1.6.0:
    resolution: {integrity: sha512-3X9wzaaGgRaBCwhLQZDtFp5uLIXCPrGbwJNWPPugvL4xbIGgScv77YzzxToKGLAKvG9amDoofMoP+9hsH1vs1w==}
    engines: {node: '>=18.0.0'}
    dependencies:
      '@azure/abort-controller': 2.1.2
      '@azure/core-util': 1.5.0
      tslib: 2.6.2

  /@azure/core-auth/1.9.0:
    resolution: {integrity: sha512-FPwHpZywuyasDSLMqJ6fhbOK3TqUdviZNF8OqRGA4W5Ewib2lEEZ+pBsYcBa88B2NGO/SEnYPGhyBqNlE8ilSw==}
    engines: {node: '>=18.0.0'}
    dependencies:
      '@azure/abort-controller': 2.1.2
      '@azure/core-util': 1.11.0
      tslib: 2.6.2

  /@azure/core-client/1.7.3:
    resolution: {integrity: sha512-kleJ1iUTxcO32Y06dH9Pfi9K4U+Tlb111WXEnbt7R/ne+NLRwppZiTGJuTD5VVoxTMK5NTbEtm5t2vcdNCFe2g==}
    engines: {node: '>=14.0.0'}
    dependencies:
      '@azure/abort-controller': 1.1.0
      '@azure/core-auth': 1.6.0
      '@azure/core-rest-pipeline': 1.14.0
      '@azure/core-tracing': 1.0.1
      '@azure/core-util': 1.5.0
      '@azure/logger': 1.0.4
      tslib: 2.6.2
    transitivePeerDependencies:
      - supports-color
    dev: false

  /@azure/core-client/1.9.2:
    resolution: {integrity: sha512-kRdry/rav3fUKHl/aDLd/pDLcB+4pOFwPPTVEExuMyaI5r+JBbMWqRbCY1pn5BniDaU3lRxO9eaQ1AmSMehl/w==}
    engines: {node: '>=18.0.0'}
    dependencies:
      '@azure/abort-controller': 2.1.2
      '@azure/core-auth': 1.9.0
      '@azure/core-rest-pipeline': 1.19.0
      '@azure/core-tracing': 1.1.2
      '@azure/core-util': 1.11.0
      '@azure/logger': 1.0.4
      tslib: 2.6.2
    transitivePeerDependencies:
      - supports-color

  /@azure/core-http-compat/1.3.0:
    resolution: {integrity: sha512-ZN9avruqbQ5TxopzG3ih3KRy52n8OAbitX3fnZT5go4hzu0J+KVPSzkL+Wt3hpJpdG8WIfg1sBD1tWkgUdEpBA==}
    engines: {node: '>=12.0.0'}
    dependencies:
      '@azure/abort-controller': 1.1.0
      '@azure/core-client': 1.9.2
      '@azure/core-rest-pipeline': 1.14.0
    transitivePeerDependencies:
      - supports-color
    dev: false

  /@azure/core-http-compat/2.1.2:
    resolution: {integrity: sha512-5MnV1yqzZwgNLLjlizsU3QqOeQChkIXw781Fwh1xdAqJR5AA32IUaq6xv1BICJvfbHoa+JYcaij2HFkhLbNTJQ==}
    engines: {node: '>=18.0.0'}
    dependencies:
      '@azure/abort-controller': 2.1.2
      '@azure/core-client': 1.9.2
      '@azure/core-rest-pipeline': 1.19.0
    transitivePeerDependencies:
      - supports-color
    dev: true

  /@azure/core-http/3.0.3:
    resolution: {integrity: sha512-QMib3wXotJMFhHgmJBPUF9YsyErw34H0XDFQd9CauH7TPB+RGcyl9Ayy7iURtJB04ngXhE6YwrQsWDXlSLrilg==}
    engines: {node: '>=14.0.0'}
    deprecated: This package is no longer supported. Please migrate to use @azure/core-rest-pipeline
    dependencies:
      '@azure/abort-controller': 1.1.0
      '@azure/core-auth': 1.6.0
      '@azure/core-tracing': 1.0.0-preview.13
      '@azure/core-util': 1.9.0
      '@azure/logger': 1.0.4
      '@types/node-fetch': 2.6.6
      '@types/tunnel': 0.0.3
      form-data: 4.0.0
      node-fetch: 2.7.0
      process: 0.11.10
      tslib: 2.6.2
      tunnel: 0.0.6
      uuid: 8.3.2
      xml2js: 0.5.0
    transitivePeerDependencies:
      - encoding

  /@azure/core-lro/2.5.4:
    resolution: {integrity: sha512-3GJiMVH7/10bulzOKGrrLeG/uCBH/9VtxqaMcB9lIqAeamI/xYQSHJL/KcsLDuH+yTjYpro/u6D/MuRe4dN70Q==}
    engines: {node: '>=14.0.0'}
    dependencies:
      '@azure/abort-controller': 1.1.0
      '@azure/core-util': 1.5.0
      '@azure/logger': 1.0.4
      tslib: 2.6.2

  /@azure/core-lro/3.1.0:
    resolution: {integrity: sha512-W/vVbZumJLFMvmiUspyBzKai0O3HiD6KmsWnpCLasFr92qmafwgz+tThmnpMFH7vCS4MUl4ehFd0Z6OWb8BPog==}
    engines: {node: '>=18.0.0'}
    dependencies:
      '@azure/abort-controller': 2.1.2
      '@azure/core-util': 1.9.0
      '@azure/logger': 1.0.4
      tslib: 2.6.2
    dev: true

  /@azure/core-paging/1.5.0:
    resolution: {integrity: sha512-zqWdVIt+2Z+3wqxEOGzR5hXFZ8MGKK52x4vFLw8n58pR6ZfKRx3EXYTxTaYxYHc/PexPUTyimcTWFJbji9Z6Iw==}
    engines: {node: '>=14.0.0'}
    dependencies:
      tslib: 2.6.2

  /@azure/core-rest-pipeline/1.14.0:
    resolution: {integrity: sha512-Tp4M6NsjCmn9L5p7HsW98eSOS7A0ibl3e5ntZglozT0XuD/0y6i36iW829ZbBq0qihlGgfaeFpkLjZ418KDm1Q==}
    engines: {node: '>=18.0.0'}
    dependencies:
      '@azure/abort-controller': 2.1.2
      '@azure/core-auth': 1.6.0
      '@azure/core-tracing': 1.0.1
      '@azure/core-util': 1.5.0
      '@azure/logger': 1.0.4
      http-proxy-agent: 5.0.0
      https-proxy-agent: 5.0.1
      tslib: 2.6.2
    transitivePeerDependencies:
      - supports-color

  /@azure/core-rest-pipeline/1.19.0:
    resolution: {integrity: sha512-bM3308LRyg5g7r3Twprtqww0R/r7+GyVxj4BafcmVPo4WQoGt5JXuaqxHEFjw2o3rvFZcUPiqJMg6WuvEEeVUA==}
    engines: {node: '>=18.0.0'}
    dependencies:
      '@azure/abort-controller': 2.1.2
      '@azure/core-auth': 1.9.0
      '@azure/core-tracing': 1.1.2
      '@azure/core-util': 1.11.0
      '@azure/logger': 1.0.4
      http-proxy-agent: 7.0.2
      https-proxy-agent: 7.0.4
      tslib: 2.6.2
    transitivePeerDependencies:
      - supports-color

  /@azure/core-tracing/1.0.0-preview.13:
    resolution: {integrity: sha512-KxDlhXyMlh2Jhj2ykX6vNEU0Vou4nHr025KoSEiz7cS3BNiHNaZcdECk/DmLkEB0as5T7b/TpRcehJ5yV6NeXQ==}
    engines: {node: '>=12.0.0'}
    dependencies:
      '@opentelemetry/api': 1.6.0
      tslib: 2.6.2

  /@azure/core-tracing/1.0.1:
    resolution: {integrity: sha512-I5CGMoLtX+pI17ZdiFJZgxMJApsK6jjfm85hpgp3oazCdq5Wxgh4wMr7ge/TTWW1B5WBuvIOI1fMU/FrOAMKrw==}
    engines: {node: '>=12.0.0'}
    dependencies:
      tslib: 2.6.2

  /@azure/core-tracing/1.1.2:
    resolution: {integrity: sha512-dawW9ifvWAWmUm9/h+/UQ2jrdvjCJ7VJEuCJ6XVNudzcOwm53BFZH4Q845vjfgoUAM8ZxokvVNxNxAITc502YA==}
    engines: {node: '>=18.0.0'}
    dependencies:
      tslib: 2.6.2

  /@azure/core-util/1.11.0:
    resolution: {integrity: sha512-DxOSLua+NdpWoSqULhjDyAZTXFdP/LKkqtYuxxz1SCN289zk3OG8UOpnCQAz/tygyACBtWp/BoO72ptK7msY8g==}
    engines: {node: '>=18.0.0'}
    dependencies:
      '@azure/abort-controller': 2.1.2
      tslib: 2.6.2

  /@azure/core-util/1.5.0:
    resolution: {integrity: sha512-GZBpVFDtQ/15hW1OgBcRdT4Bl7AEpcEZqLfbAvOtm1CQUncKWiYapFHVD588hmlV27NbOOtSm3cnLF3lvoHi4g==}
    engines: {node: '>=14.0.0'}
    dependencies:
      '@azure/abort-controller': 1.1.0
      tslib: 2.6.2

  /@azure/core-util/1.9.0:
    resolution: {integrity: sha512-AfalUQ1ZppaKuxPPMsFEUdX6GZPB3d9paR9d/TTL7Ow2De8cJaC7ibi7kWVlFAVPCYo31OcnGymc0R89DX8Oaw==}
    engines: {node: '>=18.0.0'}
    dependencies:
      '@azure/abort-controller': 2.1.2
      tslib: 2.6.2

  /@azure/core-xml/1.3.4:
    resolution: {integrity: sha512-B1xI79Ur/u+KR69fGTcsMNj8KDjBSqAy0Ys6Byy4Qm1CqoUy7gCT5A7Pej0EBWRskuH6bpCwrAnosfmQEalkcg==}
    engines: {node: '>=14.0.0'}
    dependencies:
      fast-xml-parser: 4.3.1
      tslib: 2.6.2
    dev: true

  /@azure/core-xml/1.4.4:
    resolution: {integrity: sha512-J4FYAqakGXcbfeZjwjMzjNcpcH4E+JtEBv+xcV1yL0Ydn/6wbQfeFKTCHh9wttAi0lmajHw7yBbHPRG+YHckZQ==}
    engines: {node: '>=18.0.0'}
    dependencies:
      fast-xml-parser: 4.5.0
      tslib: 2.6.2
    dev: true

  /@azure/identity/4.10.2:
    resolution: {integrity: sha512-Uth4vz0j+fkXCkbvutChUj03PDCokjbC6Wk9JT8hHEUtpy/EurNKAseb3+gO6Zi9VYBvwt61pgbzn1ovk942Qg==}
    engines: {node: '>=20.0.0'}
    dependencies:
      '@azure/abort-controller': 2.1.2
      '@azure/core-auth': 1.9.0
      '@azure/core-client': 1.9.2
      '@azure/core-rest-pipeline': 1.19.0
      '@azure/core-tracing': 1.1.2
      '@azure/core-util': 1.11.0
      '@azure/logger': 1.0.4
      '@azure/msal-browser': 4.4.0
      '@azure/msal-node': 3.6.0
      open: 10.1.0
      tslib: 2.6.2
    transitivePeerDependencies:
      - supports-color
    dev: true

  /@azure/identity/4.7.0:
    resolution: {integrity: sha512-6z/S2KorkbKaZ0DgZFVRdu7RCuATmMSTjKpuhj7YpjxkJ0vnJ7kTM3cpNgzFgk9OPYfZ31wrBEtC/iwAS4jQDA==}
    engines: {node: '>=18.0.0'}
    dependencies:
      '@azure/abort-controller': 2.1.2
      '@azure/core-auth': 1.9.0
      '@azure/core-client': 1.9.2
      '@azure/core-rest-pipeline': 1.19.0
      '@azure/core-tracing': 1.1.2
      '@azure/core-util': 1.11.0
      '@azure/logger': 1.0.4
      '@azure/msal-browser': 4.4.0
      '@azure/msal-node': 3.6.0
      events: 3.3.0
      jws: 4.0.0
      open: 10.1.0
      stoppable: 1.1.0
      tslib: 2.6.2
    transitivePeerDependencies:
      - supports-color
    dev: true

  /@azure/logger/1.0.4:
    resolution: {integrity: sha512-ustrPY8MryhloQj7OWGe+HrYx+aoiOxzbXTtgblbV3xwCqpzUK36phH3XNHQKj3EPonyFUuDTfR3qFhTEAuZEg==}
    engines: {node: '>=14.0.0'}
    dependencies:
      tslib: 2.6.2

  /@azure/msal-browser/4.4.0:
    resolution: {integrity: sha512-rU6juYXk67CKQmpgi6fDgZoPQ9InZ1760z1BSAH7RbeIc4lHZM/Tu+H0CyRk7cnrfvTkexyYE4pjYhMghpzheA==}
    engines: {node: '>=0.8.0'}
    dependencies:
      '@azure/msal-common': 15.2.0
    dev: true

  /@azure/msal-common/15.2.0:
    resolution: {integrity: sha512-HiYfGAKthisUYqHG1nImCf/uzcyS31wng3o+CycWLIM9chnYJ9Lk6jZ30Y6YiYYpTQ9+z/FGUpiKKekd3Arc0A==}
    engines: {node: '>=0.8.0'}
    dev: true

  /@azure/msal-common/15.7.0:
    resolution: {integrity: sha512-m9M5hoFoxhe/HlXNVa4qBHekrX60CVPkWzsjhKQGuzw/OPOmurosKRPDIMn8fug/E1hHI5v33DvT1LVJfItjcg==}
    engines: {node: '>=0.8.0'}
    dev: true

  /@azure/msal-node/3.6.0:
    resolution: {integrity: sha512-MRZ38Ou6l9LiRkz/968mG0czfIvD1PxMZ/3Jyz5k00ZMnhNOwv+DIliEcy//laoWDobAAq+/cz97xefCcHPgjg==}
    engines: {node: '>=16'}
    dependencies:
      '@azure/msal-common': 15.7.0
      jsonwebtoken: 9.0.2
      uuid: 8.3.2
    dev: true

  /@azure/storage-blob/12.16.0:
    resolution: {integrity: sha512-jz33rUSUGUB65FgYrTRgRDjG6hdPHwfvHe+g/UrwVG8MsyLqSxg9TaW7Yuhjxu1v1OZ5xam2NU6+IpCN0xJO8Q==}
    engines: {node: '>=14.0.0'}
    dependencies:
      '@azure/abort-controller': 1.1.0
      '@azure/core-http': 3.0.3
      '@azure/core-lro': 2.5.4
      '@azure/core-paging': 1.5.0
      '@azure/core-tracing': 1.0.0-preview.13
      '@azure/logger': 1.0.4
      events: 3.3.0
      tslib: 2.6.2
    transitivePeerDependencies:
      - encoding
    dev: true

  /@azure/storage-blob/12.26.0:
    resolution: {integrity: sha512-SriLPKezypIsiZ+TtlFfE46uuBIap2HeaQVS78e1P7rz5OSbq0rsd52WE1mC5f7vAeLiXqv7I7oRhL3WFZEw3Q==}
    engines: {node: '>=18.0.0'}
    dependencies:
      '@azure/abort-controller': 2.1.2
      '@azure/core-auth': 1.9.0
      '@azure/core-client': 1.9.2
      '@azure/core-http-compat': 2.1.2
      '@azure/core-lro': 2.5.4
      '@azure/core-paging': 1.5.0
      '@azure/core-rest-pipeline': 1.19.0
      '@azure/core-tracing': 1.1.2
      '@azure/core-util': 1.11.0
      '@azure/core-xml': 1.4.4
      '@azure/logger': 1.0.4
      events: 3.3.0
      tslib: 2.6.2
    transitivePeerDependencies:
      - supports-color
    dev: true

  /@babel/code-frame/7.27.1:
    resolution: {integrity: sha512-cjQ7ZlQ0Mv3b47hABuTevyTuYN4i+loJKGeV9flcCgIK37cCXRh+L1bd3iBHlynerhQ7BhCkn2BPbQUL+rGqFg==}
    engines: {node: '>=6.9.0'}
    dependencies:
      '@babel/helper-validator-identifier': 7.27.1
      js-tokens: 4.0.0
      picocolors: 1.1.1

  /@babel/compat-data/7.24.7:
    resolution: {integrity: sha512-qJzAIcv03PyaWqxRgO4mSU3lihncDT296vnyuE2O8uA4w3UHWI4S3hgeZd1L8W1Bft40w9JxJ2b412iDUFFRhw==}
    engines: {node: '>=6.9.0'}
    dev: true

  /@babel/core/7.24.7:
    resolution: {integrity: sha512-nykK+LEK86ahTkX/3TgauT0ikKoNCfKHEaZYTUVupJdTLzGNvrblu4u6fa7DhZONAltdf8e662t/abY8idrd/g==}
    engines: {node: '>=6.9.0'}
    dependencies:
      '@ampproject/remapping': 2.3.0
      '@babel/code-frame': 7.27.1
      '@babel/generator': 7.24.7
      '@babel/helper-compilation-targets': 7.24.7
      '@babel/helper-module-transforms': 7.24.7_@babel+core@7.24.7
      '@babel/helpers': 7.24.7
      '@babel/parser': 7.24.7
      '@babel/template': 7.24.7
      '@babel/traverse': 7.24.7
      '@babel/types': 7.24.7
      convert-source-map: 2.0.0
      debug: 4.4.0
      gensync: 1.0.0-beta.2
      json5: 2.2.3
      semver: 6.3.1
    transitivePeerDependencies:
      - supports-color
    dev: true

  /@babel/generator/7.24.7:
    resolution: {integrity: sha512-oipXieGC3i45Y1A41t4tAqpnEZWgB/lC6Ehh6+rOviR5XWpTtMmLN+fGjz9vOiNRt0p6RtO6DtD0pdU3vpqdSA==}
    engines: {node: '>=6.9.0'}
    dependencies:
      '@babel/types': 7.24.7
      '@jridgewell/gen-mapping': 0.3.5
      '@jridgewell/trace-mapping': 0.3.25
      jsesc: 2.5.2
    dev: true

  /@babel/helper-compilation-targets/7.24.7:
    resolution: {integrity: sha512-ctSdRHBi20qWOfy27RUb4Fhp07KSJ3sXcuSvTrXrc4aG8NSYDo1ici3Vhg9bg69y5bj0Mr1lh0aeEgTvc12rMg==}
    engines: {node: '>=6.9.0'}
    dependencies:
      '@babel/compat-data': 7.24.7
      '@babel/helper-validator-option': 7.24.7
      browserslist: 4.23.1
      lru-cache: 5.1.1
      semver: 6.3.1
    dev: true

  /@babel/helper-environment-visitor/7.24.7:
    resolution: {integrity: sha512-DoiN84+4Gnd0ncbBOM9AZENV4a5ZiL39HYMyZJGZ/AZEykHYdJw0wW3kdcsh9/Kn+BRXHLkkklZ51ecPKmI1CQ==}
    engines: {node: '>=6.9.0'}
    dependencies:
      '@babel/types': 7.24.7
    dev: true

  /@babel/helper-function-name/7.24.7:
    resolution: {integrity: sha512-FyoJTsj/PEUWu1/TYRiXTIHc8lbw+TDYkZuoE43opPS5TrI7MyONBE1oNvfguEXAD9yhQRrVBnXdXzSLQl9XnA==}
    engines: {node: '>=6.9.0'}
    dependencies:
      '@babel/template': 7.24.7
      '@babel/types': 7.24.7
    dev: true

  /@babel/helper-hoist-variables/7.24.7:
    resolution: {integrity: sha512-MJJwhkoGy5c4ehfoRyrJ/owKeMl19U54h27YYftT0o2teQ3FJ3nQUf/I3LlJsX4l3qlw7WRXUmiyajvHXoTubQ==}
    engines: {node: '>=6.9.0'}
    dependencies:
      '@babel/types': 7.24.7
    dev: true

  /@babel/helper-module-imports/7.24.7:
    resolution: {integrity: sha512-8AyH3C+74cgCVVXow/myrynrAGv+nTVg5vKu2nZph9x7RcRwzmh0VFallJuFTZ9mx6u4eSdXZfcOzSqTUm0HCA==}
    engines: {node: '>=6.9.0'}
    dependencies:
      '@babel/traverse': 7.24.7
      '@babel/types': 7.24.7
    transitivePeerDependencies:
      - supports-color
    dev: true

  /@babel/helper-module-transforms/7.24.7_@babel+core@7.24.7:
    resolution: {integrity: sha512-1fuJEwIrp+97rM4RWdO+qrRsZlAeL1lQJoPqtCYWv0NL115XM93hIH4CSRln2w52SqvmY5hqdtauB6QFCDiZNQ==}
    engines: {node: '>=6.9.0'}
    peerDependencies:
      '@babel/core': ^7.0.0
    dependencies:
      '@babel/core': 7.24.7
      '@babel/helper-environment-visitor': 7.24.7
      '@babel/helper-module-imports': 7.24.7
      '@babel/helper-simple-access': 7.24.7
      '@babel/helper-split-export-declaration': 7.24.7
      '@babel/helper-validator-identifier': 7.27.1
    transitivePeerDependencies:
      - supports-color
    dev: true

  /@babel/helper-simple-access/7.24.7:
    resolution: {integrity: sha512-zBAIvbCMh5Ts+b86r/CjU+4XGYIs+R1j951gxI3KmmxBMhCg4oQMsv6ZXQ64XOm/cvzfU1FmoCyt6+owc5QMYg==}
    engines: {node: '>=6.9.0'}
    dependencies:
      '@babel/traverse': 7.24.7
      '@babel/types': 7.24.7
    transitivePeerDependencies:
      - supports-color
    dev: true

  /@babel/helper-split-export-declaration/7.24.7:
    resolution: {integrity: sha512-oy5V7pD+UvfkEATUKvIjvIAH/xCzfsFVw7ygW2SI6NClZzquT+mwdTfgfdbUiceh6iQO0CHtCPsyze/MZ2YbAA==}
    engines: {node: '>=6.9.0'}
    dependencies:
      '@babel/types': 7.24.7
    dev: true

  /@babel/helper-string-parser/7.24.7:
    resolution: {integrity: sha512-7MbVt6xrwFQbunH2DNQsAP5sTGxfqQtErvBIvIMi6EQnbgUOuVYanvREcmFrOPhoXBrTtjhhP+lW+o5UfK+tDg==}
    engines: {node: '>=6.9.0'}
    dev: true

  /@babel/helper-validator-identifier/7.25.9:
    resolution: {integrity: sha512-Ed61U6XJc3CVRfkERJWDz4dJwKe7iLmmJsbOGu9wSloNSFttHV0I8g6UAgb7qnK5ly5bGLPd4oXZlxCdANBOWQ==}
    engines: {node: '>=6.9.0'}
    dev: true

  /@babel/helper-validator-identifier/7.27.1:
    resolution: {integrity: sha512-D2hP9eA+Sqx1kBZgzxZh0y1trbuU+JoDkiEwqhQ36nodYqJwyEIhPSdMNd7lOm/4io72luTPWH20Yda0xOuUow==}
    engines: {node: '>=6.9.0'}

  /@babel/helper-validator-option/7.24.7:
    resolution: {integrity: sha512-yy1/KvjhV/ZCL+SM7hBrvnZJ3ZuT9OuZgIJAGpPEToANvc3iM6iDvBnRjtElWibHU6n8/LPR/EjX9EtIEYO3pw==}
    engines: {node: '>=6.9.0'}
    dev: true

  /@babel/helpers/7.24.7:
    resolution: {integrity: sha512-NlmJJtvcw72yRJRcnCmGvSi+3jDEg8qFu3z0AFoymmzLx5ERVWyzd9kVXr7Th9/8yIJi2Zc6av4Tqz3wFs8QWg==}
    engines: {node: '>=6.9.0'}
    dependencies:
      '@babel/template': 7.24.7
      '@babel/types': 7.24.7
    dev: true

  /@babel/parser/7.24.7:
    resolution: {integrity: sha512-9uUYRm6OqQrCqQdG1iCBwBPZgN8ciDBro2nIOFaiRz1/BCxaI7CNvQbDHvsArAC7Tw9Hda/B3U+6ui9u4HWXPw==}
    engines: {node: '>=6.0.0'}
    hasBin: true
    dev: true

  /@babel/template/7.24.7:
    resolution: {integrity: sha512-jYqfPrU9JTF0PmPy1tLYHW4Mp4KlgxJD9l2nP9fD6yT/ICi554DmrWBAEYpIelzjHf1msDP3PxJIRt/nFNfBig==}
    engines: {node: '>=6.9.0'}
    dependencies:
      '@babel/code-frame': 7.27.1
      '@babel/parser': 7.24.7
      '@babel/types': 7.24.7
    dev: true

  /@babel/traverse/7.24.7:
    resolution: {integrity: sha512-yb65Ed5S/QAcewNPh0nZczy9JdYXkkAbIsEo+P7BE7yO3txAY30Y/oPa3QkQ5It3xVG2kpKMg9MsdxZaO31uKA==}
    engines: {node: '>=6.9.0'}
    dependencies:
      '@babel/code-frame': 7.27.1
      '@babel/generator': 7.24.7
      '@babel/helper-environment-visitor': 7.24.7
      '@babel/helper-function-name': 7.24.7
      '@babel/helper-hoist-variables': 7.24.7
      '@babel/helper-split-export-declaration': 7.24.7
      '@babel/parser': 7.24.7
      '@babel/types': 7.24.7
      debug: 4.4.0
      globals: 11.12.0
    transitivePeerDependencies:
      - supports-color
    dev: true

  /@babel/types/7.24.7:
    resolution: {integrity: sha512-XEFXSlxiG5td2EJRe8vOmRbaXVgfcBlszKujvVmWIK/UpywWljQCfzAv3RQCGujWQ1RD4YYWEAqDXfuJiy8f5Q==}
    engines: {node: '>=6.9.0'}
    dependencies:
      '@babel/helper-string-parser': 7.24.7
      '@babel/helper-validator-identifier': 7.25.9
      to-fast-properties: 2.0.0
    dev: true

  /@bcoe/v8-coverage/0.2.3:
    resolution: {integrity: sha512-0hYQ8SB4Db5zvZB4axdMHGwEaQjkZzFjQiN9LVYvIFB2nSUHW9tYpxWriPrWDASIxiaXax83REcLxuSdnGPZtw==}
    dev: true

  /@colors/colors/1.5.0:
    resolution: {integrity: sha512-ooWCrlZP11i8GImSjTHYHLkvFDP48nS4+204nGb1RiX/WXYHmJA2III9/e2DWVabCESdW7hBAEzHRqUn9OUVvQ==}
    engines: {node: '>=0.1.90'}
    dev: true

  /@colors/colors/1.6.0:
    resolution: {integrity: sha512-Ir+AOibqzrIsL6ajt3Rz3LskB7OiMVHqltZmspbW/TJuTVuyOMirVqAkjfY6JISiLHgyNqicAC8AyHHGzNd/dA==}
    engines: {node: '>=0.1.90'}
    dev: true

  /@cspotcode/source-map-support/0.8.1:
    resolution: {integrity: sha512-IchNf6dN4tHoMFIn/7OE8LWZ19Y6q/67Bmf6vnGREv8RSbBVb9LPJxEcnwrcwX6ixSvaiGoomAUvu4YSxXrVgw==}
    engines: {node: '>=12'}
    dependencies:
      '@jridgewell/trace-mapping': 0.3.9
    dev: true

  /@dabh/diagnostics/2.0.3:
    resolution: {integrity: sha512-hrlQOIi7hAfzsMqlGSFyVucrx38O+j6wiGOf//H2ecvIEqYN4ADBSS2iLMh5UFyDunCNniUIPk/q3riFv45xRA==}
    dependencies:
      colorspace: 1.1.4
      enabled: 2.0.0
      kuler: 2.0.0
    dev: true

  /@discoveryjs/json-ext/0.5.7:
    resolution: {integrity: sha512-dBVuXR082gk3jsFp7Rd/JI4kytwGHecnCoTtXFb7DB6CNHp4rg5k1bhg0nWdLGLnOV71lmDzGQaLMy8iPLY0pw==}
    engines: {node: '>=10.0.0'}
    dev: true

  /@esbuild/aix-ppc64/0.20.2:
    resolution: {integrity: sha512-D+EBOJHXdNZcLJRBkhENNG8Wji2kgc9AZ9KiPr1JuZjsNtyHzrsfLRrY0tk2H2aoFu6RANO1y1iPPUCDYWkb5g==}
    engines: {node: '>=12'}
    cpu: [ppc64]
    os: [aix]
    requiresBuild: true
    dev: true
    optional: true

  /@esbuild/aix-ppc64/0.23.0:
    resolution: {integrity: sha512-3sG8Zwa5fMcA9bgqB8AfWPQ+HFke6uD3h1s3RIwUNK8EG7a4buxvuFTs3j1IMs2NXAk9F30C/FF4vxRgQCcmoQ==}
    engines: {node: '>=18'}
    cpu: [ppc64]
    os: [aix]
    requiresBuild: true
    dev: true
    optional: true

  /@esbuild/android-arm/0.20.2:
    resolution: {integrity: sha512-t98Ra6pw2VaDhqNWO2Oph2LXbz/EJcnLmKLGBJwEwXX/JAN83Fym1rU8l0JUWK6HkIbWONCSSatf4sf2NBRx/w==}
    engines: {node: '>=12'}
    cpu: [arm]
    os: [android]
    requiresBuild: true
    dev: true
    optional: true

  /@esbuild/android-arm/0.23.0:
    resolution: {integrity: sha512-+KuOHTKKyIKgEEqKbGTK8W7mPp+hKinbMBeEnNzjJGyFcWsfrXjSTNluJHCY1RqhxFurdD8uNXQDei7qDlR6+g==}
    engines: {node: '>=18'}
    cpu: [arm]
    os: [android]
    requiresBuild: true
    dev: true
    optional: true

  /@esbuild/android-arm64/0.20.2:
    resolution: {integrity: sha512-mRzjLacRtl/tWU0SvD8lUEwb61yP9cqQo6noDZP/O8VkwafSYwZ4yWy24kan8jE/IMERpYncRt2dw438LP3Xmg==}
    engines: {node: '>=12'}
    cpu: [arm64]
    os: [android]
    requiresBuild: true
    dev: true
    optional: true

  /@esbuild/android-arm64/0.23.0:
    resolution: {integrity: sha512-EuHFUYkAVfU4qBdyivULuu03FhJO4IJN9PGuABGrFy4vUuzk91P2d+npxHcFdpUnfYKy0PuV+n6bKIpHOB3prQ==}
    engines: {node: '>=18'}
    cpu: [arm64]
    os: [android]
    requiresBuild: true
    dev: true
    optional: true

  /@esbuild/android-x64/0.20.2:
    resolution: {integrity: sha512-btzExgV+/lMGDDa194CcUQm53ncxzeBrWJcncOBxuC6ndBkKxnHdFJn86mCIgTELsooUmwUm9FkhSp5HYu00Rg==}
    engines: {node: '>=12'}
    cpu: [x64]
    os: [android]
    requiresBuild: true
    dev: true
    optional: true

  /@esbuild/android-x64/0.23.0:
    resolution: {integrity: sha512-WRrmKidLoKDl56LsbBMhzTTBxrsVwTKdNbKDalbEZr0tcsBgCLbEtoNthOW6PX942YiYq8HzEnb4yWQMLQuipQ==}
    engines: {node: '>=18'}
    cpu: [x64]
    os: [android]
    requiresBuild: true
    dev: true
    optional: true

  /@esbuild/darwin-arm64/0.20.2:
    resolution: {integrity: sha512-4J6IRT+10J3aJH3l1yzEg9y3wkTDgDk7TSDFX+wKFiWjqWp/iCfLIYzGyasx9l0SAFPT1HwSCR+0w/h1ES/MjA==}
    engines: {node: '>=12'}
    cpu: [arm64]
    os: [darwin]
    requiresBuild: true
    dev: true
    optional: true

  /@esbuild/darwin-arm64/0.23.0:
    resolution: {integrity: sha512-YLntie/IdS31H54Ogdn+v50NuoWF5BDkEUFpiOChVa9UnKpftgwzZRrI4J132ETIi+D8n6xh9IviFV3eXdxfow==}
    engines: {node: '>=18'}
    cpu: [arm64]
    os: [darwin]
    requiresBuild: true
    dev: true
    optional: true

  /@esbuild/darwin-x64/0.20.2:
    resolution: {integrity: sha512-tBcXp9KNphnNH0dfhv8KYkZhjc+H3XBkF5DKtswJblV7KlT9EI2+jeA8DgBjp908WEuYll6pF+UStUCfEpdysA==}
    engines: {node: '>=12'}
    cpu: [x64]
    os: [darwin]
    requiresBuild: true
    dev: true
    optional: true

  /@esbuild/darwin-x64/0.23.0:
    resolution: {integrity: sha512-IMQ6eme4AfznElesHUPDZ+teuGwoRmVuuixu7sv92ZkdQcPbsNHzutd+rAfaBKo8YK3IrBEi9SLLKWJdEvJniQ==}
    engines: {node: '>=18'}
    cpu: [x64]
    os: [darwin]
    requiresBuild: true
    dev: true
    optional: true

  /@esbuild/freebsd-arm64/0.20.2:
    resolution: {integrity: sha512-d3qI41G4SuLiCGCFGUrKsSeTXyWG6yem1KcGZVS+3FYlYhtNoNgYrWcvkOoaqMhwXSMrZRl69ArHsGJ9mYdbbw==}
    engines: {node: '>=12'}
    cpu: [arm64]
    os: [freebsd]
    requiresBuild: true
    dev: true
    optional: true

  /@esbuild/freebsd-arm64/0.23.0:
    resolution: {integrity: sha512-0muYWCng5vqaxobq6LB3YNtevDFSAZGlgtLoAc81PjUfiFz36n4KMpwhtAd4he8ToSI3TGyuhyx5xmiWNYZFyw==}
    engines: {node: '>=18'}
    cpu: [arm64]
    os: [freebsd]
    requiresBuild: true
    dev: true
    optional: true

  /@esbuild/freebsd-x64/0.20.2:
    resolution: {integrity: sha512-d+DipyvHRuqEeM5zDivKV1KuXn9WeRX6vqSqIDgwIfPQtwMP4jaDsQsDncjTDDsExT4lR/91OLjRo8bmC1e+Cw==}
    engines: {node: '>=12'}
    cpu: [x64]
    os: [freebsd]
    requiresBuild: true
    dev: true
    optional: true

  /@esbuild/freebsd-x64/0.23.0:
    resolution: {integrity: sha512-XKDVu8IsD0/q3foBzsXGt/KjD/yTKBCIwOHE1XwiXmrRwrX6Hbnd5Eqn/WvDekddK21tfszBSrE/WMaZh+1buQ==}
    engines: {node: '>=18'}
    cpu: [x64]
    os: [freebsd]
    requiresBuild: true
    dev: true
    optional: true

  /@esbuild/linux-arm/0.20.2:
    resolution: {integrity: sha512-VhLPeR8HTMPccbuWWcEUD1Az68TqaTYyj6nfE4QByZIQEQVWBB8vup8PpR7y1QHL3CpcF6xd5WVBU/+SBEvGTg==}
    engines: {node: '>=12'}
    cpu: [arm]
    os: [linux]
    requiresBuild: true
    dev: true
    optional: true

  /@esbuild/linux-arm/0.23.0:
    resolution: {integrity: sha512-SEELSTEtOFu5LPykzA395Mc+54RMg1EUgXP+iw2SJ72+ooMwVsgfuwXo5Fn0wXNgWZsTVHwY2cg4Vi/bOD88qw==}
    engines: {node: '>=18'}
    cpu: [arm]
    os: [linux]
    requiresBuild: true
    dev: true
    optional: true

  /@esbuild/linux-arm64/0.20.2:
    resolution: {integrity: sha512-9pb6rBjGvTFNira2FLIWqDk/uaf42sSyLE8j1rnUpuzsODBq7FvpwHYZxQ/It/8b+QOS1RYfqgGFNLRI+qlq2A==}
    engines: {node: '>=12'}
    cpu: [arm64]
    os: [linux]
    requiresBuild: true
    dev: true
    optional: true

  /@esbuild/linux-arm64/0.23.0:
    resolution: {integrity: sha512-j1t5iG8jE7BhonbsEg5d9qOYcVZv/Rv6tghaXM/Ug9xahM0nX/H2gfu6X6z11QRTMT6+aywOMA8TDkhPo8aCGw==}
    engines: {node: '>=18'}
    cpu: [arm64]
    os: [linux]
    requiresBuild: true
    dev: true
    optional: true

  /@esbuild/linux-ia32/0.20.2:
    resolution: {integrity: sha512-o10utieEkNPFDZFQm9CoP7Tvb33UutoJqg3qKf1PWVeeJhJw0Q347PxMvBgVVFgouYLGIhFYG0UGdBumROyiig==}
    engines: {node: '>=12'}
    cpu: [ia32]
    os: [linux]
    requiresBuild: true
    dev: true
    optional: true

  /@esbuild/linux-ia32/0.23.0:
    resolution: {integrity: sha512-P7O5Tkh2NbgIm2R6x1zGJJsnacDzTFcRWZyTTMgFdVit6E98LTxO+v8LCCLWRvPrjdzXHx9FEOA8oAZPyApWUA==}
    engines: {node: '>=18'}
    cpu: [ia32]
    os: [linux]
    requiresBuild: true
    dev: true
    optional: true

  /@esbuild/linux-loong64/0.20.2:
    resolution: {integrity: sha512-PR7sp6R/UC4CFVomVINKJ80pMFlfDfMQMYynX7t1tNTeivQ6XdX5r2XovMmha/VjR1YN/HgHWsVcTRIMkymrgQ==}
    engines: {node: '>=12'}
    cpu: [loong64]
    os: [linux]
    requiresBuild: true
    dev: true
    optional: true

  /@esbuild/linux-loong64/0.23.0:
    resolution: {integrity: sha512-InQwepswq6urikQiIC/kkx412fqUZudBO4SYKu0N+tGhXRWUqAx+Q+341tFV6QdBifpjYgUndV1hhMq3WeJi7A==}
    engines: {node: '>=18'}
    cpu: [loong64]
    os: [linux]
    requiresBuild: true
    dev: true
    optional: true

  /@esbuild/linux-mips64el/0.20.2:
    resolution: {integrity: sha512-4BlTqeutE/KnOiTG5Y6Sb/Hw6hsBOZapOVF6njAESHInhlQAghVVZL1ZpIctBOoTFbQyGW+LsVYZ8lSSB3wkjA==}
    engines: {node: '>=12'}
    cpu: [mips64el]
    os: [linux]
    requiresBuild: true
    dev: true
    optional: true

  /@esbuild/linux-mips64el/0.23.0:
    resolution: {integrity: sha512-J9rflLtqdYrxHv2FqXE2i1ELgNjT+JFURt/uDMoPQLcjWQA5wDKgQA4t/dTqGa88ZVECKaD0TctwsUfHbVoi4w==}
    engines: {node: '>=18'}
    cpu: [mips64el]
    os: [linux]
    requiresBuild: true
    dev: true
    optional: true

  /@esbuild/linux-ppc64/0.20.2:
    resolution: {integrity: sha512-rD3KsaDprDcfajSKdn25ooz5J5/fWBylaaXkuotBDGnMnDP1Uv5DLAN/45qfnf3JDYyJv/ytGHQaziHUdyzaAg==}
    engines: {node: '>=12'}
    cpu: [ppc64]
    os: [linux]
    requiresBuild: true
    dev: true
    optional: true

  /@esbuild/linux-ppc64/0.23.0:
    resolution: {integrity: sha512-cShCXtEOVc5GxU0fM+dsFD10qZ5UpcQ8AM22bYj0u/yaAykWnqXJDpd77ublcX6vdDsWLuweeuSNZk4yUxZwtw==}
    engines: {node: '>=18'}
    cpu: [ppc64]
    os: [linux]
    requiresBuild: true
    dev: true
    optional: true

  /@esbuild/linux-riscv64/0.20.2:
    resolution: {integrity: sha512-snwmBKacKmwTMmhLlz/3aH1Q9T8v45bKYGE3j26TsaOVtjIag4wLfWSiZykXzXuE1kbCE+zJRmwp+ZbIHinnVg==}
    engines: {node: '>=12'}
    cpu: [riscv64]
    os: [linux]
    requiresBuild: true
    dev: true
    optional: true

  /@esbuild/linux-riscv64/0.23.0:
    resolution: {integrity: sha512-HEtaN7Y5UB4tZPeQmgz/UhzoEyYftbMXrBCUjINGjh3uil+rB/QzzpMshz3cNUxqXN7Vr93zzVtpIDL99t9aRw==}
    engines: {node: '>=18'}
    cpu: [riscv64]
    os: [linux]
    requiresBuild: true
    dev: true
    optional: true

  /@esbuild/linux-s390x/0.20.2:
    resolution: {integrity: sha512-wcWISOobRWNm3cezm5HOZcYz1sKoHLd8VL1dl309DiixxVFoFe/o8HnwuIwn6sXre88Nwj+VwZUvJf4AFxkyrQ==}
    engines: {node: '>=12'}
    cpu: [s390x]
    os: [linux]
    requiresBuild: true
    dev: true
    optional: true

  /@esbuild/linux-s390x/0.23.0:
    resolution: {integrity: sha512-WDi3+NVAuyjg/Wxi+o5KPqRbZY0QhI9TjrEEm+8dmpY9Xir8+HE/HNx2JoLckhKbFopW0RdO2D72w8trZOV+Wg==}
    engines: {node: '>=18'}
    cpu: [s390x]
    os: [linux]
    requiresBuild: true
    dev: true
    optional: true

  /@esbuild/linux-x64/0.20.2:
    resolution: {integrity: sha512-1MdwI6OOTsfQfek8sLwgyjOXAu+wKhLEoaOLTjbijk6E2WONYpH9ZU2mNtR+lZ2B4uwr+usqGuVfFT9tMtGvGw==}
    engines: {node: '>=12'}
    cpu: [x64]
    os: [linux]
    requiresBuild: true
    dev: true
    optional: true

  /@esbuild/linux-x64/0.23.0:
    resolution: {integrity: sha512-a3pMQhUEJkITgAw6e0bWA+F+vFtCciMjW/LPtoj99MhVt+Mfb6bbL9hu2wmTZgNd994qTAEw+U/r6k3qHWWaOQ==}
    engines: {node: '>=18'}
    cpu: [x64]
    os: [linux]
    requiresBuild: true
    dev: true
    optional: true

  /@esbuild/netbsd-x64/0.20.2:
    resolution: {integrity: sha512-K8/DhBxcVQkzYc43yJXDSyjlFeHQJBiowJ0uVL6Tor3jGQfSGHNNJcWxNbOI8v5k82prYqzPuwkzHt3J1T1iZQ==}
    engines: {node: '>=12'}
    cpu: [x64]
    os: [netbsd]
    requiresBuild: true
    dev: true
    optional: true

  /@esbuild/netbsd-x64/0.23.0:
    resolution: {integrity: sha512-cRK+YDem7lFTs2Q5nEv/HHc4LnrfBCbH5+JHu6wm2eP+d8OZNoSMYgPZJq78vqQ9g+9+nMuIsAO7skzphRXHyw==}
    engines: {node: '>=18'}
    cpu: [x64]
    os: [netbsd]
    requiresBuild: true
    dev: true
    optional: true

  /@esbuild/openbsd-arm64/0.23.0:
    resolution: {integrity: sha512-suXjq53gERueVWu0OKxzWqk7NxiUWSUlrxoZK7usiF50C6ipColGR5qie2496iKGYNLhDZkPxBI3erbnYkU0rQ==}
    engines: {node: '>=18'}
    cpu: [arm64]
    os: [openbsd]
    requiresBuild: true
    dev: true
    optional: true

  /@esbuild/openbsd-x64/0.20.2:
    resolution: {integrity: sha512-eMpKlV0SThJmmJgiVyN9jTPJ2VBPquf6Kt/nAoo6DgHAoN57K15ZghiHaMvqjCye/uU4X5u3YSMgVBI1h3vKrQ==}
    engines: {node: '>=12'}
    cpu: [x64]
    os: [openbsd]
    requiresBuild: true
    dev: true
    optional: true

  /@esbuild/openbsd-x64/0.23.0:
    resolution: {integrity: sha512-6p3nHpby0DM/v15IFKMjAaayFhqnXV52aEmv1whZHX56pdkK+MEaLoQWj+H42ssFarP1PcomVhbsR4pkz09qBg==}
    engines: {node: '>=18'}
    cpu: [x64]
    os: [openbsd]
    requiresBuild: true
    dev: true
    optional: true

  /@esbuild/sunos-x64/0.20.2:
    resolution: {integrity: sha512-2UyFtRC6cXLyejf/YEld4Hajo7UHILetzE1vsRcGL3earZEW77JxrFjH4Ez2qaTiEfMgAXxfAZCm1fvM/G/o8w==}
    engines: {node: '>=12'}
    cpu: [x64]
    os: [sunos]
    requiresBuild: true
    dev: true
    optional: true

  /@esbuild/sunos-x64/0.23.0:
    resolution: {integrity: sha512-BFelBGfrBwk6LVrmFzCq1u1dZbG4zy/Kp93w2+y83Q5UGYF1d8sCzeLI9NXjKyujjBBniQa8R8PzLFAUrSM9OA==}
    engines: {node: '>=18'}
    cpu: [x64]
    os: [sunos]
    requiresBuild: true
    dev: true
    optional: true

  /@esbuild/win32-arm64/0.20.2:
    resolution: {integrity: sha512-GRibxoawM9ZCnDxnP3usoUDO9vUkpAxIIZ6GQI+IlVmr5kP3zUq+l17xELTHMWTWzjxa2guPNyrpq1GWmPvcGQ==}
    engines: {node: '>=12'}
    cpu: [arm64]
    os: [win32]
    requiresBuild: true
    dev: true
    optional: true

  /@esbuild/win32-arm64/0.23.0:
    resolution: {integrity: sha512-lY6AC8p4Cnb7xYHuIxQ6iYPe6MfO2CC43XXKo9nBXDb35krYt7KGhQnOkRGar5psxYkircpCqfbNDB4uJbS2jQ==}
    engines: {node: '>=18'}
    cpu: [arm64]
    os: [win32]
    requiresBuild: true
    dev: true
    optional: true

  /@esbuild/win32-ia32/0.20.2:
    resolution: {integrity: sha512-HfLOfn9YWmkSKRQqovpnITazdtquEW8/SoHW7pWpuEeguaZI4QnCRW6b+oZTztdBnZOS2hqJ6im/D5cPzBTTlQ==}
    engines: {node: '>=12'}
    cpu: [ia32]
    os: [win32]
    requiresBuild: true
    dev: true
    optional: true

  /@esbuild/win32-ia32/0.23.0:
    resolution: {integrity: sha512-7L1bHlOTcO4ByvI7OXVI5pNN6HSu6pUQq9yodga8izeuB1KcT2UkHaH6118QJwopExPn0rMHIseCTx1CRo/uNA==}
    engines: {node: '>=18'}
    cpu: [ia32]
    os: [win32]
    requiresBuild: true
    dev: true
    optional: true

  /@esbuild/win32-x64/0.20.2:
    resolution: {integrity: sha512-N49X4lJX27+l9jbLKSqZ6bKNjzQvHaT8IIFUy+YIqmXQdjYCToGWwOItDrfby14c78aDd5NHQl29xingXfCdLQ==}
    engines: {node: '>=12'}
    cpu: [x64]
    os: [win32]
    requiresBuild: true
    dev: true
    optional: true

  /@esbuild/win32-x64/0.23.0:
    resolution: {integrity: sha512-Arm+WgUFLUATuoxCJcahGuk6Yj9Pzxd6l11Zb/2aAuv5kWWvvfhLFo2fni4uSK5vzlUdCGZ/BdV5tH8klj8p8g==}
    engines: {node: '>=18'}
    cpu: [x64]
    os: [win32]
    requiresBuild: true
    dev: true
    optional: true

  /@eslint-community/eslint-utils/4.4.0_eslint@8.50.0:
    resolution: {integrity: sha512-1/sA4dwrzBAyeUoQ6oxahHKmrZvsnLCg4RfxW3ZFGGmQkSNQPFNLV9CUEFQP1x9EYXHTo5p6xdhZM1Ne9p/AfA==}
    engines: {node: ^12.22.0 || ^14.17.0 || >=16.0.0}
    peerDependencies:
      eslint: ^6.0.0 || ^7.0.0 || >=8.0.0
    dependencies:
      eslint: 8.50.0
      eslint-visitor-keys: 3.4.3
    dev: true

  /@eslint-community/regexpp/4.12.1:
    resolution: {integrity: sha512-CCZCDJuduB9OUkFkY2IgppNZMi2lBQgD2qzwXkEia16cge2pijY/aXi96CJMquDMn3nJdlPV1A5KrJEXwfLNzQ==}
    engines: {node: ^12.0.0 || ^14.0.0 || >=16.0.0}
    dev: true

  /@eslint-community/regexpp/4.8.2:
    resolution: {integrity: sha512-0MGxAVt1m/ZK+LTJp/j0qF7Hz97D9O/FH9Ms3ltnyIdDD57cbb1ACIQTkbHvNXtWDv5TPq7w5Kq56+cNukbo7g==}
    engines: {node: ^12.0.0 || ^14.0.0 || >=16.0.0}
    dev: true

  /@eslint/eslintrc/2.1.2:
    resolution: {integrity: sha512-+wvgpDsrB1YqAMdEUCcnTlpfVBH7Vqn6A/NT3D8WVXFIaKMlErPIZT3oCIAVCOtarRpMtelZLqJeU3t7WY6X6g==}
    engines: {node: ^12.22.0 || ^14.17.0 || >=16.0.0}
    dependencies:
      ajv: 6.12.6
      debug: 4.4.0
      espree: 9.6.1
      globals: 13.22.0
      ignore: 5.3.2
      import-fresh: 3.3.0
      js-yaml: 4.1.0
      minimatch: 3.1.2
      strip-json-comments: 3.1.1
    transitivePeerDependencies:
      - supports-color
    dev: true

  /@eslint/js/8.50.0:
    resolution: {integrity: sha512-NCC3zz2+nvYd+Ckfh87rA47zfu2QsQpvc6k1yzTk+b9KzRj0wkGa8LSoGOXN6Zv4lRf/EIoZ80biDh9HOI+RNQ==}
    engines: {node: ^12.22.0 || ^14.17.0 || >=16.0.0}
    dev: true

  /@humanwhocodes/config-array/0.11.11:
    resolution: {integrity: sha512-N2brEuAadi0CcdeMXUkhbZB84eskAc8MEX1By6qEchoVywSgXPIjou4rYsl0V3Hj0ZnuGycGCjdNgockbzeWNA==}
    engines: {node: '>=10.10.0'}
    dependencies:
      '@humanwhocodes/object-schema': 1.2.1
      debug: 4.4.0
      minimatch: 3.1.2
    transitivePeerDependencies:
      - supports-color
    dev: true

  /@humanwhocodes/module-importer/1.0.1:
    resolution: {integrity: sha512-bxveV4V8v5Yb4ncFTT3rPSgZBOpCkjfK0y4oVVVJwIuDVBRMDXrPyXRL988i5ap9m9bnyEEjWfm5WkBmtffLfA==}
    engines: {node: '>=12.22'}
    dev: true

  /@humanwhocodes/object-schema/1.2.1:
    resolution: {integrity: sha512-ZnQMnLV4e7hDlUvw8H+U8ASL02SS2Gn6+9Ac3wGGLIe7+je2AeAOxPY+izIPJDfFDb7eDjev0Us8MO1iFRN8hA==}
    dev: true

  /@inquirer/checkbox/4.1.4_@types+node@18.18.0:
    resolution: {integrity: sha512-d30576EZdApjAMceijXA5jDzRQHT/MygbC+J8I7EqA6f/FRpYxlRtRJbHF8gHeWYeSdOuTEJqonn7QLB1ELezA==}
    engines: {node: '>=18'}
    peerDependencies:
      '@types/node': '>=18'
    peerDependenciesMeta:
      '@types/node':
        optional: true
    dependencies:
      '@inquirer/core': 10.1.9_@types+node@18.18.0
      '@inquirer/figures': 1.0.11
      '@inquirer/type': 3.0.5_@types+node@18.18.0
      '@types/node': 18.18.0
      ansi-escapes: 4.3.2
      yoctocolors-cjs: 2.1.2

  /@inquirer/confirm/5.1.8_@types+node@18.18.0:
    resolution: {integrity: sha512-dNLWCYZvXDjO3rnQfk2iuJNL4Ivwz/T2+C3+WnNfJKsNGSuOs3wAo2F6e0p946gtSAk31nZMfW+MRmYaplPKsg==}
    engines: {node: '>=18'}
    peerDependencies:
      '@types/node': '>=18'
    peerDependenciesMeta:
      '@types/node':
        optional: true
    dependencies:
      '@inquirer/core': 10.1.9_@types+node@18.18.0
      '@inquirer/type': 3.0.5_@types+node@18.18.0
      '@types/node': 18.18.0

  /@inquirer/core/10.1.9_@types+node@18.18.0:
    resolution: {integrity: sha512-sXhVB8n20NYkUBfDYgizGHlpRVaCRjtuzNZA6xpALIUbkgfd2Hjz+DfEN6+h1BRnuxw0/P4jCIMjMsEOAMwAJw==}
    engines: {node: '>=18'}
    peerDependencies:
      '@types/node': '>=18'
    peerDependenciesMeta:
      '@types/node':
        optional: true
    dependencies:
      '@inquirer/figures': 1.0.11
      '@inquirer/type': 3.0.5_@types+node@18.18.0
      '@types/node': 18.18.0
      ansi-escapes: 4.3.2
      cli-width: 4.1.0
      mute-stream: 2.0.0
      signal-exit: 4.1.0
      wrap-ansi: 6.2.0
      yoctocolors-cjs: 2.1.2

  /@inquirer/editor/4.2.9_@types+node@18.18.0:
    resolution: {integrity: sha512-8HjOppAxO7O4wV1ETUlJFg6NDjp/W2NP5FB9ZPAcinAlNT4ZIWOLe2pUVwmmPRSV0NMdI5r/+lflN55AwZOKSw==}
    engines: {node: '>=18'}
    peerDependencies:
      '@types/node': '>=18'
    peerDependenciesMeta:
      '@types/node':
        optional: true
    dependencies:
      '@inquirer/core': 10.1.9_@types+node@18.18.0
      '@inquirer/type': 3.0.5_@types+node@18.18.0
      '@types/node': 18.18.0
      external-editor: 3.1.0

  /@inquirer/expand/4.0.11_@types+node@18.18.0:
    resolution: {integrity: sha512-OZSUW4hFMW2TYvX/Sv+NnOZgO8CHT2TU1roUCUIF2T+wfw60XFRRp9MRUPCT06cRnKL+aemt2YmTWwt7rOrNEA==}
    engines: {node: '>=18'}
    peerDependencies:
      '@types/node': '>=18'
    peerDependenciesMeta:
      '@types/node':
        optional: true
    dependencies:
      '@inquirer/core': 10.1.9_@types+node@18.18.0
      '@inquirer/type': 3.0.5_@types+node@18.18.0
      '@types/node': 18.18.0
      yoctocolors-cjs: 2.1.2

  /@inquirer/figures/1.0.11:
    resolution: {integrity: sha512-eOg92lvrn/aRUqbxRyvpEWnrvRuTYRifixHkYVpJiygTgVSBIHDqLh0SrMQXkafvULg3ck11V7xvR+zcgvpHFw==}
    engines: {node: '>=18'}

  /@inquirer/input/4.1.8_@types+node@18.18.0:
    resolution: {integrity: sha512-WXJI16oOZ3/LiENCAxe8joniNp8MQxF6Wi5V+EBbVA0ZIOpFcL4I9e7f7cXse0HJeIPCWO8Lcgnk98juItCi7Q==}
    engines: {node: '>=18'}
    peerDependencies:
      '@types/node': '>=18'
    peerDependenciesMeta:
      '@types/node':
        optional: true
    dependencies:
      '@inquirer/core': 10.1.9_@types+node@18.18.0
      '@inquirer/type': 3.0.5_@types+node@18.18.0
      '@types/node': 18.18.0

  /@inquirer/number/3.0.11_@types+node@18.18.0:
    resolution: {integrity: sha512-pQK68CsKOgwvU2eA53AG/4npRTH2pvs/pZ2bFvzpBhrznh8Mcwt19c+nMO7LHRr3Vreu1KPhNBF3vQAKrjIulw==}
    engines: {node: '>=18'}
    peerDependencies:
      '@types/node': '>=18'
    peerDependenciesMeta:
      '@types/node':
        optional: true
    dependencies:
      '@inquirer/core': 10.1.9_@types+node@18.18.0
      '@inquirer/type': 3.0.5_@types+node@18.18.0
      '@types/node': 18.18.0

  /@inquirer/password/4.0.11_@types+node@18.18.0:
    resolution: {integrity: sha512-dH6zLdv+HEv1nBs96Case6eppkRggMe8LoOTl30+Gq5Wf27AO/vHFgStTVz4aoevLdNXqwE23++IXGw4eiOXTg==}
    engines: {node: '>=18'}
    peerDependencies:
      '@types/node': '>=18'
    peerDependenciesMeta:
      '@types/node':
        optional: true
    dependencies:
      '@inquirer/core': 10.1.9_@types+node@18.18.0
      '@inquirer/type': 3.0.5_@types+node@18.18.0
      '@types/node': 18.18.0
      ansi-escapes: 4.3.2

  /@inquirer/prompts/7.4.0_@types+node@18.18.0:
    resolution: {integrity: sha512-EZiJidQOT4O5PYtqnu1JbF0clv36oW2CviR66c7ma4LsupmmQlUwmdReGKRp456OWPWMz3PdrPiYg3aCk3op2w==}
    engines: {node: '>=18'}
    peerDependencies:
      '@types/node': '>=18'
    peerDependenciesMeta:
      '@types/node':
        optional: true
    dependencies:
      '@inquirer/checkbox': 4.1.4_@types+node@18.18.0
      '@inquirer/confirm': 5.1.8_@types+node@18.18.0
      '@inquirer/editor': 4.2.9_@types+node@18.18.0
      '@inquirer/expand': 4.0.11_@types+node@18.18.0
      '@inquirer/input': 4.1.8_@types+node@18.18.0
      '@inquirer/number': 3.0.11_@types+node@18.18.0
      '@inquirer/password': 4.0.11_@types+node@18.18.0
      '@inquirer/rawlist': 4.0.11_@types+node@18.18.0
      '@inquirer/search': 3.0.11_@types+node@18.18.0
      '@inquirer/select': 4.1.0_@types+node@18.18.0
      '@types/node': 18.18.0

  /@inquirer/rawlist/4.0.11_@types+node@18.18.0:
    resolution: {integrity: sha512-uAYtTx0IF/PqUAvsRrF3xvnxJV516wmR6YVONOmCWJbbt87HcDHLfL9wmBQFbNJRv5kCjdYKrZcavDkH3sVJPg==}
    engines: {node: '>=18'}
    peerDependencies:
      '@types/node': '>=18'
    peerDependenciesMeta:
      '@types/node':
        optional: true
    dependencies:
      '@inquirer/core': 10.1.9_@types+node@18.18.0
      '@inquirer/type': 3.0.5_@types+node@18.18.0
      '@types/node': 18.18.0
      yoctocolors-cjs: 2.1.2

  /@inquirer/search/3.0.11_@types+node@18.18.0:
    resolution: {integrity: sha512-9CWQT0ikYcg6Ls3TOa7jljsD7PgjcsYEM0bYE+Gkz+uoW9u8eaJCRHJKkucpRE5+xKtaaDbrND+nPDoxzjYyew==}
    engines: {node: '>=18'}
    peerDependencies:
      '@types/node': '>=18'
    peerDependenciesMeta:
      '@types/node':
        optional: true
    dependencies:
      '@inquirer/core': 10.1.9_@types+node@18.18.0
      '@inquirer/figures': 1.0.11
      '@inquirer/type': 3.0.5_@types+node@18.18.0
      '@types/node': 18.18.0
      yoctocolors-cjs: 2.1.2

  /@inquirer/select/4.1.0_@types+node@18.18.0:
    resolution: {integrity: sha512-z0a2fmgTSRN+YBuiK1ROfJ2Nvrpij5lVN3gPDkQGhavdvIVGHGW29LwYZfM/j42Ai2hUghTI/uoBuTbrJk42bA==}
    engines: {node: '>=18'}
    peerDependencies:
      '@types/node': '>=18'
    peerDependenciesMeta:
      '@types/node':
        optional: true
    dependencies:
      '@inquirer/core': 10.1.9_@types+node@18.18.0
      '@inquirer/figures': 1.0.11
      '@inquirer/type': 3.0.5_@types+node@18.18.0
      '@types/node': 18.18.0
      ansi-escapes: 4.3.2
      yoctocolors-cjs: 2.1.2

  /@inquirer/type/3.0.5_@types+node@18.18.0:
    resolution: {integrity: sha512-ZJpeIYYueOz/i/ONzrfof8g89kNdO2hjGuvULROo3O8rlB2CRtSseE5KeirnyE4t/thAn/EwvS/vuQeJCn+NZg==}
    engines: {node: '>=18'}
    peerDependencies:
      '@types/node': '>=18'
    peerDependenciesMeta:
      '@types/node':
        optional: true
    dependencies:
      '@types/node': 18.18.0

  /@isaacs/cliui/8.0.2:
    resolution: {integrity: sha512-O8jcjabXaleOG9DQ0+ARXWZBTfnP4WNAqzuiJK7ll44AmxGKv/J2M4TPjxjY3znBCfvBXFzucm1twdyFybFqEA==}
    engines: {node: '>=12'}
    dependencies:
      string-width: 5.1.2
      string-width-cjs: /string-width/4.2.3
      strip-ansi: 7.1.0
      strip-ansi-cjs: /strip-ansi/6.0.1
      wrap-ansi: 8.1.0
      wrap-ansi-cjs: /wrap-ansi/7.0.0

  /@isaacs/fs-minipass/4.0.1:
    resolution: {integrity: sha512-wgm9Ehl2jpeqP3zw/7mo3kRHFp5MEDhqAdwy1fTGkHAwnkGOVsgpvQhL8B5n1qlb01jV3n/bI0ZfZp5lWA1k4w==}
    engines: {node: '>=18.0.0'}
    dependencies:
      minipass: 7.1.2

  /@istanbuljs/schema/0.1.3:
    resolution: {integrity: sha512-ZXRY4jNvVgSVQ8DL3LTcakaAtXwTVUxE81hslsyD2AtoXW/wVob10HkOJ1X/pAlcI7D+2YoZKg5do8G/w6RYgA==}
    engines: {node: '>=8'}
    dev: true

  /@jest/schemas/29.6.3:
    resolution: {integrity: sha512-mo5j5X+jIZmJQveBKeS/clAueipV7KgiX1vMgCxam1RNYiqE1w62n0/tJJnHtjW8ZHcQco5gY85jA3mi0L+nSA==}
    engines: {node: ^14.15.0 || ^16.10.0 || >=18.0.0}
    dependencies:
      '@sinclair/typebox': 0.27.8
    dev: true

  /@jridgewell/gen-mapping/0.3.5:
    resolution: {integrity: sha512-IzL8ZoEDIBRWEzlCcRhOaCupYyN5gdIK+Q6fbFdPDg6HqX6jpkItn7DFIpW9LQzXG6Df9sA7+OKnq0qlz/GaQg==}
    engines: {node: '>=6.0.0'}
    dependencies:
      '@jridgewell/set-array': 1.2.1
      '@jridgewell/sourcemap-codec': 1.4.15
      '@jridgewell/trace-mapping': 0.3.25
    dev: true

  /@jridgewell/resolve-uri/3.1.1:
    resolution: {integrity: sha512-dSYZh7HhCDtCKm4QakX0xFpsRDqjjtZf/kjI/v3T3Nwt5r8/qz/M19F9ySyOqU94SXBmeG9ttTul+YnR4LOxFA==}
    engines: {node: '>=6.0.0'}
    dev: true

  /@jridgewell/set-array/1.2.1:
    resolution: {integrity: sha512-R8gLRTZeyp03ymzP/6Lil/28tGeGEzhx1q2k703KGWRAI1VdvPIXdG70VJc2pAMw3NA6JKL5hhFu1sJX0Mnn/A==}
    engines: {node: '>=6.0.0'}
    dev: true

  /@jridgewell/source-map/0.3.5:
    resolution: {integrity: sha512-UTYAUj/wviwdsMfzoSJspJxbkH5o1snzwX0//0ENX1u/55kkZZkcTZP6u9bwKGkv+dkk9at4m1Cpt0uY80kcpQ==}
    dependencies:
      '@jridgewell/gen-mapping': 0.3.5
      '@jridgewell/trace-mapping': 0.3.25
    dev: true

  /@jridgewell/sourcemap-codec/1.4.15:
    resolution: {integrity: sha512-eF2rxCRulEKXHTRiDrDy6erMYWqNw4LPdQ8UQA4huuxaQsVeRPFl2oM8oDGxMFhJUWZf9McpLtJasDDZb/Bpeg==}
    dev: true

  /@jridgewell/trace-mapping/0.3.25:
    resolution: {integrity: sha512-vNk6aEwybGtawWmy/PzwnGDOjCkLWSD2wqvjGGAgOAwCGWySYXfYoxt00IJkTF+8Lb57DwOb3Aa0o9CApepiYQ==}
    dependencies:
      '@jridgewell/resolve-uri': 3.1.1
      '@jridgewell/sourcemap-codec': 1.4.15
    dev: true

  /@jridgewell/trace-mapping/0.3.9:
    resolution: {integrity: sha512-3Belt6tdc8bPgAtbcmdtNJlirVoTmEb5e2gC94PnkwEW9jI6CAHUeoG85tjWP5WquqfavoMtMwiG4P926ZKKuQ==}
    dependencies:
      '@jridgewell/resolve-uri': 3.1.1
      '@jridgewell/sourcemap-codec': 1.4.15
    dev: true

  /@jsdevtools/ono/7.1.3:
    resolution: {integrity: sha512-4JQNk+3mVzK3xh2rqd6RB4J46qUR19azEHBneZyTZM+c456qOrbbM/5xcR8huNCCcbVt7+UmizG6GuUvPvKUYg==}
    dev: false

  /@microsoft.azure/autorest.testserver/3.3.48:
    resolution: {integrity: sha512-/6SPjIEkHFxHi/mImmWHsTA2yhuSWfM2JWzsngZlck+0gTF5xIEyPTL1eIosdoc0oynBQGDuAsjGkd4ssioMpA==}
    engines: {node: '>=10'}
    hasBin: true
    dependencies:
      '@azure/storage-blob': 12.16.0
      axios: 0.21.4
      body-parser: 1.20.2
      busboy: 1.6.0
      commonmark: 0.30.0
      deep-equal: 2.2.2
      express: 4.18.2
      express-promise-router: 4.1.1_express@4.18.2
      glob: 8.1.0
      js-yaml: 4.1.0
      morgan: 1.10.0
      mustache: 4.2.0
      request: 2.88.2
      request-promise-native: 1.0.9_request@2.88.2
      source-map-support: 0.5.21
      underscore: 1.13.6
      winston: 3.10.0
      xml2js: 0.5.0
      yargs: 17.7.2
    transitivePeerDependencies:
      - '@types/express'
      - debug
      - encoding
    dev: true

  /@microsoft/api-extractor-model/7.29.4_@types+node@18.18.0:
    resolution: {integrity: sha512-LHOMxmT8/tU1IiiiHOdHFF83Qsi+V8d0kLfscG4EvQE9cafiR8blOYr8SfkQKWB1wgEilQgXJX3MIA4vetDLZw==}
    dependencies:
      '@microsoft/tsdoc': 0.15.0
      '@microsoft/tsdoc-config': 0.17.0
      '@rushstack/node-core-library': 5.5.1_@types+node@18.18.0
    transitivePeerDependencies:
      - '@types/node'
    dev: true

  /@microsoft/api-extractor/7.47.5_@types+node@18.18.0:
    resolution: {integrity: sha512-edKt4dFO2t25xmI2FX2rsP5liIgwKW1yuQImA0JM+5YGHCoo51GEQ7j+On17SvVpRJnuqLE/QVgtjIQ1Hpg98w==}
    hasBin: true
    dependencies:
      '@microsoft/api-extractor-model': 7.29.4_@types+node@18.18.0
      '@microsoft/tsdoc': 0.15.0
      '@microsoft/tsdoc-config': 0.17.0
      '@rushstack/node-core-library': 5.5.1_@types+node@18.18.0
      '@rushstack/rig-package': 0.5.3
      '@rushstack/terminal': 0.13.3_@types+node@18.18.0
      '@rushstack/ts-command-line': 4.22.4_@types+node@18.18.0
      lodash: 4.17.21
      minimatch: 3.0.8
      resolve: 1.22.6
      semver: 7.5.4
      source-map: 0.6.1
      typescript: 5.4.2
    transitivePeerDependencies:
      - '@types/node'
    dev: true

  /@microsoft/tsdoc-config/0.17.0:
    resolution: {integrity: sha512-v/EYRXnCAIHxOHW+Plb6OWuUoMotxTN0GLatnpOb1xq0KuTNw/WI3pamJx/UbsoJP5k9MCw1QxvvhPcF9pH3Zg==}
    dependencies:
      '@microsoft/tsdoc': 0.15.0
      ajv: 8.12.0
      jju: 1.4.0
      resolve: 1.22.6
    dev: true

  /@microsoft/tsdoc/0.15.0:
    resolution: {integrity: sha512-HZpPoABogPvjeJOdzCOSJsXeL/SMCBgBZMVC3X3d7YYp2gf31MfxhUoYUNwf1ERPJOnQc0wkFn9trqI6ZEdZuA==}
    dev: true

  /@nodelib/fs.scandir/2.1.5:
    resolution: {integrity: sha512-vq24Bq3ym5HEQm2NKCr3yXDwjc7vTsEThRDnkp2DK9p1uqLR+DHurm/NOTo0KG7HYHU7eppKZj3MyqYuMBf62g==}
    engines: {node: '>= 8'}
    dependencies:
      '@nodelib/fs.stat': 2.0.5
      run-parallel: 1.2.0

  /@nodelib/fs.stat/2.0.5:
    resolution: {integrity: sha512-RkhPPp2zrqDAQA/2jNhnztcPAlv64XdhIp7a7454A5ovI7Bukxgt7MX7udwAu3zg1DcpPU0rz3VV1SeaqvY4+A==}
    engines: {node: '>= 8'}

  /@nodelib/fs.walk/1.2.8:
    resolution: {integrity: sha512-oGB+UxlgWcgQkgwo8GcEGwemoTFt3FIO9ababBmaGwXIoBKZ+GTy0pP185beGg7Llih/NSHSV2XAs1lnznocSg==}
    engines: {node: '>= 8'}
    dependencies:
      '@nodelib/fs.scandir': 2.1.5
      fastq: 1.15.0

  /@opentelemetry/api/1.6.0:
    resolution: {integrity: sha512-OWlrQAnWn9577PhVgqjUvMr1pg57Bc4jv0iL4w0PRuOSRvq67rvHW9Ie/dZVMvCzhSCB+UxhcY/PmCmFj33Q+g==}
    engines: {node: '>=8.0.0'}

  /@pkgjs/parseargs/0.11.0:
    resolution: {integrity: sha512-+1VkjdD0QBLPodGrJUeqarH8VAIvQODIbwh9XpP5Syisf7YoQgsJKPNFoqqLQlu+VQ/tVSshMR6loPMn8U+dPg==}
    engines: {node: '>=14'}
    requiresBuild: true
    optional: true

  /@puppeteer/browsers/2.1.0:
    resolution: {integrity: sha512-xloWvocjvryHdUjDam/ZuGMh7zn4Sn3ZAaV4Ah2e2EwEt90N3XphZlSsU3n0VDc1F7kggCjMuH0UuxfPQ5mD9w==}
    engines: {node: '>=18'}
    hasBin: true
    dependencies:
      debug: 4.3.4
      extract-zip: 2.0.1
      progress: 2.0.3
      proxy-agent: 6.4.0
      semver: 7.6.0
      tar-fs: 3.0.5
      unbzip2-stream: 1.4.3
      yargs: 17.7.2
    transitivePeerDependencies:
      - supports-color
    dev: true

  /@rollup/rollup-android-arm-eabi/4.18.0:
    resolution: {integrity: sha512-Tya6xypR10giZV1XzxmH5wr25VcZSncG0pZIjfePT0OVBvqNEurzValetGNarVrGiq66EBVAFn15iYX4w6FKgQ==}
    cpu: [arm]
    os: [android]
    requiresBuild: true
    dev: true
    optional: true

  /@rollup/rollup-android-arm64/4.18.0:
    resolution: {integrity: sha512-avCea0RAP03lTsDhEyfy+hpfr85KfyTctMADqHVhLAF3MlIkq83CP8UfAHUssgXTYd+6er6PaAhx/QGv4L1EiA==}
    cpu: [arm64]
    os: [android]
    requiresBuild: true
    dev: true
    optional: true

  /@rollup/rollup-darwin-arm64/4.18.0:
    resolution: {integrity: sha512-IWfdwU7KDSm07Ty0PuA/W2JYoZ4iTj3TUQjkVsO/6U+4I1jN5lcR71ZEvRh52sDOERdnNhhHU57UITXz5jC1/w==}
    cpu: [arm64]
    os: [darwin]
    requiresBuild: true
    dev: true
    optional: true

  /@rollup/rollup-darwin-x64/4.18.0:
    resolution: {integrity: sha512-n2LMsUz7Ynu7DoQrSQkBf8iNrjOGyPLrdSg802vk6XT3FtsgX6JbE8IHRvposskFm9SNxzkLYGSq9QdpLYpRNA==}
    cpu: [x64]
    os: [darwin]
    requiresBuild: true
    dev: true
    optional: true

  /@rollup/rollup-linux-arm-gnueabihf/4.18.0:
    resolution: {integrity: sha512-C/zbRYRXFjWvz9Z4haRxcTdnkPt1BtCkz+7RtBSuNmKzMzp3ZxdM28Mpccn6pt28/UWUCTXa+b0Mx1k3g6NOMA==}
    cpu: [arm]
    os: [linux]
    requiresBuild: true
    dev: true
    optional: true

  /@rollup/rollup-linux-arm-musleabihf/4.18.0:
    resolution: {integrity: sha512-l3m9ewPgjQSXrUMHg93vt0hYCGnrMOcUpTz6FLtbwljo2HluS4zTXFy2571YQbisTnfTKPZ01u/ukJdQTLGh9A==}
    cpu: [arm]
    os: [linux]
    requiresBuild: true
    dev: true
    optional: true

  /@rollup/rollup-linux-arm64-gnu/4.18.0:
    resolution: {integrity: sha512-rJ5D47d8WD7J+7STKdCUAgmQk49xuFrRi9pZkWoRD1UeSMakbcepWXPF8ycChBoAqs1pb2wzvbY6Q33WmN2ftw==}
    cpu: [arm64]
    os: [linux]
    requiresBuild: true
    dev: true
    optional: true

  /@rollup/rollup-linux-arm64-musl/4.18.0:
    resolution: {integrity: sha512-be6Yx37b24ZwxQ+wOQXXLZqpq4jTckJhtGlWGZs68TgdKXJgw54lUUoFYrg6Zs/kjzAQwEwYbp8JxZVzZLRepQ==}
    cpu: [arm64]
    os: [linux]
    requiresBuild: true
    dev: true
    optional: true

  /@rollup/rollup-linux-powerpc64le-gnu/4.18.0:
    resolution: {integrity: sha512-hNVMQK+qrA9Todu9+wqrXOHxFiD5YmdEi3paj6vP02Kx1hjd2LLYR2eaN7DsEshg09+9uzWi2W18MJDlG0cxJA==}
    cpu: [ppc64]
    os: [linux]
    requiresBuild: true
    dev: true
    optional: true

  /@rollup/rollup-linux-riscv64-gnu/4.18.0:
    resolution: {integrity: sha512-ROCM7i+m1NfdrsmvwSzoxp9HFtmKGHEqu5NNDiZWQtXLA8S5HBCkVvKAxJ8U+CVctHwV2Gb5VUaK7UAkzhDjlg==}
    cpu: [riscv64]
    os: [linux]
    requiresBuild: true
    dev: true
    optional: true

  /@rollup/rollup-linux-s390x-gnu/4.18.0:
    resolution: {integrity: sha512-0UyyRHyDN42QL+NbqevXIIUnKA47A+45WyasO+y2bGJ1mhQrfrtXUpTxCOrfxCR4esV3/RLYyucGVPiUsO8xjg==}
    cpu: [s390x]
    os: [linux]
    requiresBuild: true
    dev: true
    optional: true

  /@rollup/rollup-linux-x64-gnu/4.18.0:
    resolution: {integrity: sha512-xuglR2rBVHA5UsI8h8UbX4VJ470PtGCf5Vpswh7p2ukaqBGFTnsfzxUBetoWBWymHMxbIG0Cmx7Y9qDZzr648w==}
    cpu: [x64]
    os: [linux]
    requiresBuild: true
    dev: true
    optional: true

  /@rollup/rollup-linux-x64-musl/4.18.0:
    resolution: {integrity: sha512-LKaqQL9osY/ir2geuLVvRRs+utWUNilzdE90TpyoX0eNqPzWjRm14oMEE+YLve4k/NAqCdPkGYDaDF5Sw+xBfg==}
    cpu: [x64]
    os: [linux]
    requiresBuild: true
    dev: true
    optional: true

  /@rollup/rollup-win32-arm64-msvc/4.18.0:
    resolution: {integrity: sha512-7J6TkZQFGo9qBKH0pk2cEVSRhJbL6MtfWxth7Y5YmZs57Pi+4x6c2dStAUvaQkHQLnEQv1jzBUW43GvZW8OFqA==}
    cpu: [arm64]
    os: [win32]
    requiresBuild: true
    dev: true
    optional: true

  /@rollup/rollup-win32-ia32-msvc/4.18.0:
    resolution: {integrity: sha512-Txjh+IxBPbkUB9+SXZMpv+b/vnTEtFyfWZgJ6iyCmt2tdx0OF5WhFowLmnh8ENGNpfUlUZkdI//4IEmhwPieNg==}
    cpu: [ia32]
    os: [win32]
    requiresBuild: true
    dev: true
    optional: true

  /@rollup/rollup-win32-x64-msvc/4.18.0:
    resolution: {integrity: sha512-UOo5FdvOL0+eIVTgS4tIdbW+TtnBLWg1YBCcU2KWM7nuNwRz9bksDX1bekJJCpu25N1DVWaCwnT39dVQxzqS8g==}
    cpu: [x64]
    os: [win32]
    requiresBuild: true
    dev: true
    optional: true

  /@rushstack/node-core-library/5.5.1_@types+node@18.18.0:
    resolution: {integrity: sha512-ZutW56qIzH8xIOlfyaLQJFx+8IBqdbVCZdnj+XT1MorQ1JqqxHse8vbCpEM+2MjsrqcbxcgDIbfggB1ZSQ2A3g==}
    peerDependencies:
      '@types/node': '*'
    peerDependenciesMeta:
      '@types/node':
        optional: true
    dependencies:
      '@types/node': 18.18.0
      ajv: 8.13.0
      ajv-draft-04: 1.0.0_ajv@8.13.0
      ajv-formats: 3.0.1_ajv@8.13.0
      fs-extra: 7.0.1
      import-lazy: 4.0.0
      jju: 1.4.0
      resolve: 1.22.6
      semver: 7.5.4
    dev: true

  /@rushstack/rig-package/0.5.3:
    resolution: {integrity: sha512-olzSSjYrvCNxUFZowevC3uz8gvKr3WTpHQ7BkpjtRpA3wK+T0ybep/SRUMfr195gBzJm5gaXw0ZMgjIyHqJUow==}
    dependencies:
      resolve: 1.22.6
      strip-json-comments: 3.1.1
    dev: true

  /@rushstack/terminal/0.13.3_@types+node@18.18.0:
    resolution: {integrity: sha512-fc3zjXOw8E0pXS5t9vTiIPx9gHA0fIdTXsu9mT4WbH+P3mYvnrX0iAQ5a6NvyK1+CqYWBTw/wVNx7SDJkI+WYQ==}
    peerDependencies:
      '@types/node': '*'
    peerDependenciesMeta:
      '@types/node':
        optional: true
    dependencies:
      '@rushstack/node-core-library': 5.5.1_@types+node@18.18.0
      '@types/node': 18.18.0
      supports-color: 8.1.1
    dev: true

  /@rushstack/ts-command-line/4.22.4_@types+node@18.18.0:
    resolution: {integrity: sha512-QoyhbWfyF9Ixg5DWdPzxO3h2RmJ7i5WH9b7qLzD5h5WFya/ZqicjdPrVwQiGtrFvAbBj8jhcC9DhbzU9xAk78g==}
    dependencies:
      '@rushstack/terminal': 0.13.3_@types+node@18.18.0
      '@types/argparse': 1.0.38
      argparse: 1.0.10
      string-argv: 0.3.2
    transitivePeerDependencies:
      - '@types/node'
    dev: true

  /@sinclair/typebox/0.27.8:
    resolution: {integrity: sha512-+Fj43pSMwJs4KRrH/938Uf+uAELIgVBmQzg/q1YG10djyfA3TnrU8N8XzqCh/okZdszqBQTZf96idMfE5lnwTA==}
    dev: true

  /@sindresorhus/merge-streams/2.3.0:
    resolution: {integrity: sha512-LtoMMhxAlorcGhmFYI+LhPgbPZCkgP6ra1YL604EeF6U98pLlQ3iWIGMdWSC+vWmPBWBNgmDBAhnAobLROJmwg==}
    engines: {node: '>=18'}

  /@sinonjs/commons/1.8.6:
    resolution: {integrity: sha512-Ky+XkAkqPZSm3NLBeUng77EBQl3cmeJhITaGHdYH8kjVB+aun3S4XBRti2zt17mtt0mIUDiNxYeoJm6drVvBJQ==}
    dependencies:
      type-detect: 4.0.8
    dev: true

  /@sinonjs/commons/2.0.0:
    resolution: {integrity: sha512-uLa0j859mMrg2slwQYdO/AkrOfmH+X6LTVmNTS9CqexuE2IvVORIkSpJLqePAbEnKJ77aMmCwr1NUZ57120Xcg==}
    dependencies:
      type-detect: 4.0.8
    dev: true

  /@sinonjs/commons/3.0.0:
    resolution: {integrity: sha512-jXBtWAF4vmdNmZgD5FoKsVLv3rPgDnLgPbU84LIJ3otV44vJlDRokVng5v8NFJdCf/da9legHcKaRuZs4L7faA==}
    dependencies:
      type-detect: 4.0.8
    dev: true

  /@sinonjs/fake-timers/10.3.0:
    resolution: {integrity: sha512-V4BG07kuYSUkTCSBHG8G8TNhM+F19jXFWnQtzj+we8DrkpSBCee9Z3Ms8yiGer/dlmhe35/Xdgyo3/0rQKg7YA==}
    dependencies:
      '@sinonjs/commons': 3.0.0
    dev: true

  /@sinonjs/fake-timers/7.1.2:
    resolution: {integrity: sha512-iQADsW4LBMISqZ6Ci1dupJL9pprqwcVFTcOsEmQOEhW+KLCVn/Y4Jrvg2k19fIHCp+iFprriYPTdRcQR8NbUPg==}
    dependencies:
      '@sinonjs/commons': 1.8.6
    dev: true

  /@sinonjs/samsam/6.1.3:
    resolution: {integrity: sha512-nhOb2dWPeb1sd3IQXL/dVPnKHDOAFfvichtBf4xV00/rU1QbPCQqKMbvIheIjqwVjh7qIgf2AHTHi391yMOMpQ==}
    dependencies:
      '@sinonjs/commons': 1.8.6
      lodash.get: 4.4.2
      type-detect: 4.0.8
    dev: true

  /@sinonjs/text-encoding/0.7.2:
    resolution: {integrity: sha512-sXXKG+uL9IrKqViTtao2Ws6dy0znu9sOaP1di/jKGW1M6VssO8vlpXCQcpZ+jisQ1tTFAC5Jo/EOzFbggBagFQ==}
    dev: true

  /@socket.io/component-emitter/3.1.0:
    resolution: {integrity: sha512-+9jVqKhRSpsc591z5vX+X5Yyw+he/HCB4iQ/RYxw35CEPaY1gnsNE43nf9n9AaYjAQrTiI/mOwKUKdUs9vf7Xg==}
    dev: true

  /@tootallnate/once/2.0.0:
    resolution: {integrity: sha512-XCuKFP5PS55gnMVu3dty8KPatLqUoy/ZYzDzAGCQ8JNFCkLXzmI7vNHCR+XpbZaMWQK/vQubr7PkYq8g470J/A==}
    engines: {node: '>= 10'}

  /@tootallnate/quickjs-emscripten/0.23.0:
    resolution: {integrity: sha512-C5Mc6rdnsaJDjO3UpGW/CQTHtCKaYlScZTly4JIu97Jxo/odCiH0ITnDXSJPTOrEKk/ycSZ0AOgTmkDtkOsvIA==}
    dev: true

  /@ts-morph/common/0.24.0:
    resolution: {integrity: sha512-c1xMmNHWpNselmpIqursHeOHHBTIsJLbB+NuovbTTRCNiTLEr/U9dbJ8qy0jd/O2x5pc3seWuOUN5R2IoOTp8A==}
    dependencies:
      fast-glob: 3.3.3
      minimatch: 9.0.5
      mkdirp: 3.0.1
      path-browserify: 1.0.1
    dev: false

  /@tsconfig/node10/1.0.9:
    resolution: {integrity: sha512-jNsYVVxU8v5g43Erja32laIDHXeoNvFEpX33OK4d6hljo3jDhCBDhx5dhCCTMWUojscpAagGiRkBKxpdl9fxqA==}
    dev: true

  /@tsconfig/node12/1.0.11:
    resolution: {integrity: sha512-cqefuRsh12pWyGsIoBKJA9luFu3mRxCA+ORZvA4ktLSzIuCUtWVxGIuXigEwO5/ywWFMZ2QEGKWvkZG1zDMTag==}
    dev: true

  /@tsconfig/node14/1.0.3:
    resolution: {integrity: sha512-ysT8mhdixWK6Hw3i1V2AeRqZ5WfXg1G43mqoYlM2nc6388Fq5jcXyr5mRsqViLx/GJYdoL0bfXD8nmF+Zn/Iow==}
    dev: true

  /@tsconfig/node16/1.0.4:
    resolution: {integrity: sha512-vxhUy4J8lyeyinH7Azl1pdd43GJhZH/tP2weN8TntQblOY+A0XbT8DJk1/oCPuOOyg/Ja757rG0CgHcWC8OfMA==}
    dev: true

  /@types/argparse/1.0.38:
    resolution: {integrity: sha512-ebDJ9b0e702Yr7pWgB0jzm+CX4Srzz8RcXtLJDJB+BSccqMa36uyH/zUsSYao5+BD1ytv3k3rPYCq4mAE1hsXA==}
    dev: true

  /@types/chai-as-promised/7.1.6:
    resolution: {integrity: sha512-cQLhk8fFarRVZAXUQV1xEnZgMoPxqKojBvRkqPCKPQCzEhpbbSKl1Uu75kDng7k5Ln6LQLUmNBjLlFthCgm1NA==}
    dependencies:
      '@types/chai': 4.3.6
    dev: true

  /@types/chai/4.3.6:
    resolution: {integrity: sha512-VOVRLM1mBxIRxydiViqPcKn6MIxZytrbMpd6RJLIWKxUNr3zux8no0Oc7kJx0WAPIitgZ0gkrDS+btlqQpubpw==}
    dev: true

  /@types/cookie/0.4.1:
    resolution: {integrity: sha512-XW/Aa8APYr6jSVVA1y/DEIZX0/GMKLEVekNG727R8cs56ahETkRAy/3DR7+fJyh7oUgGwNQaRfXCun0+KbWY7Q==}
    dev: true

  /@types/cors/2.8.14:
    resolution: {integrity: sha512-RXHUvNWYICtbP6s18PnOCaqToK8y14DnLd75c6HfyKf228dxy7pHNOQkxPtvXKp/hINFMDjbYzsj63nnpPMSRQ==}
    dependencies:
      '@types/node': 18.18.0
    dev: true

  /@types/eslint-scope/3.7.5:
    resolution: {integrity: sha512-JNvhIEyxVW6EoMIFIvj93ZOywYFatlpu9deeH6eSx6PE3WHYvHaQtmHmQeNw7aA81bYGBPPQqdtBm6b1SsQMmA==}
    dependencies:
      '@types/eslint': 8.44.3
      '@types/estree': 1.0.2
    dev: true

  /@types/eslint/8.44.3:
    resolution: {integrity: sha512-iM/WfkwAhwmPff3wZuPLYiHX18HI24jU8k1ZSH7P8FHwxTjZ2P6CoX2wnF43oprR+YXJM6UUxATkNvyv/JHd+g==}
    dependencies:
      '@types/estree': 1.0.5
      '@types/json-schema': 7.0.15
    dev: true

  /@types/estree/1.0.2:
    resolution: {integrity: sha512-VeiPZ9MMwXjO32/Xu7+OwflfmeoRwkE/qzndw42gGtgJwZopBnzy2gD//NN1+go1mADzkDcqf/KnFRSjTJ8xJA==}
    dev: true

  /@types/estree/1.0.5:
    resolution: {integrity: sha512-/kYRxGDLWzHOB7q+wtSUQlFrtcdUccpfy+X+9iMBpHK8QLLhx2wIPYuS5DYtR9Wa/YlZAbIovy7qVdB1Aq6Lyw==}
    dev: true

  /@types/fs-extra/8.1.3:
    resolution: {integrity: sha512-7IdV01N0u/CaVO0fuY1YmEg14HQN3+EW8mpNgg6NEfxEl/lzCa5OxlBu3iFsCAdamnYOcTQ7oEi43Xc/67Rgzw==}
    dependencies:
      '@types/node': 18.18.0
    dev: true

  /@types/fs-extra/9.0.13:
    resolution: {integrity: sha512-nEnwB++1u5lVDM2UI4c1+5R+FYaKfaAzS4OococimjVm3nQw3TuzH5UNsocrcTBbhnerblyHj4A49qXbIiZdpA==}
    dependencies:
      '@types/node': 18.18.0
    dev: true

  /@types/js-yaml/3.12.1:
    resolution: {integrity: sha512-SGGAhXLHDx+PK4YLNcNGa6goPf9XRWQNAUUbffkwVGGXIxmDKWyGGL4inzq2sPmExu431Ekb9aEMn9BkPqEYFA==}
    dev: true

  /@types/js-yaml/4.0.9:
    resolution: {integrity: sha512-k4MGaQl5TGo/iipqb2UDG2UwjXziSWkh0uysQelTlJpX1qGlpUZYm8PnO4DxG1qBomtJUdYJ6qR6xdIah10JLg==}
    dev: true

  /@types/json-schema/7.0.15:
    resolution: {integrity: sha512-5+fP8P8MFNC+AyZCDxrB2pkZFPGzqQWUzpSeuuVLvm8VMcorNYavBqoFcxK8bQz4Qsbn4oUEEem4wDLfcysGHA==}

  /@types/lodash/4.14.199:
    resolution: {integrity: sha512-Vrjz5N5Ia4SEzWWgIVwnHNEnb1UE1XMkvY5DGXrAeOGE9imk0hgTHh5GyDjLDJi9OTCn9oo9dXH1uToK1VRfrg==}

  /@types/lodash/4.17.4:
    resolution: {integrity: sha512-wYCP26ZLxaT3R39kiN2+HcJ4kTd3U1waI/cY7ivWYqFP6pW3ZNpvi6Wd6PHZx7T/t8z0vlkXMg3QYLa7DZ/IJQ==}
    dev: true

  /@types/mocha/10.0.1:
    resolution: {integrity: sha512-/fvYntiO1GeICvqbQ3doGDIP97vWmvFt83GKguJ6prmQM2iXZfFcq6YE8KteFyRtX2/h5Hf91BYvPodJKFYv5Q==}
    dev: true

  /@types/mocha/10.0.6:
    resolution: {integrity: sha512-dJvrYWxP/UcXm36Qn36fxhUKu8A/xMRXVT2cliFF1Z7UA9liG5Psj3ezNSZw+5puH2czDXRLcXQxf8JbJt0ejg==}
    dev: true

  /@types/mocha/5.2.7:
    resolution: {integrity: sha512-NYrtPht0wGzhwe9+/idPaBB+TqkY9AhTvOLMkThm0IoEfLaiVQZwBwyJ5puCkO3AUCWrmcoePjp2mbFocKy4SQ==}
    dev: true

  /@types/node-fetch/2.6.6:
    resolution: {integrity: sha512-95X8guJYhfqiuVVhRFxVQcf4hW/2bCuoPwDasMf/531STFoNoWTT7YDnWdXHEZKqAGUigmpG31r2FE70LwnzJw==}
    dependencies:
      '@types/node': 18.18.0
      form-data: 4.0.1

  /@types/node/18.18.0:
    resolution: {integrity: sha512-3xA4X31gHT1F1l38ATDIL9GpRLdwVhnEFC8Uikv5ZLlXATwrCYyPq7ZWHxzxc3J/30SUiwiYT+bQe0/XvKlWbw==}

  /@types/node/22.13.10:
    resolution: {integrity: sha512-I6LPUvlRH+O6VRUqYOcMudhaIdUVWfsjnZavnsraHvpBwaEyMN29ry+0UVJhImYL16xsscu0aske3yA+uPOWfw==}
    dependencies:
      undici-types: 6.20.0
    dev: true

  /@types/semver/7.5.3:
    resolution: {integrity: sha512-OxepLK9EuNEIPxWNME+C6WwbRAOOI2o2BaQEGzz5Lu2e4Z5eDnEo+/aVEDMIXywoJitJ7xWd641wrGLZdtwRyw==}
    dev: true

  /@types/sinon/10.0.17:
    resolution: {integrity: sha512-+6ILpcixQ0Ma3dHMTLv4rSycbDXkDljgKL+E0nI2RUxxhYTFyPSjt6RVMxh7jUshvyVcBvicb0Ktj+lAJcjgeA==}
    dependencies:
      '@types/sinonjs__fake-timers': 8.1.3
    dev: true

  /@types/sinonjs__fake-timers/8.1.3:
    resolution: {integrity: sha512-4g+2YyWe0Ve+LBh+WUm1697PD0Kdi6coG1eU0YjQbwx61AZ8XbEpL1zIT6WjuUKrCMCROpEaYQPDjBnDouBVAQ==}
    dev: true

  /@types/triple-beam/1.3.3:
    resolution: {integrity: sha512-6tOUG+nVHn0cJbVp25JFayS5UE6+xlbcNF9Lo9mU7U0zk3zeUShZied4YEQZjy1JBF043FSkdXw8YkUJuVtB5g==}
    dev: true

  /@types/tunnel/0.0.3:
    resolution: {integrity: sha512-sOUTGn6h1SfQ+gbgqC364jLFBw2lnFqkgF3q0WovEHRLMrVD1sd5aufqi/aJObLekJO+Aq5z646U4Oxy6shXMA==}
    dependencies:
      '@types/node': 18.18.0

  /@types/xmlbuilder/0.0.34:
    resolution: {integrity: sha512-yVsHfYqJblSEg3DvUhGndpCZBZz2GiGVmqMa04fbGro2xzxRj85Q7MQ4os+MaXmKcpCDD42MXuxUWfoUKTuVdQ==}
    dev: true

  /@types/yargs-parser/21.0.1:
    resolution: {integrity: sha512-axdPBuLuEJt0c4yI5OZssC19K2Mq1uKdrfZBzuxLvaztgqUtFYZUNw7lETExPYJR9jdEoIg4mb7RQKRQzOkeGQ==}
    dev: true

  /@types/yargs/17.0.25:
    resolution: {integrity: sha512-gy7iPgwnzNvxgAEi2bXOHWCVOG6f7xsprVJH4MjlAWeBmJ7vh/Y1kwMtUrs64ztf24zVIRCpr3n/z6gm9QIkgg==}
    dependencies:
      '@types/yargs-parser': 21.0.1
    dev: true

  /@types/yauzl/2.10.1:
    resolution: {integrity: sha512-CHzgNU3qYBnp/O4S3yv2tXPlvMTq0YWSTVg2/JYLqWZGHwwgJGAwd00poay/11asPq8wLFwHzubyInqHIFmmiw==}
    requiresBuild: true
    dependencies:
      '@types/node': 18.18.0
    dev: true
    optional: true

  /@typescript-eslint/eslint-plugin/6.8.0_uya2k2atnahppmobww2r4ktmwm:
    resolution: {integrity: sha512-GosF4238Tkes2SHPQ1i8f6rMtG6zlKwMEB0abqSJ3Npvos+doIlc/ATG+vX1G9coDF3Ex78zM3heXHLyWEwLUw==}
    engines: {node: ^16.0.0 || >=18.0.0}
    peerDependencies:
      '@typescript-eslint/parser': ^6.0.0 || ^6.0.0-alpha
      eslint: ^7.0.0 || ^8.0.0
      typescript: '*'
    peerDependenciesMeta:
      typescript:
        optional: true
    dependencies:
      '@eslint-community/regexpp': 4.8.2
      '@typescript-eslint/parser': 6.8.0_rpfclszkijpquoieshhobbfaz4
      '@typescript-eslint/scope-manager': 6.8.0
      '@typescript-eslint/type-utils': 6.8.0_rpfclszkijpquoieshhobbfaz4
      '@typescript-eslint/utils': 6.8.0_rpfclszkijpquoieshhobbfaz4
      '@typescript-eslint/visitor-keys': 6.8.0
      debug: 4.3.4
      eslint: 8.50.0
      graphemer: 1.4.0
      ignore: 5.2.4
      natural-compare: 1.4.0
      semver: 7.5.4
      ts-api-utils: 1.0.3_typescript@5.8.2
      typescript: 5.8.2
    transitivePeerDependencies:
      - supports-color
    dev: true

  /@typescript-eslint/eslint-plugin/8.29.1_riayye3vh5qrrjmyfknhspw5ue:
    resolution: {integrity: sha512-ba0rr4Wfvg23vERs3eB+P3lfj2E+2g3lhWcCVukUuhtcdUx5lSIFZlGFEBHKr+3zizDa/TvZTptdNHVZWAkSBg==}
    engines: {node: ^18.18.0 || ^20.9.0 || >=21.1.0}
    peerDependencies:
      '@typescript-eslint/parser': ^8.0.0 || ^8.0.0-alpha.0
      eslint: ^8.57.0 || ^9.0.0
      typescript: '>=4.8.4 <5.9.0'
    dependencies:
      '@eslint-community/regexpp': 4.12.1
      '@typescript-eslint/parser': 8.29.1_rpfclszkijpquoieshhobbfaz4
      '@typescript-eslint/scope-manager': 8.29.1
      '@typescript-eslint/type-utils': 8.29.1_rpfclszkijpquoieshhobbfaz4
      '@typescript-eslint/utils': 8.29.1_rpfclszkijpquoieshhobbfaz4
      '@typescript-eslint/visitor-keys': 8.29.1
      eslint: 8.50.0
      graphemer: 1.4.0
      ignore: 5.3.2
      natural-compare: 1.4.0
      ts-api-utils: 2.1.0_typescript@5.8.2
      typescript: 5.8.2
    transitivePeerDependencies:
      - supports-color
    dev: true

  /@typescript-eslint/parser/6.8.0_rpfclszkijpquoieshhobbfaz4:
    resolution: {integrity: sha512-5tNs6Bw0j6BdWuP8Fx+VH4G9fEPDxnVI7yH1IAPkQH5RUtvKwRoqdecAPdQXv4rSOADAaz1LFBZvZG7VbXivSg==}
    engines: {node: ^16.0.0 || >=18.0.0}
    peerDependencies:
      eslint: ^7.0.0 || ^8.0.0
      typescript: '*'
    peerDependenciesMeta:
      typescript:
        optional: true
    dependencies:
      '@typescript-eslint/scope-manager': 6.8.0
      '@typescript-eslint/types': 6.8.0
      '@typescript-eslint/typescript-estree': 6.8.0_typescript@5.8.2
      '@typescript-eslint/visitor-keys': 6.8.0
      debug: 4.3.4
      eslint: 8.50.0
      typescript: 5.8.2
    transitivePeerDependencies:
      - supports-color
    dev: true

  /@typescript-eslint/parser/8.29.1_rpfclszkijpquoieshhobbfaz4:
    resolution: {integrity: sha512-zczrHVEqEaTwh12gWBIJWj8nx+ayDcCJs06yoNMY0kwjMWDM6+kppljY+BxWI06d2Ja+h4+WdufDcwMnnMEWmg==}
    engines: {node: ^18.18.0 || ^20.9.0 || >=21.1.0}
    peerDependencies:
      eslint: ^8.57.0 || ^9.0.0
      typescript: '>=4.8.4 <5.9.0'
    dependencies:
      '@typescript-eslint/scope-manager': 8.29.1
      '@typescript-eslint/types': 8.29.1
      '@typescript-eslint/typescript-estree': 8.29.1_typescript@5.8.2
      '@typescript-eslint/visitor-keys': 8.29.1
      debug: 4.4.0
      eslint: 8.50.0
      typescript: 5.8.2
    transitivePeerDependencies:
      - supports-color
    dev: true

  /@typescript-eslint/scope-manager/6.8.0:
    resolution: {integrity: sha512-xe0HNBVwCph7rak+ZHcFD6A+q50SMsFwcmfdjs9Kz4qDh5hWhaPhFjRs/SODEhroBI5Ruyvyz9LfwUJ624O40g==}
    engines: {node: ^16.0.0 || >=18.0.0}
    dependencies:
      '@typescript-eslint/types': 6.8.0
      '@typescript-eslint/visitor-keys': 6.8.0
    dev: true

  /@typescript-eslint/scope-manager/8.29.1:
    resolution: {integrity: sha512-2nggXGX5F3YrsGN08pw4XpMLO1Rgtnn4AzTegC2MDesv6q3QaTU5yU7IbS1tf1IwCR0Hv/1EFygLn9ms6LIpDA==}
    engines: {node: ^18.18.0 || ^20.9.0 || >=21.1.0}
    dependencies:
      '@typescript-eslint/types': 8.29.1
      '@typescript-eslint/visitor-keys': 8.29.1
    dev: true

  /@typescript-eslint/type-utils/6.8.0_rpfclszkijpquoieshhobbfaz4:
    resolution: {integrity: sha512-RYOJdlkTJIXW7GSldUIHqc/Hkto8E+fZN96dMIFhuTJcQwdRoGN2rEWA8U6oXbLo0qufH7NPElUb+MceHtz54g==}
    engines: {node: ^16.0.0 || >=18.0.0}
    peerDependencies:
      eslint: ^7.0.0 || ^8.0.0
      typescript: '*'
    peerDependenciesMeta:
      typescript:
        optional: true
    dependencies:
      '@typescript-eslint/typescript-estree': 6.8.0_typescript@5.8.2
      '@typescript-eslint/utils': 6.8.0_rpfclszkijpquoieshhobbfaz4
      debug: 4.4.0
      eslint: 8.50.0
      ts-api-utils: 1.0.3_typescript@5.8.2
      typescript: 5.8.2
    transitivePeerDependencies:
      - supports-color
    dev: true

  /@typescript-eslint/type-utils/8.29.1_rpfclszkijpquoieshhobbfaz4:
    resolution: {integrity: sha512-DkDUSDwZVCYN71xA4wzySqqcZsHKic53A4BLqmrWFFpOpNSoxX233lwGu/2135ymTCR04PoKiEEEvN1gFYg4Tw==}
    engines: {node: ^18.18.0 || ^20.9.0 || >=21.1.0}
    peerDependencies:
      eslint: ^8.57.0 || ^9.0.0
      typescript: '>=4.8.4 <5.9.0'
    dependencies:
      '@typescript-eslint/typescript-estree': 8.29.1_typescript@5.8.2
      '@typescript-eslint/utils': 8.29.1_rpfclszkijpquoieshhobbfaz4
      debug: 4.4.0
      eslint: 8.50.0
      ts-api-utils: 2.1.0_typescript@5.8.2
      typescript: 5.8.2
    transitivePeerDependencies:
      - supports-color
    dev: true

  /@typescript-eslint/types/6.8.0:
    resolution: {integrity: sha512-p5qOxSum7W3k+llc7owEStXlGmSl8FcGvhYt8Vjy7FqEnmkCVlM3P57XQEGj58oqaBWDQXbJDZxwUWMS/EAPNQ==}
    engines: {node: ^16.0.0 || >=18.0.0}
    dev: true

  /@typescript-eslint/types/8.29.1:
    resolution: {integrity: sha512-VT7T1PuJF1hpYC3AGm2rCgJBjHL3nc+A/bhOp9sGMKfi5v0WufsX/sHCFBfNTx2F+zA6qBc/PD0/kLRLjdt8mQ==}
    engines: {node: ^18.18.0 || ^20.9.0 || >=21.1.0}
    dev: true

  /@typescript-eslint/typescript-estree/6.8.0_typescript@5.8.2:
    resolution: {integrity: sha512-ISgV0lQ8XgW+mvv5My/+iTUdRmGspducmQcDw5JxznasXNnZn3SKNrTRuMsEXv+V/O+Lw9AGcQCfVaOPCAk/Zg==}
    engines: {node: ^16.0.0 || >=18.0.0}
    peerDependencies:
      typescript: '*'
    peerDependenciesMeta:
      typescript:
        optional: true
    dependencies:
      '@typescript-eslint/types': 6.8.0
      '@typescript-eslint/visitor-keys': 6.8.0
      debug: 4.4.0
      globby: 11.1.0
      is-glob: 4.0.3
      semver: 7.7.1
      ts-api-utils: 1.0.3_typescript@5.8.2
      typescript: 5.8.2
    transitivePeerDependencies:
      - supports-color
    dev: true

  /@typescript-eslint/typescript-estree/8.29.1_typescript@5.8.2:
    resolution: {integrity: sha512-l1enRoSaUkQxOQnbi0KPUtqeZkSiFlqrx9/3ns2rEDhGKfTa+88RmXqedC1zmVTOWrLc2e6DEJrTA51C9iLH5g==}
    engines: {node: ^18.18.0 || ^20.9.0 || >=21.1.0}
    peerDependencies:
      typescript: '>=4.8.4 <5.9.0'
    dependencies:
      '@typescript-eslint/types': 8.29.1
      '@typescript-eslint/visitor-keys': 8.29.1
      debug: 4.4.0
      fast-glob: 3.3.3
      is-glob: 4.0.3
      minimatch: 9.0.5
      semver: 7.7.1
      ts-api-utils: 2.1.0_typescript@5.8.2
      typescript: 5.8.2
    transitivePeerDependencies:
      - supports-color
    dev: true

  /@typescript-eslint/utils/6.8.0_rpfclszkijpquoieshhobbfaz4:
    resolution: {integrity: sha512-dKs1itdE2qFG4jr0dlYLQVppqTE+Itt7GmIf/vX6CSvsW+3ov8PbWauVKyyfNngokhIO9sKZeRGCUo1+N7U98Q==}
    engines: {node: ^16.0.0 || >=18.0.0}
    peerDependencies:
      eslint: ^7.0.0 || ^8.0.0
    dependencies:
      '@eslint-community/eslint-utils': 4.4.0_eslint@8.50.0
      '@types/json-schema': 7.0.15
      '@types/semver': 7.5.3
      '@typescript-eslint/scope-manager': 6.8.0
      '@typescript-eslint/types': 6.8.0
      '@typescript-eslint/typescript-estree': 6.8.0_typescript@5.8.2
      eslint: 8.50.0
      semver: 7.7.1
    transitivePeerDependencies:
      - supports-color
      - typescript
    dev: true

  /@typescript-eslint/utils/8.29.1_rpfclszkijpquoieshhobbfaz4:
    resolution: {integrity: sha512-QAkFEbytSaB8wnmB+DflhUPz6CLbFWE2SnSCrRMEa+KnXIzDYbpsn++1HGvnfAsUY44doDXmvRkO5shlM/3UfA==}
    engines: {node: ^18.18.0 || ^20.9.0 || >=21.1.0}
    peerDependencies:
      eslint: ^8.57.0 || ^9.0.0
      typescript: '>=4.8.4 <5.9.0'
    dependencies:
      '@eslint-community/eslint-utils': 4.4.0_eslint@8.50.0
      '@typescript-eslint/scope-manager': 8.29.1
      '@typescript-eslint/types': 8.29.1
      '@typescript-eslint/typescript-estree': 8.29.1_typescript@5.8.2
      eslint: 8.50.0
      typescript: 5.8.2
    transitivePeerDependencies:
      - supports-color
    dev: true

  /@typescript-eslint/visitor-keys/6.8.0:
    resolution: {integrity: sha512-oqAnbA7c+pgOhW2OhGvxm0t1BULX5peQI/rLsNDpGM78EebV3C9IGbX5HNZabuZ6UQrYveCLjKo8Iy/lLlBkkg==}
    engines: {node: ^16.0.0 || >=18.0.0}
    dependencies:
      '@typescript-eslint/types': 6.8.0
      eslint-visitor-keys: 3.4.3
    dev: true

  /@typescript-eslint/visitor-keys/8.29.1:
    resolution: {integrity: sha512-RGLh5CRaUEf02viP5c1Vh1cMGffQscyHe7HPAzGpfmfflFg1wUz2rYxd+OZqwpeypYvZ8UxSxuIpF++fmOzEcg==}
    engines: {node: ^18.18.0 || ^20.9.0 || >=21.1.0}
    dependencies:
      '@typescript-eslint/types': 8.29.1
      eslint-visitor-keys: 4.2.0
    dev: true

  /@typespec/asset-emitter/0.71.0_@typespec+compiler@1.1.0:
    resolution: {integrity: sha512-wXDF2kbEPTJksv16mzcEyaz97PUxz1xH/Bl4OFSnvwE5xC1hkb0uKQ2nsunnu4yFzbz6Jmn7aoxM1WlYR5PzkA==}
    engines: {node: '>=20.0.0'}
    peerDependencies:
      '@typespec/compiler': ^1.1.0
    dependencies:
      '@typespec/compiler': 1.1.0_@types+node@18.18.0
    dev: false

  /@typespec/compiler/1.1.0_@types+node@18.18.0:
    resolution: {integrity: sha512-dtwosIqd2UUEEIVBR+oDiUtN4n1lP8/9GxQVno+wbkijQgKDj4Hg0Vaq6HG4BduF7RptDdtzkdGQCS9CgOIdRA==}
    engines: {node: '>=20.0.0'}
    hasBin: true
    dependencies:
      '@babel/code-frame': 7.27.1
      '@inquirer/prompts': 7.4.0_@types+node@18.18.0
      ajv: 8.17.1
      change-case: 5.4.4
      env-paths: 3.0.0
      globby: 14.1.0
      is-unicode-supported: 2.1.0
      mustache: 4.2.0
      picocolors: 1.1.1
      prettier: 3.5.3
      semver: 7.7.1
      tar: 7.4.3
      temporal-polyfill: 0.3.0
      vscode-languageserver: 9.0.1
      vscode-languageserver-textdocument: 1.0.12
      yaml: 2.7.0
      yargs: 17.7.2
    transitivePeerDependencies:
      - '@types/node'

  /@typespec/events/0.71.0_@typespec+compiler@1.1.0:
    resolution: {integrity: sha512-dJeyqBGqTTSlFDVWpdqeMjDpEyRmenH3yDABK3T/30MrO94sdXigxmeBnPCcOaaqst6pV3anFuKwfAqEN3GnbA==}
    engines: {node: '>=20.0.0'}
    peerDependencies:
      '@typespec/compiler': ^1.1.0
    dependencies:
      '@typespec/compiler': 1.1.0_@types+node@18.18.0

  /@typespec/http-specs/0.1.0-alpha.24-dev.2_6qzfzag3bbwc5s7hzbabv5xkbe:
    resolution: {integrity: sha512-uUV7lTkdNT+TnYmygGih680e55FkIWiFLBMuGhLX+0gGTVN/rfnrsuekdDYmrDWUePF4FEazLTT9sv/QuL0nvQ==}
    engines: {node: '>=16.0.0'}
    peerDependencies:
      '@typespec/compiler': ^1.1.0
      '@typespec/http': ^1.1.0
      '@typespec/rest': ^0.71.0 || >=0.72.0-dev <0.72.0
      '@typespec/versioning': ^0.71.0 || >=0.72.0-dev <0.72.0
      '@typespec/xml': ^0.71.0 || >=0.72.0-dev <0.72.0
    dependencies:
      '@typespec/compiler': 1.1.0_@types+node@18.18.0
      '@typespec/http': 1.1.0_c52ifazb5ntzpmcykfahljgl5e
      '@typespec/rest': 0.71.0_wo5hy2j4mtochsypsdsaymgwzu
      '@typespec/spec-api': 0.1.0-alpha.7-dev.1
      '@typespec/spector': 0.1.0-alpha.16-dev.2_bem7zz7qfeiswvpffb5guuo26q
      '@typespec/versioning': 0.71.0_@typespec+compiler@1.1.0
      '@typespec/xml': 0.71.0_@typespec+compiler@1.1.0
      deep-equal: 2.2.2
    transitivePeerDependencies:
      - '@types/node'
      - '@typespec/streams'
      - supports-color
    dev: true

  /@typespec/http/1.1.0_c52ifazb5ntzpmcykfahljgl5e:
    resolution: {integrity: sha512-1doVGmkv3N8l57fVuci4jGMZ61EZBlDzuNZO2b9o0+mexCOs/P96CIpFkaNVvTQgjpyFsW1DlXiUKAvUC9zQfg==}
    engines: {node: '>=20.0.0'}
    peerDependencies:
      '@typespec/compiler': ^1.1.0
      '@typespec/streams': ^0.71.0
    peerDependenciesMeta:
      '@typespec/streams':
        optional: true
    dependencies:
      '@typespec/compiler': 1.1.0_@types+node@18.18.0
      '@typespec/streams': 0.71.0_@typespec+compiler@1.1.0

  /@typespec/json-schema/1.1.0_@typespec+compiler@1.1.0:
    resolution: {integrity: sha512-6pLGrjGX9l3dN10qAnD4jO5BoheaEMH9sL1p6N+USEiGZBnitloRAARXz/nG9fycwyFN1R2dEncgYaLEFvH8FQ==}
    engines: {node: '>=20.0.0'}
    peerDependencies:
      '@typespec/compiler': ^1.1.0
    dependencies:
      '@typespec/asset-emitter': 0.71.0_@typespec+compiler@1.1.0
      '@typespec/compiler': 1.1.0_@types+node@18.18.0
      yaml: 2.7.0
    dev: false

  /@typespec/openapi/1.1.0_wo5hy2j4mtochsypsdsaymgwzu:
    resolution: {integrity: sha512-HPvrpSS7eSVk3fEkWndcDTrAZssWRYv3FyDTqVqljildc7FAiXdo88+r5CCK8endmgIrES7uJdHLkcIGUZx1pg==}
    engines: {node: '>=20.0.0'}
    peerDependencies:
      '@typespec/compiler': ^1.1.0
      '@typespec/http': ^1.1.0
    dependencies:
      '@typespec/compiler': 1.1.0_@types+node@18.18.0
      '@typespec/http': 1.1.0_c52ifazb5ntzpmcykfahljgl5e

  /@typespec/openapi3/1.1.0_2xb3sputrj4cpjm5vuvgcrcbti:
    resolution: {integrity: sha512-+1Ue7+M/PkNX54H6SJAym5ONHzlW7s5ZnA4fCH5jwKvalvI94stMvefOpd8FAesJDVmXc3wZ0kiqYo5EuMTjOQ==}
    engines: {node: '>=20.0.0'}
    hasBin: true
    peerDependencies:
      '@typespec/compiler': ^1.1.0
      '@typespec/http': ^1.1.0
      '@typespec/json-schema': ^1.1.0
      '@typespec/openapi': ^1.1.0
      '@typespec/versioning': ^0.71.0
      '@typespec/xml': '*'
    peerDependenciesMeta:
      '@typespec/json-schema':
        optional: true
      '@typespec/versioning':
        optional: true
      '@typespec/xml':
        optional: true
    dependencies:
      '@apidevtools/swagger-parser': 10.1.1_openapi-types@12.1.3
      '@typespec/asset-emitter': 0.71.0_@typespec+compiler@1.1.0
      '@typespec/compiler': 1.1.0_@types+node@18.18.0
      '@typespec/http': 1.1.0_c52ifazb5ntzpmcykfahljgl5e
      '@typespec/json-schema': 1.1.0_@typespec+compiler@1.1.0
      '@typespec/openapi': 1.1.0_wo5hy2j4mtochsypsdsaymgwzu
      '@typespec/versioning': 0.71.0_@typespec+compiler@1.1.0
      '@typespec/xml': 0.71.0_@typespec+compiler@1.1.0
      openapi-types: 12.1.3
      yaml: 2.7.0
    dev: false

  /@typespec/rest/0.71.0_wo5hy2j4mtochsypsdsaymgwzu:
    resolution: {integrity: sha512-5qX+nWO5Jx4P1iTTT2REgdCtHsTMjlv/gL90u8cO1ih3yHDtf18a41UL6jSYaVUIvIj6rlmrgopActf0FhhUcw==}
    engines: {node: '>=20.0.0'}
    peerDependencies:
      '@typespec/compiler': ^1.1.0
      '@typespec/http': ^1.1.0
    dependencies:
      '@typespec/compiler': 1.1.0_@types+node@18.18.0
      '@typespec/http': 1.1.0_c52ifazb5ntzpmcykfahljgl5e

  /@typespec/spec-api/0.1.0-alpha.7-dev.1:
    resolution: {integrity: sha512-QXL68ANC/gymQgFD2qZu8rAFdDhnPApQ8Mpz1mP8M5+NgFLaQZPYMh8V4TojVZ19ZvrbUTTC+vS+/gJ2T4HyFw==}
    engines: {node: '>=20.0.0'}
    dependencies:
      deep-equal: 2.2.2
      express: 5.1.0
      xml2js: 0.6.2
    transitivePeerDependencies:
      - supports-color
    dev: true

  /@typespec/spec-coverage-sdk/0.1.0-alpha.5-dev.0:
    resolution: {integrity: sha512-I0p1ogrB3hW16K9IJyxFUz6AvuQ8NDsiLrav5ujGGJbW3gXdp+N6MzxXp5NNs4jfHoryX4kkA7xlTiPqKz3Pcw==}
    engines: {node: '>=16.0.0'}
    dependencies:
      '@azure/identity': 4.7.0
      '@azure/storage-blob': 12.26.0
      '@types/node': 22.13.10
    transitivePeerDependencies:
      - supports-color
    dev: true

  /@typespec/spector/0.1.0-alpha.16-dev.2_bem7zz7qfeiswvpffb5guuo26q:
    resolution: {integrity: sha512-sBu2lnCWWfPtNYJM6ioUnkAqF0I98ktbY4HXSFe+bx8BP14k7bzr1n52K/v7P+jQC8ZGM7ZaZJOXEJvnhzaVkQ==}
    engines: {node: '>=16.0.0'}
    hasBin: true
    dependencies:
      '@azure/identity': 4.10.2
      '@types/js-yaml': 4.0.9
      '@typespec/compiler': 1.1.0_@types+node@18.18.0
      '@typespec/http': 1.1.0_c52ifazb5ntzpmcykfahljgl5e
      '@typespec/rest': 0.71.0_wo5hy2j4mtochsypsdsaymgwzu
      '@typespec/spec-api': 0.1.0-alpha.7-dev.1
      '@typespec/spec-coverage-sdk': 0.1.0-alpha.5-dev.0
      '@typespec/versioning': 0.71.0_@typespec+compiler@1.1.0
      ajv: 8.17.1
      body-parser: 2.2.0
      deep-equal: 2.2.2
      express: 5.1.0
      globby: 14.1.0
      js-yaml: 4.1.0
      micromatch: 4.0.8
      morgan: 1.10.0
      multer: 2.0.1
      picocolors: 1.1.1
      source-map-support: 0.5.21
      xml2js: 0.6.2
      yargs: 18.0.0
    transitivePeerDependencies:
      - '@types/node'
      - '@typespec/streams'
      - supports-color
    dev: true

  /@typespec/sse/0.71.0_2yjcchb2lhk4m2kkw4z5utz56e:
    resolution: {integrity: sha512-4lAwDMj8h/50s6zp/8IX8CLW+H3P+od5O32Bb8+fyTabEo7+H3PbdBbIJGv9Sj7+l8+bZXsyfRXa+aJxR9o2ZA==}
    engines: {node: '>=20.0.0'}
    peerDependencies:
      '@typespec/compiler': ^1.1.0
      '@typespec/events': ^0.71.0
      '@typespec/http': ^1.1.0
      '@typespec/streams': ^0.71.0
    dependencies:
      '@typespec/compiler': 1.1.0_@types+node@18.18.0
      '@typespec/events': 0.71.0_@typespec+compiler@1.1.0
      '@typespec/http': 1.1.0_c52ifazb5ntzpmcykfahljgl5e
      '@typespec/streams': 0.71.0_@typespec+compiler@1.1.0

  /@typespec/streams/0.71.0_@typespec+compiler@1.1.0:
    resolution: {integrity: sha512-ofyAcg8GnO6uTffGo00D6MMfRkqie4QtnUUSGNC1Bam2WG+wkeSG/huP0WNRT8GofzK1N0M6QqQwAW/vdq9ymQ==}
    engines: {node: '>=20.0.0'}
    peerDependencies:
      '@typespec/compiler': ^1.1.0
    dependencies:
      '@typespec/compiler': 1.1.0_@types+node@18.18.0

  /@typespec/ts-http-runtime/0.1.0:
    resolution: {integrity: sha512-0NspintCRrSIIZBUtVfWjJ5TpOjpP0mNsJXZOqzuxdY/q2yCr0amyUCEw+WLhRykP39XMNMG0f1F9LbC2+c+Rw==}
    engines: {node: '>=18.0.0'}
    dependencies:
      http-proxy-agent: 7.0.2
      https-proxy-agent: 7.0.4
      tslib: 2.6.2
    transitivePeerDependencies:
      - supports-color
    dev: true

  /@typespec/versioning/0.71.0_@typespec+compiler@1.1.0:
    resolution: {integrity: sha512-8qknFLOpZTVzQ+SveXg9G7WJV8P80yxLlj0nOc3ZLBKiPgM6FF7vGWHRNtnh7s3gSXvWyxopaJ9fZSLZSJmbww==}
    engines: {node: '>=20.0.0'}
    peerDependencies:
      '@typespec/compiler': ^1.1.0
    dependencies:
      '@typespec/compiler': 1.1.0_@types+node@18.18.0

  /@typespec/xml/0.71.0_@typespec+compiler@1.1.0:
    resolution: {integrity: sha512-IcBM4fd5li+hfaUoxeiFrUJx+gCGwIJ+LojdbAZPP3Kbdv12RS+8+CHH6d9qGV3qExgWGCny6WDUrUIaVCLonw==}
    engines: {node: '>=20.0.0'}
    peerDependencies:
      '@typespec/compiler': ^1.1.0
    dependencies:
      '@typespec/compiler': 1.1.0_@types+node@18.18.0

  /@ungap/promise-all-settled/1.1.2:
    resolution: {integrity: sha512-sL/cEvJWAnClXw0wHk85/2L0G6Sj8UB0Ctc1TEMbKSsmpRosqhwj9gWgFRZSrBr2f9tiXISwNhCPmlfqUqyb9Q==}
    dev: true

  /@vitest/coverage-istanbul/1.6.0_vitest@1.6.0:
    resolution: {integrity: sha512-h/BwpXehkkS0qsNCS00QxiupAqVkNi0WT19BR0dQvlge5oHghoSVLx63fABYFoKxVb7Ue7+k6V2KokmQ1zdMpg==}
    peerDependencies:
      vitest: 1.6.0
    dependencies:
      debug: 4.3.4
      istanbul-lib-coverage: 3.2.2
      istanbul-lib-instrument: 6.0.2
      istanbul-lib-report: 3.0.1
      istanbul-lib-source-maps: 5.0.4
      istanbul-reports: 3.1.7
      magicast: 0.3.4
      picocolors: 1.0.1
      test-exclude: 6.0.0
      vitest: 1.6.0_@types+node@18.18.0
    transitivePeerDependencies:
      - supports-color
    dev: true

  /@vitest/coverage-v8/1.6.0_vitest@1.6.0:
    resolution: {integrity: sha512-KvapcbMY/8GYIG0rlwwOKCVNRc0OL20rrhFkg/CHNzncV03TE2XWvO5w9uZYoxNiMEBacAJt3unSOiZ7svePew==}
    peerDependencies:
      vitest: 1.6.0
    dependencies:
      '@ampproject/remapping': 2.3.0
      '@bcoe/v8-coverage': 0.2.3
      debug: 4.3.4
      istanbul-lib-coverage: 3.2.2
      istanbul-lib-report: 3.0.1
      istanbul-lib-source-maps: 5.0.4
      istanbul-reports: 3.1.7
      magic-string: 0.30.10
      magicast: 0.3.4
      picocolors: 1.0.1
      std-env: 3.7.0
      strip-literal: 2.1.0
      test-exclude: 6.0.0
      vitest: 1.6.0_@types+node@18.18.0
    transitivePeerDependencies:
      - supports-color
    dev: true

  /@vitest/expect/1.6.0:
    resolution: {integrity: sha512-ixEvFVQjycy/oNgHjqsL6AZCDduC+tflRluaHIzKIsdbzkLn2U/iBnVeJwB6HsIjQBdfMR8Z0tRxKUsvFJEeWQ==}
    dependencies:
      '@vitest/spy': 1.6.0
      '@vitest/utils': 1.6.0
      chai: 4.4.1
    dev: true

  /@vitest/runner/1.6.0:
    resolution: {integrity: sha512-P4xgwPjwesuBiHisAVz/LSSZtDjOTPYZVmNAnpHHSR6ONrf8eCJOFRvUwdHn30F5M1fxhqtl7QZQUk2dprIXAg==}
    dependencies:
      '@vitest/utils': 1.6.0
      p-limit: 5.0.0
      pathe: 1.1.2
    dev: true

  /@vitest/snapshot/1.6.0:
    resolution: {integrity: sha512-+Hx43f8Chus+DCmygqqfetcAZrDJwvTj0ymqjQq4CvmpKFSTVteEOBzCusu1x2tt4OJcvBflyHUE0DZSLgEMtQ==}
    dependencies:
      magic-string: 0.30.10
      pathe: 1.1.2
      pretty-format: 29.7.0
    dev: true

  /@vitest/spy/1.6.0:
    resolution: {integrity: sha512-leUTap6B/cqi/bQkXUu6bQV5TZPx7pmMBKBQiI0rJA8c3pB56ZsaTbREnF7CJfmvAS4V2cXIBAh/3rVwrrCYgw==}
    dependencies:
      tinyspy: 2.2.1
    dev: true

  /@vitest/utils/1.6.0:
    resolution: {integrity: sha512-21cPiuGMoMZwiOHa2i4LXkMkMkCGzA+MVFV70jRwHo95dL4x/ts5GZhML1QWuy7yfp3WzK3lRvZi3JnXTYqrBw==}
    dependencies:
      diff-sequences: 29.6.3
      estree-walker: 3.0.3
      loupe: 2.3.7
      pretty-format: 29.7.0
    dev: true

  /@webassemblyjs/ast/1.11.6:
    resolution: {integrity: sha512-IN1xI7PwOvLPgjcf180gC1bqn3q/QaOCwYUahIOhbYUu8KA/3tw2RT/T0Gidi1l7Hhj5D/INhJxiICObqpMu4Q==}
    dependencies:
      '@webassemblyjs/helper-numbers': 1.11.6
      '@webassemblyjs/helper-wasm-bytecode': 1.11.6
    dev: true

  /@webassemblyjs/floating-point-hex-parser/1.11.6:
    resolution: {integrity: sha512-ejAj9hfRJ2XMsNHk/v6Fu2dGS+i4UaXBXGemOfQ/JfQ6mdQg/WXtwleQRLLS4OvfDhv8rYnVwH27YJLMyYsxhw==}
    dev: true

  /@webassemblyjs/helper-api-error/1.11.6:
    resolution: {integrity: sha512-o0YkoP4pVu4rN8aTJgAyj9hC2Sv5UlkzCHhxqWj8butaLvnpdc2jOwh4ewE6CX0txSfLn/UYaV/pheS2Txg//Q==}
    dev: true

  /@webassemblyjs/helper-buffer/1.11.6:
    resolution: {integrity: sha512-z3nFzdcp1mb8nEOFFk8DrYLpHvhKC3grJD2ardfKOzmbmJvEf/tPIqCY+sNcwZIY8ZD7IkB2l7/pqhUhqm7hLA==}
    dev: true

  /@webassemblyjs/helper-numbers/1.11.6:
    resolution: {integrity: sha512-vUIhZ8LZoIWHBohiEObxVm6hwP034jwmc9kuq5GdHZH0wiLVLIPcMCdpJzG4C11cHoQ25TFIQj9kaVADVX7N3g==}
    dependencies:
      '@webassemblyjs/floating-point-hex-parser': 1.11.6
      '@webassemblyjs/helper-api-error': 1.11.6
      '@xtuc/long': 4.2.2
    dev: true

  /@webassemblyjs/helper-wasm-bytecode/1.11.6:
    resolution: {integrity: sha512-sFFHKwcmBprO9e7Icf0+gddyWYDViL8bpPjJJl0WHxCdETktXdmtWLGVzoHbqUcY4Be1LkNfwTmXOJUFZYSJdA==}
    dev: true

  /@webassemblyjs/helper-wasm-section/1.11.6:
    resolution: {integrity: sha512-LPpZbSOwTpEC2cgn4hTydySy1Ke+XEu+ETXuoyvuyezHO3Kjdu90KK95Sh9xTbmjrCsUwvWwCOQQNta37VrS9g==}
    dependencies:
      '@webassemblyjs/ast': 1.11.6
      '@webassemblyjs/helper-buffer': 1.11.6
      '@webassemblyjs/helper-wasm-bytecode': 1.11.6
      '@webassemblyjs/wasm-gen': 1.11.6
    dev: true

  /@webassemblyjs/ieee754/1.11.6:
    resolution: {integrity: sha512-LM4p2csPNvbij6U1f19v6WR56QZ8JcHg3QIJTlSwzFcmx6WSORicYj6I63f9yU1kEUtrpG+kjkiIAkevHpDXrg==}
    dependencies:
      '@xtuc/ieee754': 1.2.0
    dev: true

  /@webassemblyjs/leb128/1.11.6:
    resolution: {integrity: sha512-m7a0FhE67DQXgouf1tbN5XQcdWoNgaAuoULHIfGFIEVKA6tu/edls6XnIlkmS6FrXAquJRPni3ZZKjw6FSPjPQ==}
    dependencies:
      '@xtuc/long': 4.2.2
    dev: true

  /@webassemblyjs/utf8/1.11.6:
    resolution: {integrity: sha512-vtXf2wTQ3+up9Zsg8sa2yWiQpzSsMyXj0qViVP6xKGCUT8p8YJ6HqI7l5eCnWx1T/FYdsv07HQs2wTFbbof/RA==}
    dev: true

  /@webassemblyjs/wasm-edit/1.11.6:
    resolution: {integrity: sha512-Ybn2I6fnfIGuCR+Faaz7YcvtBKxvoLV3Lebn1tM4o/IAJzmi9AWYIPWpyBfU8cC+JxAO57bk4+zdsTjJR+VTOw==}
    dependencies:
      '@webassemblyjs/ast': 1.11.6
      '@webassemblyjs/helper-buffer': 1.11.6
      '@webassemblyjs/helper-wasm-bytecode': 1.11.6
      '@webassemblyjs/helper-wasm-section': 1.11.6
      '@webassemblyjs/wasm-gen': 1.11.6
      '@webassemblyjs/wasm-opt': 1.11.6
      '@webassemblyjs/wasm-parser': 1.11.6
      '@webassemblyjs/wast-printer': 1.11.6
    dev: true

  /@webassemblyjs/wasm-gen/1.11.6:
    resolution: {integrity: sha512-3XOqkZP/y6B4F0PBAXvI1/bky7GryoogUtfwExeP/v7Nzwo1QLcq5oQmpKlftZLbT+ERUOAZVQjuNVak6UXjPA==}
    dependencies:
      '@webassemblyjs/ast': 1.11.6
      '@webassemblyjs/helper-wasm-bytecode': 1.11.6
      '@webassemblyjs/ieee754': 1.11.6
      '@webassemblyjs/leb128': 1.11.6
      '@webassemblyjs/utf8': 1.11.6
    dev: true

  /@webassemblyjs/wasm-opt/1.11.6:
    resolution: {integrity: sha512-cOrKuLRE7PCe6AsOVl7WasYf3wbSo4CeOk6PkrjS7g57MFfVUF9u6ysQBBODX0LdgSvQqRiGz3CXvIDKcPNy4g==}
    dependencies:
      '@webassemblyjs/ast': 1.11.6
      '@webassemblyjs/helper-buffer': 1.11.6
      '@webassemblyjs/wasm-gen': 1.11.6
      '@webassemblyjs/wasm-parser': 1.11.6
    dev: true

  /@webassemblyjs/wasm-parser/1.11.6:
    resolution: {integrity: sha512-6ZwPeGzMJM3Dqp3hCsLgESxBGtT/OeCvCZ4TA1JUPYgmhAx38tTPR9JaKy0S5H3evQpO/h2uWs2j6Yc/fjkpTQ==}
    dependencies:
      '@webassemblyjs/ast': 1.11.6
      '@webassemblyjs/helper-api-error': 1.11.6
      '@webassemblyjs/helper-wasm-bytecode': 1.11.6
      '@webassemblyjs/ieee754': 1.11.6
      '@webassemblyjs/leb128': 1.11.6
      '@webassemblyjs/utf8': 1.11.6
    dev: true

  /@webassemblyjs/wast-printer/1.11.6:
    resolution: {integrity: sha512-JM7AhRcE+yW2GWYaKeHL5vt4xqee5N2WcezptmgyhNS+ScggqcT1OtXykhAb13Sn5Yas0j2uv9tHgrjwvzAP4A==}
    dependencies:
      '@webassemblyjs/ast': 1.11.6
      '@xtuc/long': 4.2.2
    dev: true

  /@webpack-cli/configtest/1.2.0_w3wu7rcwmvifygnqiqkxwjppse:
    resolution: {integrity: sha512-4FB8Tj6xyVkyqjj1OaTqCjXYULB9FMkqQ8yGrZjRDrYh0nOE+7Lhs45WioWQQMV+ceFlE368Ukhe6xdvJM9Egg==}
    peerDependencies:
      webpack: 4.x.x || 5.x.x
      webpack-cli: 4.x.x
    dependencies:
      webpack: 5.88.2_webpack-cli@4.10.0
      webpack-cli: 4.10.0_webpack@5.88.2
    dev: true

  /@webpack-cli/info/1.5.0_webpack-cli@4.10.0:
    resolution: {integrity: sha512-e8tSXZpw2hPl2uMJY6fsMswaok5FdlGNRTktvFk2sD8RjH0hE2+XistawJx1vmKteh4NmGmNUrp+Tb2w+udPcQ==}
    peerDependencies:
      webpack-cli: 4.x.x
    dependencies:
      envinfo: 7.10.0
      webpack-cli: 4.10.0_webpack@5.88.2
    dev: true

  /@webpack-cli/serve/1.7.0_webpack-cli@4.10.0:
    resolution: {integrity: sha512-oxnCNGj88fL+xzV+dacXs44HcDwf1ovs3AuEzvP7mqXw7fQntqIhQ1BRmynh4qEKQSSSRSWVyXRjmTbZIX9V2Q==}
    peerDependencies:
      webpack-cli: 4.x.x
      webpack-dev-server: '*'
    peerDependenciesMeta:
      webpack-dev-server:
        optional: true
    dependencies:
      webpack-cli: 4.10.0_webpack@5.88.2
    dev: true

  /@xtuc/ieee754/1.2.0:
    resolution: {integrity: sha512-DX8nKgqcGwsc0eJSqYt5lwP4DH5FlHnmuWWBRy7X0NcaGR0ZtuyeESgMwTYVEtxmsNGY+qit4QYT/MIYTOTPeA==}
    dev: true

  /@xtuc/long/4.2.2:
    resolution: {integrity: sha512-NuHqBY1PB/D8xU6s/thBgOAiAP7HOYDQ32+BFZILJ8ivkUkAHQnWfn6WhL79Owj1qmUnoN/YPhktdIoucipkAQ==}
    dev: true

  /abab/2.0.6:
    resolution: {integrity: sha512-j2afSsaIENvHZN2B8GOpF566vZ5WVk5opAiMTvWgaQT8DkbOqsTfvNAvHoRGU2zzP8cPoqys+xHTRDWW8L+/BA==}
    dev: true

  /accepts/1.3.8:
    resolution: {integrity: sha512-PYAthTa2m2VKxuvSD3DPC/Gy+U+sOA1LAuT8mkmRuvw+NACSaeXEQ+NHcVF7rONl6qcaxV3Uuemwawk+7+SJLw==}
    engines: {node: '>= 0.6'}
    dependencies:
      mime-types: 2.1.35
      negotiator: 0.6.3
    dev: true

  /accepts/2.0.0:
    resolution: {integrity: sha512-5cvg6CtKwfgdmVqY1WIiXKc3Q1bkRqGLi+2W/6ao+6Y7gu/RCwRuAhGEzh5B4KlszSuTLgZYuqFqo5bImjNKng==}
    engines: {node: '>= 0.6'}
    dependencies:
      mime-types: 3.0.1
      negotiator: 1.0.0
    dev: true

  /acorn-import-assertions/1.9.0_acorn@8.10.0:
    resolution: {integrity: sha512-cmMwop9x+8KFhxvKrKfPYmN6/pKTYYHBqLa0DfvVZcKMJWNyWLnaqND7dx/qn66R7ewM1UX5XMaDVP5wlVTaVA==}
    peerDependencies:
      acorn: ^8
    dependencies:
      acorn: 8.10.0
    dev: true

  /acorn-jsx/5.3.2_acorn@8.10.0:
    resolution: {integrity: sha512-rq9s+JNhf0IChjtDXxllJ7g41oZk5SlXtp0LHwyA5cejwn7vKmKp4pPri6YEePv2PU65sAsegbXtIinmDFDXgQ==}
    peerDependencies:
      acorn: ^6.0.0 || ^7.0.0 || ^8.0.0
    dependencies:
      acorn: 8.10.0
    dev: true

  /acorn-walk/8.2.0:
    resolution: {integrity: sha512-k+iyHEuPgSw6SbuDpGQM+06HQUa04DZ3o+F6CSzXMvvI5KMvnaEqXe+YVe555R9nn6GPt404fos4wcgpw12SDA==}
    engines: {node: '>=0.4.0'}
    dev: true

  /acorn-walk/8.3.2:
    resolution: {integrity: sha512-cjkyv4OtNCIeqhHrfS81QWXoCBPExR/J62oyEqepVw8WaQeSqpW2uhuLPh1m9eWhDuOo/jUXVTlifvesOWp/4A==}
    engines: {node: '>=0.4.0'}
    dev: true

  /acorn/8.10.0:
    resolution: {integrity: sha512-F0SAmZ8iUtS//m8DmCTA0jlh6TDKkHQyK6xc6V4KDTyZKA9dnvX9/3sRTVQrWm79glUAZbnmmNcdYwUIHWVybw==}
    engines: {node: '>=0.4.0'}
    hasBin: true
    dev: true

  /acorn/8.11.3:
    resolution: {integrity: sha512-Y9rRfJG5jcKOE0CLisYbojUjIrIEE7AGMzA/Sm4BslANhbS+cDMpgBdcPT91oJ7OuJ9hYJBx59RjbhxVnrF8Xg==}
    engines: {node: '>=0.4.0'}
    hasBin: true
    dev: true

  /agent-base/6.0.2:
    resolution: {integrity: sha512-RZNwNclF7+MS/8bDg70amg32dyeZGZxiDuQmZxKLAlQjr3jGyLx+4Kkk58UO7D2QdgFIQCovuSuZESne6RG6XQ==}
    engines: {node: '>= 6.0.0'}
    dependencies:
      debug: 4.4.0
    transitivePeerDependencies:
      - supports-color

  /agent-base/7.1.3:
    resolution: {integrity: sha512-jRR5wdylq8CkOe6hei19GGZnxM6rBGwFl3Bg0YItGDimvjGtAvdZk4Pu6Cl4u4Igsws4a1fd1Vq3ezrhn4KmFw==}
    engines: {node: '>= 14'}

  /ajv-draft-04/1.0.0_ajv@8.13.0:
    resolution: {integrity: sha512-mv00Te6nmYbRp5DCwclxtt7yV/joXJPGS7nM+97GdxvuttCOfgI3K4U25zboyeX0O+myI8ERluxQe5wljMmVIw==}
    peerDependencies:
      ajv: ^8.5.0
    peerDependenciesMeta:
      ajv:
        optional: true
    dependencies:
      ajv: 8.13.0
    dev: true

  /ajv-draft-04/1.0.0_ajv@8.17.1:
    resolution: {integrity: sha512-mv00Te6nmYbRp5DCwclxtt7yV/joXJPGS7nM+97GdxvuttCOfgI3K4U25zboyeX0O+myI8ERluxQe5wljMmVIw==}
    peerDependencies:
      ajv: ^8.5.0
    peerDependenciesMeta:
      ajv:
        optional: true
    dependencies:
      ajv: 8.17.1
    dev: false

  /ajv-formats/3.0.1_ajv@8.13.0:
    resolution: {integrity: sha512-8iUql50EUR+uUcdRQ3HDqa6EVyo3docL8g5WJ3FNcWmu62IbkGUue/pEyLBW8VGKKucTPgqeks4fIU1DA4yowQ==}
    peerDependencies:
      ajv: ^8.0.0
    peerDependenciesMeta:
      ajv:
        optional: true
    dependencies:
      ajv: 8.13.0
    dev: true

  /ajv-keywords/3.5.2_ajv@6.12.6:
    resolution: {integrity: sha512-5p6WTN0DdTGVQk6VjcEju19IgaHudalcfabD7yhDGeA6bcQnmL+CpveLJq/3hvfwd1aof6L386Ougkx6RfyMIQ==}
    peerDependencies:
      ajv: ^6.9.1
    dependencies:
      ajv: 6.12.6
    dev: true

  /ajv/6.12.6:
    resolution: {integrity: sha512-j3fVLgvTo527anyYyJOGTYJbG+vnnQYvE0m5mmkc1TK+nxAppkCLMIL0aZ4dblVCNoGShhm+kzE4ZUykBoMg4g==}
    dependencies:
      fast-deep-equal: 3.1.3
      fast-json-stable-stringify: 2.1.0
      json-schema-traverse: 0.4.1
      uri-js: 4.4.1
    dev: true

  /ajv/8.12.0:
    resolution: {integrity: sha512-sRu1kpcO9yLtYxBKvqfTeh9KzZEwO3STyX1HT+4CaDzC6HpTGYhIhPIzj9XuKU7KYDwnaeh5hcOwjy1QuJzBPA==}
    dependencies:
      fast-deep-equal: 3.1.3
      json-schema-traverse: 1.0.0
      require-from-string: 2.0.2
      uri-js: 4.4.1
    dev: true

  /ajv/8.13.0:
    resolution: {integrity: sha512-PRA911Blj99jR5RMeTunVbNXMF6Lp4vZXnk5GQjcnUWUTsrXtekg/pnmFFI2u/I36Y/2bITGS30GZCXei6uNkA==}
    dependencies:
      fast-deep-equal: 3.1.3
      json-schema-traverse: 1.0.0
      require-from-string: 2.0.2
      uri-js: 4.4.1
    dev: true

  /ajv/8.17.1:
    resolution: {integrity: sha512-B/gBuNg5SiMTrPkC+A2+cW0RszwxYmn6VYxB/inlBStS5nx6xHIt/ehKRhIMhqusl7a8LjQoZnjCs5vhwxOQ1g==}
    dependencies:
      fast-deep-equal: 3.1.3
      fast-uri: 3.0.1
      json-schema-traverse: 1.0.0
      require-from-string: 2.0.2

  /ansi-colors/4.1.1:
    resolution: {integrity: sha512-JoX0apGbHaUJBNl6yF+p6JAFYZ666/hhCGKN5t9QFjbJQKUU/g8MNbFDbvfrgKXvI1QpZplPOnwIo99lX/AAmA==}
    engines: {node: '>=6'}
    dev: true

  /ansi-escapes/4.3.2:
    resolution: {integrity: sha512-gKXj5ALrKWQLsYG9jlTRmR/xKluxHV+Z9QEwNIgCfM1/uwPMCuzVVnh5mwTd+OuBZcwSIMbqssNWRm1lE51QaQ==}
    engines: {node: '>=8'}
    dependencies:
      type-fest: 0.21.3

  /ansi-regex/5.0.1:
    resolution: {integrity: sha512-quJQXlTSUGL2LH9SUXo8VwsY4soanhgo6LNSm84E1LBcE8s3O0wpdiRzyR9z/ZZJMlMWv37qOOb9pdJlMUEKFQ==}
    engines: {node: '>=8'}

  /ansi-regex/6.0.1:
    resolution: {integrity: sha512-n5M855fKb2SsfMIiFFoVrABHJC8QtHwVx+mHWP3QcEqBHYienj5dHSgjbxtC0WEZXYt4wcD6zrQElDPhFuZgfA==}
    engines: {node: '>=12'}

  /ansi-styles/3.2.1:
    resolution: {integrity: sha512-VT0ZI6kZRdTh8YyJw3SMbYm/u+NqfsAxEpWO0Pf9sq8/e94WxxOpPKx9FR1FlyCtOVDNOQ+8ntlqFxiRc+r5qA==}
    engines: {node: '>=4'}
    dependencies:
      color-convert: 1.9.3
    dev: true

  /ansi-styles/4.3.0:
    resolution: {integrity: sha512-zbB9rCJAT1rbjiVDb2hqKFHNYLxgtk8NURxZ3IZwD3F6NtxbXZQCnnSi1Lkx+IDohdPlFp222wVALIheZJQSEg==}
    engines: {node: '>=8'}
    dependencies:
      color-convert: 2.0.1

  /ansi-styles/5.2.0:
    resolution: {integrity: sha512-Cxwpt2SfTzTtXcfOlzGEee8O+c+MmUgGrNiBcXnuWxuFJHe6a5Hz7qwhwe5OgaSYI0IJvkLqWX1ASG+cJOkEiA==}
    engines: {node: '>=10'}
    dev: true

  /ansi-styles/6.2.1:
    resolution: {integrity: sha512-bN798gFfQX+viw3R7yrGWRqnrN2oRkEkUjjl4JNn4E8GxxbjtG3FbrEIIY3l8/hrwUwIeCZvi4QuOTP4MErVug==}
    engines: {node: '>=12'}

  /anymatch/3.1.3:
    resolution: {integrity: sha512-KMReFUr0B4t+D+OBkjR3KYqvocp2XaSzO55UcB6mgQMd3KbcE+mWTyvVV7D/zsdEbNnV6acZUutkiHQXvTr1Rw==}
    engines: {node: '>= 8'}
    dependencies:
      normalize-path: 3.0.0
      picomatch: 2.3.1
    dev: true

  /append-field/1.0.0:
    resolution: {integrity: sha512-klpgFSWLW1ZEs8svjfb7g4qWY0YS5imI82dTg+QahUvJ8YqAY0P10Uk8tTyh9ZGuYEZEMaeJYCF5BFuX552hsw==}
    dev: true

  /arg/4.1.3:
    resolution: {integrity: sha512-58S9QDqG0Xx27YwPSt9fJxivjYl432YCwfDMfZ+71RAqUrZef7LrKQZ3LHLOwCS4FLNBplP533Zx895SeOCHvA==}
    dev: true

  /argparse/1.0.10:
    resolution: {integrity: sha512-o5Roy6tNG4SL/FOkCAN6RzjiakZS25RLYFrcMttJqbdd8BWrnA+fGz57iN5Pb06pvBGvl5gQ0B48dJlslXvoTg==}
    dependencies:
      sprintf-js: 1.0.3
    dev: true

  /argparse/2.0.1:
    resolution: {integrity: sha512-8+9WqebbFzpX9OR+Wa6O29asIogeRMzcGtAINdpMHHyAg10f05aSFVBbcEqGf/PXw1EjAZ+q2/bEBg3DvurK3Q==}

  /array-buffer-byte-length/1.0.0:
    resolution: {integrity: sha512-LPuwb2P+NrQw3XhxGc36+XSvuBPopovXYTR9Ew++Du9Yb/bx5AzBfrIsBoj0EZUifjQU+sHL21sseZ3jerWO/A==}
    dependencies:
      call-bind: 1.0.7
      is-array-buffer: 3.0.2
    dev: true

  /array-flatten/1.1.1:
    resolution: {integrity: sha512-PCVAQswWemu6UdxsDFFX/+gVeYqKAod3D3UVm91jHwynguOwAvYPhx8nNlM++NqRcK6CxxpUafjmhIdKiHibqg==}
    dev: true

  /array-union/2.1.0:
    resolution: {integrity: sha512-HGyxoOTYUyCM6stUe6EJgnd4EoewAI7zMdfqO+kGjnlZmBDz/cR5pf8r/cR4Wq60sL/p0IkcjUEEPwS3GFrIyw==}
    engines: {node: '>=8'}
    dev: true

  /arraybuffer.prototype.slice/1.0.2:
    resolution: {integrity: sha512-yMBKppFur/fbHu9/6USUe03bZ4knMYiwFBcyiaXB8Go0qNehwX6inYPzK9U0NeQvGxKthcmHcaR8P5MStSRBAw==}
    engines: {node: '>= 0.4'}
    dependencies:
      array-buffer-byte-length: 1.0.0
      call-bind: 1.0.7
      define-properties: 1.2.1
      es-abstract: 1.22.2
      get-intrinsic: 1.3.0
      is-array-buffer: 3.0.2
      is-shared-array-buffer: 1.0.2
    dev: true

  /asn1/0.2.6:
    resolution: {integrity: sha512-ix/FxPn0MDjeyJ7i/yoHGFt/EX6LyNbxSEhPPXODPL+KB0VPk86UYfL0lMdy+KCnv+fmvIzySwaK5COwqVbWTQ==}
    dependencies:
      safer-buffer: 2.1.2
    dev: true

  /assert-plus/1.0.0:
    resolution: {integrity: sha512-NfJ4UzBCcQGLDlQq7nHxH+tv3kyZ0hHQqF5BO6J7tNJeP5do1llPr8dZ8zHonfhAu0PHAdMkSo+8o0wxg9lZWw==}
    engines: {node: '>=0.8'}
    dev: true

  /assertion-error/1.1.0:
    resolution: {integrity: sha512-jgsaNduz+ndvGyFt3uSuWqvy4lCnIJiovtouQN5JZHOKCS2QuhEdbcQHFhVksz2N2U9hXJo8odG7ETyWlEeuDw==}
    dev: true

  /ast-types/0.13.4:
    resolution: {integrity: sha512-x1FCFnFifvYDDzTaLII71vG5uvDwgtmDTEVWAxrgeiR8VjMONcCXJx7E+USjDtHlwFmt9MysbqgF9b9Vjr6w+w==}
    engines: {node: '>=4'}
    dependencies:
      tslib: 2.6.2
    dev: true

  /async/3.2.4:
    resolution: {integrity: sha512-iAB+JbDEGXhyIUavoDl9WP/Jj106Kz9DEn1DPgYw5ruDn0e3Wgi3sKFm55sASdGBNOQB8F59d9qQ7deqrHA8wQ==}
    dev: true

  /asynckit/0.4.0:
    resolution: {integrity: sha512-Oei9OH4tRh0YqU3GxhX79dM/mwVgvbZJaSNaRk+bshkj0S5cfHcgYakreBjrHwatXKbz+IoIdYLxrKim2MjW0Q==}

  /autorest/3.6.3:
    resolution: {integrity: sha512-j/Axwk9bniifTNtBLYVxfQZGQIGPKljFaCQCBWOiybVar2j3tkHP1btiC4a/t9pAJXY6IaFgWctoPM3G/Puhyg==}
    engines: {node: '>=12.0.0'}
    hasBin: true
    requiresBuild: true
    dev: true

  /available-typed-arrays/1.0.5:
    resolution: {integrity: sha512-DMD0KiN46eipeziST1LPP/STfDU0sufISXmjSgvVsoU2tqxctQeASejWcfNtxYKqETM1UxQ8sp2OrSBWpHY6sw==}
    engines: {node: '>= 0.4'}
    dev: true

  /aws-sign2/0.7.0:
    resolution: {integrity: sha512-08kcGqnYf/YmjoRhfxyu+CLxBjUtHLXLXX/vUfx9l2LYzG3c1m61nrpyFUZI6zeS+Li/wWMMidD9KgrqtGq3mA==}
    dev: true

  /aws4/1.12.0:
    resolution: {integrity: sha512-NmWvPnx0F1SfrQbYwOi7OeaNGokp9XhzNioJ/CSBs8Qa4vxug81mhJEAVZwxXuBmYB5KDRfMq/F3RR0BIU7sWg==}
    dev: true

  /axios/0.21.4:
    resolution: {integrity: sha512-ut5vewkiu8jjGBdqpM44XxjuCjq9LAKeHVmoVfHVzy8eHgxxq8SbAVQNovDA8mVi05kP0Ea/n/UzcSHcTJQfNg==}
    dependencies:
      follow-redirects: 1.15.9
    transitivePeerDependencies:
      - debug
    dev: true

  /b4a/1.6.4:
    resolution: {integrity: sha512-fpWrvyVHEKyeEvbKZTVOeZF3VSKKWtJxFIxX/jaVPf+cLbGUSitjb49pHLqPV2BUNNZ0LcoeEGfE/YCpyDYHIw==}
    dev: true

  /balanced-match/1.0.2:
    resolution: {integrity: sha512-3oSeUO0TMV67hN1AmbXsK4yaqU7tjiHlbxRDZOpH0KW9+CeX4bRAaX0Anxt0tx2MrpRpWwQaPwIlISEJhYU5Pw==}

  /bare-events/2.2.1:
    resolution: {integrity: sha512-9GYPpsPFvrWBkelIhOhTWtkeZxVxZOdb3VnFTCzlOo3OjvmTvzLoZFUT8kNFACx0vJej6QPney1Cf9BvzCNE/A==}
    dev: true
    optional: true

  /bare-fs/2.2.2:
    resolution: {integrity: sha512-X9IqgvyB0/VA5OZJyb5ZstoN62AzD7YxVGog13kkfYWYqJYcK0kcqLZ6TrmH5qr4/8//ejVcX4x/a0UvaogXmA==}
    requiresBuild: true
    dependencies:
      bare-events: 2.2.1
      bare-os: 2.2.1
      bare-path: 2.1.0
      streamx: 2.15.6
    dev: true
    optional: true

  /bare-os/2.2.1:
    resolution: {integrity: sha512-OwPyHgBBMkhC29Hl3O4/YfxW9n7mdTr2+SsO29XBWKKJsbgj3mnorDB80r5TiCQgQstgE5ga1qNYrpes6NvX2w==}
    dev: true
    optional: true

  /bare-path/2.1.0:
    resolution: {integrity: sha512-DIIg7ts8bdRKwJRJrUMy/PICEaQZaPGZ26lsSx9MJSwIhSrcdHn7/C8W+XmnG/rKi6BaRcz+JO00CjZteybDtw==}
    dependencies:
      bare-os: 2.2.1
    dev: true
    optional: true

  /base64-js/1.5.1:
    resolution: {integrity: sha512-AKpaYlHn8t4SVbOHCy+b5+KKgvR4vrsD8vbvrbiQJps7fKDTkjkDry6ji0rUJjC0kzbNePLwzxq8iypo41qeWA==}
    dev: true

  /base64id/2.0.0:
    resolution: {integrity: sha512-lGe34o6EHj9y3Kts9R4ZYs/Gr+6N7MCaMlIFA3F1R2O5/m7K06AxfSeO5530PEERE6/WyEg3lsuyw4GHlPZHog==}
    engines: {node: ^4.5.0 || >= 5.9}
    dev: true

  /basic-auth/2.0.1:
    resolution: {integrity: sha512-NF+epuEdnUYVlGuhaxbbq+dvJttwLnGY+YixlXlME5KpQ5W3CnXA5cVTneY3SPbPDRkcjMbifrwmFYcClgOZeg==}
    engines: {node: '>= 0.8'}
    dependencies:
      safe-buffer: 5.1.2
    dev: true

  /basic-ftp/5.0.4:
    resolution: {integrity: sha512-8PzkB0arJFV4jJWSGOYR+OEic6aeKMu/osRhBULN6RY0ykby6LKhbmuQ5ublvaas5BOwboah5D87nrHyuh8PPA==}
    engines: {node: '>=10.0.0'}
    dev: true

  /bcrypt-pbkdf/1.0.2:
    resolution: {integrity: sha512-qeFIXtP4MSoi6NLqO12WfqARWWuCKi2Rn/9hJLEmtB5yTNr9DqFWkJRCf2qShWzPeAMRnOgCrq0sg/KLv5ES9w==}
    dependencies:
      tweetnacl: 0.14.5
    dev: true

  /big.js/5.2.2:
    resolution: {integrity: sha512-vyL2OymJxmarO8gxMr0mhChsO9QGwhynfuu4+MHTAW6czfq9humCB7rKpUjDd9YUiDPU4mzpyupFSvOClAwbmQ==}
    dev: true

  /binary-extensions/2.2.0:
    resolution: {integrity: sha512-jDctJ/IVQbZoJykoeHbhXpOlNBqGNcwXJKJog42E5HDPUwQTSdjCHdihjj0DlnheQ7blbT6dHOafNAiS8ooQKA==}
    engines: {node: '>=8'}
    dev: true

  /body-parser/1.20.1:
    resolution: {integrity: sha512-jWi7abTbYwajOytWCQc37VulmWiRae5RyTpaCyDcS5/lMdtwSz5lOpDE67srw/HYe35f1z3fDQw+3txg7gNtWw==}
    engines: {node: '>= 0.8', npm: 1.2.8000 || >= 1.4.16}
    dependencies:
      bytes: 3.1.2
      content-type: 1.0.5
      debug: 2.6.9
      depd: 2.0.0
      destroy: 1.2.0
      http-errors: 2.0.0
      iconv-lite: 0.4.24
      on-finished: 2.4.1
      qs: 6.11.0
      raw-body: 2.5.1
      type-is: 1.6.18
      unpipe: 1.0.0
    dev: true

  /body-parser/1.20.2:
    resolution: {integrity: sha512-ml9pReCu3M61kGlqoTm2umSXTlRTuGTx0bfYj+uIUKKYycG5NtSbeetV3faSU6R7ajOPw0g/J1PvK4qNy7s5bA==}
    engines: {node: '>= 0.8', npm: 1.2.8000 || >= 1.4.16}
    dependencies:
      bytes: 3.1.2
      content-type: 1.0.5
      debug: 2.6.9
      depd: 2.0.0
      destroy: 1.2.0
      http-errors: 2.0.0
      iconv-lite: 0.4.24
      on-finished: 2.4.1
      qs: 6.11.0
      raw-body: 2.5.2
      type-is: 1.6.18
      unpipe: 1.0.0
    dev: true

  /body-parser/2.2.0:
    resolution: {integrity: sha512-02qvAaxv8tp7fBa/mw1ga98OGm+eCbqzJOKoRt70sLmfEEi+jyBYVTDGfCL/k06/4EMk/z01gCe7HoCH/f2LTg==}
    engines: {node: '>=18'}
    dependencies:
      bytes: 3.1.2
      content-type: 1.0.5
      debug: 4.4.0
      http-errors: 2.0.0
      iconv-lite: 0.6.3
      on-finished: 2.4.1
      qs: 6.14.0
      raw-body: 3.0.0
      type-is: 2.0.1
    transitivePeerDependencies:
      - supports-color
    dev: true

  /brace-expansion/1.1.11:
    resolution: {integrity: sha512-iCuPHDFgrHX7H2vEI/5xpz07zSHB00TpugqhmYtVmMO6518mCuRMoOYFldEBl0g187ufozdaHgWKcYFb61qGiA==}
    dependencies:
      balanced-match: 1.0.2
      concat-map: 0.0.1
    dev: true

  /brace-expansion/2.0.1:
    resolution: {integrity: sha512-XnAIvQ8eM+kC6aULx6wuQiwVsnzsi9d3WxzV3FpWTGA19F621kwdbsAcFKXgKUHZWsy+mY6iL1sHTxWEFCytDA==}
    dependencies:
      balanced-match: 1.0.2

  /braces/3.0.2:
    resolution: {integrity: sha512-b8um+L1RzM3WDSzvhm6gIz1yfTbBt6YTlcEKAvsmqCZZFw46z626lVj9j1yEPW33H5H+lBQpZMP1k8l+78Ha0A==}
    engines: {node: '>=8'}
    dependencies:
      fill-range: 7.1.1
    dev: true

  /braces/3.0.3:
    resolution: {integrity: sha512-yQbXgO/OSZVD2IsiLlro+7Hf6Q18EJrKSEsdoMzKePKXct3gvD8oLcOQdIzGupr5Fj+EDe8gO/lxc1BzfMpxvA==}
    engines: {node: '>=8'}
    dependencies:
      fill-range: 7.1.1

  /browser-stdout/1.3.1:
    resolution: {integrity: sha512-qhAVI1+Av2X7qelOfAIYwXONood6XlZE/fXaBSmW/T5SzLAmCgzi+eiWE7fUvbHaeNBQH13UftjpXxsfLkMpgw==}
    dev: true

  /browserslist/4.21.11:
    resolution: {integrity: sha512-xn1UXOKUz7DjdGlg9RrUr0GGiWzI97UQJnugHtH0OLDfJB7jMgoIkYvRIEO1l9EeEERVqeqLYOcFBW9ldjypbQ==}
    engines: {node: ^6 || ^7 || ^8 || ^9 || ^10 || ^11 || ^12 || >=13.7}
    hasBin: true
    dependencies:
      caniuse-lite: 1.0.30001539
      electron-to-chromium: 1.4.529
      node-releases: 2.0.13
      update-browserslist-db: 1.0.13_browserslist@4.21.11
    dev: true

  /browserslist/4.23.1:
    resolution: {integrity: sha512-TUfofFo/KsK/bWZ9TWQ5O26tsWW4Uhmt8IYklbnUa70udB6P2wA7w7o4PY4muaEPBQaAX+CEnmmIA41NVHtPVw==}
    engines: {node: ^6 || ^7 || ^8 || ^9 || ^10 || ^11 || ^12 || >=13.7}
    hasBin: true
    dependencies:
      caniuse-lite: 1.0.30001632
      electron-to-chromium: 1.4.798
      node-releases: 2.0.14
      update-browserslist-db: 1.0.16_browserslist@4.23.1
    dev: true

  /buffer-crc32/0.2.13:
    resolution: {integrity: sha512-VO9Ht/+p3SN7SKWqcrgEzjGbRSJYTx+Q1pTQC0wrWqHx0vpJraQ6GtHx8tvcg1rlK1byhU5gccxgOgj7B0TDkQ==}
    dev: true

  /buffer-equal-constant-time/1.0.1:
    resolution: {integrity: sha512-zRpUiDwd/xk6ADqPMATG8vc9VPrkck7T07OIx0gnjmJAnHnTVXNQG3vfvWNuiZIkwu9KrKdA1iJKfsfTVxE6NA==}
    dev: true

  /buffer-from/1.1.2:
    resolution: {integrity: sha512-E+XQCRwSbaaiChtv6k6Dwgc+bx+Bs6vuKJHHl5kox/BaKbhiXzqQOwK4cO22yElGp2OCmjwVhT3HmxgyPGnJfQ==}

  /buffer/5.7.1:
    resolution: {integrity: sha512-EHcyIPBQ4BSGlvjB16k5KgAJ27CIsHY/2JBmCRReo48y9rQ3MaUzWX3KVlBa4U7MyX02HdVj0K7C3WaB3ju7FQ==}
    dependencies:
      base64-js: 1.5.1
      ieee754: 1.2.1
    dev: true

  /buffer/6.0.3:
    resolution: {integrity: sha512-FTiCpNxtwiZZHEZbcbTIcZjERVICn9yq/pDFkTl95/AxzD1naBctN7YO68riM/gLSDY7sdrMby8hofADYuuqOA==}
    dependencies:
      base64-js: 1.5.1
      ieee754: 1.2.1
    dev: true

  /bundle-name/4.1.0:
    resolution: {integrity: sha512-tjwM5exMg6BGRI+kNmTntNsvdZS1X8BFYS6tnJ2hdH0kVxM6/eVZ2xy+FqStSWvYmtfFMDLIxurorHwDKfDz5Q==}
    engines: {node: '>=18'}
    dependencies:
      run-applescript: 7.0.0
    dev: true

  /busboy/1.6.0:
    resolution: {integrity: sha512-8SFQbg/0hQ9xy3UNTB0YEnsNBbWfhf7RtnzpL7TkBiTBRfrQ9Fxcnz7VJsleJpyp6rVLvXiuORqjlHi5q+PYuA==}
    engines: {node: '>=10.16.0'}
    dependencies:
      streamsearch: 1.1.0
    dev: true

  /bytes/3.1.2:
    resolution: {integrity: sha512-/Nf7TyzTx6S3yRJObOAV7956r8cr2+Oj8AC5dt8wSP3BQAoeX58NoHyCU8P8zGkNXStjTSi6fzO6F0pBdcYbEg==}
    engines: {node: '>= 0.8'}
    dev: true

  /cac/6.7.14:
    resolution: {integrity: sha512-b6Ilus+c3RrdDk+JhLKUAQfzzgLEPy6wcXqS7f/xe1EETvsDP6GORG7SFuOs6cID5YkqchW/LXZbX5bc8j7ZcQ==}
    engines: {node: '>=8'}
    dev: true

  /call-bind-apply-helpers/1.0.2:
    resolution: {integrity: sha512-Sp1ablJ0ivDkSzjcaJdxEunN5/XvksFJ2sMBFfq6x0ryhQV/2b/KwFe21cMpmHtPOSij8K99/wSfoEuTObmuMQ==}
    engines: {node: '>= 0.4'}
    dependencies:
      es-errors: 1.3.0
      function-bind: 1.1.2
    dev: true

  /call-bind/1.0.7:
    resolution: {integrity: sha512-GHTSNSYICQ7scH7sZ+M2rFopRoLh8t2bLSW6BbgrtLsahOIB5iyAVJf9GjWK3cYTDaMj4XdBpM1cA6pIS0Kv2w==}
    engines: {node: '>= 0.4'}
    dependencies:
      es-define-property: 1.0.1
      es-errors: 1.3.0
      function-bind: 1.1.2
      get-intrinsic: 1.3.0
      set-function-length: 1.2.2
    dev: true

  /call-bound/1.0.4:
    resolution: {integrity: sha512-+ys997U96po4Kx/ABpBCqhA9EuxJaQWDQg7295H4hBphv3IZg0boBKuwYpt4YXp6MZ5AmZQnU/tyMTlRpaSejg==}
    engines: {node: '>= 0.4'}
    dependencies:
      call-bind-apply-helpers: 1.0.2
      get-intrinsic: 1.3.0
    dev: true

  /call-me-maybe/1.0.2:
    resolution: {integrity: sha512-HpX65o1Hnr9HH25ojC1YGs7HCQLq0GCOibSaWER0eNpgJ/Z1MZv2mTc7+xh6WOPxbRVcmgbv4hGU+uSQ/2xFZQ==}
    dev: false

  /callsites/3.1.0:
    resolution: {integrity: sha512-P8BjAsXvZS+VIDUI11hHCQEv74YT67YUi5JJFNWIqL235sBmjX4+qx9Muvls5ivyNENctx46xQLQ3aTuE7ssaQ==}
    engines: {node: '>=6'}
    dev: true

  /camelcase/6.3.0:
    resolution: {integrity: sha512-Gmy6FhYlCY7uOElZUSbxo2UCDH8owEk996gkbrpsgGtrJLM3J7jGxl9Ic7Qwwj4ivOE5AWZWRMecDdF7hqGjFA==}
    engines: {node: '>=10'}
    dev: true

  /caniuse-lite/1.0.30001539:
    resolution: {integrity: sha512-hfS5tE8bnNiNvEOEkm8HElUHroYwlqMMENEzELymy77+tJ6m+gA2krtHl5hxJaj71OlpC2cHZbdSMX1/YEqEkA==}
    dev: true

  /caniuse-lite/1.0.30001632:
    resolution: {integrity: sha512-udx3o7yHJfUxMLkGohMlVHCvFvWmirKh9JAH/d7WOLPetlH+LTL5cocMZ0t7oZx/mdlOWXti97xLZWc8uURRHg==}
    dev: true

  /caseless/0.12.0:
    resolution: {integrity: sha512-4tYFyifaFfGacoiObjJegolkwSU4xQNGbVgUiNYVUxbQ2x2lUsFvY4hVgVzGiIe6WLOPqycWXA40l+PWsxthUw==}
    dev: true

  /chai-as-promised/7.1.1_chai@4.3.8:
    resolution: {integrity: sha512-azL6xMoi+uxu6z4rhWQ1jbdUhOMhis2PvscD/xjLqNMkv3BPPp2JyyuTHOrf9BOosGpNQ11v6BKv/g57RXbiaA==}
    peerDependencies:
      chai: '>= 2.1.2 < 5'
    dependencies:
      chai: 4.3.8
      check-error: 1.0.2
    dev: true

  /chai/4.3.8:
    resolution: {integrity: sha512-vX4YvVVtxlfSZ2VecZgFUTU5qPCYsobVI2O9FmwEXBhDigYGQA6jRXCycIs1yJnnWbZ6/+a2zNIF5DfVCcJBFQ==}
    engines: {node: '>=4'}
    dependencies:
      assertion-error: 1.1.0
      check-error: 1.0.2
      deep-eql: 4.1.3
      get-func-name: 2.0.0
      loupe: 2.3.6
      pathval: 1.1.1
      type-detect: 4.0.8
    dev: true

  /chai/4.4.1:
    resolution: {integrity: sha512-13sOfMv2+DWduEU+/xbun3LScLoqN17nBeTLUsmDfKdoiC1fr0n9PU4guu4AhRcOVFk/sW8LyZWHuhWtQZiF+g==}
    engines: {node: '>=4'}
    dependencies:
      assertion-error: 1.1.0
      check-error: 1.0.3
      deep-eql: 4.1.3
      get-func-name: 2.0.2
      loupe: 2.3.7
      pathval: 1.1.1
      type-detect: 4.0.8
    dev: true

  /chalk/2.4.2:
    resolution: {integrity: sha512-Mti+f9lpJNcwF4tWV8/OrTTtF1gZi+f8FqlyAdouralcFWFQWF2+NgCHShjkCb+IFBLq9buZwE1xckQU4peSuQ==}
    engines: {node: '>=4'}
    dependencies:
      ansi-styles: 3.2.1
      escape-string-regexp: 1.0.5
      supports-color: 5.5.0
    dev: true

  /chalk/4.1.2:
    resolution: {integrity: sha512-oKnbhFyRIXpUuez8iBMmyEa4nbj4IOQyuhc/wy9kY7/WVPcwIO9VA668Pu8RkO7+0G76SLROeyw9CpQ061i4mA==}
    engines: {node: '>=10'}
    dependencies:
      ansi-styles: 4.3.0
      supports-color: 7.2.0
    dev: true

  /change-case/5.4.4:
    resolution: {integrity: sha512-HRQyTk2/YPEkt9TnUPbOpr64Uw3KOicFWPVBb+xiHvd6eBx/qPr9xqfBFDT8P2vWsvvz4jbEkfDe71W3VyNu2w==}

  /chardet/0.7.0:
    resolution: {integrity: sha512-mT8iDcrh03qDGRRmoA2hmBJnxpllMR+0/0qlzjqZES6NdiWDcZkCNAk4rPFZ9Q85r27unkiNNg8ZOiwZXBHwcA==}

  /check-error/1.0.2:
    resolution: {integrity: sha512-BrgHpW9NURQgzoNyjfq0Wu6VFO6D7IZEmJNdtgNqpzGG8RuNFHt2jQxWlAs4HMe119chBnv+34syEZtc6IhLtA==}
    dev: true

  /check-error/1.0.3:
    resolution: {integrity: sha512-iKEoDYaRmd1mxM90a2OEfWhjsjPpYPuQ+lMYsoxB126+t8fw7ySEO48nmDg5COTjxDI65/Y2OWpeEHk3ZOe8zg==}
    dependencies:
      get-func-name: 2.0.2
    dev: true

  /chokidar/3.5.3:
    resolution: {integrity: sha512-Dr3sfKRP6oTcjf2JmUmFJfeVMvXBdegxB0iVQ5eb2V10uFJUCAS8OByZdVAyVb8xXNz3GjjTgj9kLWsZTqE6kw==}
    engines: {node: '>= 8.10.0'}
    dependencies:
      anymatch: 3.1.3
      braces: 3.0.3
      glob-parent: 5.1.2
      is-binary-path: 2.1.0
      is-glob: 4.0.3
      normalize-path: 3.0.0
      readdirp: 3.6.0
    optionalDependencies:
      fsevents: 2.3.3
    dev: true

  /chownr/3.0.0:
    resolution: {integrity: sha512-+IxzY9BZOQd/XuYPRmrvEVjF/nqj5kgT4kEq7VofrDoM1MxoRjEWkrCC3EtLi59TVawxTAn+orJwFQcrqEN1+g==}
    engines: {node: '>=18'}

  /chrome-trace-event/1.0.3:
    resolution: {integrity: sha512-p3KULyQg4S7NIHixdwbGX+nFHkoBiA4YQmyWtjb8XngSKV124nJmRysgAeujbUVb15vh+RvFUfCPqU7rXk+hZg==}
    engines: {node: '>=6.0'}
    dev: true

  /chromium-bidi/0.5.12_74t7hwmhzgczi6zz4gvli4zmpa:
    resolution: {integrity: sha512-sZMgEBWKbupD0Q7lyFu8AWkrE+rs5ycE12jFkGwIgD/VS8lDPtelPlXM7LYaq4zrkZ/O2L3f4afHUHL0ICdKog==}
    peerDependencies:
      devtools-protocol: '*'
    dependencies:
      devtools-protocol: 0.0.1249869
      mitt: 3.0.1
      urlpattern-polyfill: 10.0.0
    dev: true

  /cli-width/4.1.0:
    resolution: {integrity: sha512-ouuZd4/dm2Sw5Gmqy6bGyNNNe1qt9RpmxveLSO7KcgsTnU7RXfsw+/bukWGo1abgBiMAic068rclZsO4IWmmxQ==}
    engines: {node: '>= 12'}

  /cliui/7.0.4:
    resolution: {integrity: sha512-OcRE68cOsVMXp1Yvonl/fzkQOyjLSu/8bhPDfQt0e0/Eb283TKP20Fs2MqoPsr9SwA595rRCA+QMzYc9nBP+JQ==}
    dependencies:
      string-width: 4.2.3
      strip-ansi: 6.0.1
      wrap-ansi: 7.0.0
    dev: true

  /cliui/8.0.1:
    resolution: {integrity: sha512-BSeNnyus75C4//NQ9gQt1/csTXyo/8Sb+afLAkzAptFuMsod9HFokGNudZpi/oQV73hnVK+sR+5PVRMd+Dr7YQ==}
    engines: {node: '>=12'}
    dependencies:
      string-width: 4.2.3
      strip-ansi: 6.0.1
      wrap-ansi: 7.0.0

  /cliui/9.0.1:
    resolution: {integrity: sha512-k7ndgKhwoQveBL+/1tqGJYNz097I7WOvwbmmU2AR5+magtbjPWQTS1C5vzGkBC8Ym8UWRzfKUzUUqFLypY4Q+w==}
    engines: {node: '>=20'}
    dependencies:
      string-width: 7.2.0
      strip-ansi: 7.1.0
      wrap-ansi: 9.0.0
    dev: true

  /clone-deep/4.0.1:
    resolution: {integrity: sha512-neHB9xuzh/wk0dIHweyAXv2aPGZIVk3pLMe+/RNzINf17fe0OG96QroktYAUm7SM1PBnzTabaLboqqxDyMU+SQ==}
    engines: {node: '>=6'}
    dependencies:
      is-plain-object: 2.0.4
      kind-of: 6.0.3
      shallow-clone: 3.0.1
    dev: true

  /code-block-writer/13.0.2:
    resolution: {integrity: sha512-XfXzAGiStXSmCIwrkdfvc7FS5Dtj8yelCtyOf2p2skCAfvLd6zu0rGzuS9NSCO3bq1JKpFZ7tbKdKlcd5occQA==}
    dev: false

  /color-convert/1.9.3:
    resolution: {integrity: sha512-QfAUtd+vFdAtFQcC8CCyYt1fYWxSqAiK2cSD6zDB8N3cpsEBAvRxp9zOGg6G/SHHJYAT88/az/IuDGALsNVbGg==}
    dependencies:
      color-name: 1.1.3
    dev: true

  /color-convert/2.0.1:
    resolution: {integrity: sha512-RRECPsj7iu/xb5oKYcsFHSppFNnsj/52OVTRKb4zP5onXwVF3zVmmToNcOfGC+CRDpfK/U584fMg38ZHCaElKQ==}
    engines: {node: '>=7.0.0'}
    dependencies:
      color-name: 1.1.4

  /color-name/1.1.3:
    resolution: {integrity: sha512-72fSenhMw2HZMTVHeCA9KCmpEIbzWiQsjN+BHcBbS9vr1mtt+vJjPdksIBNUmKAW8TFUDPJK5SUU3QhE9NEXDw==}
    dev: true

  /color-name/1.1.4:
    resolution: {integrity: sha512-dOy+3AuW3a2wNbZHIuMZpTcgjGuLU/uBL/ubcZF9OXbDo8ff4O8yVp5Bf0efS8uEoYo5q4Fx7dY9OgQGXgAsQA==}

  /color-string/1.9.1:
    resolution: {integrity: sha512-shrVawQFojnZv6xM40anx4CkoDP+fZsw/ZerEMsW/pyzsRbElpsL/DBVW7q3ExxwusdNXI3lXpuhEZkzs8p5Eg==}
    dependencies:
      color-name: 1.1.4
      simple-swizzle: 0.2.2
    dev: true

  /color/3.2.1:
    resolution: {integrity: sha512-aBl7dZI9ENN6fUGC7mWpMTPNHmWUSNan9tuWN6ahh5ZLNk9baLJOnSMlrQkHcrfFgz2/RigjUVAjdx36VcemKA==}
    dependencies:
      color-convert: 1.9.3
      color-string: 1.9.1
    dev: true

  /colorette/2.0.20:
    resolution: {integrity: sha512-IfEDxwoWIjkeXL1eXcDiow4UbKjhLdq6/EuSVR9GMN7KVH3r9gQ83e73hsz1Nd1T3ijd5xv1wcWRYO+D6kCI2w==}
    dev: true

  /colorspace/1.1.4:
    resolution: {integrity: sha512-BgvKJiuVu1igBUF2kEjRCZXol6wiiGbY5ipL/oVPwm0BL9sIpMIzM8IK7vwuxIIzOXMV3Ey5w+vxhm0rR/TN8w==}
    dependencies:
      color: 3.2.1
      text-hex: 1.0.0
    dev: true

  /combined-stream/1.0.8:
    resolution: {integrity: sha512-FQN4MRfuJeHf7cBbBMJFXhKSDq+2kAArBlmRBvcvFE5BB1HZKXtSFASDhdlz9zOYwxh8lDdnvmMOe/+5cdoEdg==}
    engines: {node: '>= 0.8'}
    dependencies:
      delayed-stream: 1.0.0

  /commander/2.20.3:
    resolution: {integrity: sha512-GpVkmM8vF2vQUkj2LvZmD35JxeJOLCwJ9cUkugyk2nuhbv3+mJvpLYYt+0+USMxE+oj+ey/lJEnhZw75x/OMcQ==}
    dev: true

  /commander/3.0.2:
    resolution: {integrity: sha512-Gar0ASD4BDyKC4hl4DwHqDrmvjoxWKZigVnAbn5H1owvm4CxCPdb0HQDehwNYMJpla5+M2tPmPARzhtYuwpHow==}
    dev: true

  /commander/7.2.0:
    resolution: {integrity: sha512-QrWXB+ZQSVPmIWIhtEO9H+gwHaMGYiF5ChvoJ+K9ZGHG/sVsa6yiesAD1GC/x46sET00Xlwo1u49RVVVzvcSkw==}
    engines: {node: '>= 10'}
    dev: true

  /commonmark/0.30.0:
    resolution: {integrity: sha512-j1yoUo4gxPND1JWV9xj5ELih0yMv1iCWDG6eEQIPLSWLxzCXiFoyS7kvB+WwU+tZMf4snwJMMtaubV0laFpiBA==}
    hasBin: true
    dependencies:
      entities: 2.0.3
      mdurl: 1.0.1
      minimist: 1.2.8
      string.prototype.repeat: 0.2.0
    dev: true

  /concat-map/0.0.1:
    resolution: {integrity: sha512-/Srv4dswyQNBfohGpz9o6Yb3Gz3SrUDqBH5rTuhGR7ahtlbYKnVxw2bCFMRljaA7EXHaXZ8wsHdodFvbkhKmqg==}
    dev: true

  /concat-stream/2.0.0:
    resolution: {integrity: sha512-MWufYdFw53ccGjCA+Ol7XJYpAlW6/prSMzuPOTRnJGcGzuhLn4Scrz7qf6o8bROZ514ltazcIFJZevcfbo0x7A==}
    engines: {'0': node >= 6.0}
    dependencies:
      buffer-from: 1.1.2
      inherits: 2.0.4
      readable-stream: 3.6.2
      typedarray: 0.0.6
    dev: true

  /confbox/0.1.7:
    resolution: {integrity: sha512-uJcB/FKZtBMCJpK8MQji6bJHgu1tixKPxRLeGkNzBoOZzpnZUJm0jm2/sBDWcuBx1dYgxV4JU+g5hmNxCyAmdA==}
    dev: true

  /connect/3.7.0:
    resolution: {integrity: sha512-ZqRXc+tZukToSNmh5C2iWMSoV3X1YUcPbqEM4DkEG5tNQXrQUZCNVGGv3IuicnkMtPfGf3Xtp8WCXs295iQ1pQ==}
    engines: {node: '>= 0.10.0'}
    dependencies:
      debug: 2.6.9
      finalhandler: 1.1.2
      parseurl: 1.3.3
      utils-merge: 1.0.1
    dev: true

  /content-disposition/0.5.4:
    resolution: {integrity: sha512-FveZTNuGw04cxlAiWbzi6zTAL/lhehaWbTtgluJh4/E95DqMwTmha3KZN1aAWA8cFIhHzMZUvLevkw5Rqk+tSQ==}
    engines: {node: '>= 0.6'}
    dependencies:
      safe-buffer: 5.2.1
    dev: true

  /content-disposition/1.0.0:
    resolution: {integrity: sha512-Au9nRL8VNUut/XSzbQA38+M78dzP4D+eqg3gfJHMIHHYa3bg067xj1KxMUWj+VULbiZMowKngFFbKczUrNJ1mg==}
    engines: {node: '>= 0.6'}
    dependencies:
      safe-buffer: 5.2.1
    dev: true

  /content-type/1.0.5:
    resolution: {integrity: sha512-nTjqfcBFEipKdXCv4YDQWCfmcLZKm81ldF0pAopTvyrFGVbcR6P/VAAd5G7N+0tTr8QqiU0tFadD6FK4NtJwOA==}
    engines: {node: '>= 0.6'}
    dev: true

  /convert-source-map/2.0.0:
    resolution: {integrity: sha512-Kvp459HrV2FEJ1CAsi1Ku+MY3kasH19TFykTz2xWmMeq6bk2NU3XXvfJ+Q61m0xktWwt+1HSYf3JZsTms3aRJg==}
    dev: true

  /cookie-signature/1.0.6:
    resolution: {integrity: sha512-QADzlaHc8icV8I7vbaJXJwod9HWYp8uCqf1xa4OfNu1T7JVxQIrUgOWtHdNDtPiywmFbiS12VjotIXLrKM3orQ==}
    dev: true

  /cookie-signature/1.2.2:
    resolution: {integrity: sha512-D76uU73ulSXrD1UXF4KE2TMxVVwhsnCgfAyTg9k8P6KGZjlXKrOLe4dJQKI3Bxi5wjesZoFXJWElNWBjPZMbhg==}
    engines: {node: '>=6.6.0'}
    dev: true

  /cookie/0.4.2:
    resolution: {integrity: sha512-aSWTXFzaKWkvHO1Ny/s+ePFpvKsPnjc551iI41v3ny/ow6tBG5Vd+FuqGNhh1LxOmVzOlGUriIlOaokOvhaStA==}
    engines: {node: '>= 0.6'}
    dev: true

  /cookie/0.5.0:
    resolution: {integrity: sha512-YZ3GUyn/o8gfKJlnlX7g7xq4gyO6OSuhGPKaaGssGB2qgDUS0gPgtTvoyZLTt9Ab6dC4hfc9dV5arkvc/OCmrw==}
    engines: {node: '>= 0.6'}
    dev: true

  /cookie/0.7.1:
    resolution: {integrity: sha512-6DnInpx7SJ2AK3+CTUE/ZM0vWTUboZCegxhC2xiIydHR9jNuTAASBrfEpHhiGOZw/nX51bHt6YQl8jsGo4y/0w==}
    engines: {node: '>= 0.6'}
    dev: true

  /core-util-is/1.0.2:
    resolution: {integrity: sha512-3lqz5YjWTYnW6dlDa5TLaTCcShfar1e40rmcJVwCBJC6mWlFuj0eCHIElmG1g5kyuJ/GD+8Wn4FFCcz4gJPfaQ==}
    dev: true

  /cors/2.8.5:
    resolution: {integrity: sha512-KIHbLJqu73RGr/hnbrO9uBeixNGuvSQjul/jdFvS/KFSIH1hWVd1ng7zOHx+YrEfInLG7q4n6GHQ9cDtxv/P6g==}
    engines: {node: '>= 0.10'}
    dependencies:
      object-assign: 4.1.1
      vary: 1.1.2
    dev: true

  /cosmiconfig/9.0.0_typescript@5.8.2:
    resolution: {integrity: sha512-itvL5h8RETACmOTFc4UfIyB2RfEHi71Ax6E/PivVxq9NseKbOWpeyHEOIbmAw1rs8Ak0VursQNww7lf7YtUwzg==}
    engines: {node: '>=14'}
    peerDependencies:
      typescript: '>=4.9.5'
    peerDependenciesMeta:
      typescript:
        optional: true
    dependencies:
      env-paths: 2.2.1
      import-fresh: 3.3.0
      js-yaml: 4.1.0
      parse-json: 5.2.0
      typescript: 5.8.2
    dev: true

  /create-require/1.1.1:
    resolution: {integrity: sha512-dcKFX3jn0MpIaXjisoRvexIJVEKzaq7z2rZKxf+MSr9TkdmHmsU4m2lcLojrj/FHl8mk5VxMmYA+ftRkP/3oKQ==}
    dev: true

  /cross-env/7.0.3:
    resolution: {integrity: sha512-+/HKd6EgcQCJGh2PSjZuUitQBQynKor4wrFbRg4DtAgS1aWO+gU52xpH7M9ScGgXSYmAVS9bIJ8EzuaGw0oNAw==}
    engines: {node: '>=10.14', npm: '>=6', yarn: '>=1'}
    hasBin: true
    dependencies:
      cross-spawn: 7.0.3
    dev: true

  /cross-fetch/4.0.0:
    resolution: {integrity: sha512-e4a5N8lVvuLgAWgnCrLr2PP0YyDOTHa9H/Rj54dirp61qXnNq46m82bRhNqIA5VccJtWBvPTFRV3TtvHUKPB1g==}
    dependencies:
      node-fetch: 2.7.0
    transitivePeerDependencies:
      - encoding
    dev: true

  /cross-spawn/6.0.5:
    resolution: {integrity: sha512-eTVLrBSt7fjbDygz805pMnstIs2VTBNkRm0qxZd+M7A5XDdxVRWO5MxGBXZhjY4cqLYLdtrGqRf8mBPmzwSpWQ==}
    engines: {node: '>=4.8'}
    dependencies:
      nice-try: 1.0.5
      path-key: 2.0.1
      semver: 5.7.2
      shebang-command: 1.2.0
      which: 1.3.1
    dev: true

  /cross-spawn/7.0.3:
    resolution: {integrity: sha512-iRDPJKUPVEND7dHPO8rkbOnPpyDygcDFtWjpeWNCgy8WP2rXcxXL8TskReQl6OrB2G7+UJrags1q15Fudc7G6w==}
    engines: {node: '>= 8'}
    dependencies:
      path-key: 3.1.1
      shebang-command: 2.0.0
      which: 2.0.2

  /custom-event/1.0.1:
    resolution: {integrity: sha512-GAj5FOq0Hd+RsCGVJxZuKaIDXDf3h6GQoNEjFgbLLI/trgtavwUbSnZ5pVfg27DVCaWjIohryS0JFwIJyT2cMg==}
    dev: true

  /dashdash/1.14.1:
    resolution: {integrity: sha512-jRFi8UDGo6j+odZiEpjazZaWqEal3w/basFjQHQEwVtZJGDpxbH1MeYluwCS8Xq5wmLJooDlMgvVarmWfGM44g==}
    engines: {node: '>=0.10'}
    dependencies:
      assert-plus: 1.0.0
    dev: true

  /data-uri-to-buffer/6.0.1:
    resolution: {integrity: sha512-MZd3VlchQkp8rdend6vrx7MmVDJzSNTBvghvKjirLkD+WTChA3KUf0jkE68Q4UyctNqI11zZO9/x2Yx+ub5Cvg==}
    engines: {node: '>= 14'}
    dev: true

  /date-format/4.0.14:
    resolution: {integrity: sha512-39BOQLs9ZjKh0/patS9nrT8wc3ioX3/eA/zgbKNopnF2wCqJEoxywwwElATYvRsXdnOxA/OQeQoFZ3rFjVajhg==}
    engines: {node: '>=4.0'}
    dev: true

  /debug/2.6.9:
    resolution: {integrity: sha512-bC7ElrdJaJnPbAP+1EotYvqZsb3ecl5wi6Bfi6BJTUcNowp6cvspg0jXznRTKDjm/E7AdgFBVeAPVMNcKGsHMA==}
    dependencies:
      ms: 2.0.0
    dev: true

  /debug/4.3.3_supports-color@8.1.1:
    resolution: {integrity: sha512-/zxw5+vh1Tfv+4Qn7a5nsbcJKPaSvCDhojn6FEl9vupwK2VCSDtEiEtqr8DFtzYFOdz63LBkxec7DYuc2jon6Q==}
    engines: {node: '>=6.0'}
    peerDependencies:
      supports-color: '*'
    peerDependenciesMeta:
      supports-color:
        optional: true
    dependencies:
      ms: 2.1.2
      supports-color: 8.1.1
    dev: true

  /debug/4.3.4:
    resolution: {integrity: sha512-PRWFHuSU3eDtQJPvnNY7Jcket1j0t5OuOsFzPPzsekD52Zl8qUfFIPEiswXqIvHWGVHOgX+7G/vCNNhehwxfkQ==}
    engines: {node: '>=6.0'}
    peerDependencies:
      supports-color: '*'
    peerDependenciesMeta:
      supports-color:
        optional: true
    dependencies:
      ms: 2.1.2
    dev: true

  /debug/4.3.4_supports-color@8.1.1:
    resolution: {integrity: sha512-PRWFHuSU3eDtQJPvnNY7Jcket1j0t5OuOsFzPPzsekD52Zl8qUfFIPEiswXqIvHWGVHOgX+7G/vCNNhehwxfkQ==}
    engines: {node: '>=6.0'}
    peerDependencies:
      supports-color: '*'
    peerDependenciesMeta:
      supports-color:
        optional: true
    dependencies:
      ms: 2.1.2
      supports-color: 8.1.1
    dev: true

  /debug/4.4.0:
    resolution: {integrity: sha512-6WTZ/IxCY/T6BALoZHaE4ctp9xm+Z5kY/pzYaCHRFeyVhojxlrm+46y68HA6hr0TcwEssoxNiDEUJQjfPZ/RYA==}
    engines: {node: '>=6.0'}
    peerDependencies:
      supports-color: '*'
    peerDependenciesMeta:
      supports-color:
        optional: true
    dependencies:
      ms: 2.1.3

  /decamelize/4.0.0:
    resolution: {integrity: sha512-9iE1PgSik9HeIIw2JO94IidnE3eBoQrFJ3w7sFuzSX4DpmZ3v5sZpUiV5Swcf6mQEF+Y0ru8Neo+p+nyh2J+hQ==}
    engines: {node: '>=10'}
    dev: true

  /deep-eql/4.1.3:
    resolution: {integrity: sha512-WaEtAOpRA1MQ0eohqZjpGD8zdI0Ovsm8mmFhaDN8dvDZzyoUMcYDnf5Y6iu7HTXxf8JDS23qWa4a+hKCDyOPzw==}
    engines: {node: '>=6'}
    dependencies:
      type-detect: 4.0.8
    dev: true

  /deep-equal/2.2.2:
    resolution: {integrity: sha512-xjVyBf0w5vH0I42jdAZzOKVldmPgSulmiyPRywoyq7HXC9qdgo17kxJE+rdnif5Tz6+pIrpJI8dCpMNLIGkUiA==}
    dependencies:
      array-buffer-byte-length: 1.0.0
      call-bind: 1.0.7
      es-get-iterator: 1.1.3
      get-intrinsic: 1.3.0
      is-arguments: 1.1.1
      is-array-buffer: 3.0.2
      is-date-object: 1.0.5
      is-regex: 1.1.4
      is-shared-array-buffer: 1.0.2
      isarray: 2.0.5
      object-is: 1.1.5
      object-keys: 1.1.1
      object.assign: 4.1.4
      regexp.prototype.flags: 1.5.1
      side-channel: 1.1.0
      which-boxed-primitive: 1.0.2
      which-collection: 1.0.1
      which-typed-array: 1.1.11
    dev: true

  /deep-is/0.1.4:
    resolution: {integrity: sha512-oIPzksmTg4/MriiaYGO+okXDT7ztn/w3Eptv/+gSIdMdKsJo0u4CfYNFJPy+4SKMuCqGw2wxnA+URMg3t8a/bQ==}
    dev: true

  /default-browser-id/5.0.0:
    resolution: {integrity: sha512-A6p/pu/6fyBcA1TRz/GqWYPViplrftcW2gZC9q79ngNCKAeR/X3gcEdXQHl4KNXV+3wgIJ1CPkJQ3IHM6lcsyA==}
    engines: {node: '>=18'}
    dev: true

  /default-browser/5.2.1:
    resolution: {integrity: sha512-WY/3TUME0x3KPYdRRxEJJvXRHV4PyPoUsxtZa78lwItwRQRHhd2U9xOscaT/YTf8uCXIAjeJOFBVEh/7FtD8Xg==}
    engines: {node: '>=18'}
    dependencies:
      bundle-name: 4.1.0
      default-browser-id: 5.0.0
    dev: true

  /define-data-property/1.1.4:
    resolution: {integrity: sha512-rBMvIzlpA8v6E+SJZoo++HAYqsLrkg7MSfIinMPFhmkorw7X+dOXVJQs+QT69zGkzMyfDnIMN2Wid1+NbL3T+A==}
    engines: {node: '>= 0.4'}
    dependencies:
      es-define-property: 1.0.1
      es-errors: 1.3.0
      gopd: 1.2.0
    dev: true

  /define-lazy-prop/3.0.0:
    resolution: {integrity: sha512-N+MeXYoqr3pOgn8xfyRPREN7gHakLYjhsHhWGT3fWAiL4IkAt0iDw14QiiEm2bE30c5XX5q0FtAA3CK5f9/BUg==}
    engines: {node: '>=12'}
    dev: true

  /define-properties/1.2.1:
    resolution: {integrity: sha512-8QmQKqEASLd5nx0U1B1okLElbUuuttJ/AnYmRXbbbGDWh6uS208EjD4Xqq/I9wK7u0v6O08XhTWnt5XtEbR6Dg==}
    engines: {node: '>= 0.4'}
    dependencies:
      define-data-property: 1.1.4
      has-property-descriptors: 1.0.2
      object-keys: 1.1.1
    dev: true

  /degenerator/5.0.1:
    resolution: {integrity: sha512-TllpMR/t0M5sqCXfj85i4XaAzxmS5tVA16dqvdkMwGmzI+dXLXnw3J+3Vdv7VKw+ThlTMboK6i9rnZ6Nntj5CQ==}
    engines: {node: '>= 14'}
    dependencies:
      ast-types: 0.13.4
      escodegen: 2.1.0
      esprima: 4.0.1
    dev: true

  /delayed-stream/1.0.0:
    resolution: {integrity: sha512-ZySD7Nf91aLB0RxL4KGrKHBXl7Eds1DAmEdcoVawXnLD7SDhpNgtuII2aAkg7a7QS41jxPSZ17p4VdGnMHk3MQ==}
    engines: {node: '>=0.4.0'}

  /depd/2.0.0:
    resolution: {integrity: sha512-g7nH6P6dyDioJogAAGprGpCtVImJhpPk/roCzdb3fIh61/s/nPsfR6onyMwkCAR/OlC3yBC0lESvUoQEAssIrw==}
    engines: {node: '>= 0.8'}
    dev: true

  /destroy/1.2.0:
    resolution: {integrity: sha512-2sJGJTaXIIaR1w4iJSNoN0hnMY7Gpc/n8D4qSCJw8QqFWXf7cuAgnEHxBpweaVcPevC2l3KpjYCx3NypQQgaJg==}
    engines: {node: '>= 0.8', npm: 1.2.8000 || >= 1.4.16}
    dev: true

  /devtools-protocol/0.0.1249869:
    resolution: {integrity: sha512-Ctp4hInA0BEavlUoRy9mhGq0i+JSo/AwVyX2EFgZmV1kYB+Zq+EMBAn52QWu6FbRr10hRb6pBl420upbp4++vg==}
    dev: true

  /di/0.0.1:
    resolution: {integrity: sha512-uJaamHkagcZtHPqCIHZxnFrXlunQXgBOsZSUOWwFw31QJCAbyTBoHMW75YOTur5ZNx8pIeAKgf6GWIgaqqiLhA==}
    dev: true

  /diff-sequences/29.6.3:
    resolution: {integrity: sha512-EjePK1srD3P08o2j4f0ExnylqRs5B9tJjcp9t1krH2qRi8CCdsYfwe9JgSLurFBWwq4uOlipzfk5fHNvwFKr8Q==}
    engines: {node: ^14.15.0 || ^16.10.0 || >=18.0.0}
    dev: true

  /diff/4.0.2:
    resolution: {integrity: sha512-58lmxKSA4BNyLz+HHMUzlOEpg09FV+ev6ZMe3vJihgdxzgcwZ8VoEEPmALCZG9LmqfVoNMMKpttIYTVG6uDY7A==}
    engines: {node: '>=0.3.1'}
    dev: true

  /diff/5.0.0:
    resolution: {integrity: sha512-/VTCrvm5Z0JGty/BWHljh+BAiw3IK+2j87NGMu8Nwc/f48WoDAC395uomO9ZD117ZOBaHmkX1oyLvkVM/aIT3w==}
    engines: {node: '>=0.3.1'}
    dev: true

  /dir-glob/3.0.1:
    resolution: {integrity: sha512-WkrWp9GR4KXfKGYzOLmTuGVi1UWFfws377n9cc55/tb6DuqyF6pcQ5AbiHEshaDpY9v6oaSr2XCDidGmMwdzIA==}
    engines: {node: '>=8'}
    dependencies:
      path-type: 4.0.0
    dev: true

  /directory-tree/2.4.0:
    resolution: {integrity: sha512-AM03Th+ypDAHefyB6SP3uezaWkTbol1P43CS5yFU7wePTuHnR4YoHgY6KbGHLr/a065ocN26l9lXOoFBzzM31w==}
    engines: {node: '>=10.0'}
    deprecated: Breaking change, bumped to 3.0.0
    dev: true

  /doctrine/3.0.0:
    resolution: {integrity: sha512-yS+Q5i3hBf7GBkd4KG8a7eBNNWNGLTaEwwYWUijIYM7zrlYDM0BFXHjjPWlWZ1Rg7UaddZeIDmi9jF3HmqiQ2w==}
    engines: {node: '>=6.0.0'}
    dependencies:
      esutils: 2.0.3
    dev: true

  /dom-serialize/2.2.1:
    resolution: {integrity: sha512-Yra4DbvoW7/Z6LBN560ZwXMjoNOSAN2wRsKFGc4iBeso+mpIA6qj1vfdf9HpMaKAqG6wXTy+1SYEzmNpKXOSsQ==}
    dependencies:
      custom-event: 1.0.1
      ent: 2.2.0
      extend: 3.0.2
      void-elements: 2.0.1
    dev: true

  /dotenv/16.3.1:
    resolution: {integrity: sha512-IPzF4w4/Rd94bA9imS68tZBaYyBWSCE47V1RGuMrB94iyTOIEwRmVL2x/4An+6mETpLrKJ5hQkB8W4kFAadeIQ==}
    engines: {node: '>=12'}
    dev: false

  /dunder-proto/1.0.1:
    resolution: {integrity: sha512-KIN/nDJBQRcXw0MLVhZE9iQHmG68qAVIBg9CqmUYjmQIhgij9U5MFvrqkUL5FbtyyzZuOeOt0zdeRe4UY7ct+A==}
    engines: {node: '>= 0.4'}
    dependencies:
      call-bind-apply-helpers: 1.0.2
      es-errors: 1.3.0
      gopd: 1.2.0
    dev: true

  /eastasianwidth/0.2.0:
    resolution: {integrity: sha512-I88TYZWc9XiYHRQ4/3c5rjjfgkjhLyW2luGIheGERbNQ6OY7yTybanSpDXZa8y7VUP9YmDcYa+eyq4ca7iLqWA==}

  /ecc-jsbn/0.1.2:
    resolution: {integrity: sha512-eh9O+hwRHNbG4BLTjEl3nw044CkGm5X6LoaCf7LPp7UU8Qrt47JYNi6nPX8xjW97TKGKm1ouctg0QSpZe9qrnw==}
    dependencies:
      jsbn: 0.1.1
      safer-buffer: 2.1.2
    dev: true

  /ecdsa-sig-formatter/1.0.11:
    resolution: {integrity: sha512-nagl3RYrbNv6kQkeJIpt6NJZy8twLB/2vtz6yN9Z4vRKHN4/QZJIEbqohALSgwKdnksuY3k5Addp5lg8sVoVcQ==}
    dependencies:
      safe-buffer: 5.2.1
    dev: true

  /ee-first/1.1.1:
    resolution: {integrity: sha512-WMwm9LhRUo+WUaRN+vRuETqG89IgZphVSNkdFgeb6sS/E4OrDIN7t48CAewSHXc6C8lefD8KKfr5vY61brQlow==}
    dev: true

  /electron-to-chromium/1.4.529:
    resolution: {integrity: sha512-6uyPyXTo8lkv8SWAmjKFbG42U073TXlzD4R8rW3EzuznhFS2olCIAfjjQtV2dV2ar/vRF55KUd3zQYnCB0dd3A==}
    dev: true

  /electron-to-chromium/1.4.798:
    resolution: {integrity: sha512-by9J2CiM9KPGj9qfp5U4FcPSbXJG7FNzqnYaY4WLzX+v2PHieVGmnsA4dxfpGE3QEC7JofpPZmn7Vn1B9NR2+Q==}
    dev: true

  /emoji-regex/10.4.0:
    resolution: {integrity: sha512-EC+0oUMY1Rqm4O6LLrgjtYDvcVYTy7chDnM4Q7030tP4Kwj3u/pR6gP9ygnp2CJMK5Gq+9Q2oqmrFJAz01DXjw==}
    dev: true

  /emoji-regex/8.0.0:
    resolution: {integrity: sha512-MSjYzcWNOA0ewAHpz0MxpYFvwg6yjy1NG3xteoqz644VCo/RPgnr1/GGt+ic3iJTzQ8Eu3TdM14SawnVUmGE6A==}

  /emoji-regex/9.2.2:
    resolution: {integrity: sha512-L18DaJsXSUk2+42pv8mLs5jJT2hqFkFE4j21wOmgbUqsZ2hL72NsUU785g9RXgo3s0ZNgVl42TiHp3ZtOv/Vyg==}

  /emojis-list/3.0.0:
    resolution: {integrity: sha512-/kyM18EfinwXZbno9FyUGeFh87KC8HRQBQGildHZbEuRyWFOmv1U10o9BBp8XVZDVNNuQKyIGIu5ZYAAXJ0V2Q==}
    engines: {node: '>= 4'}
    dev: true

  /enabled/2.0.0:
    resolution: {integrity: sha512-AKrN98kuwOzMIdAizXGI86UFBoo26CL21UM763y1h/GMSJ4/OHU9k2YlsmBpyScFo/wbLzWQJBMCW4+IO3/+OQ==}
    dev: true

  /encodeurl/1.0.2:
    resolution: {integrity: sha512-TPJXq8JqFaVYm2CWmPvnP2Iyo4ZSM7/QKcSmuMLDObfpH5fi7RUGmd/rTDf+rut/saiDiQEeVTNgAmJEdAOx0w==}
    engines: {node: '>= 0.8'}
    dev: true

  /encodeurl/2.0.0:
    resolution: {integrity: sha512-Q0n9HRi4m6JuGIV1eFlmvJB7ZEVxu93IrMyiMsGC0lrMJMWzRgx6WGquyfQgZVb31vhGgXnfmPNNXmxnOkRBrg==}
    engines: {node: '>= 0.8'}
    dev: true

  /end-of-stream/1.4.4:
    resolution: {integrity: sha512-+uw1inIHVPQoaVuHzRyXd21icM+cnt4CzD5rW+NC1wjOUSTOs+Te7FOv7AhN7vS9x/oIyhLP5PR1H+phQAHu5Q==}
    dependencies:
      once: 1.4.0
    dev: true

  /engine.io-parser/5.2.1:
    resolution: {integrity: sha512-9JktcM3u18nU9N2Lz3bWeBgxVgOKpw7yhRaoxQA3FUDZzzw+9WlA6p4G4u0RixNkg14fH7EfEc/RhpurtiROTQ==}
    engines: {node: '>=10.0.0'}
    dev: true

  /engine.io/6.5.2:
    resolution: {integrity: sha512-IXsMcGpw/xRfjra46sVZVHiSWo/nJ/3g1337q9KNXtS6YRzbW5yIzTCb9DjhrBe7r3GZQR0I4+nq+4ODk5g/cA==}
    engines: {node: '>=10.2.0'}
    dependencies:
      '@types/cookie': 0.4.1
      '@types/cors': 2.8.14
      '@types/node': 18.18.0
      accepts: 1.3.8
      base64id: 2.0.0
      cookie: 0.4.2
      cors: 2.8.5
      debug: 4.3.4
      engine.io-parser: 5.2.1
      ws: 8.11.0
    transitivePeerDependencies:
      - bufferutil
      - supports-color
      - utf-8-validate
    dev: true

  /enhanced-resolve/5.15.0:
    resolution: {integrity: sha512-LXYT42KJ7lpIKECr2mAXIaMldcNCh/7E0KBKOu4KSfkHmP+mZmSs+8V5gBAqisWBy0OO4W5Oyys0GO1Y8KtdKg==}
    engines: {node: '>=10.13.0'}
    dependencies:
      graceful-fs: 4.2.11
      tapable: 2.2.1
    dev: true

  /ent/2.2.0:
    resolution: {integrity: sha512-GHrMyVZQWvTIdDtpiEXdHZnFQKzeO09apj8Cbl4pKWy4i0Oprcq17usfDt5aO63swf0JOeMWjWQE/LzgSRuWpA==}
    dev: true

  /entities/2.0.3:
    resolution: {integrity: sha512-MyoZ0jgnLvB2X3Lg5HqpFmn1kybDiIfEQmKzTb5apr51Rb+T3KdmMiqa70T+bhGnyv7bQ6WMj2QMHpGMmlrUYQ==}
    dev: true

  /env-paths/2.2.1:
    resolution: {integrity: sha512-+h1lkLKhZMTYjog1VEpJNG7NZJWcuc2DDk/qsqSTRRCOXiLjeQ1d1/udrUGhqMxUgAlwKNZ0cf2uqan5GLuS2A==}
    engines: {node: '>=6'}
    dev: true

  /env-paths/3.0.0:
    resolution: {integrity: sha512-dtJUTepzMW3Lm/NPxRf3wP4642UWhjL2sQxc+ym2YMj1m/H2zDNQOlezafzkHwn6sMstjHTwG6iQQsctDW/b1A==}
    engines: {node: ^12.20.0 || ^14.13.1 || >=16.0.0}

  /envinfo/7.10.0:
    resolution: {integrity: sha512-ZtUjZO6l5mwTHvc1L9+1q5p/R3wTopcfqMW8r5t8SJSKqeVI/LtajORwRFEKpEFuekjD0VBjwu1HMxL4UalIRw==}
    engines: {node: '>=4'}
    hasBin: true
    dev: true

  /error-ex/1.3.2:
    resolution: {integrity: sha512-7dFHNmqeFSEt2ZBsCriorKnn3Z2pj+fd9kmI6QoWw4//DL+icEBfc0U7qJCisqrTsKTjw4fNFy2pW9OqStD84g==}
    dependencies:
      is-arrayish: 0.2.1
    dev: true

  /es-abstract/1.22.2:
    resolution: {integrity: sha512-YoxfFcDmhjOgWPWsV13+2RNjq1F6UQnfs+8TftwNqtzlmFzEXvlUwdrNrYeaizfjQzRMxkZ6ElWMOJIFKdVqwA==}
    engines: {node: '>= 0.4'}
    dependencies:
      array-buffer-byte-length: 1.0.0
      arraybuffer.prototype.slice: 1.0.2
      available-typed-arrays: 1.0.5
      call-bind: 1.0.7
      es-set-tostringtag: 2.1.0
      es-to-primitive: 1.2.1
      function.prototype.name: 1.1.6
      get-intrinsic: 1.3.0
      get-symbol-description: 1.0.0
      globalthis: 1.0.3
      gopd: 1.2.0
      has: 1.0.3
      has-property-descriptors: 1.0.2
      has-proto: 1.0.1
      has-symbols: 1.1.0
      internal-slot: 1.0.5
      is-array-buffer: 3.0.2
      is-callable: 1.2.7
      is-negative-zero: 2.0.2
      is-regex: 1.1.4
      is-shared-array-buffer: 1.0.2
      is-string: 1.0.7
      is-typed-array: 1.1.12
      is-weakref: 1.0.2
      object-inspect: 1.13.4
      object-keys: 1.1.1
      object.assign: 4.1.4
      regexp.prototype.flags: 1.5.1
      safe-array-concat: 1.0.1
      safe-regex-test: 1.0.0
      string.prototype.trim: 1.2.8
      string.prototype.trimend: 1.0.7
      string.prototype.trimstart: 1.0.7
      typed-array-buffer: 1.0.0
      typed-array-byte-length: 1.0.0
      typed-array-byte-offset: 1.0.0
      typed-array-length: 1.0.4
      unbox-primitive: 1.0.2
      which-typed-array: 1.1.11
    dev: true

  /es-define-property/1.0.1:
    resolution: {integrity: sha512-e3nRfgfUZ4rNGL232gUgX06QNyyez04KdjFrF+LTRoOXmrOgFKDg4BCdsjW8EnT69eqdYGmRpJwiPVYNrCaW3g==}
    engines: {node: '>= 0.4'}
    dev: true

  /es-errors/1.3.0:
    resolution: {integrity: sha512-Zf5H2Kxt2xjTvbJvP2ZWLEICxA6j+hAmMzIlypy4xcBg1vKVnx89Wy0GbS+kf5cwCVFFzdCFh2XSCFNULS6csw==}
    engines: {node: '>= 0.4'}
    dev: true

  /es-get-iterator/1.1.3:
    resolution: {integrity: sha512-sPZmqHBe6JIiTfN5q2pEi//TwxmAFHwj/XEuYjTuse78i8KxaqMTTzxPoFKuzRpDpTJ+0NAbpfenkmH2rePtuw==}
    dependencies:
      call-bind: 1.0.7
      get-intrinsic: 1.3.0
      has-symbols: 1.1.0
      is-arguments: 1.1.1
      is-map: 2.0.2
      is-set: 2.0.2
      is-string: 1.0.7
      isarray: 2.0.5
      stop-iteration-iterator: 1.0.0
    dev: true

  /es-module-lexer/1.3.1:
    resolution: {integrity: sha512-JUFAyicQV9mXc3YRxPnDlrfBKpqt6hUYzz9/boprUJHs4e4KVr3XwOF70doO6gwXUor6EWZJAyWAfKki84t20Q==}
    dev: true

  /es-object-atoms/1.1.1:
    resolution: {integrity: sha512-FGgH2h8zKNim9ljj7dankFPcICIK9Cp5bm+c2gQSYePhpaG5+esrLODihIorn+Pe6FGJzWhXQotPv73jTaldXA==}
    engines: {node: '>= 0.4'}
    dependencies:
      es-errors: 1.3.0
    dev: true

  /es-set-tostringtag/2.1.0:
    resolution: {integrity: sha512-j6vWzfrGVfyXxge+O0x5sh6cvxAog0a/4Rdd2K36zCMV5eJ+/+tOAngRO8cODMNWbVRdVlmGZQL2YS3yR8bIUA==}
    engines: {node: '>= 0.4'}
    dependencies:
      es-errors: 1.3.0
      get-intrinsic: 1.3.0
      has-tostringtag: 1.0.2
      hasown: 2.0.2
    dev: true

  /es-to-primitive/1.2.1:
    resolution: {integrity: sha512-QCOllgZJtaUo9miYBcLChTUaHNjJF3PYs1VidD7AwiEj1kYxKeQTctLAezAOH5ZKRH0g2IgPn6KwB4IT8iRpvA==}
    engines: {node: '>= 0.4'}
    dependencies:
      is-callable: 1.2.7
      is-date-object: 1.0.5
      is-symbol: 1.0.4
    dev: true

  /esbuild/0.20.2:
    resolution: {integrity: sha512-WdOOppmUNU+IbZ0PaDiTst80zjnrOkyJNHoKupIcVyU8Lvla3Ugx94VzkQ32Ijqd7UhHJy75gNWDMUekcrSJ6g==}
    engines: {node: '>=12'}
    hasBin: true
    requiresBuild: true
    optionalDependencies:
      '@esbuild/aix-ppc64': 0.20.2
      '@esbuild/android-arm': 0.20.2
      '@esbuild/android-arm64': 0.20.2
      '@esbuild/android-x64': 0.20.2
      '@esbuild/darwin-arm64': 0.20.2
      '@esbuild/darwin-x64': 0.20.2
      '@esbuild/freebsd-arm64': 0.20.2
      '@esbuild/freebsd-x64': 0.20.2
      '@esbuild/linux-arm': 0.20.2
      '@esbuild/linux-arm64': 0.20.2
      '@esbuild/linux-ia32': 0.20.2
      '@esbuild/linux-loong64': 0.20.2
      '@esbuild/linux-mips64el': 0.20.2
      '@esbuild/linux-ppc64': 0.20.2
      '@esbuild/linux-riscv64': 0.20.2
      '@esbuild/linux-s390x': 0.20.2
      '@esbuild/linux-x64': 0.20.2
      '@esbuild/netbsd-x64': 0.20.2
      '@esbuild/openbsd-x64': 0.20.2
      '@esbuild/sunos-x64': 0.20.2
      '@esbuild/win32-arm64': 0.20.2
      '@esbuild/win32-ia32': 0.20.2
      '@esbuild/win32-x64': 0.20.2
    dev: true

  /esbuild/0.23.0:
    resolution: {integrity: sha512-1lvV17H2bMYda/WaFb2jLPeHU3zml2k4/yagNMG8Q/YtfMjCwEUZa2eXXMgZTVSL5q1n4H7sQ0X6CdJDqqeCFA==}
    engines: {node: '>=18'}
    hasBin: true
    requiresBuild: true
    optionalDependencies:
      '@esbuild/aix-ppc64': 0.23.0
      '@esbuild/android-arm': 0.23.0
      '@esbuild/android-arm64': 0.23.0
      '@esbuild/android-x64': 0.23.0
      '@esbuild/darwin-arm64': 0.23.0
      '@esbuild/darwin-x64': 0.23.0
      '@esbuild/freebsd-arm64': 0.23.0
      '@esbuild/freebsd-x64': 0.23.0
      '@esbuild/linux-arm': 0.23.0
      '@esbuild/linux-arm64': 0.23.0
      '@esbuild/linux-ia32': 0.23.0
      '@esbuild/linux-loong64': 0.23.0
      '@esbuild/linux-mips64el': 0.23.0
      '@esbuild/linux-ppc64': 0.23.0
      '@esbuild/linux-riscv64': 0.23.0
      '@esbuild/linux-s390x': 0.23.0
      '@esbuild/linux-x64': 0.23.0
      '@esbuild/netbsd-x64': 0.23.0
      '@esbuild/openbsd-arm64': 0.23.0
      '@esbuild/openbsd-x64': 0.23.0
      '@esbuild/sunos-x64': 0.23.0
      '@esbuild/win32-arm64': 0.23.0
      '@esbuild/win32-ia32': 0.23.0
      '@esbuild/win32-x64': 0.23.0
    dev: true

  /escalade/3.1.1:
    resolution: {integrity: sha512-k0er2gUkLf8O0zKJiAhmkTnJlTvINGv7ygDNPbeIsX/TJjGJZHuh9B2UxbsaEkmlEo9MfhrSzmhIlhRlI2GXnw==}
    engines: {node: '>=6'}

  /escalade/3.1.2:
    resolution: {integrity: sha512-ErCHMCae19vR8vQGe50xIsVomy19rg6gFu3+r3jkEO46suLMWBksvVyoGgQV+jOfl84ZSOSlmv6Gxa89PmTGmA==}
    engines: {node: '>=6'}
    dev: true

  /escape-html/1.0.3:
    resolution: {integrity: sha512-NiSupZ4OeuGwr68lGIeym/ksIZMJodUGOSCZ/FSnTxcrekbvqrgdUxlJOMpijaKZVjAJrWrGs/6Jy8OMuyj9ow==}
    dev: true

  /escape-string-regexp/1.0.5:
    resolution: {integrity: sha512-vbRorB5FUQWvla16U8R/qgaFIya2qGzwDrNmCZuYKrbdSUMG6I1ZCGQRefkRVhuOkIGVne7BQ35DSfo1qvJqFg==}
    engines: {node: '>=0.8.0'}
    dev: true

  /escape-string-regexp/4.0.0:
    resolution: {integrity: sha512-TtpcNJ3XAzx3Gq8sWRzJaVajRs0uVxA2YAkdb1jm2YkPz4G6egUFAyA3n5vtEIZefPk5Wa4UXbKuS5fKkJWdgA==}
    engines: {node: '>=10'}
    dev: true

  /escodegen/2.1.0:
    resolution: {integrity: sha512-2NlIDTwUWJN0mRPQOdtQBzbUHvdGY2P1VXSyU83Q3xKxM7WHX2Ql8dKq782Q9TgQUNOLEzEYu9bzLNj1q88I5w==}
    engines: {node: '>=6.0'}
    hasBin: true
    dependencies:
      esprima: 4.0.1
      estraverse: 5.3.0
      esutils: 2.0.3
    optionalDependencies:
      source-map: 0.6.1
    dev: true

  /eslint-plugin-require-extensions/0.1.3_eslint@8.50.0:
    resolution: {integrity: sha512-T3c1PZ9PIdI3hjV8LdunfYI8gj017UQjzAnCrxuo3wAjneDbTPHdE3oNWInOjMA+z/aBkUtlW5vC0YepYMZIug==}
    engines: {node: '>=16'}
    peerDependencies:
      eslint: '*'
    dependencies:
      eslint: 8.50.0
    dev: true

  /eslint-scope/5.1.1:
    resolution: {integrity: sha512-2NxwbF/hZ0KpepYN0cNbo+FN6XoK7GaHlQhgx/hIZl6Va0bF45RQOOwhLIy8lQDbuCiadSLCBnH2CFYquit5bw==}
    engines: {node: '>=8.0.0'}
    dependencies:
      esrecurse: 4.3.0
      estraverse: 4.3.0
    dev: true

  /eslint-scope/7.2.2:
    resolution: {integrity: sha512-dOt21O7lTMhDM+X9mB4GX+DZrZtCUJPL/wlcTqxyrx5IvO0IYtILdtrQGQp+8n5S0gwSVmOf9NQrjMOgfQZlIg==}
    engines: {node: ^12.22.0 || ^14.17.0 || >=16.0.0}
    dependencies:
      esrecurse: 4.3.0
      estraverse: 5.3.0
    dev: true

  /eslint-visitor-keys/3.4.3:
    resolution: {integrity: sha512-wpc+LXeiyiisxPlEkUzU6svyS1frIO3Mgxj1fdy7Pm8Ygzguax2N3Fa/D/ag1WqbOprdI+uY6wMUl8/a2G+iag==}
    engines: {node: ^12.22.0 || ^14.17.0 || >=16.0.0}
    dev: true

  /eslint-visitor-keys/4.2.0:
    resolution: {integrity: sha512-UyLnSehNt62FFhSwjZlHmeokpRK59rcz29j+F1/aDgbkbRTk7wIc9XzdoasMUbRNKDM0qQt/+BJ4BrpFeABemw==}
    engines: {node: ^18.18.0 || ^20.9.0 || >=21.1.0}
    dev: true

  /eslint/8.50.0:
    resolution: {integrity: sha512-FOnOGSuFuFLv/Sa+FDVRZl4GGVAAFFi8LecRsI5a1tMO5HIE8nCm4ivAlzt4dT3ol/PaaGC0rJEEXQmHJBGoOg==}
    engines: {node: ^12.22.0 || ^14.17.0 || >=16.0.0}
    hasBin: true
    dependencies:
      '@eslint-community/eslint-utils': 4.4.0_eslint@8.50.0
      '@eslint-community/regexpp': 4.8.2
      '@eslint/eslintrc': 2.1.2
      '@eslint/js': 8.50.0
      '@humanwhocodes/config-array': 0.11.11
      '@humanwhocodes/module-importer': 1.0.1
      '@nodelib/fs.walk': 1.2.8
      ajv: 6.12.6
      chalk: 4.1.2
      cross-spawn: 7.0.3
      debug: 4.3.4
      doctrine: 3.0.0
      escape-string-regexp: 4.0.0
      eslint-scope: 7.2.2
      eslint-visitor-keys: 3.4.3
      espree: 9.6.1
      esquery: 1.5.0
      esutils: 2.0.3
      fast-deep-equal: 3.1.3
      file-entry-cache: 6.0.1
      find-up: 5.0.0
      glob-parent: 6.0.2
      globals: 13.22.0
      graphemer: 1.4.0
      ignore: 5.2.4
      imurmurhash: 0.1.4
      is-glob: 4.0.3
      is-path-inside: 3.0.3
      js-yaml: 4.1.0
      json-stable-stringify-without-jsonify: 1.0.1
      levn: 0.4.1
      lodash.merge: 4.6.2
      minimatch: 3.1.2
      natural-compare: 1.4.0
      optionator: 0.9.3
      strip-ansi: 6.0.1
      text-table: 0.2.0
    transitivePeerDependencies:
      - supports-color
    dev: true

  /espree/9.6.1:
    resolution: {integrity: sha512-oruZaFkjorTpF32kDSI5/75ViwGeZginGGy2NoOSg3Q9bnwlnmDm4HLnkl0RE3n+njDXR037aY1+x58Z/zFdwQ==}
    engines: {node: ^12.22.0 || ^14.17.0 || >=16.0.0}
    dependencies:
      acorn: 8.10.0
      acorn-jsx: 5.3.2_acorn@8.10.0
      eslint-visitor-keys: 3.4.3
    dev: true

  /esprima/4.0.1:
    resolution: {integrity: sha512-eGuFFw7Upda+g4p+QHvnW0RyTX/SVeJBDM/gCtMARO0cLuT2HcEKnTPvhjV6aGeqrCB/sbNop0Kszm0jsaWU4A==}
    engines: {node: '>=4'}
    hasBin: true
    dev: true

  /esquery/1.5.0:
    resolution: {integrity: sha512-YQLXUplAwJgCydQ78IMJywZCceoqk1oH01OERdSAJc/7U2AylwjhSCLDEtqwg811idIS/9fIU5GjG73IgjKMVg==}
    engines: {node: '>=0.10'}
    dependencies:
      estraverse: 5.3.0
    dev: true

  /esrecurse/4.3.0:
    resolution: {integrity: sha512-KmfKL3b6G+RXvP8N1vr3Tq1kL/oCFgn2NYXEtqP8/L3pKapUA4G8cFVaoF3SU323CD4XypR/ffioHmkti6/Tag==}
    engines: {node: '>=4.0'}
    dependencies:
      estraverse: 5.3.0
    dev: true

  /estraverse/4.3.0:
    resolution: {integrity: sha512-39nnKffWz8xN1BU/2c79n9nB9HDzo0niYUqx6xyqUnyoAnQyyWpOTdZEeiCch8BBu515t4wp9ZmgVfVhn9EBpw==}
    engines: {node: '>=4.0'}
    dev: true

  /estraverse/5.3.0:
    resolution: {integrity: sha512-MMdARuVEQziNTeJD8DgMqmhwR11BRQ/cBP+pLtYdSTnf3MIO8fFeiINEbX36ZdNlfU/7A9f3gUw49B3oQsvwBA==}
    engines: {node: '>=4.0'}
    dev: true

  /estree-walker/3.0.3:
    resolution: {integrity: sha512-7RUKfXgSMMkzt6ZuXmqapOurLGPPfgj6l9uRZ7lRGolvk0y2yocc35LdcxKC5PQZdn2DMqioAQ2NoWcrTKmm6g==}
    dependencies:
      '@types/estree': 1.0.5
    dev: true

  /esutils/2.0.3:
    resolution: {integrity: sha512-kVscqXk4OCp68SZ0dkgEKVi6/8ij300KBWTJq32P/dYeWTSwK41WyTxalN1eRmA5Z9UU/LX9D7FWSmV9SAYx6g==}
    engines: {node: '>=0.10.0'}
    dev: true

  /etag/1.8.1:
    resolution: {integrity: sha512-aIL5Fx7mawVa300al2BnEE4iNvo1qETxLrPI/o05L7z6go7fCw1J6EQmbK4FmJ2AS7kgVF/KEZWufBfdClMcPg==}
    engines: {node: '>= 0.6'}
    dev: true

  /eventemitter3/4.0.7:
    resolution: {integrity: sha512-8guHBZCwKnFhYdHr2ysuRWErTwhoN2X8XELRlrRwpmfeY2jjuUN4taQMsULKUVo1K4DvZl+0pgfyoysHxvmvEw==}
    dev: true

  /events/3.3.0:
    resolution: {integrity: sha512-mQw+2fkQbALzQ7V0MY0IqdnXNOeTtP4r0lN9z7AAawCXgqea7bDii20AYrIBrFd/Hx0M2Ocz6S111CaFkUcb0Q==}
    engines: {node: '>=0.8.x'}
    dev: true

  /execa/8.0.1:
    resolution: {integrity: sha512-VyhnebXciFV2DESc+p6B+y0LjSm0krU4OgJN44qFAhBY0TJ+1V61tYD2+wHusZ6F9n5K+vl8k0sTy7PEfV4qpg==}
    engines: {node: '>=16.17'}
    dependencies:
      cross-spawn: 7.0.3
      get-stream: 8.0.1
      human-signals: 5.0.0
      is-stream: 3.0.0
      merge-stream: 2.0.0
      npm-run-path: 5.3.0
      onetime: 6.0.0
      signal-exit: 4.1.0
      strip-final-newline: 3.0.0
    dev: true

  /express-promise-router/4.1.1_express@4.18.2:
    resolution: {integrity: sha512-Lkvcy/ZGrBhzkl3y7uYBHLMtLI4D6XQ2kiFg9dq7fbktBch5gjqJ0+KovX0cvCAvTJw92raWunRLM/OM+5l4fA==}
    engines: {node: '>=10'}
    peerDependencies:
      '@types/express': ^4.0.0
      express: ^4.0.0
    peerDependenciesMeta:
      '@types/express':
        optional: true
    dependencies:
      express: 4.18.2
      is-promise: 4.0.0
      lodash.flattendeep: 4.4.0
      methods: 1.1.2
    dev: true

  /express/4.18.2:
    resolution: {integrity: sha512-5/PsL6iGPdfQ/lKM1UuielYgv3BUoJfz1aUwU9vHZ+J7gyvwdQXFEBIEIaxeGf0GIcreATNyBExtalisDbuMqQ==}
    engines: {node: '>= 0.10.0'}
    dependencies:
      accepts: 1.3.8
      array-flatten: 1.1.1
      body-parser: 1.20.1
      content-disposition: 0.5.4
      content-type: 1.0.5
      cookie: 0.5.0
      cookie-signature: 1.0.6
      debug: 2.6.9
      depd: 2.0.0
      encodeurl: 1.0.2
      escape-html: 1.0.3
      etag: 1.8.1
      finalhandler: 1.2.0
      fresh: 0.5.2
      http-errors: 2.0.0
      merge-descriptors: 1.0.1
      methods: 1.1.2
      on-finished: 2.4.1
      parseurl: 1.3.3
      path-to-regexp: 0.1.7
      proxy-addr: 2.0.7
      qs: 6.11.0
      range-parser: 1.2.1
      safe-buffer: 5.2.1
      send: 0.18.0
      serve-static: 1.15.0
      setprototypeof: 1.2.0
      statuses: 2.0.1
      type-is: 1.6.18
      utils-merge: 1.0.1
      vary: 1.1.2
    dev: true

  /express/5.1.0:
    resolution: {integrity: sha512-DT9ck5YIRU+8GYzzU5kT3eHGA5iL+1Zd0EutOmTE9Dtk+Tvuzd23VBU+ec7HPNSTxXYO55gPV/hq4pSBJDjFpA==}
    engines: {node: '>= 18'}
    dependencies:
      accepts: 2.0.0
      body-parser: 2.2.0
      content-disposition: 1.0.0
      content-type: 1.0.5
      cookie: 0.7.1
      cookie-signature: 1.2.2
      debug: 4.4.0
      encodeurl: 2.0.0
      escape-html: 1.0.3
      etag: 1.8.1
      finalhandler: 2.1.0
      fresh: 2.0.0
      http-errors: 2.0.0
      merge-descriptors: 2.0.0
      mime-types: 3.0.1
      on-finished: 2.4.1
      once: 1.4.0
      parseurl: 1.3.3
      proxy-addr: 2.0.7
      qs: 6.14.0
      range-parser: 1.2.1
      router: 2.2.0
      send: 1.2.0
      serve-static: 2.2.0
      statuses: 2.0.1
      type-is: 2.0.1
      vary: 1.1.2
    transitivePeerDependencies:
      - supports-color
    dev: true

  /extend/3.0.2:
    resolution: {integrity: sha512-fjquC59cD7CyW6urNXK0FBufkZcoiGG80wTuPujX590cB5Ttln20E2UB4S/WARVqhXffZl2LNgS+gQdPIIim/g==}
    dev: true

  /external-editor/3.1.0:
    resolution: {integrity: sha512-hMQ4CX1p1izmuLYyZqLMO/qGNw10wSv9QDCPfzXfyFrOaCSSoRfqE1Kf1s5an66J5JZC62NewG+mK49jOCtQew==}
    engines: {node: '>=4'}
    dependencies:
      chardet: 0.7.0
      iconv-lite: 0.4.24
      tmp: 0.0.33

  /extract-zip/2.0.1:
    resolution: {integrity: sha512-GDhU9ntwuKyGXdZBUgTIe+vXnWj0fppUEtMDL0+idd5Sta8TGpHssn/eusA9mrPr9qNDym6SxAYZjNvCn/9RBg==}
    engines: {node: '>= 10.17.0'}
    hasBin: true
    dependencies:
      debug: 4.4.0
      get-stream: 5.2.0
      yauzl: 2.10.0
    optionalDependencies:
      '@types/yauzl': 2.10.1
    transitivePeerDependencies:
      - supports-color
    dev: true

  /extsprintf/1.3.0:
    resolution: {integrity: sha512-11Ndz7Nv+mvAC1j0ktTa7fAb0vLyGGX+rMHNBYQviQDGU0Hw7lhctJANqbPhu9nV9/izT/IntTgZ7Im/9LJs9g==}
    engines: {'0': node >=0.6.0}
    dev: true

  /fast-deep-equal/3.1.3:
    resolution: {integrity: sha512-f3qQ9oQy9j2AhBe/H9VC91wLmKBCCU/gDOnKNAYG5hswO7BLKj09Hc5HYNz9cGI++xlpDCIgDaitVs03ATR84Q==}

  /fast-fifo/1.3.2:
    resolution: {integrity: sha512-/d9sfos4yxzpwkDkuN7k2SqFKtYNmCTzgfEpz82x34IM9/zc8KGxQoXg1liNC/izpRM/MBdt44Nmx41ZWqk+FQ==}
    dev: true

  /fast-glob/3.3.3:
    resolution: {integrity: sha512-7MptL8U0cqcFdzIzwOTHoilX9x5BrNqye7Z/LuC7kCMRio1EMSyqRK3BEAUD7sXRq4iT4AzTVuZdhgQ2TCvYLg==}
    engines: {node: '>=8.6.0'}
    dependencies:
      '@nodelib/fs.stat': 2.0.5
      '@nodelib/fs.walk': 1.2.8
      glob-parent: 5.1.2
      merge2: 1.4.1
      micromatch: 4.0.8

  /fast-json-stable-stringify/2.1.0:
    resolution: {integrity: sha512-lhd/wF+Lk98HZoTCtlVraHtfh5XYijIjalXck7saUtuanSDyLMxnHhSXEDJqHxD7msR8D0uCmqlkwjCV8xvwHw==}
    dev: true

  /fast-levenshtein/2.0.6:
    resolution: {integrity: sha512-DCXu6Ifhqcks7TZKY3Hxp3y6qphY5SJZmrWMDrKcERSOXWQdMhU9Ig/PYrzyw/ul9jOIyh0N4M0tbC5hodg8dw==}
    dev: true

  /fast-uri/3.0.1:
    resolution: {integrity: sha512-MWipKbbYiYI0UC7cl8m/i/IWTqfC8YXsqjzybjddLsFjStroQzsHXkc73JutMvBiXmOvapk+axIl79ig5t55Bw==}

  /fast-xml-parser/4.3.1:
    resolution: {integrity: sha512-viVv3xb8D+SiS1W4cv4tva3bni08kAkx0gQnWrykMM8nXPc1FxqZPU00dCEVjkiCg4HoXd2jC4x29Nzg/l2DAA==}
    hasBin: true
    dependencies:
      strnum: 1.0.5
    dev: true

  /fast-xml-parser/4.5.0:
    resolution: {integrity: sha512-/PlTQCI96+fZMAOLMZK4CWG1ItCbfZ/0jx7UIJFChPNrx7tcEgerUgWbeieCM9MfHInUDyK8DWYZ+YrywDJuTg==}
    hasBin: true
    dependencies:
      strnum: 1.0.5
    dev: true

  /fastest-levenshtein/1.0.16:
    resolution: {integrity: sha512-eRnCtTTtGZFpQCwhJiUOuxPQWRXVKYDn0b2PeHfXL6/Zi53SLAzAHfVhVWK2AryC/WH05kGfxhFIPvTF0SXQzg==}
    engines: {node: '>= 4.9.1'}
    dev: true

  /fastq/1.15.0:
    resolution: {integrity: sha512-wBrocU2LCXXa+lWBt8RoIRD89Fi8OdABODa/kEnyeyjS5aZO5/GNvI5sEINADqP/h8M29UHTHUb53sUu5Ihqdw==}
    dependencies:
      reusify: 1.0.4

  /fd-slicer/1.1.0:
    resolution: {integrity: sha512-cE1qsB/VwyQozZ+q1dGxR8LBYNZeofhEdUNGSMbQD3Gw2lAzX9Zb3uIU6Ebc/Fmyjo9AWWfnn0AUCHqtevs/8g==}
    dependencies:
      pend: 1.2.0
    dev: true

  /fecha/4.2.3:
    resolution: {integrity: sha512-OP2IUU6HeYKJi3i0z4A19kHMQoLVs4Hc+DPqqxI2h/DPZHTm/vjsfC6P0b4jCMy14XizLBqvndQ+UilD7707Jw==}
    dev: true

  /file-entry-cache/6.0.1:
    resolution: {integrity: sha512-7Gps/XWymbLk2QLYK4NzpMOrYjMhdIxXuIvy2QBsLE6ljuodKvdkWs/cpyJJ3CVIVpH0Oi1Hvg1ovbMzLdFBBg==}
    engines: {node: ^10.12.0 || >=12.0.0}
    dependencies:
      flat-cache: 3.1.0
    dev: true

  /fill-range/7.1.1:
    resolution: {integrity: sha512-YsGpe3WHLK8ZYi4tWDg2Jy3ebRz2rXowDxnld4bkQB00cc/1Zw9AWnC0i9ztDJitivtQvaI9KaLyKrc+hBW0yg==}
    engines: {node: '>=8'}
    dependencies:
      to-regex-range: 5.0.1

  /finalhandler/1.1.2:
    resolution: {integrity: sha512-aAWcW57uxVNrQZqFXjITpW3sIUQmHGG3qSb9mUah9MgMC4NeWhNOlNjXEYq3HjRAvL6arUviZGGJsBg6z0zsWA==}
    engines: {node: '>= 0.8'}
    dependencies:
      debug: 2.6.9
      encodeurl: 1.0.2
      escape-html: 1.0.3
      on-finished: 2.3.0
      parseurl: 1.3.3
      statuses: 1.5.0
      unpipe: 1.0.0
    dev: true

  /finalhandler/1.2.0:
    resolution: {integrity: sha512-5uXcUVftlQMFnWC9qu/svkWv3GTd2PfUhK/3PLkYNAe7FbqJMt3515HaxE6eRL74GdsriiwujiawdaB1BpEISg==}
    engines: {node: '>= 0.8'}
    dependencies:
      debug: 2.6.9
      encodeurl: 1.0.2
      escape-html: 1.0.3
      on-finished: 2.4.1
      parseurl: 1.3.3
      statuses: 2.0.1
      unpipe: 1.0.0
    dev: true

  /finalhandler/2.1.0:
    resolution: {integrity: sha512-/t88Ty3d5JWQbWYgaOGCCYfXRwV1+be02WqYYlL6h0lEiUAMPM8o8qKGO01YIkOHzka2up08wvgYD0mDiI+q3Q==}
    engines: {node: '>= 0.8'}
    dependencies:
      debug: 4.4.0
      encodeurl: 2.0.0
      escape-html: 1.0.3
      on-finished: 2.4.1
      parseurl: 1.3.3
      statuses: 2.0.1
    transitivePeerDependencies:
      - supports-color
    dev: true

  /find-up/4.1.0:
    resolution: {integrity: sha512-PpOwAdQ/YlXQ2vj8a3h8IipDuYRi3wceVQQGYWxNINccq40Anw7BlsEXCMbt1Zt+OLA6Fq9suIpIWD0OsnISlw==}
    engines: {node: '>=8'}
    dependencies:
      locate-path: 5.0.0
      path-exists: 4.0.0
    dev: true

  /find-up/5.0.0:
    resolution: {integrity: sha512-78/PXT1wlLLDgTzDs7sjq9hzz0vXD+zn+7wypEe4fXQxCmdmqfGsEPQxmiCSQI3ajFV91bVSsvNtrJRiW6nGng==}
    engines: {node: '>=10'}
    dependencies:
      locate-path: 6.0.0
      path-exists: 4.0.0
    dev: true

  /flat-cache/3.1.0:
    resolution: {integrity: sha512-OHx4Qwrrt0E4jEIcI5/Xb+f+QmJYNj2rrK8wiIdQOIrB9WrrJL8cjZvXdXuBTkkEwEqLycb5BeZDV1o2i9bTew==}
    engines: {node: '>=12.0.0'}
    dependencies:
      flatted: 3.2.9
      keyv: 4.5.3
      rimraf: 3.0.2
    dev: true

  /flat/5.0.2:
    resolution: {integrity: sha512-b6suED+5/3rTpUBdG1gupIl8MPFCAMA0QXwmljLhvCUKcUvdE4gWky9zpuGCcXHOsz4J9wPGNWq6OKpmIzz3hQ==}
    hasBin: true
    dev: true

  /flatted/3.2.9:
    resolution: {integrity: sha512-36yxDn5H7OFZQla0/jFJmbIKTdZAQHngCedGxiMmpNfEZM0sdEeT+WczLQrjK6D7o2aiyLYDnkw0R3JK0Qv1RQ==}
    dev: true

  /fn.name/1.1.0:
    resolution: {integrity: sha512-GRnmB5gPyJpAhTQdSZTSp9uaPSvl09KoYcMQtsB9rQoOmzs9dH6ffeccH+Z+cv6P68Hu5bC6JjRh4Ah/mHSNRw==}
    dev: true

  /follow-redirects/1.15.9:
    resolution: {integrity: sha512-gew4GsXizNgdoRyqmyfMHyAmXsZDk6mHkSxZFCzW9gwlbtOW44CDtYavM+y+72qD/Vq2l550kMF52DT8fOLJqQ==}
    engines: {node: '>=4.0'}
    peerDependencies:
      debug: '*'
    peerDependenciesMeta:
      debug:
        optional: true
    dev: true

  /for-each/0.3.3:
    resolution: {integrity: sha512-jqYfLp7mo9vIyQf8ykW2v7A+2N4QjeCeI5+Dz9XraiO1ign81wjiH7Fb9vSOWvQfNtmSa4H2RoQTrrXivdUZmw==}
    dependencies:
      is-callable: 1.2.7
    dev: true

  /foreground-child/3.1.1:
    resolution: {integrity: sha512-TMKDUnIte6bfb5nWv7V/caI169OHgvwjb7V4WkeUvbQQdjr5rWKqHFiKWb/fcOwB+CzBT+qbWjvj+DVwRskpIg==}
    engines: {node: '>=14'}
    dependencies:
      cross-spawn: 7.0.3
      signal-exit: 4.1.0

  /forever-agent/0.6.1:
    resolution: {integrity: sha512-j0KLYPhm6zeac4lz3oJ3o65qvgQCcPubiyotZrXqEaG4hNagNYO8qdlUrX5vwqv9ohqeT/Z3j6+yW067yWWdUw==}
    dev: true

  /form-data/2.3.3:
    resolution: {integrity: sha512-1lLKB2Mu3aGP1Q/2eCOx0fNbRMe7XdwktwOruhfqqd0rIJWwN4Dh+E3hrPSlDCXnSR7UtZ1N38rVXm+6+MEhJQ==}
    engines: {node: '>= 0.12'}
    dependencies:
      asynckit: 0.4.0
      combined-stream: 1.0.8
      mime-types: 2.1.35
    dev: true

  /form-data/4.0.0:
    resolution: {integrity: sha512-ETEklSGi5t0QMZuiXoA/Q6vcnxcLQP5vdugSpuAyi6SVGi2clPPp+xgEhuMaHC+zGgn31Kd235W35f7Hykkaww==}
    engines: {node: '>= 6'}
    dependencies:
      asynckit: 0.4.0
      combined-stream: 1.0.8
      mime-types: 2.1.35

  /form-data/4.0.1:
    resolution: {integrity: sha512-tzN8e4TX8+kkxGPK8D5u0FNmjPUjw3lwC9lSLxxoB/+GtsJG91CO8bSWy73APlgAZzZbXEYZJuxjkHH2w+Ezhw==}
    engines: {node: '>= 6'}
    dependencies:
      asynckit: 0.4.0
      combined-stream: 1.0.8
      mime-types: 2.1.35

  /forwarded/0.2.0:
    resolution: {integrity: sha512-buRG0fpBtRHSTCOASe6hD258tEubFoRLb4ZNA6NxMVHNw2gOcwHo9wyablzMzOA5z9xA9L1KNjk/Nt6MT9aYow==}
    engines: {node: '>= 0.6'}
    dev: true

  /fresh/0.5.2:
    resolution: {integrity: sha512-zJ2mQYM18rEFOudeV4GShTGIQ7RbzA7ozbU9I/XBpm7kqgMywgmylMwXHxZJmkVoYkna9d2pVXVXPdYTP9ej8Q==}
    engines: {node: '>= 0.6'}
    dev: true

  /fresh/2.0.0:
    resolution: {integrity: sha512-Rx/WycZ60HOaqLKAi6cHRKKI7zxWbJ31MhntmtwMoaTeF7XFH9hhBp8vITaMidfljRQ6eYWCKkaTK+ykVJHP2A==}
    engines: {node: '>= 0.8'}
    dev: true

  /fs-extra/10.1.0:
    resolution: {integrity: sha512-oRXApq54ETRj4eMiFzGnHWGy+zo5raudjuxN0b8H7s/RU2oW0Wvsx9O0ACRN/kRq9E8Vu/ReskGB5o3ji+FzHQ==}
    engines: {node: '>=12'}
    dependencies:
      graceful-fs: 4.2.11
      jsonfile: 6.1.0
      universalify: 2.0.0
    dev: true

  /fs-extra/11.1.1:
    resolution: {integrity: sha512-MGIE4HOvQCeUCzmlHs0vXpih4ysz4wg9qiSAu6cd42lVwPbTM1TjV7RusoyQqMmk/95gdQZX72u+YW+c3eEpFQ==}
    engines: {node: '>=14.14'}
    dependencies:
      graceful-fs: 4.2.11
      jsonfile: 6.1.0
      universalify: 2.0.0
    dev: false

  /fs-extra/7.0.1:
    resolution: {integrity: sha512-YJDaCJZEnBmcbw13fvdAM9AwNOJwOzrE4pqMqBq5nFiEqXUqHwlK4B+3pUw6JNvfSPtX05xFHtYy/1ni01eGCw==}
    engines: {node: '>=6 <7 || >=8'}
    dependencies:
      graceful-fs: 4.2.11
      jsonfile: 4.0.0
      universalify: 0.1.2
    dev: true

  /fs-extra/8.1.0:
    resolution: {integrity: sha512-yhlQgA6mnOJUKOsRUFsgJdQCvkKhcz8tlZG5HBQfReYZy46OwLcY+Zia0mtdHsOo9y/hP+CxMN0TU9QxoOtG4g==}
    engines: {node: '>=6 <7 || >=8'}
    dependencies:
      graceful-fs: 4.2.11
      jsonfile: 4.0.0
      universalify: 0.1.2
    dev: true

  /fs.realpath/1.0.0:
    resolution: {integrity: sha512-OO0pH2lK6a0hZnAdau5ItzHPI6pUlvI7jMVnxUQRtw4owF2wk8lOSabtGDCTP4Ggrg2MbGnWO9X8K1t4+fGMDw==}
    dev: true

  /fsevents/2.3.3:
    resolution: {integrity: sha512-5xoDfX+fL7faATnagmWPpbFtwh/R77WmMMqqHGS65C3vvB0YHrgF+B1YmZ3441tMj5n63k0212XNoJwzlhffQw==}
    engines: {node: ^8.16.0 || ^10.6.0 || >=11.0.0}
    os: [darwin]
    requiresBuild: true
    dev: true
    optional: true

  /function-bind/1.1.2:
    resolution: {integrity: sha512-7XHNxH7qX9xG5mIwxkhumTox/MIRNcOgDrxWsMt2pAr23WHp6MrRlN7FBSFpCpr+oVO0F744iUgR82nJMfG2SA==}
    dev: true

  /function.prototype.name/1.1.6:
    resolution: {integrity: sha512-Z5kx79swU5P27WEayXM1tBi5Ze/lbIyiNgU3qyXUOf9b2rgXYyF9Dy9Cx+IQv/Lc8WCG6L82zwUPpSS9hGehIg==}
    engines: {node: '>= 0.4'}
    dependencies:
      call-bind: 1.0.7
      define-properties: 1.2.1
      es-abstract: 1.22.2
      functions-have-names: 1.2.3
    dev: true

  /functions-have-names/1.2.3:
    resolution: {integrity: sha512-xckBUXyTIqT97tq2x2AMb+g163b5JFysYk0x4qxNFwbfQkmNZoiRHb6sPzI9/QV33WeuvVYBUIiD4NzNIyqaRQ==}
    dev: true

  /gensync/1.0.0-beta.2:
    resolution: {integrity: sha512-3hN7NaskYvMDLQY55gnW3NQ+mesEAepTqlg+VEbj7zzqEMBVNhzcGYYeqFo/TlYz6eQiFcp1HcsCZO+nGgS8zg==}
    engines: {node: '>=6.9.0'}
    dev: true

  /get-caller-file/2.0.5:
    resolution: {integrity: sha512-DyFP3BM/3YHTQOCUL/w0OZHR0lpKeGrxotcHWcqNEdnltqFwXVfhEBQ94eIo34AfQpo0rGki4cyIiftY06h2Fg==}
    engines: {node: 6.* || 8.* || >= 10.*}

  /get-east-asian-width/1.3.0:
    resolution: {integrity: sha512-vpeMIQKxczTD/0s2CdEWHcb0eeJe6TFjxb+J5xgX7hScxqrGuyjmv4c1D4A/gelKfyox0gJJwIHF+fLjeaM8kQ==}
    engines: {node: '>=18'}
    dev: true

  /get-func-name/2.0.0:
    resolution: {integrity: sha512-Hm0ixYtaSZ/V7C8FJrtZIuBBI+iSgL+1Aq82zSu8VQNB4S3Gk8e7Qs3VwBDJAhmRZcFqkl3tQu36g/Foh5I5ig==}
    dev: true

  /get-func-name/2.0.2:
    resolution: {integrity: sha512-8vXOvuE167CtIc3OyItco7N/dpRtBbYOsPsXCz7X/PMnlGjYjSGuZJgM1Y7mmew7BKf9BqvLX2tnOVy1BBUsxQ==}
    dev: true

  /get-intrinsic/1.3.0:
    resolution: {integrity: sha512-9fSjSaos/fRIVIp+xSJlE6lfwhES7LNtKaCBIamHsjr2na1BiABJPo0mOjjz8GJDURarmCPGqaiVg5mfjb98CQ==}
    engines: {node: '>= 0.4'}
    dependencies:
      call-bind-apply-helpers: 1.0.2
      es-define-property: 1.0.1
      es-errors: 1.3.0
      es-object-atoms: 1.1.1
      function-bind: 1.1.2
      get-proto: 1.0.1
      gopd: 1.2.0
      has-symbols: 1.1.0
      hasown: 2.0.2
      math-intrinsics: 1.1.0
    dev: true

  /get-proto/1.0.1:
    resolution: {integrity: sha512-sTSfBjoXBp89JvIKIefqw7U2CCebsc74kiY6awiGogKtoSGbgjYE/G/+l9sF3MWFPNc9IcoOC4ODfKHfxFmp0g==}
    engines: {node: '>= 0.4'}
    dependencies:
      dunder-proto: 1.0.1
      es-object-atoms: 1.1.1
    dev: true

  /get-stream/5.2.0:
    resolution: {integrity: sha512-nBF+F1rAZVCu/p7rjzgA+Yb4lfYXrpl7a6VmJrU8wF9I1CKvP/QwPNZHnOlwbTkY6dvtFIzFMSyQXbLoTQPRpA==}
    engines: {node: '>=8'}
    dependencies:
      pump: 3.0.0
    dev: true

  /get-stream/8.0.1:
    resolution: {integrity: sha512-VaUJspBffn/LMCJVoMvSAdmscJyS1auj5Zulnn5UoYcY531UWmdwhRWkcGKnGU93m5HSXP9LP2usOryrBtQowA==}
    engines: {node: '>=16'}
    dev: true

  /get-symbol-description/1.0.0:
    resolution: {integrity: sha512-2EmdH1YvIQiZpltCNgkuiUnyukzxM/R6NDJX31Ke3BG1Nq5b0S2PhX59UKi9vZpPDQVdqn+1IcaAwnzTT5vCjw==}
    engines: {node: '>= 0.4'}
    dependencies:
      call-bind: 1.0.7
      get-intrinsic: 1.3.0
    dev: true

  /get-tsconfig/4.7.6:
    resolution: {integrity: sha512-ZAqrLlu18NbDdRaHq+AKXzAmqIUPswPWKUchfytdAjiRFnCe5ojG2bstg6mRiZabkKfCoL/e98pbBELIV/YCeA==}
    dependencies:
      resolve-pkg-maps: 1.0.0
    dev: true

  /get-uri/6.0.2:
    resolution: {integrity: sha512-5KLucCJobh8vBY1K07EFV4+cPZH3mrV9YeAruUseCQKHB58SGjjT2l9/eA9LD082IiuMjSlFJEcdJ27TXvbZNw==}
    engines: {node: '>= 14'}
    dependencies:
      basic-ftp: 5.0.4
      data-uri-to-buffer: 6.0.1
      debug: 4.4.0
      fs-extra: 8.1.0
    transitivePeerDependencies:
      - supports-color
    dev: true

  /getpass/0.1.7:
    resolution: {integrity: sha512-0fzj9JxOLfJ+XGLhR8ze3unN0KZCgZwiSSDz168VERjK8Wl8kVSdcu2kspd4s4wtAa1y/qrVRiAA0WclVsu0ng==}
    dependencies:
      assert-plus: 1.0.0
    dev: true

  /glob-parent/5.1.2:
    resolution: {integrity: sha512-AOIgSQCepiJYwP3ARnGx+5VnTu2HBYdzbGP45eLw1vr3zB3vZLeyed1sC9hnbcOc9/SrMyM5RPQrkGz4aS9Zow==}
    engines: {node: '>= 6'}
    dependencies:
      is-glob: 4.0.3

  /glob-parent/6.0.2:
    resolution: {integrity: sha512-XxwI8EOhVQgWp6iDL+3b0r86f4d6AX6zSU55HfB4ydCEuXLXc5FcYeOu+nnGftS4TEju/11rt4KJPTMgbfmv4A==}
    engines: {node: '>=10.13.0'}
    dependencies:
      is-glob: 4.0.3
    dev: true

  /glob-to-regexp/0.4.1:
    resolution: {integrity: sha512-lkX1HJXwyMcprw/5YUZc2s7DrpAiHB21/V+E1rHUrVNokkvB6bqMzT0VfV6/86ZNabt1k14YOIaT7nDvOX3Iiw==}
    dev: true

  /glob/10.3.9:
    resolution: {integrity: sha512-2tU/LKevAQvDVuVJ9pg9Yv9xcbSh+TqHuTaXTNbQwf+0kDl9Fm6bMovi4Nm5c8TVvfxo2LLcqCGtmO9KoJaGWg==}
    engines: {node: '>=16 || 14 >=14.17'}
    hasBin: true
    dependencies:
      foreground-child: 3.1.1
      jackspeak: 2.3.5
      minimatch: 9.0.5
      minipass: 7.1.2
      path-scurry: 1.11.1
    dev: true

  /glob/10.4.5:
    resolution: {integrity: sha512-7Bv8RF0k6xjo7d4A/PxYLbUCfb6c+Vpd2/mB2yRDlew7Jb5hEXiCD9ibfO7wpk8i4sevK6DFny9h7EYbM3/sHg==}
    hasBin: true
    dependencies:
      foreground-child: 3.1.1
      jackspeak: 3.4.3
      minimatch: 9.0.5
      minipass: 7.1.2
      package-json-from-dist: 1.0.1
      path-scurry: 1.11.1

  /glob/7.2.0:
    resolution: {integrity: sha512-lmLf6gtyrPq8tTjSmrO94wBeQbFR3HbLHbuyD69wuyQkImp2hWqMGB47OX65FBkPffO641IP9jWa1z4ivqG26Q==}
    dependencies:
      fs.realpath: 1.0.0
      inflight: 1.0.6
      inherits: 2.0.4
      minimatch: 3.1.2
      once: 1.4.0
      path-is-absolute: 1.0.1
    dev: true

  /glob/7.2.3:
    resolution: {integrity: sha512-nFR0zLpU2YCaRxwoCJvL6UvCH2JFyFVIvwTLsIf21AuHlMskA1hhTdk+LlYJtOlYt9v6dvszD2BGRqBL+iQK9Q==}
    dependencies:
      fs.realpath: 1.0.0
      inflight: 1.0.6
      inherits: 2.0.4
      minimatch: 3.1.2
      once: 1.4.0
      path-is-absolute: 1.0.1
    dev: true

  /glob/8.1.0:
    resolution: {integrity: sha512-r8hpEjiQEYlF2QU0df3dS+nxxSIreXQS1qRhMJM0Q5NDdR386C7jb7Hwwod8Fgiuex+k0GFjgft18yvxm5XoCQ==}
    engines: {node: '>=12'}
    dependencies:
      fs.realpath: 1.0.0
      inflight: 1.0.6
      inherits: 2.0.4
      minimatch: 5.1.6
      once: 1.4.0
    dev: true

  /globals/11.12.0:
    resolution: {integrity: sha512-WOBp/EEGUiIsJSp7wcv/y6MO+lV9UoncWqxuFfm8eBwzWNgyfBd6Gz+IeKQ9jCmyhoH99g15M3T+QaVHFjizVA==}
    engines: {node: '>=4'}
    dev: true

  /globals/13.22.0:
    resolution: {integrity: sha512-H1Ddc/PbZHTDVJSnj8kWptIRSD6AM3pK+mKytuIVF4uoBV7rshFlhhvA58ceJ5wp3Er58w6zj7bykMpYXt3ETw==}
    engines: {node: '>=8'}
    dependencies:
      type-fest: 0.20.2
    dev: true

  /globalthis/1.0.3:
    resolution: {integrity: sha512-sFdI5LyBiNTHjRd7cGPWapiHWMOXKyuBNX/cWJ3NfzrZQVa8GI/8cofCl74AOVqq9W5kNmguTIzJ/1s2gyI9wA==}
    engines: {node: '>= 0.4'}
    dependencies:
      define-properties: 1.2.1
    dev: true

  /globby/11.1.0:
    resolution: {integrity: sha512-jhIXaOzy1sb8IyocaruWSn1TjmnBVs8Ayhcy83rmxNJ8q2uWKCAj3CnJY+KpGSXCueAPc0i05kVvVKtP1t9S3g==}
    engines: {node: '>=10'}
    dependencies:
      array-union: 2.1.0
      dir-glob: 3.0.1
      fast-glob: 3.3.3
      ignore: 5.3.2
      merge2: 1.4.1
      slash: 3.0.0
    dev: true

  /globby/14.1.0:
    resolution: {integrity: sha512-0Ia46fDOaT7k4og1PDW4YbodWWr3scS2vAr2lTbsplOt2WkKp0vQbkI9wKis/T5LV/dqPjO3bpS/z6GTJB82LA==}
    engines: {node: '>=18'}
    dependencies:
      '@sindresorhus/merge-streams': 2.3.0
      fast-glob: 3.3.3
      ignore: 7.0.3
      path-type: 6.0.0
      slash: 5.1.0
      unicorn-magic: 0.3.0

  /gopd/1.2.0:
    resolution: {integrity: sha512-ZUKRh6/kUFoAiTAtTYPZJ3hw9wNxx+BIBOijnlG9PnrJsCcSjs1wyyD6vJpaYtgnzDrKYRSqf3OO6Rfa93xsRg==}
    engines: {node: '>= 0.4'}
    dev: true

  /graceful-fs/4.2.11:
    resolution: {integrity: sha512-RbJ5/jmFcNNCcDV5o9eTnBLJ/HszWV0P73bc+Ff4nS/rJj+YaS6IGyiOL0VoBYX+l1Wrl3k63h/KrH+nhJ0XvQ==}

  /graphemer/1.4.0:
    resolution: {integrity: sha512-EtKwoO6kxCL9WO5xipiHTZlSzBm7WLT627TqC/uVRd0HKmq8NXyebnNYxDoBi7wt8eTWrUrKXCOVaFq9x1kgag==}
    dev: true

  /growl/1.10.5:
    resolution: {integrity: sha512-qBr4OuELkhPenW6goKVXiv47US3clb3/IbuWF9KNKEijAy9oeHxU9IgzjvJhHkUzhaj7rOUD7+YGWqUjLp5oSA==}
    engines: {node: '>=4.x'}
    dev: true

  /handlebars/4.7.8:
    resolution: {integrity: sha512-vafaFqs8MZkRrSX7sFVUdo3ap/eNiLnb4IakshzvP56X5Nr1iGKAIqdX6tMlm6HcNRIkr6AxO5jFEoJzzpT8aQ==}
    engines: {node: '>=0.4.7'}
    hasBin: true
    dependencies:
      minimist: 1.2.8
      neo-async: 2.6.2
      source-map: 0.6.1
      wordwrap: 1.0.0
    optionalDependencies:
      uglify-js: 3.17.4
    dev: false

  /har-schema/2.0.0:
    resolution: {integrity: sha512-Oqluz6zhGX8cyRaTQlFMPw80bSJVG2x/cFb8ZPhUILGgHka9SsokCCOQgpveePerqidZOrT14ipqfJb7ILcW5Q==}
    engines: {node: '>=4'}
    dev: true

  /har-validator/5.1.5:
    resolution: {integrity: sha512-nmT2T0lljbxdQZfspsno9hgrG3Uir6Ks5afism62poxqBM6sDnMEuPmzTq8XN0OEwqKLLdh1jQI3qyE66Nzb3w==}
    engines: {node: '>=6'}
    deprecated: this library is no longer supported
    dependencies:
      ajv: 6.12.6
      har-schema: 2.0.0
    dev: true

  /has-bigints/1.0.2:
    resolution: {integrity: sha512-tSvCKtBr9lkF0Ex0aQiP9N+OpV4zi2r/Nee5VkRDbaqv35RLYMzbwQfFSZZH0kR+Rd6302UJZ2p/bJCEoR3VoQ==}
    dev: true

  /has-flag/3.0.0:
    resolution: {integrity: sha512-sKJf1+ceQBr4SMkvQnBDNDtf4TXpVhVGateu0t918bl30FnbE2m4vNLX+VWe/dpjlb+HugGYzW7uQXH98HPEYw==}
    engines: {node: '>=4'}
    dev: true

  /has-flag/4.0.0:
    resolution: {integrity: sha512-EykJT/Q1KjTWctppgIAgfSO0tKVuZUjhgMr17kqTumMl6Afv3EISleU7qZUzoXDFTAHTDC4NOoG/ZxU3EvlMPQ==}
    engines: {node: '>=8'}
    dev: true

  /has-property-descriptors/1.0.2:
    resolution: {integrity: sha512-55JNKuIW+vq4Ke1BjOTjM2YctQIvCT7GFzHwmfZPGo5wnrgkid0YQtnAleFSqumZm4az3n2BS+erby5ipJdgrg==}
    dependencies:
      es-define-property: 1.0.1
    dev: true

  /has-proto/1.0.1:
    resolution: {integrity: sha512-7qE+iP+O+bgF9clE5+UoBFzE65mlBiVj3tKCrlNQ0Ogwm0BjpT/gK4SlLYDMybDh5I3TCTKnPPa0oMG7JDYrhg==}
    engines: {node: '>= 0.4'}
    dev: true

  /has-symbols/1.1.0:
    resolution: {integrity: sha512-1cDNdwJ2Jaohmb3sg4OmKaMBwuC48sYni5HUw2DvsC8LjGTLK9h+eb1X6RyuOHe4hT0ULCW68iomhjUoKUqlPQ==}
    engines: {node: '>= 0.4'}
    dev: true

  /has-tostringtag/1.0.2:
    resolution: {integrity: sha512-NqADB8VjPFLM2V0VvHUewwwsw0ZWBaIdgo+ieHtK3hasLz4qeCRjYcqfB6AQrBggRKppKF8L52/VqdVsO47Dlw==}
    engines: {node: '>= 0.4'}
    dependencies:
      has-symbols: 1.1.0
    dev: true

  /has/1.0.3:
    resolution: {integrity: sha512-f2dvO0VU6Oej7RkWJGrehjbzMAjFp5/VKPp5tTpWIV4JHHZK1/BxbFRtf/siA2SWTe09caDmVtYYzWEIbBS4zw==}
    engines: {node: '>= 0.4.0'}
    dependencies:
      function-bind: 1.1.2
    dev: true

  /hasown/2.0.2:
    resolution: {integrity: sha512-0hJU9SCPvmMzIBdZFqNPXWa6dqh7WdH0cII9y+CyS8rG3nL48Bclra9HmKhVVUHyPWNH5Y7xDwAB7bfgSjkUMQ==}
    engines: {node: '>= 0.4'}
    dependencies:
      function-bind: 1.1.2
    dev: true

  /he/1.2.0:
    resolution: {integrity: sha512-F/1DnUGPopORZi0ni+CvrCgHQ5FyEAHRLSApuYWMmrbSwoN2Mn/7k+Gl38gJnR7yyDZk6WLXwiGod1JOWNDKGw==}
    hasBin: true
    dev: true

  /hosted-git-info/2.8.9:
    resolution: {integrity: sha512-mxIDAb9Lsm6DoOJ7xH+5+X4y1LU/4Hi50L9C5sIswK3JzULS4bwk1FvjdBgvYR4bzT4tuUQiC15FE2f5HbLvYw==}
    dev: true

  /html-escaper/2.0.2:
    resolution: {integrity: sha512-H2iMtd0I4Mt5eYiapRdIDjp+XzelXQ0tFE4JS7YFwFevXXMmOp9myNrUvCg0D6ws8iqkRPBfKHgbwig1SmlLfg==}
    dev: true

  /http-errors/2.0.0:
    resolution: {integrity: sha512-FtwrG/euBzaEjYeRqOgly7G0qviiXoJWnvEH2Z1plBdXgbyjv34pHTSb9zoeHMyDy33+DWy5Wt9Wo+TURtOYSQ==}
    engines: {node: '>= 0.8'}
    dependencies:
      depd: 2.0.0
      inherits: 2.0.4
      setprototypeof: 1.2.0
      statuses: 2.0.1
      toidentifier: 1.0.1
    dev: true

  /http-proxy-agent/5.0.0:
    resolution: {integrity: sha512-n2hY8YdoRE1i7r6M0w9DIw5GgZN0G25P8zLCRQ8rjXtTU3vsNFBI/vWK/UIeE6g5MUUz6avwAPXmL6Fy9D/90w==}
    engines: {node: '>= 6'}
    dependencies:
      '@tootallnate/once': 2.0.0
      agent-base: 6.0.2
      debug: 4.4.0
    transitivePeerDependencies:
      - supports-color

  /http-proxy-agent/7.0.2:
    resolution: {integrity: sha512-T1gkAiYYDWYx3V5Bmyu7HcfcvL7mUrTWiM6yOfa3PIphViJ/gFPbvidQ+veqSOHci/PxBcDabeUNCzpOODJZig==}
    engines: {node: '>= 14'}
    dependencies:
      agent-base: 7.1.3
      debug: 4.4.0
    transitivePeerDependencies:
      - supports-color

  /http-proxy/1.18.1:
    resolution: {integrity: sha512-7mz/721AbnJwIVbnaSv1Cz3Am0ZLT/UBwkC92VlxhXv/k/BBQfM2fXElQNC27BVGr0uwUpplYPQM9LnaBMR5NQ==}
    engines: {node: '>=8.0.0'}
    dependencies:
      eventemitter3: 4.0.7
      follow-redirects: 1.15.9
      requires-port: 1.0.0
    transitivePeerDependencies:
      - debug
    dev: true

  /http-signature/1.2.0:
    resolution: {integrity: sha512-CAbnr6Rz4CYQkLYUtSNXxQPUH2gK8f3iWexVlsnMeD+GjlsQ0Xsy1cOX+mN3dtxYomRy21CiOzU8Uhw6OwncEQ==}
    engines: {node: '>=0.8', npm: '>=1.3.7'}
    dependencies:
      assert-plus: 1.0.0
      jsprim: 1.4.2
      sshpk: 1.17.0
    dev: true

  /https-proxy-agent/5.0.1:
    resolution: {integrity: sha512-dFcAjpTQFgoLMzC2VwU+C/CbS7uRL0lWmxDITmqm7C+7F0Odmj6s9l6alZc6AELXhrnggM2CeWSXHGOdX2YtwA==}
    engines: {node: '>= 6'}
    dependencies:
      agent-base: 6.0.2
      debug: 4.4.0
    transitivePeerDependencies:
      - supports-color

  /https-proxy-agent/7.0.4:
    resolution: {integrity: sha512-wlwpilI7YdjSkWaQ/7omYBMTliDcmCN8OLihO6I9B86g06lMyAoqgoDpV0XqoaPOKj+0DIdAvnsWfyAAhmimcg==}
    engines: {node: '>= 14'}
    dependencies:
      agent-base: 7.1.3
      debug: 4.4.0
    transitivePeerDependencies:
      - supports-color

  /human-signals/5.0.0:
    resolution: {integrity: sha512-AXcZb6vzzrFAUE61HnN4mpLqd/cSIwNQjtNWR0euPm6y0iqx3G4gOXaIDdtdDwZmhwe82LA6+zinmW4UBWVePQ==}
    engines: {node: '>=16.17.0'}
    dev: true

  /iconv-lite/0.4.24:
    resolution: {integrity: sha512-v3MXnZAcvnywkTUEZomIActle7RXXeedOR31wwl7VlyoXO4Qi9arvSenNQWne1TcRwhCL1HwLI21bEqdpj8/rA==}
    engines: {node: '>=0.10.0'}
    dependencies:
      safer-buffer: 2.1.2

  /iconv-lite/0.6.3:
    resolution: {integrity: sha512-4fCk79wshMdzMp2rH06qWrJE4iolqLhCUH+OiuIgU++RB0+94NlDL81atO7GX55uUKueo0txHNtvEyI6D7WdMw==}
    engines: {node: '>=0.10.0'}
    dependencies:
      safer-buffer: 2.1.2
    dev: true

  /ieee754/1.2.1:
    resolution: {integrity: sha512-dcyqhDvX1C46lXZcVqCpK+FtMRQVdIMN6/Df5js2zouUsqG7I6sFxitIC+7KYK29KdXOLHdu9zL4sFnoVQnqaA==}
    dev: true

  /ignore/5.2.4:
    resolution: {integrity: sha512-MAb38BcSbH0eHNBxn7ql2NH/kX33OkB3lZ1BNdh7ENeRChHTYsTvWrMubiIAMNS2llXEEgZ1MUOBtXChP3kaFQ==}
    engines: {node: '>= 4'}
    dev: true

  /ignore/5.3.2:
    resolution: {integrity: sha512-hsBTNUqQTDwkWtcdYI2i06Y/nUBEsNEDJKjWdigLvegy8kDuJAS8uRlpkkcQpyEXL0Z/pjDy5HBmMjRCJ2gq+g==}
    engines: {node: '>= 4'}
    dev: true

  /ignore/7.0.3:
    resolution: {integrity: sha512-bAH5jbK/F3T3Jls4I0SO1hmPR0dKU0a7+SY6n1yzRtG54FLO8d6w/nxLFX2Nb7dBu6cCWXPaAME6cYqFUMmuCA==}
    engines: {node: '>= 4'}

  /import-fresh/3.3.0:
    resolution: {integrity: sha512-veYYhQa+D1QBKznvhUHxb8faxlrwUnxseDAbAp457E0wLNio2bOSKnjYDhMj+YiAq61xrMGhQk9iXVk5FzgQMw==}
    engines: {node: '>=6'}
    dependencies:
      parent-module: 1.0.1
      resolve-from: 4.0.0
    dev: true

  /import-lazy/4.0.0:
    resolution: {integrity: sha512-rKtvo6a868b5Hu3heneU+L4yEQ4jYKLtjpnPeUdK7h0yzXGmyBTypknlkCvHFBqfX9YlorEiMM6Dnq/5atfHkw==}
    engines: {node: '>=8'}
    dev: true

  /import-local/3.1.0:
    resolution: {integrity: sha512-ASB07uLtnDs1o6EHjKpX34BKYDSqnFerfTOJL2HvMqF70LnxpjkzDB8J44oT9pu4AMPkQwf8jl6szgvNd2tRIg==}
    engines: {node: '>=8'}
    hasBin: true
    dependencies:
      pkg-dir: 4.2.0
      resolve-cwd: 3.0.0
    dev: true

  /imurmurhash/0.1.4:
    resolution: {integrity: sha512-JmXMZ6wuvDmLiHEml9ykzqO6lwFbof0GG4IkcGaENdCRDDmMVnny7s5HsIgHCbaq0w2MyPhDqkhTUgS2LU2PHA==}
    engines: {node: '>=0.8.19'}
    dev: true

  /inflight/1.0.6:
    resolution: {integrity: sha512-k92I/b08q4wvFscXCLvqfsHCrjrF7yiXsQuIVvVE7N82W3+aqpzuUdBbfhWcy/FZR3/4IgflMgKLOsvPDrGCJA==}
    deprecated: This module is not supported, and leaks memory. Do not use it. Check out lru-cache if you want a good and tested way to coalesce async requests by a key value, which is much more comprehensive and powerful.
    dependencies:
      once: 1.4.0
      wrappy: 1.0.2
    dev: true

  /inherits/2.0.4:
    resolution: {integrity: sha512-k/vGaX4/Yla3WzyMCvTQOXYeIHvqOKtnqBduzTHpzpQZzAskKMhZ2K+EnBiSM9zGSoIFeMpXKxa4dYeZIQqewQ==}
    dev: true

  /internal-slot/1.0.5:
    resolution: {integrity: sha512-Y+R5hJrzs52QCG2laLn4udYVnxsfny9CpOhNhUvk/SSSVyF6T27FzRbF0sroPidSu3X8oEAkOn2K804mjpt6UQ==}
    engines: {node: '>= 0.4'}
    dependencies:
      get-intrinsic: 1.3.0
      has: 1.0.3
      side-channel: 1.1.0
    dev: true

  /interpret/2.2.0:
    resolution: {integrity: sha512-Ju0Bz/cEia55xDwUWEa8+olFpCiQoypjnQySseKtmjNrnps3P+xfpUmGr90T7yjlVJmOtybRvPXhKMbHr+fWnw==}
    engines: {node: '>= 0.10'}
    dev: true

  /ip-address/9.0.5:
    resolution: {integrity: sha512-zHtQzGojZXTwZTHQqra+ETKd4Sn3vgi7uBmlPoXVWZqYvuKmtI0l/VZTjqGmJY9x88GGOaZ9+G9ES8hC4T4X8g==}
    engines: {node: '>= 12'}
    dependencies:
      jsbn: 1.1.0
      sprintf-js: 1.1.3
    dev: true

  /ip/1.1.8:
    resolution: {integrity: sha512-PuExPYUiu6qMBQb4l06ecm6T6ujzhmh+MeJcW9wa89PoAz5pvd4zPgN5WJV104mb6S2T1AwNIAaB70JNrLQWhg==}
    dev: true

  /ipaddr.js/1.9.1:
    resolution: {integrity: sha512-0KI/607xoxSToH7GjN1FfSbLoU0+btTicjsQSWQlh/hZykN8KpmMf7uYwPW3R+akZ6R/w18ZlXSHBYXiYUPO3g==}
    engines: {node: '>= 0.10'}
    dev: true

  /is-arguments/1.1.1:
    resolution: {integrity: sha512-8Q7EARjzEnKpt/PCD7e1cgUS0a6X8u5tdSiMqXhojOdoV9TsMsiO+9VLC5vAmO8N7/GmXn7yjR8qnA6bVAEzfA==}
    engines: {node: '>= 0.4'}
    dependencies:
      call-bind: 1.0.7
      has-tostringtag: 1.0.2
    dev: true

  /is-array-buffer/3.0.2:
    resolution: {integrity: sha512-y+FyyR/w8vfIRq4eQcM1EYgSTnmHXPqaF+IgzgraytCFq5Xh8lllDVmAZolPJiZttZLeFSINPYMaEJ7/vWUa1w==}
    dependencies:
      call-bind: 1.0.7
      get-intrinsic: 1.3.0
      is-typed-array: 1.1.12
    dev: true

  /is-arrayish/0.2.1:
    resolution: {integrity: sha512-zz06S8t0ozoDXMG+ube26zeCTNXcKIPJZJi8hBrF4idCLms4CG9QtK7qBl1boi5ODzFpjswb5JPmHCbMpjaYzg==}
    dev: true

  /is-arrayish/0.3.2:
    resolution: {integrity: sha512-eVRqCvVlZbuw3GrM63ovNSNAeA1K16kaR/LRY/92w0zxQ5/1YzwblUX652i4Xs9RwAGjW9d9y6X88t8OaAJfWQ==}
    dev: true

  /is-bigint/1.0.4:
    resolution: {integrity: sha512-zB9CruMamjym81i2JZ3UMn54PKGsQzsJeo6xvN3HJJ4CAsQNB6iRutp2To77OfCNuoxspsIhzaPoO1zyCEhFOg==}
    dependencies:
      has-bigints: 1.0.2
    dev: true

  /is-binary-path/2.1.0:
    resolution: {integrity: sha512-ZMERYes6pDydyuGidse7OsHxtbI7WVeUEozgR/g7rd0xUimYNlvZRE/K2MgZTjWy725IfelLeVcEM97mmtRGXw==}
    engines: {node: '>=8'}
    dependencies:
      binary-extensions: 2.2.0
    dev: true

  /is-boolean-object/1.1.2:
    resolution: {integrity: sha512-gDYaKHJmnj4aWxyj6YHyXVpdQawtVLHU5cb+eztPGczf6cjuTdwve5ZIEfgXqH4e57An1D1AKf8CZ3kYrQRqYA==}
    engines: {node: '>= 0.4'}
    dependencies:
      call-bind: 1.0.7
      has-tostringtag: 1.0.2
    dev: true

  /is-callable/1.2.7:
    resolution: {integrity: sha512-1BC0BVFhS/p0qtw6enp8e+8OD0UrK0oFLztSjNzhcKA3WDuJxxAPXzPuPtKkjEY9UUoEWlX/8fgKeu2S8i9JTA==}
    engines: {node: '>= 0.4'}
    dev: true

  /is-core-module/2.13.0:
    resolution: {integrity: sha512-Z7dk6Qo8pOCp3l4tsX2C5ZVas4V+UxwQodwZhLopL91TX8UyyHEXafPcyoeeWuLrwzHcr3igO78wNLwHJHsMCQ==}
    dependencies:
      has: 1.0.3
    dev: true

  /is-date-object/1.0.5:
    resolution: {integrity: sha512-9YQaSxsAiSwcvS33MBk3wTCVnWK+HhF8VZR2jRxehM16QcVOdHqPn4VPHmRK4lSr38n9JriurInLcP90xsYNfQ==}
    engines: {node: '>= 0.4'}
    dependencies:
      has-tostringtag: 1.0.2
    dev: true

  /is-docker/3.0.0:
    resolution: {integrity: sha512-eljcgEDlEns/7AXFosB5K/2nCM4P7FQPkGc/DWLy5rmFEWvZayGrik1d9/QIY5nJ4f9YsVvBkA6kJpHn9rISdQ==}
    engines: {node: ^12.20.0 || ^14.13.1 || >=16.0.0}
    hasBin: true
    dev: true

  /is-extglob/2.1.1:
    resolution: {integrity: sha512-SbKbANkN603Vi4jEZv49LeVJMn4yGwsbzZworEoyEiutsN3nJYdbO36zfhGJ6QEDpOZIFkDtnq5JRxmvl3jsoQ==}
    engines: {node: '>=0.10.0'}

  /is-fullwidth-code-point/3.0.0:
    resolution: {integrity: sha512-zymm5+u+sCsSWyD9qNaejV3DFvhCKclKdizYaJUuHA83RLjb7nSuGnddCHGv0hk+KY7BMAlsWeK4Ueg6EV6XQg==}
    engines: {node: '>=8'}

  /is-glob/4.0.3:
    resolution: {integrity: sha512-xelSayHH36ZgE7ZWhli7pW34hNbNl8Ojv5KVmkJD4hBdD3th8Tfk9vYasLM+mXWOZhFkgZfxhLSnrwRr4elSSg==}
    engines: {node: '>=0.10.0'}
    dependencies:
      is-extglob: 2.1.1

  /is-inside-container/1.0.0:
    resolution: {integrity: sha512-KIYLCCJghfHZxqjYBE7rEy0OBuTd5xCHS7tHVgvCLkx7StIoaxwNW3hCALgEUjFfeRk+MG/Qxmp/vtETEF3tRA==}
    engines: {node: '>=14.16'}
    hasBin: true
    dependencies:
      is-docker: 3.0.0
    dev: true

  /is-map/2.0.2:
    resolution: {integrity: sha512-cOZFQQozTha1f4MxLFzlgKYPTyj26picdZTx82hbc/Xf4K/tZOOXSCkMvU4pKioRXGDLJRn0GM7Upe7kR721yg==}
    dev: true

  /is-negative-zero/2.0.2:
    resolution: {integrity: sha512-dqJvarLawXsFbNDeJW7zAz8ItJ9cd28YufuuFzh0G8pNHjJMnY08Dv7sYX2uF5UpQOwieAeOExEYAWWfu7ZZUA==}
    engines: {node: '>= 0.4'}
    dev: true

  /is-number-object/1.0.7:
    resolution: {integrity: sha512-k1U0IRzLMo7ZlYIfzRu23Oh6MiIFasgpb9X76eqfFZAqwH44UI4KTBvBYIZ1dSL9ZzChTB9ShHfLkR4pdW5krQ==}
    engines: {node: '>= 0.4'}
    dependencies:
      has-tostringtag: 1.0.2
    dev: true

  /is-number/7.0.0:
    resolution: {integrity: sha512-41Cifkg6e8TylSpdtTpeLVMqvSBEVzTttHvERD741+pnZ8ANv0004MRL43QKPDlK9cGvNp6NZWZUBlbGXYxxng==}
    engines: {node: '>=0.12.0'}

  /is-path-inside/3.0.3:
    resolution: {integrity: sha512-Fd4gABb+ycGAmKou8eMftCupSir5lRxqf4aD/vd0cD2qc4HL07OjCeuHMr8Ro4CoMaeCKDB0/ECBOVWjTwUvPQ==}
    engines: {node: '>=8'}
    dev: true

  /is-plain-obj/2.1.0:
    resolution: {integrity: sha512-YWnfyRwxL/+SsrWYfOpUtz5b3YD+nyfkHvjbcanzk8zgyO4ASD67uVMRt8k5bM4lLMDnXfriRhOpemw+NfT1eA==}
    engines: {node: '>=8'}
    dev: true

  /is-plain-object/2.0.4:
    resolution: {integrity: sha512-h5PpgXkWitc38BBMYawTYMWJHFZJVnBquFE57xFpjB8pJFiF6gZ+bU+WyI/yqXiFR5mdLsgYNaPe8uao6Uv9Og==}
    engines: {node: '>=0.10.0'}
    dependencies:
      isobject: 3.0.1
    dev: true

  /is-promise/4.0.0:
    resolution: {integrity: sha512-hvpoI6korhJMnej285dSg6nu1+e6uxs7zG3BYAm5byqDsgJNWwxzM6z6iZiAgQR4TJ30JmBTOwqZUw3WlyH3AQ==}
    dev: true

  /is-regex/1.1.4:
    resolution: {integrity: sha512-kvRdxDsxZjhzUX07ZnLydzS1TU/TJlTUHHY4YLL87e37oUA49DfkLqgy+VjFocowy29cKvcSiu+kIv728jTTVg==}
    engines: {node: '>= 0.4'}
    dependencies:
      call-bind: 1.0.7
      has-tostringtag: 1.0.2
    dev: true

  /is-set/2.0.2:
    resolution: {integrity: sha512-+2cnTEZeY5z/iXGbLhPrOAaK/Mau5k5eXq9j14CpRTftq0pAJu2MwVRSZhyZWBzx3o6X795Lz6Bpb6R0GKf37g==}
    dev: true

  /is-shared-array-buffer/1.0.2:
    resolution: {integrity: sha512-sqN2UDu1/0y6uvXyStCOzyhAjCSlHceFoMKJW8W9EU9cvic/QdsZ0kEU93HEy3IUEFZIiH/3w+AH/UQbPHNdhA==}
    dependencies:
      call-bind: 1.0.7
    dev: true

  /is-stream/2.0.1:
    resolution: {integrity: sha512-hFoiJiTl63nn+kstHGBtewWSKnQLpyb155KHheA1l39uvtO9nWIop1p3udqPcUd/xbF1VLMO4n7OI6p7RbngDg==}
    engines: {node: '>=8'}
    dev: true

  /is-stream/3.0.0:
    resolution: {integrity: sha512-LnQR4bZ9IADDRSkvpqMGvt/tEJWclzklNgSw48V5EAaAeDd6qGvN8ei6k5p0tvxSR171VmGyHuTiAOfxAbr8kA==}
    engines: {node: ^12.20.0 || ^14.13.1 || >=16.0.0}
    dev: true

  /is-string/1.0.7:
    resolution: {integrity: sha512-tE2UXzivje6ofPW7l23cjDOMa09gb7xlAqG6jG5ej6uPV32TlWP3NKPigtaGeHNu9fohccRYvIiZMfOOnOYUtg==}
    engines: {node: '>= 0.4'}
    dependencies:
      has-tostringtag: 1.0.2
    dev: true

  /is-symbol/1.0.4:
    resolution: {integrity: sha512-C/CPBqKWnvdcxqIARxyOh4v1UUEOCHpgDa0WYgpKDFMszcrPcffg5uhwSgPCLD2WWxmq6isisz87tzT01tuGhg==}
    engines: {node: '>= 0.4'}
    dependencies:
      has-symbols: 1.1.0
    dev: true

  /is-typed-array/1.1.12:
    resolution: {integrity: sha512-Z14TF2JNG8Lss5/HMqt0//T9JeHXttXy5pH/DBU4vi98ozO2btxzq9MwYDZYnKwU8nRsz/+GVFVRDq3DkVuSPg==}
    engines: {node: '>= 0.4'}
    dependencies:
      which-typed-array: 1.1.11
    dev: true

  /is-typedarray/1.0.0:
    resolution: {integrity: sha512-cyA56iCMHAh5CdzjJIa4aohJyeO1YbwLi3Jc35MmRU6poroFjIGZzUzupGiRPOjgHg9TLu43xbpwXk523fMxKA==}
    dev: true

  /is-unicode-supported/0.1.0:
    resolution: {integrity: sha512-knxG2q4UC3u8stRGyAVJCOdxFmv5DZiRcdlIaAQXAbSfJya+OhopNotLQrstBhququ4ZpuKbDc/8S6mgXgPFPw==}
    engines: {node: '>=10'}
    dev: true

  /is-unicode-supported/2.1.0:
    resolution: {integrity: sha512-mE00Gnza5EEB3Ds0HfMyllZzbBrmLOX3vfWoj9A9PEnTfratQ/BcaJOuMhnkhjXvb2+FkY3VuHqtAGpTPmglFQ==}
    engines: {node: '>=18'}

  /is-weakmap/2.0.1:
    resolution: {integrity: sha512-NSBR4kH5oVj1Uwvv970ruUkCV7O1mzgVFO4/rev2cLRda9Tm9HrL70ZPut4rOHgY0FNrUu9BCbXA2sdQ+x0chA==}
    dev: true

  /is-weakref/1.0.2:
    resolution: {integrity: sha512-qctsuLZmIQ0+vSSMfoVvyFe2+GSEvnmZ2ezTup1SBse9+twCCeial6EEi3Nc2KFcf6+qz2FBPnjXsk8xhKSaPQ==}
    dependencies:
      call-bind: 1.0.7
    dev: true

  /is-weakset/2.0.2:
    resolution: {integrity: sha512-t2yVvttHkQktwnNNmBQ98AhENLdPUTDTE21uPqAQ0ARwQfGeQKRVS0NNurH7bTf7RrvcVn1OOge45CnBeHCSmg==}
    dependencies:
      call-bind: 1.0.7
      get-intrinsic: 1.3.0
    dev: true

  /is-wsl/3.1.0:
    resolution: {integrity: sha512-UcVfVfaK4Sc4m7X3dUSoHoozQGBEFeDC+zVo06t98xe8CzHSZZBekNXH+tu0NalHolcJ/QAGqS46Hef7QXBIMw==}
    engines: {node: '>=16'}
    dependencies:
      is-inside-container: 1.0.0
    dev: true

  /isarray/0.0.1:
    resolution: {integrity: sha512-D2S+3GLxWH+uhrNEcoh/fnmYeP8E8/zHl644d/jdA0g2uyXvy3sb0qxotE+ne0LtccHknQzWwZEzhak7oJ0COQ==}
    dev: true

  /isarray/2.0.5:
    resolution: {integrity: sha512-xHjhDr3cNBK0BzdUJSPXZntQUx/mwMS5Rw4A7lPJ90XGAO6ISP/ePDNuo0vhqOZU+UD5JoodwCAAoZQd3FeAKw==}
    dev: true

  /isbinaryfile/4.0.10:
    resolution: {integrity: sha512-iHrqe5shvBUcFbmZq9zOQHBoeOhZJu6RQGrDpBgenUm/Am+F3JM2MgQj+rK3Z601fzrL5gLZWtAPH2OBaSVcyw==}
    engines: {node: '>= 8.0.0'}
    dev: true

  /isexe/2.0.0:
    resolution: {integrity: sha512-RHxMLp9lnKHGHRng9QFhRCMbYAcVpn69smSGcq3f36xjgVVWThj4qqLbTLlq7Ssj8B+fIQ1EuCEGI2lKsyQeIw==}

  /isobject/3.0.1:
    resolution: {integrity: sha512-WhB9zCku7EGTj/HQQRz5aUQEUeoQZH2bWcltRErOpymJ4boYE6wL9Tbr23krRPSZ+C5zqNSrSw+Cc7sZZ4b7vg==}
    engines: {node: '>=0.10.0'}
    dev: true

  /isstream/0.1.2:
    resolution: {integrity: sha512-Yljz7ffyPbrLpLngrMtZ7NduUgVvi6wG9RJ9IUcyCd59YQ911PBJphODUcbOVbqYfxe1wuYf/LJ8PauMRwsM/g==}
    dev: true

  /istanbul-lib-coverage/3.2.2:
    resolution: {integrity: sha512-O8dpsF+r0WV/8MNRKfnmrtCWhuKjxrq2w+jpzBL5UZKTi2LeVWnWOmWRxFlesJONmc+wLAGvKQZEOanko0LFTg==}
    engines: {node: '>=8'}
    dev: true

  /istanbul-lib-instrument/6.0.2:
    resolution: {integrity: sha512-1WUsZ9R1lA0HtBSohTkm39WTPlNKSJ5iFk7UwqXkBLoHQT+hfqPsfsTDVuZdKGaBwn7din9bS7SsnoAr943hvw==}
    engines: {node: '>=10'}
    dependencies:
      '@babel/core': 7.24.7
      '@babel/parser': 7.24.7
      '@istanbuljs/schema': 0.1.3
      istanbul-lib-coverage: 3.2.2
      semver: 7.7.1
    transitivePeerDependencies:
      - supports-color
    dev: true

  /istanbul-lib-report/3.0.1:
    resolution: {integrity: sha512-GCfE1mtsHGOELCU8e/Z7YWzpmybrx/+dSTfLrvY8qRmaY6zXTKWn6WQIjaAFw069icm6GVMNkgu0NzI4iPZUNw==}
    engines: {node: '>=10'}
    dependencies:
      istanbul-lib-coverage: 3.2.2
      make-dir: 4.0.0
      supports-color: 7.2.0
    dev: true

  /istanbul-lib-source-maps/5.0.4:
    resolution: {integrity: sha512-wHOoEsNJTVltaJp8eVkm8w+GVkVNHT2YDYo53YdzQEL2gWm1hBX5cGFR9hQJtuGLebidVX7et3+dmDZrmclduw==}
    engines: {node: '>=10'}
    dependencies:
      '@jridgewell/trace-mapping': 0.3.25
      debug: 4.4.0
      istanbul-lib-coverage: 3.2.2
    transitivePeerDependencies:
      - supports-color
    dev: true

  /istanbul-reports/3.1.7:
    resolution: {integrity: sha512-BewmUXImeuRk2YY0PVbxgKAysvhRPUQE0h5QRM++nVWyubKGV0l8qQ5op8+B2DOmwSe63Jivj0BjkPQVf8fP5g==}
    engines: {node: '>=8'}
    dependencies:
      html-escaper: 2.0.2
      istanbul-lib-report: 3.0.1
    dev: true

  /jackspeak/2.3.5:
    resolution: {integrity: sha512-Ratx+B8WeXLAtRJn26hrhY8S1+Jz6pxPMrkrdkgb/NstTNiqMhX0/oFVu5wX+g5n6JlEu2LPsDJmY8nRP4+alw==}
    engines: {node: '>=14'}
    dependencies:
      '@isaacs/cliui': 8.0.2
    optionalDependencies:
      '@pkgjs/parseargs': 0.11.0
    dev: true

  /jackspeak/3.4.3:
    resolution: {integrity: sha512-OGlZQpz2yfahA/Rd1Y8Cd9SIEsqvXkLVoSw/cgwhnhFMDbsQFeZYoJJ7bIZBS9BcamUW96asq/npPWugM+RQBw==}
    dependencies:
      '@isaacs/cliui': 8.0.2
    optionalDependencies:
      '@pkgjs/parseargs': 0.11.0

  /jest-worker/27.5.1:
    resolution: {integrity: sha512-7vuh85V5cdDofPyxn58nrPjBktZo0u9x1g8WtjQol+jZDaE+fhN+cIvTj11GndBnMnyfrUOG1sZQxCdjKh+DKg==}
    engines: {node: '>= 10.13.0'}
    dependencies:
      '@types/node': 18.18.0
      merge-stream: 2.0.0
      supports-color: 8.1.1
    dev: true

  /jju/1.4.0:
    resolution: {integrity: sha512-8wb9Yw966OSxApiCt0K3yNJL8pnNeIv+OEq2YMidz4FKP6nonSRoOXc80iXY4JaN2FC11B9qsNmDsm+ZOfMROA==}
    dev: true

  /js-tokens/4.0.0:
    resolution: {integrity: sha512-RdJUflcE3cUzKiMqQgsCu06FPu9UdIJO0beYbPhHN4k6apgJtifcoCtT9bcxOpYBtpD2kCM6Sbzg4CausW/PKQ==}

  /js-tokens/9.0.0:
    resolution: {integrity: sha512-WriZw1luRMlmV3LGJaR6QOJjWwgLUTf89OwT2lUOyjX2dJGBwgmIkbcz+7WFZjrZM635JOIR517++e/67CP9dQ==}
    dev: true

  /js-yaml/4.0.0:
    resolution: {integrity: sha512-pqon0s+4ScYUvX30wxQi3PogGFAlUyH0awepWvwkj4jD4v+ova3RiYw8bmA6x2rDrEaj8i/oWKoRxpVNW+Re8Q==}
    hasBin: true
    dependencies:
      argparse: 2.0.1
    dev: false

  /js-yaml/4.1.0:
    resolution: {integrity: sha512-wpxZs9NoxZaJESJGIZTyDEaYpl0FKSA+FB9aJiyemKhMwkxQg63h4T1KJgUGHpTqPDNRcmmYLugrRjJlBtWvRA==}
    hasBin: true
    dependencies:
      argparse: 2.0.1

  /jsbn/0.1.1:
    resolution: {integrity: sha512-UVU9dibq2JcFWxQPA6KCqj5O42VOmAY3zQUfEKxU0KpTGXwNoCjkX1e13eHNvw/xPynt6pU0rZ1htjWTNTSXsg==}
    dev: true

  /jsbn/1.1.0:
    resolution: {integrity: sha512-4bYVV3aAMtDTTu4+xsDYa6sy9GyJ69/amsu9sYF2zqjiEoZA5xJi3BrfX3uY+/IekIu7MwdObdbDWpoZdBv3/A==}
    dev: true

  /jsesc/2.5.2:
    resolution: {integrity: sha512-OYu7XEzjkCQ3C5Ps3QIZsQfNpqoJyZZA99wd9aWd05NCtC5pWOkShK2mkL6HXQR6/Cy2lbNdPlZBpuQHXE63gA==}
    engines: {node: '>=4'}
    hasBin: true
    dev: true

  /json-buffer/3.0.1:
    resolution: {integrity: sha512-4bV5BfR2mqfQTJm+V5tPPdf+ZpuhiIvTuAB5g8kcrXOZpTT/QwwVRWBywX1ozr6lEuPdbHxwaJlm9G6mI2sfSQ==}
    dev: true

  /json-parse-better-errors/1.0.2:
    resolution: {integrity: sha512-mrqyZKfX5EhL7hvqcV6WG1yYjnjeuYDzDhhcAAUrq8Po85NBQBJP+ZDUT75qZQ98IkUoBqdkExkukOU7Ts2wrw==}
    dev: true

  /json-parse-even-better-errors/2.3.1:
    resolution: {integrity: sha512-xyFwyhro/JEof6Ghe2iz2NcXoj2sloNsWr/XsERDK/oiPCfaNhl5ONfp+jQdAZRQQ0IJWNzH9zIZF7li91kh2w==}
    dev: true

  /json-schema-traverse/0.4.1:
    resolution: {integrity: sha512-xbbCH5dCYU5T8LcEhhuh7HJ88HXuW3qsI3Y0zOZFKfZEHcpWiHU/Jxzk629Brsab/mMiHQti9wMP+845RPe3Vg==}
    dev: true

  /json-schema-traverse/1.0.0:
    resolution: {integrity: sha512-NM8/P9n3XjXhIZn1lLhkFaACTOURQXjWhV4BA/RnOv8xvgqtqpAX9IO4mRQxSx1Rlo4tqzeqb0sOlruaOy3dug==}

  /json-schema/0.4.0:
    resolution: {integrity: sha512-es94M3nTIfsEPisRafak+HDLfHXnKBhV3vU5eqPcS3flIWqcxJWgXHXiey3YrpaNsanY5ei1VoYEbOzijuq9BA==}
    dev: true

  /json-stable-stringify-without-jsonify/1.0.1:
    resolution: {integrity: sha512-Bdboy+l7tA3OGW6FjyFHWkP5LuByj1Tk33Ljyq0axyzdk9//JSi2u3fP1QSmd1KNwq6VOKYGlAu87CisVir6Pw==}
    dev: true

  /json-stringify-safe/5.0.1:
    resolution: {integrity: sha512-ZClg6AaYvamvYEE82d3Iyd3vSSIjQ+odgjaTzRuO3s7toCdFKczob2i0zCh7JE8kWn17yvAWhUVxvqGwUalsRA==}
    dev: true

  /json5/2.2.3:
    resolution: {integrity: sha512-XmOWe7eyHYH14cLdVPoyg+GOH3rYX++KpzrylJwSW98t3Nk+U8XOl8FWKOgwtzdb8lXGf6zYwDUzeHMWfxasyg==}
    engines: {node: '>=6'}
    hasBin: true
    dev: true

  /jsonfile/4.0.0:
    resolution: {integrity: sha512-m6F1R3z8jjlf2imQHS2Qez5sjKWQzbuuhuJ/FKYFRZvPE3PuHcSMVZzfsLhGVOkfd20obL5SWEBew5ShlquNxg==}
    optionalDependencies:
      graceful-fs: 4.2.11
    dev: true

  /jsonfile/6.1.0:
    resolution: {integrity: sha512-5dgndWOriYSm5cnYaJNhalLNDKOqFwyDB/rr1E9ZsGciGvKPs8R2xYGCacuf3z6K1YKDz182fd+fY3cn3pMqXQ==}
    dependencies:
      universalify: 2.0.0
    optionalDependencies:
      graceful-fs: 4.2.11

  /jsonwebtoken/9.0.2:
    resolution: {integrity: sha512-PRp66vJ865SSqOlgqS8hujT5U4AOgMfhrwYIuIhfKaoSCZcirrmASQr8CX7cUg+RMih+hgznrjp99o+W4pJLHQ==}
    engines: {node: '>=12', npm: '>=6'}
    dependencies:
      jws: 3.2.2
      lodash.includes: 4.3.0
      lodash.isboolean: 3.0.3
      lodash.isinteger: 4.0.4
      lodash.isnumber: 3.0.3
      lodash.isplainobject: 4.0.6
      lodash.isstring: 4.0.1
      lodash.once: 4.1.1
      ms: 2.1.3
      semver: 7.7.1
    dev: true

  /jsprim/1.4.2:
    resolution: {integrity: sha512-P2bSOMAc/ciLz6DzgjVlGJP9+BrJWu5UDGK70C2iweC5QBIeFf0ZXRvGjEj2uYgrY2MkAAhsSWHDWlFtEroZWw==}
    engines: {node: '>=0.6.0'}
    dependencies:
      assert-plus: 1.0.0
      extsprintf: 1.3.0
      json-schema: 0.4.0
      verror: 1.10.0
    dev: true

  /just-extend/4.2.1:
    resolution: {integrity: sha512-g3UB796vUFIY90VIv/WX3L2c8CS2MdWUww3CNrYmqza1Fg0DURc2K/O4YrnklBdQarSJ/y8JnJYDGc+1iumQjg==}
    dev: true

  /jwa/1.4.1:
    resolution: {integrity: sha512-qiLX/xhEEFKUAJ6FiBMbes3w9ATzyk5W7Hvzpa/SLYdxNtng+gcurvrI7TbACjIXlsJyr05/S1oUhZrc63evQA==}
    dependencies:
      buffer-equal-constant-time: 1.0.1
      ecdsa-sig-formatter: 1.0.11
      safe-buffer: 5.2.1
    dev: true

  /jwa/2.0.0:
    resolution: {integrity: sha512-jrZ2Qx916EA+fq9cEAeCROWPTfCwi1IVHqT2tapuqLEVVDKFDENFw1oL+MwrTvH6msKxsd1YTDVw6uKEcsrLEA==}
    dependencies:
      buffer-equal-constant-time: 1.0.1
      ecdsa-sig-formatter: 1.0.11
      safe-buffer: 5.2.1
    dev: true

  /jws/3.2.2:
    resolution: {integrity: sha512-YHlZCB6lMTllWDtSPHz/ZXTsi8S00usEV6v1tjq8tOUZzw7DpSDWVXjXDre6ed1w/pd495ODpHZYSdkRTsa0HA==}
    dependencies:
      jwa: 1.4.1
      safe-buffer: 5.2.1
    dev: true

  /jws/4.0.0:
    resolution: {integrity: sha512-KDncfTmOZoOMTFG4mBlG0qUIOlc03fmzH+ru6RgYVZhPkyiy/92Owlt/8UEN+a4TXR1FQetfIpJE8ApdvdVxTg==}
    dependencies:
      jwa: 2.0.0
      safe-buffer: 5.2.1
    dev: true

  /karma-chrome-launcher/3.2.0:
    resolution: {integrity: sha512-rE9RkUPI7I9mAxByQWkGJFXfFD6lE4gC5nPuZdobf/QdTEJI6EU4yIay/cfU/xV4ZxlM5JiTv7zWYgA64NpS5Q==}
    dependencies:
      which: 1.3.1
    dev: true

  /karma-mocha/2.0.1:
    resolution: {integrity: sha512-Tzd5HBjm8his2OA4bouAsATYEpZrp9vC7z5E5j4C5Of5Rrs1jY67RAwXNcVmd/Bnk1wgvQRou0zGVLey44G4tQ==}
    dependencies:
      minimist: 1.2.8
    dev: true

  /karma-source-map-support/1.4.0:
    resolution: {integrity: sha512-RsBECncGO17KAoJCYXjv+ckIz+Ii9NCi+9enk+rq6XC81ezYkb4/RHE6CTXdA7IOJqoF3wcaLfVG0CPmE5ca6A==}
    dependencies:
      source-map-support: 0.5.21
    dev: true

  /karma/6.4.2:
    resolution: {integrity: sha512-C6SU/53LB31BEgRg+omznBEMY4SjHU3ricV6zBcAe1EeILKkeScr+fZXtaI5WyDbkVowJxxAI6h73NcFPmXolQ==}
    engines: {node: '>= 10'}
    hasBin: true
    dependencies:
      '@colors/colors': 1.5.0
      body-parser: 1.20.2
      braces: 3.0.2
      chokidar: 3.5.3
      connect: 3.7.0
      di: 0.0.1
      dom-serialize: 2.2.1
      glob: 7.2.3
      graceful-fs: 4.2.11
      http-proxy: 1.18.1
      isbinaryfile: 4.0.10
      lodash: 4.17.21
      log4js: 6.9.1
      mime: 2.6.0
      minimatch: 3.1.2
      mkdirp: 0.5.6
      qjobs: 1.2.0
      range-parser: 1.2.1
      rimraf: 3.0.2
      socket.io: 4.7.2
      source-map: 0.6.1
      tmp: 0.2.1
      ua-parser-js: 0.7.36
      yargs: 16.2.0
    transitivePeerDependencies:
      - bufferutil
      - debug
      - supports-color
      - utf-8-validate
    dev: true

  /keyv/4.5.3:
    resolution: {integrity: sha512-QCiSav9WaX1PgETJ+SpNnx2PRRapJ/oRSXM4VO5OGYGSjrxbKPVFVhB3l2OCbLCk329N8qyAtsJjSjvVBWzEug==}
    dependencies:
      json-buffer: 3.0.1
    dev: true

  /kind-of/6.0.3:
    resolution: {integrity: sha512-dcS1ul+9tmeD95T+x28/ehLgd9mENa3LsvDTtzm3vyBEO7RPptvAD+t44WVXaUjTBRcrpFeFlC8WCruUR456hw==}
    engines: {node: '>=0.10.0'}
    dev: true

  /kuler/2.0.0:
    resolution: {integrity: sha512-Xq9nH7KlWZmXAtodXDDRE7vs6DU1gTU8zYDHDiWLSip45Egwq3plLHzPn27NgvzL2r1LMPC1vdqh98sQxtqj4A==}
    dev: true

  /levn/0.4.1:
    resolution: {integrity: sha512-+bT2uH4E5LGE7h/n3evcS/sQlJXCpIp6ym8OWJ5eV6+67Dsql/LaaT7qJBAt2rzfoa/5QBGBhxDix1dMt2kQKQ==}
    engines: {node: '>= 0.8.0'}
    dependencies:
      prelude-ls: 1.2.1
      type-check: 0.4.0
    dev: true

  /lines-and-columns/1.2.4:
    resolution: {integrity: sha512-7ylylesZQ/PV29jhEDl3Ufjo6ZX7gCqJr5F7PKrqc93v7fzSymt1BpwEU8nAUXs8qzzvqhbjhK5QZg6Mt/HkBg==}
    dev: true

  /load-json-file/4.0.0:
    resolution: {integrity: sha512-Kx8hMakjX03tiGTLAIdJ+lL0htKnXjEZN6hk/tozf/WOuYGdZBJrZ+rCJRbVCugsjB3jMLn9746NsQIf5VjBMw==}
    engines: {node: '>=4'}
    dependencies:
      graceful-fs: 4.2.11
      parse-json: 4.0.0
      pify: 3.0.0
      strip-bom: 3.0.0
    dev: true

  /loader-runner/4.3.0:
    resolution: {integrity: sha512-3R/1M+yS3j5ou80Me59j7F9IMs4PXs3VqRrm0TU3AbKPxlmpoY1TNscJV/oGJXo8qCatFGTfDbY6W6ipGOYXfg==}
    engines: {node: '>=6.11.5'}
    dev: true

  /loader-utils/2.0.4:
    resolution: {integrity: sha512-xXqpXoINfFhgua9xiqD8fPFHgkoq1mmmpE92WlDbm9rNRd/EbRb+Gqf908T2DMfuHjjJlksiK2RbHVOdD/MqSw==}
    engines: {node: '>=8.9.0'}
    dependencies:
      big.js: 5.2.2
      emojis-list: 3.0.0
      json5: 2.2.3
    dev: true

  /local-pkg/0.5.0:
    resolution: {integrity: sha512-ok6z3qlYyCDS4ZEU27HaU6x/xZa9Whf8jD4ptH5UZTQYZVYeb9bnZ3ojVhiJNLiXK1Hfc0GNbLXcmZ5plLDDBg==}
    engines: {node: '>=14'}
    dependencies:
      mlly: 1.7.1
      pkg-types: 1.1.1
    dev: true

  /locate-path/5.0.0:
    resolution: {integrity: sha512-t7hw9pI+WvuwNJXwk5zVHpyhIqzg2qTlklJOf0mVxGSbe3Fp2VieZcduNYjaLDoy6p9uGpQEGWG87WpMKlNq8g==}
    engines: {node: '>=8'}
    dependencies:
      p-locate: 4.1.0
    dev: true

  /locate-path/6.0.0:
    resolution: {integrity: sha512-iPZK6eYjbxRu3uB4/WZ3EsEIMJFMqAoopl3R+zuq0UjcAm/MO6KCweDgPfP3elTztoKP3KtnVHxTn2NHBSDVUw==}
    engines: {node: '>=10'}
    dependencies:
      p-locate: 5.0.0
    dev: true

  /lodash.flattendeep/4.4.0:
    resolution: {integrity: sha512-uHaJFihxmJcEX3kT4I23ABqKKalJ/zDrDg0lsFtc1h+3uw49SIJ5beyhx5ExVRti3AvKoOJngIj7xz3oylPdWQ==}
    dev: true

  /lodash.get/4.4.2:
    resolution: {integrity: sha512-z+Uw/vLuy6gQe8cfaFWD7p0wVv8fJl3mbzXh33RS+0oW2wvUqiRXiQ69gLWSLpgB5/6sU+r6BlQR0MBILadqTQ==}
    dev: true

  /lodash.includes/4.3.0:
    resolution: {integrity: sha512-W3Bx6mdkRTGtlJISOvVD/lbqjTlPPUDTMnlXZFnVwi9NKJ6tiAk6LVdlhZMm17VZisqhKcgzpO5Wz91PCt5b0w==}
    dev: true

  /lodash.isboolean/3.0.3:
    resolution: {integrity: sha512-Bz5mupy2SVbPHURB98VAcw+aHh4vRV5IPNhILUCsOzRmsTmSQ17jIuqopAentWoehktxGd9e/hbIXq980/1QJg==}
    dev: true

  /lodash.isinteger/4.0.4:
    resolution: {integrity: sha512-DBwtEWN2caHQ9/imiNeEA5ys1JoRtRfY3d7V9wkqtbycnAmTvRRmbHKDV4a0EYc678/dia0jrte4tjYwVBaZUA==}
    dev: true

  /lodash.isnumber/3.0.3:
    resolution: {integrity: sha512-QYqzpfwO3/CWf3XP+Z+tkQsfaLL/EnUlXWVkIk5FUPc4sBdTehEqZONuyRt2P67PXAk+NXmTBcc97zw9t1FQrw==}
    dev: true

  /lodash.isplainobject/4.0.6:
    resolution: {integrity: sha512-oSXzaWypCMHkPC3NvBEaPHf0KsA5mvPrOPgQWDsbg8n7orZ290M0BmC/jgRZ4vcJ6DTAhjrsSYgdsW/F+MFOBA==}
    dev: true

  /lodash.isstring/4.0.1:
    resolution: {integrity: sha512-0wJxfxH1wgO3GrbuP+dTTk7op+6L41QCXbGINEmD+ny/G/eCqGzxyCsh7159S+mgDDcoarnBw6PC1PS5+wUGgw==}
    dev: true

  /lodash.merge/4.6.2:
    resolution: {integrity: sha512-0KpjqXRVvrYyCsX1swR/XTK0va6VQkQM6MNo7PqW77ByjAhoARA8EfrP1N4+KlKj8YS0ZUCtRT/YUuhyYDujIQ==}
    dev: true

  /lodash.once/4.1.1:
    resolution: {integrity: sha512-Sb487aTOCr9drQVL8pIxOzVhafOjZN9UU54hiN8PU3uAiSV7lx1yYNpbNmex2PK6dSJoNTSJUUswT651yww3Mg==}
    dev: true

  /lodash/4.17.21:
    resolution: {integrity: sha512-v2kDEe57lecTulaDIuNTPy3Ry4gLGJ6Z1O3vE1krgXZNrsQ+LFTGHVxVjcXPs17LhbZVGedAJv8XZ1tvj5FvSg==}

  /log-symbols/4.1.0:
    resolution: {integrity: sha512-8XPvpAA8uyhfteu8pIvQxpJZ7SYYdpUivZpGy6sFsBuKRY/7rQGavedeB8aK+Zkyq6upMFVL/9AW6vOYzfRyLg==}
    engines: {node: '>=10'}
    dependencies:
      chalk: 4.1.2
      is-unicode-supported: 0.1.0
    dev: true

  /log4js/6.9.1:
    resolution: {integrity: sha512-1somDdy9sChrr9/f4UlzhdaGfDR2c/SaD2a4T7qEkG4jTS57/B3qmnjLYePwQ8cqWnUHZI0iAKxMBpCZICiZ2g==}
    engines: {node: '>=8.0'}
    dependencies:
      date-format: 4.0.14
      debug: 4.4.0
      flatted: 3.2.9
      rfdc: 1.3.0
      streamroller: 3.1.5
    transitivePeerDependencies:
      - supports-color
    dev: true

  /logform/2.5.1:
    resolution: {integrity: sha512-9FyqAm9o9NKKfiAKfZoYo9bGXXuwMkxQiQttkT4YjjVtQVIQtK6LmVtlxmCaFswo6N4AfEkHqZTV0taDtPotNg==}
    dependencies:
      '@colors/colors': 1.5.0
      '@types/triple-beam': 1.3.3
      fecha: 4.2.3
      ms: 2.1.3
      safe-stable-stringify: 2.4.3
      triple-beam: 1.4.1
    dev: true

  /logform/2.7.0:
    resolution: {integrity: sha512-TFYA4jnP7PVbmlBIfhlSe+WKxs9dklXMTEGcBCIvLhE/Tn3H6Gk1norupVW7m5Cnd4bLcr08AytbyV/xj7f/kQ==}
    engines: {node: '>= 12.0.0'}
    dependencies:
      '@colors/colors': 1.6.0
      '@types/triple-beam': 1.3.3
      fecha: 4.2.3
      ms: 2.1.3
      safe-stable-stringify: 2.4.3
      triple-beam: 1.4.1
    dev: true

  /loupe/2.3.6:
    resolution: {integrity: sha512-RaPMZKiMy8/JruncMU5Bt6na1eftNoo++R4Y+N2FrxkDVTrGvcyzFTsaGif4QTeKESheMGegbhw6iUAq+5A8zA==}
    deprecated: Please upgrade to 2.3.7 which fixes GHSA-4q6p-r6v2-jvc5
    dependencies:
      get-func-name: 2.0.2
    dev: true

  /loupe/2.3.7:
    resolution: {integrity: sha512-zSMINGVYkdpYSOBmLi0D1Uo7JU9nVdQKrHxC8eYlV+9YKK9WePqAlL7lSlorG/U2Fw1w0hTBmaa/jrQ3UbPHtA==}
    dependencies:
      get-func-name: 2.0.2
    dev: true

  /lru-cache/10.4.3:
    resolution: {integrity: sha512-JNAzZcXrCt42VGLuYz0zfAzDfAvJWW6AfYlDBQyDV5DClI2m5sAmK+OIO7s59XfsRsWHp02jAJrRadPRGTt6SQ==}

  /lru-cache/5.1.1:
    resolution: {integrity: sha512-KpNARQA3Iwv+jTA0utUVVbrh+Jlrr1Fv0e56GGzAFOXN7dk/FviaDW8LHmK52DlcH4WP2n6gI8vN1aesBFgo9w==}
    dependencies:
      yallist: 3.1.1
    dev: true

  /lru-cache/6.0.0:
    resolution: {integrity: sha512-Jo6dJ04CmSjuznwJSS3pUeWmd/H0ffTlkXXgwZi+eq1UCmqQwCh+eLsYOYCwY991i2Fah4h1BEMCx4qThGbsiA==}
    engines: {node: '>=10'}
    dependencies:
      yallist: 4.0.0

  /lru-cache/7.18.3:
    resolution: {integrity: sha512-jumlc0BIUrS3qJGgIkWZsyfAM7NCWiBcCDhnd+3NNM5KbBmLTgHVfWBcg6W+rLUsIpzpERPsvwUP7CckAQSOoA==}
    engines: {node: '>=12'}
    dev: true

  /magic-string/0.30.10:
    resolution: {integrity: sha512-iIRwTIf0QKV3UAnYK4PU8uiEc4SRh5jX0mwpIwETPpHdhVM4f53RSwS/vXvN1JhGX+Cs7B8qIq3d6AH49O5fAQ==}
    dependencies:
      '@jridgewell/sourcemap-codec': 1.4.15
    dev: true

  /magicast/0.3.4:
    resolution: {integrity: sha512-TyDF/Pn36bBji9rWKHlZe+PZb6Mx5V8IHCSxk7X4aljM4e/vyDvZZYwHewdVaqiA0nb3ghfHU/6AUpDxWoER2Q==}
    dependencies:
      '@babel/parser': 7.24.7
      '@babel/types': 7.24.7
      source-map-js: 1.2.0
    dev: true

  /make-dir/4.0.0:
    resolution: {integrity: sha512-hXdUTZYIVOt1Ex//jAQi+wTZZpUpwBj/0QsOzqegb3rGMMeJiSEu5xLHnYfBrRV4RH2+OCSOO95Is/7x1WJ4bw==}
    engines: {node: '>=10'}
    dependencies:
      semver: 7.7.1
    dev: true

  /make-error/1.3.6:
    resolution: {integrity: sha512-s8UhlNe7vPKomQhC1qFelMokr/Sc3AgNbso3n74mVPA5LTZwkB9NlXf4XPamLxJE8h0gh73rM94xvwRT2CVInw==}
    dev: true

  /math-intrinsics/1.1.0:
    resolution: {integrity: sha512-/IXtbwEk5HTPyEwyKX6hGkYXxM9nbj64B+ilVJnC/R6B0pH5G4V3b0pVbL7DBj4tkhBAppbQUlf6F6Xl9LHu1g==}
    engines: {node: '>= 0.4'}
    dev: true

  /mdurl/1.0.1:
    resolution: {integrity: sha512-/sKlQJCBYVY9Ers9hqzKou4H6V5UWc/M59TH2dvkt+84itfnq7uFOMLpOiOS4ujvHP4etln18fmIxA5R5fll0g==}
    dev: true

  /media-typer/0.3.0:
    resolution: {integrity: sha512-dq+qelQ9akHpcOl/gUVRTxVIOkAJ1wR3QAvb4RsVjS8oVoFjDGTc679wJYmUmknUF5HwMLOgb5O+a3KxfWapPQ==}
    engines: {node: '>= 0.6'}
    dev: true

  /media-typer/1.1.0:
    resolution: {integrity: sha512-aisnrDP4GNe06UcKFnV5bfMNPBUw4jsLGaWwWfnH3v02GnBuXX2MCVn5RbrWo0j3pczUilYblq7fQ7Nw2t5XKw==}
    engines: {node: '>= 0.8'}
    dev: true

  /memorystream/0.3.1:
    resolution: {integrity: sha512-S3UwM3yj5mtUSEfP41UZmt/0SCoVYUcU1rkXv+BQ5Ig8ndL4sPoJNBUJERafdPb5jjHJGuMgytgKvKIf58XNBw==}
    engines: {node: '>= 0.10.0'}
    dev: true

  /merge-descriptors/1.0.1:
    resolution: {integrity: sha512-cCi6g3/Zr1iqQi6ySbseM1Xvooa98N0w31jzUYrXPX2xqObmFGHJ0tQ5u74H3mVh7wLouTseZyYIq39g8cNp1w==}
    dev: true

  /merge-descriptors/2.0.0:
    resolution: {integrity: sha512-Snk314V5ayFLhp3fkUREub6WtjBfPdCPY1Ln8/8munuLuiYhsABgBVWsozAG+MWMbVEvcdcpbi9R7ww22l9Q3g==}
    engines: {node: '>=18'}
    dev: true

  /merge-stream/2.0.0:
    resolution: {integrity: sha512-abv/qOcuPfk3URPfDzmZU1LKmuw8kT+0nIHvKrKgFrwifol/doWcdA4ZqsWQ8ENrFKkd67Mfpo/LovbIUsbt3w==}
    dev: true

  /merge2/1.4.1:
    resolution: {integrity: sha512-8q7VEgMJW4J8tcfVPy8g09NcQwZdbwFEqhe/WZkoIzjn/3TGDwtOCYtXGxA3O8tPzpczCCDgv+P2P5y00ZJOOg==}
    engines: {node: '>= 8'}

  /methods/1.1.2:
    resolution: {integrity: sha512-iclAHeNqNm68zFtnZ0e+1L2yUIdvzNoauKU4WBA3VvH/vPFieF7qfRlwUZU+DA9P9bPXIS90ulxoUoCH23sV2w==}
    engines: {node: '>= 0.6'}
    dev: true

  /micromatch/4.0.8:
    resolution: {integrity: sha512-PXwfBhYu0hBCPw8Dn0E+WDYb7af3dSLVWKi3HGv84IdF4TyFoC0ysxFd0Goxw7nSv4T/PzEJQxsYsEiFCKo2BA==}
    engines: {node: '>=8.6'}
    dependencies:
      braces: 3.0.3
      picomatch: 2.3.1

  /mime-db/1.52.0:
    resolution: {integrity: sha512-sPU4uV7dYlvtWJxwwxHD0PuihVNiE7TyAbQ5SWxDCB9mUYvOgroQOwYQQOKPJ8CIbE+1ETVlOoK1UC2nU3gYvg==}
    engines: {node: '>= 0.6'}

  /mime-db/1.54.0:
    resolution: {integrity: sha512-aU5EJuIN2WDemCcAp2vFBfp/m4EAhWJnUNSSw0ixs7/kXbd6Pg64EmwJkNdFhB8aWt1sH2CTXrLxo/iAGV3oPQ==}
    engines: {node: '>= 0.6'}
    dev: true

  /mime-types/2.1.35:
    resolution: {integrity: sha512-ZDY+bPm5zTTF+YpCrAU9nK0UgICYPT0QtT1NZWFv4s++TNkcgVaT0g6+4R2uI4MjQjzysHB1zxuWL50hzaeXiw==}
    engines: {node: '>= 0.6'}
    dependencies:
      mime-db: 1.52.0

  /mime-types/3.0.1:
    resolution: {integrity: sha512-xRc4oEhT6eaBpU1XF7AjpOFD+xQmXNB5OVKwp4tqCuBpHLS/ZbBDrc07mYTDqVMg6PfxUjjNp85O6Cd2Z/5HWA==}
    engines: {node: '>= 0.6'}
    dependencies:
      mime-db: 1.54.0
    dev: true

  /mime/1.6.0:
    resolution: {integrity: sha512-x0Vn8spI+wuJ1O6S7gnbaQg8Pxh4NNHb7KSINmEWKiPE4RKOplvijn+NkmYmmRgP68mc70j2EbeTFRsrswaQeg==}
    engines: {node: '>=4'}
    hasBin: true
    dev: true

  /mime/2.6.0:
    resolution: {integrity: sha512-USPkMeET31rOMiarsBNIHZKLGgvKc/LrjofAnBlOttf5ajRvqiRA8QsenbcooctK6d6Ts6aqZXBA+XbkKthiQg==}
    engines: {node: '>=4.0.0'}
    hasBin: true
    dev: true

  /mimic-fn/4.0.0:
    resolution: {integrity: sha512-vqiC06CuhBTUdZH+RYl8sFrL096vA45Ok5ISO6sE/Mr1jRbGH4Csnhi8f3wKVl7x8mO4Au7Ir9D3Oyv1VYMFJw==}
    engines: {node: '>=12'}
    dev: true

  /minimatch/3.0.8:
    resolution: {integrity: sha512-6FsRAQsxQ61mw+qP1ZzbL9Bc78x2p5OqNgNpnoAFLTrX8n5Kxph0CsnhmKKNXTWjXqU5L0pGPR7hYk+XWZr60Q==}
    dependencies:
      brace-expansion: 1.1.11
    dev: true

  /minimatch/3.1.2:
    resolution: {integrity: sha512-J7p63hRiAjw1NDEww1W7i37+ByIrOWO5XQQAzZ3VOcL0PNybwpfmV/N05zFAzwQ9USyEcX6t3UO+K5aqBQOIHw==}
    dependencies:
      brace-expansion: 1.1.11
    dev: true

  /minimatch/4.2.1:
    resolution: {integrity: sha512-9Uq1ChtSZO+Mxa/CL1eGizn2vRn3MlLgzhT0Iz8zaY8NdvxvB0d5QdPFmCKf7JKA9Lerx5vRrnwO03jsSfGG9g==}
    engines: {node: '>=10'}
    dependencies:
      brace-expansion: 1.1.11
    dev: true

  /minimatch/5.0.1:
    resolution: {integrity: sha512-nLDxIFRyhDblz3qMuq+SoRZED4+miJ/G+tdDrjkkkRnjAsBexeGpgjLEQ0blJy7rHhR2b93rhQY4SvyWu9v03g==}
    engines: {node: '>=10'}
    dependencies:
      brace-expansion: 2.0.1
    dev: true

  /minimatch/5.1.6:
    resolution: {integrity: sha512-lKwV/1brpG6mBUFHtb7NUmtABCb2WZZmm2wNiOA5hAb8VdCS4B3dtMWyvcoViccwAW/COERjXLt0zP1zXUN26g==}
    engines: {node: '>=10'}
    dependencies:
      brace-expansion: 2.0.1
    dev: true

  /minimatch/9.0.5:
    resolution: {integrity: sha512-G6T0ZX48xgozx7587koeX9Ys2NYy6Gmv//P89sEte9V9whIapMNF4idKxnW2QtCcLiTWlb/wfCabAtAFWhhBow==}
    engines: {node: '>=16 || 14 >=14.17'}
    dependencies:
      brace-expansion: 2.0.1

  /minimist/1.2.8:
    resolution: {integrity: sha512-2yyAR8qBkN3YuheJanUpWC5U3bb5osDywNB8RzDVlDwDHbocAJveqqj1u8+SVD7jkWT4yvsHCpWqqWqAxb0zCA==}

  /minipass/7.1.2:
    resolution: {integrity: sha512-qOOzS1cBTWYF4BH8fVePDBOO9iptMnGUEZwNc/cMWnTV2nVLZ7VoNWEPHkYczZA0pdoA7dl6e7FL659nX9S2aw==}
    engines: {node: '>=16 || 14 >=14.17'}

  /minizlib/3.0.1:
    resolution: {integrity: sha512-umcy022ILvb5/3Djuu8LWeqUa8D68JaBzlttKeMWen48SjabqS3iY5w/vzeMzMUNhLDifyhbOwKDSznB1vvrwg==}
    engines: {node: '>= 18'}
    dependencies:
      minipass: 7.1.2
      rimraf: 5.0.10

  /mitt/3.0.1:
    resolution: {integrity: sha512-vKivATfr97l2/QBCYAkXYDbrIWPM2IIKEl7YPhjCvKlG3kE2gm+uBo6nEXK3M5/Ffh/FLpKExzOQ3JJoJGFKBw==}
    dev: true

  /mkdirp/0.5.6:
    resolution: {integrity: sha512-FP+p8RB8OWpF3YZBCrP5gtADmtXApB5AMLn+vdyA+PyxCjrCs00mjyUozssO33cwDeT3wNGdLxJ5M//YqtHAJw==}
    hasBin: true
    dependencies:
      minimist: 1.2.8
    dev: true

  /mkdirp/3.0.1:
    resolution: {integrity: sha512-+NsyUUAZDmo6YVHzL/stxSu3t9YS1iljliy3BSDrXJ/dkn1KYdmtZODGGjLcc9XLgVVpH4KshHB8XmZgMhaBXg==}
    engines: {node: '>=10'}
    hasBin: true

  /mlly/1.7.1:
    resolution: {integrity: sha512-rrVRZRELyQzrIUAVMHxP97kv+G786pHmOKzuFII8zDYahFBS7qnHh2AlYSl1GAHhaMPCz6/oHjVMcfFYgFYHgA==}
    dependencies:
      acorn: 8.11.3
      pathe: 1.1.2
      pkg-types: 1.1.1
      ufo: 1.5.3
    dev: true

  /mocha/10.2.0:
    resolution: {integrity: sha512-IDY7fl/BecMwFHzoqF2sg/SHHANeBoMMXFlS9r0OXKDssYE1M5O43wUY/9BVPeIvfH2zmEbBfseqN9gBQZzXkg==}
    engines: {node: '>= 14.0.0'}
    hasBin: true
    dependencies:
      ansi-colors: 4.1.1
      browser-stdout: 1.3.1
      chokidar: 3.5.3
      debug: 4.3.4_supports-color@8.1.1
      diff: 5.0.0
      escape-string-regexp: 4.0.0
      find-up: 5.0.0
      glob: 7.2.0
      he: 1.2.0
      js-yaml: 4.1.0
      log-symbols: 4.1.0
      minimatch: 5.0.1
      ms: 2.1.3
      nanoid: 3.3.3
      serialize-javascript: 6.0.0
      strip-json-comments: 3.1.1
      supports-color: 8.1.1
      workerpool: 6.2.1
      yargs: 16.2.0
      yargs-parser: 20.2.4
      yargs-unparser: 2.0.0
    dev: true

  /mocha/10.4.0:
    resolution: {integrity: sha512-eqhGB8JKapEYcC4ytX/xrzKforgEc3j1pGlAXVy3eRwrtAy5/nIfT1SvgGzfN0XZZxeLq0aQWkOUAmqIJiv+bA==}
    engines: {node: '>= 14.0.0'}
    hasBin: true
    dependencies:
      ansi-colors: 4.1.1
      browser-stdout: 1.3.1
      chokidar: 3.5.3
      debug: 4.3.4_supports-color@8.1.1
      diff: 5.0.0
      escape-string-regexp: 4.0.0
      find-up: 5.0.0
      glob: 8.1.0
      he: 1.2.0
      js-yaml: 4.1.0
      log-symbols: 4.1.0
      minimatch: 5.0.1
      ms: 2.1.3
      serialize-javascript: 6.0.0
      strip-json-comments: 3.1.1
      supports-color: 8.1.1
      workerpool: 6.2.1
      yargs: 16.2.0
      yargs-parser: 20.2.4
      yargs-unparser: 2.0.0
    dev: true

  /mocha/9.2.2:
    resolution: {integrity: sha512-L6XC3EdwT6YrIk0yXpavvLkn8h+EU+Y5UcCHKECyMbdUIxyMuZj4bX4U9e1nvnvUUvQVsV2VHQr5zLdcUkhW/g==}
    engines: {node: '>= 12.0.0'}
    hasBin: true
    dependencies:
      '@ungap/promise-all-settled': 1.1.2
      ansi-colors: 4.1.1
      browser-stdout: 1.3.1
      chokidar: 3.5.3
      debug: 4.3.3_supports-color@8.1.1
      diff: 5.0.0
      escape-string-regexp: 4.0.0
      find-up: 5.0.0
      glob: 7.2.0
      growl: 1.10.5
      he: 1.2.0
      js-yaml: 4.1.0
      log-symbols: 4.1.0
      minimatch: 4.2.1
      ms: 2.1.3
      nanoid: 3.3.1
      serialize-javascript: 6.0.0
      strip-json-comments: 3.1.1
      supports-color: 8.1.1
      which: 2.0.2
      workerpool: 6.2.0
      yargs: 16.2.0
      yargs-parser: 20.2.4
      yargs-unparser: 2.0.0
    dev: true

  /moment/2.29.4:
    resolution: {integrity: sha512-5LC9SOxjSc2HF6vO2CyuTDNivEdoz2IvyJJGj6X8DJ0eFyfszE0QiEd+iXmBvUP3WHxSjFH/vIsA0EN00cgr8w==}
    dev: true

  /morgan/1.10.0:
    resolution: {integrity: sha512-AbegBVI4sh6El+1gNwvD5YIck7nSA36weD7xvIxG4in80j/UoK8AEGaWnnz8v1GxonMCltmlNs5ZKbGvl9b1XQ==}
    engines: {node: '>= 0.8.0'}
    dependencies:
      basic-auth: 2.0.1
      debug: 2.6.9
      depd: 2.0.0
      on-finished: 2.3.0
      on-headers: 1.0.2
    dev: true

  /ms/2.0.0:
    resolution: {integrity: sha512-Tpp60P6IUJDTuOq/5Z8cdskzJujfwqfOTkrwIwj7IRISpnkJnT6SyJ4PCPnGMoFjC9ddhal5KVIYtAt97ix05A==}
    dev: true

  /ms/2.1.2:
    resolution: {integrity: sha512-sGkPx+VjMtmA6MX27oA4FBFELFCZZ4S4XqeGOXCv68tT+jb3vk/RyaKWP0PTKyWtmLSM0b+adUTEvbs1PEaH2w==}
    dev: true

  /ms/2.1.3:
    resolution: {integrity: sha512-6FlzubTLZG3J2a/NVCAleEhjzq5oxgHyaCU9yYXvcLsvoVaHJq/s5xXI6/XXP6tz7R9xAOtHnSO/tXtF3WRTlA==}

  /multer/2.0.1:
    resolution: {integrity: sha512-Ug8bXeTIUlxurg8xLTEskKShvcKDZALo1THEX5E41pYCD2sCVub5/kIRIGqWNoqV6szyLyQKV6mD4QUrWE5GCQ==}
    engines: {node: '>= 10.16.0'}
    dependencies:
      append-field: 1.0.0
      busboy: 1.6.0
      concat-stream: 2.0.0
      mkdirp: 0.5.6
      object-assign: 4.1.1
      type-is: 1.6.18
      xtend: 4.0.2
    dev: true

  /mustache/4.2.0:
    resolution: {integrity: sha512-71ippSywq5Yb7/tVYyGbkBggbU8H3u5Rz56fH60jGFgr8uHwxs+aSKeqmluIVzM0m0kB7xQjKS6qPfd0b2ZoqQ==}
    hasBin: true

  /mute-stream/2.0.0:
    resolution: {integrity: sha512-WWdIxpyjEn+FhQJQQv9aQAYlHoNVdzIzUySNV1gHUPDSdZJ3yZn7pAAbQcV7B56Mvu881q9FZV+0Vx2xC44VWA==}
    engines: {node: ^18.17.0 || >=20.5.0}

  /nanoid/3.3.1:
    resolution: {integrity: sha512-n6Vs/3KGyxPQd6uO0eH4Bv0ojGSUvuLlIHtC3Y0kEO23YRge8H9x1GCzLn28YX0H66pMkxuaeESFq4tKISKwdw==}
    engines: {node: ^10 || ^12 || ^13.7 || ^14 || >=15.0.1}
    hasBin: true
    dev: true

  /nanoid/3.3.3:
    resolution: {integrity: sha512-p1sjXuopFs0xg+fPASzQ28agW1oHD7xDsd9Xkf3T15H3c/cifrFHVwrh74PdoklAPi+i7MdRsE47vm2r6JoB+w==}
    engines: {node: ^10 || ^12 || ^13.7 || ^14 || >=15.0.1}
    hasBin: true
    dev: true

  /nanoid/3.3.7:
    resolution: {integrity: sha512-eSRppjcPIatRIMC1U6UngP8XFcz8MQWGQdt1MTBQ7NaAmvXDfvNxbvWV3x2y6CdEUciCSsDHDQZbhYaB8QEo2g==}
    engines: {node: ^10 || ^12 || ^13.7 || ^14 || >=15.0.1}
    hasBin: true
    dev: true

  /natural-compare/1.4.0:
    resolution: {integrity: sha512-OWND8ei3VtNC9h7V60qff3SVobHr996CTwgxubgyQYEpg290h9J0buyECNNJexkFm5sOajh5G116RYA1c8ZMSw==}
    dev: true

  /negotiator/0.6.3:
    resolution: {integrity: sha512-+EUsqGPLsM+j/zdChZjsnX51g4XrHFOIXwfnCVPGlQk/k5giakcKsuxCObBRu6DSm9opw/O6slWbJdghQM4bBg==}
    engines: {node: '>= 0.6'}
    dev: true

  /negotiator/1.0.0:
    resolution: {integrity: sha512-8Ofs/AUQh8MaEcrlq5xOX0CQ9ypTF5dl78mjlMNfOK08fzpgTHQRQPBxcPlEtIw0yRpws+Zo/3r+5WRby7u3Gg==}
    engines: {node: '>= 0.6'}
    dev: true

  /neo-async/2.6.2:
    resolution: {integrity: sha512-Yd3UES5mWCSqR+qNT93S3UoYUkqAZ9lLg8a7g9rimsWmYGK8cVToA4/sF3RrshdyV3sAGMXVUmpMYOw+dLpOuw==}

  /netmask/2.0.2:
    resolution: {integrity: sha512-dBpDMdxv9Irdq66304OLfEmQ9tbNRFnFTuZiLo+bD+r332bBmMJ8GBLXklIXXgxd3+v9+KUnZaUR5PJMa75Gsg==}
    engines: {node: '>= 0.4.0'}
    dev: true

  /nice-try/1.0.5:
    resolution: {integrity: sha512-1nh45deeb5olNY7eX82BkPO7SSxR5SSYJiPTrTdFUVYwAl8CKMA5N9PjTYkHiRjisVcxcQ1HXdLhx2qxxJzLNQ==}
    dev: true

  /nise/5.1.4:
    resolution: {integrity: sha512-8+Ib8rRJ4L0o3kfmyVCL7gzrohyDe0cMFTBa2d364yIrEGMEoetznKJx899YxjybU6bL9SQkYPSBBs1gyYs8Xg==}
    dependencies:
      '@sinonjs/commons': 2.0.0
      '@sinonjs/fake-timers': 10.3.0
      '@sinonjs/text-encoding': 0.7.2
      just-extend: 4.2.1
      path-to-regexp: 1.8.0
    dev: true

  /node-cmd/3.0.0:
    resolution: {integrity: sha512-SBvtm39iEkhEEDbUowR0O2YVaqpbD2nRvQ3fxXP/Tn1FgRpZAaUb8yKeEtFulBIv+xTHDodOKkj4EXIBANj+AQ==}
    dev: true

  /node-fetch/2.7.0:
    resolution: {integrity: sha512-c4FRfUm/dbcWZ7U+1Wq0AwCyFL+3nt2bEw05wfxSz+DWpWsitgmSgYmy2dQdWyKC1694ELPqMs/YzUSNozLt8A==}
    engines: {node: 4.x || >=6.0.0}
    peerDependencies:
      encoding: ^0.1.0
    peerDependenciesMeta:
      encoding:
        optional: true
    dependencies:
      whatwg-url: 5.0.0

  /node-releases/2.0.13:
    resolution: {integrity: sha512-uYr7J37ae/ORWdZeQ1xxMJe3NtdmqMC/JZK+geofDrkLUApKRHPd18/TxtBOJ4A0/+uUIliorNrfYV6s1b02eQ==}
    dev: true

  /node-releases/2.0.14:
    resolution: {integrity: sha512-y10wOWt8yZpqXmOgRo77WaHEmhYQYGNA6y421PKsKYWEK8aW+cqAphborZDhqfyKrbZEN92CN1X2KbafY2s7Yw==}
    dev: true

  /normalize-package-data/2.5.0:
    resolution: {integrity: sha512-/5CMN3T0R4XTj4DcGaexo+roZSdSFW/0AOOTROrjxzCG1wrWXEsGbRKevjlIL+ZDE4sZlJr5ED4YW0yqmkK+eA==}
    dependencies:
      hosted-git-info: 2.8.9
      resolve: 1.22.6
      semver: 5.7.2
      validate-npm-package-license: 3.0.4
    dev: true

  /normalize-path/3.0.0:
    resolution: {integrity: sha512-6eZs5Ls3WtCisHWp9S2GUy8dqkpGi4BVSz3GaqiE6ezub0512ESztXUwUB6C6IKbQkY2Pnb/mD4WYojCRwcwLA==}
    engines: {node: '>=0.10.0'}
    dev: true

  /npm-run-all/4.1.5:
    resolution: {integrity: sha512-Oo82gJDAVcaMdi3nuoKFavkIHBRVqQ1qvMb+9LHk/cF4P6B2m8aP04hGf7oL6wZ9BuGwX1onlLhpuoofSyoQDQ==}
    engines: {node: '>= 4'}
    hasBin: true
    dependencies:
      ansi-styles: 3.2.1
      chalk: 2.4.2
      cross-spawn: 6.0.5
      memorystream: 0.3.1
      minimatch: 3.1.2
      pidtree: 0.3.1
      read-pkg: 3.0.0
      shell-quote: 1.8.1
      string.prototype.padend: 3.1.5
    dev: true

  /npm-run-path/5.3.0:
    resolution: {integrity: sha512-ppwTtiJZq0O/ai0z7yfudtBpWIoxM8yE6nHi1X47eFR2EWORqfbu6CnPlNsjeN683eT0qG6H/Pyf9fCcvjnnnQ==}
    engines: {node: ^12.20.0 || ^14.13.1 || >=16.0.0}
    dependencies:
      path-key: 4.0.0
    dev: true

  /oauth-sign/0.9.0:
    resolution: {integrity: sha512-fexhUFFPTGV8ybAtSIGbV6gOkSv8UtRbDBnAyLQw4QPKkgNlsH2ByPGtMUqdWkos6YCRmAqViwgZrJc/mRDzZQ==}
    dev: true

  /object-assign/4.1.1:
    resolution: {integrity: sha512-rJgTQnkUnH1sFw8yT6VSU3zD3sWmu6sZhIseY8VX+GRu3P6F7Fu+JNDoXfklElbLJSnc3FUQHVe4cU5hj+BcUg==}
    engines: {node: '>=0.10.0'}
    dev: true

  /object-inspect/1.13.4:
    resolution: {integrity: sha512-W67iLl4J2EXEGTbfeHCffrjDfitvLANg0UlX3wFUUSTx92KXRFegMHUVgSqE+wvhAbi4WqjGg9czysTV2Epbew==}
    engines: {node: '>= 0.4'}
    dev: true

  /object-is/1.1.5:
    resolution: {integrity: sha512-3cyDsyHgtmi7I7DfSSI2LDp6SK2lwvtbg0p0R1e0RvTqF5ceGx+K2dfSjm1bKDMVCFEDAQvy+o8c6a7VujOddw==}
    engines: {node: '>= 0.4'}
    dependencies:
      call-bind: 1.0.7
      define-properties: 1.2.1
    dev: true

  /object-keys/1.1.1:
    resolution: {integrity: sha512-NuAESUOUMrlIXOfHKzD6bpPu3tYt3xvjNdRIQ+FeT0lNb4K8WR70CaDxhuNguS2XG+GjkyMwOzsN5ZktImfhLA==}
    engines: {node: '>= 0.4'}
    dev: true

  /object.assign/4.1.4:
    resolution: {integrity: sha512-1mxKf0e58bvyjSCtKYY4sRe9itRk3PJpquJOjeIkz885CczcI4IvJJDLPS72oowuSh+pBxUFROpX+TU++hxhZQ==}
    engines: {node: '>= 0.4'}
    dependencies:
      call-bind: 1.0.7
      define-properties: 1.2.1
      has-symbols: 1.1.0
      object-keys: 1.1.1
    dev: true

  /on-finished/2.3.0:
    resolution: {integrity: sha512-ikqdkGAAyf/X/gPhXGvfgAytDZtDbr+bkNUJ0N9h5MI/dmdgCs3l6hoHrcUv41sRKew3jIwrp4qQDXiK99Utww==}
    engines: {node: '>= 0.8'}
    dependencies:
      ee-first: 1.1.1
    dev: true

  /on-finished/2.4.1:
    resolution: {integrity: sha512-oVlzkg3ENAhCk2zdv7IJwd/QUD4z2RxRwpkcGY8psCVcCYZNq4wYnVWALHM+brtuJjePWiYF/ClmuDr8Ch5+kg==}
    engines: {node: '>= 0.8'}
    dependencies:
      ee-first: 1.1.1
    dev: true

  /on-headers/1.0.2:
    resolution: {integrity: sha512-pZAE+FJLoyITytdqK0U5s+FIpjN0JP3OzFi/u8Rx+EV5/W+JTWGXG8xFzevE7AjBfDqHv/8vL8qQsIhHnqRkrA==}
    engines: {node: '>= 0.8'}
    dev: true

  /once/1.4.0:
    resolution: {integrity: sha512-lNaJgI+2Q5URQBkccEKHTQOPaXdUxnZZElQTZY0MFUAuaEqe1E+Nyvgdz/aIyNi6Z9MzO5dv1H8n58/GELp3+w==}
    dependencies:
      wrappy: 1.0.2
    dev: true

  /one-time/1.0.0:
    resolution: {integrity: sha512-5DXOiRKwuSEcQ/l0kGCF6Q3jcADFv5tSmRaJck/OqkVFcOzutB134KRSfF0xDrL39MNnqxbHBbUUcjZIhTgb2g==}
    dependencies:
      fn.name: 1.1.0
    dev: true

  /onetime/6.0.0:
    resolution: {integrity: sha512-1FlR+gjXK7X+AsAHso35MnyN5KqGwJRi/31ft6x0M194ht7S+rWAvd7PHss9xSKMzE0asv1pyIHaJYq+BbacAQ==}
    engines: {node: '>=12'}
    dependencies:
      mimic-fn: 4.0.0
    dev: true

  /open/10.1.0:
    resolution: {integrity: sha512-mnkeQ1qP5Ue2wd+aivTD3NHd/lZ96Lu0jgf0pwktLPtx6cTZiH7tyeGRRHs0zX0rbrahXPnXlUnbeXyaBBuIaw==}
    engines: {node: '>=18'}
    dependencies:
      default-browser: 5.2.1
      define-lazy-prop: 3.0.0
      is-inside-container: 1.0.0
      is-wsl: 3.1.0
    dev: true

  /openapi-types/12.1.3:
    resolution: {integrity: sha512-N4YtSYJqghVu4iek2ZUvcN/0aqH1kRDuNqzcycDxhOUpg7GdvLa2F3DgS6yBNhInhv2r/6I0Flkn7CqL8+nIcw==}
    dev: false

  /openapi-types/7.2.3:
    resolution: {integrity: sha512-olbaNxz12R27+mTyJ/ZAFEfUruauHH27AkeQHDHRq5AF0LdNkK1SSV7EourXQDK+4aX7dv2HtyirAGK06WMAsA==}
    dev: true

  /optionator/0.9.3:
    resolution: {integrity: sha512-JjCoypp+jKn1ttEFExxhetCKeJt9zhAgAve5FXHixTvFDW/5aEktX9bufBKLRRMdU7bNtpLfcGu94B3cdEJgjg==}
    engines: {node: '>= 0.8.0'}
    dependencies:
      '@aashutoshrathi/word-wrap': 1.2.6
      deep-is: 0.1.4
      fast-levenshtein: 2.0.6
      levn: 0.4.1
      prelude-ls: 1.2.1
      type-check: 0.4.0
    dev: true

  /os-tmpdir/1.0.2:
    resolution: {integrity: sha512-D2FR03Vir7FIu45XBY20mTb+/ZSWB00sjU9jdQXt83gDrI4Ztz5Fs7/yy74g2N5SVQY4xY1qDr4rNddwYRVX0g==}
    engines: {node: '>=0.10.0'}

  /p-limit/2.3.0:
    resolution: {integrity: sha512-//88mFWSJx8lxCzwdAABTJL2MyWB12+eIY7MDL2SqLmAkeKU9qxRvWuSyTjm3FUmpBEMuFfckAIqEaVGUDxb6w==}
    engines: {node: '>=6'}
    dependencies:
      p-try: 2.2.0
    dev: true

  /p-limit/3.1.0:
    resolution: {integrity: sha512-TYOanM3wGwNGsZN2cVTYPArw454xnXj5qmWF1bEoAc4+cU/ol7GVh7odevjp1FNHduHc3KZMcFduxU5Xc6uJRQ==}
    engines: {node: '>=10'}
    dependencies:
      yocto-queue: 0.1.0
    dev: true

  /p-limit/5.0.0:
    resolution: {integrity: sha512-/Eaoq+QyLSiXQ4lyYV23f14mZRQcXnxfHrN0vCai+ak9G0pp9iEQukIIZq5NccEvwRB8PUnZT0KsOoDCINS1qQ==}
    engines: {node: '>=18'}
    dependencies:
      yocto-queue: 1.0.0
    dev: true

  /p-locate/4.1.0:
    resolution: {integrity: sha512-R79ZZ/0wAxKGu3oYMlz8jy/kbhsNrS7SKZ7PxEHBgJ5+F2mtFW2fK2cOtBh1cHYkQsbzFV7I+EoRKe6Yt0oK7A==}
    engines: {node: '>=8'}
    dependencies:
      p-limit: 2.3.0
    dev: true

  /p-locate/5.0.0:
    resolution: {integrity: sha512-LaNjtRWUBY++zB5nE/NwcaoMylSPk+S+ZHNB1TzdbMJMny6dynpAGt7X/tl/QYq3TIeE6nxHppbo2LGymrG5Pw==}
    engines: {node: '>=10'}
    dependencies:
      p-limit: 3.1.0
    dev: true

  /p-try/2.2.0:
    resolution: {integrity: sha512-R4nPAVTAU0B9D35/Gk3uJf/7XYbQcyohSKdvAxIRSNghFl4e71hVoGnBNQz9cWaXxO2I10KTC+3jMdvvoKw6dQ==}
    engines: {node: '>=6'}
    dev: true

  /pac-proxy-agent/7.0.1:
    resolution: {integrity: sha512-ASV8yU4LLKBAjqIPMbrgtaKIvxQri/yh2OpI+S6hVa9JRkUI3Y3NPFbfngDtY7oFtSMD3w31Xns89mDa3Feo5A==}
    engines: {node: '>= 14'}
    dependencies:
      '@tootallnate/quickjs-emscripten': 0.23.0
      agent-base: 7.1.3
      debug: 4.4.0
      get-uri: 6.0.2
      http-proxy-agent: 7.0.2
      https-proxy-agent: 7.0.4
      pac-resolver: 7.0.0
      socks-proxy-agent: 8.0.5
    transitivePeerDependencies:
      - supports-color
    dev: true

  /pac-resolver/7.0.0:
    resolution: {integrity: sha512-Fd9lT9vJbHYRACT8OhCbZBbxr6KRSawSovFpy8nDGshaK99S/EBhVIHp9+crhxrsZOuvLpgL1n23iyPg6Rl2hg==}
    engines: {node: '>= 14'}
    dependencies:
      degenerator: 5.0.1
      ip: 1.1.8
      netmask: 2.0.2
    dev: true

  /package-json-from-dist/1.0.1:
    resolution: {integrity: sha512-UEZIS3/by4OC8vL3P2dTXRETpebLI2NiI5vIrjaD/5UtrkFX/tNbwjTSRAGC/+7CAo2pIcBaRgWmcBBHcsaCIw==}

  /parent-module/1.0.1:
    resolution: {integrity: sha512-GQ2EWRpQV8/o+Aw8YqtfZZPfNRWZYkbidE9k5rpl/hC3vtHHBfGm2Ifi6qWV+coDGkrUKZAxE3Lot5kcsRlh+g==}
    engines: {node: '>=6'}
    dependencies:
      callsites: 3.1.0
    dev: true

  /parse-json/4.0.0:
    resolution: {integrity: sha512-aOIos8bujGN93/8Ox/jPLh7RwVnPEysynVFE+fQZyg6jKELEHwzgKdLRFHUgXJL6kylijVSBC4BvN9OmsB48Rw==}
    engines: {node: '>=4'}
    dependencies:
      error-ex: 1.3.2
      json-parse-better-errors: 1.0.2
    dev: true

  /parse-json/5.2.0:
    resolution: {integrity: sha512-ayCKvm/phCGxOkYRSCM82iDwct8/EonSEgCSxWxD7ve6jHggsFl4fZVQBPRNgQoKiuV/odhFrGzQXZwbifC8Rg==}
    engines: {node: '>=8'}
    dependencies:
      '@babel/code-frame': 7.27.1
      error-ex: 1.3.2
      json-parse-even-better-errors: 2.3.1
      lines-and-columns: 1.2.4
    dev: true

  /parseurl/1.3.3:
    resolution: {integrity: sha512-CiyeOxFT/JZyN5m0z9PfXw4SCBJ6Sygz1Dpl0wqjlhDEGGBP1GnsUVEL0p63hoG1fcj3fHynXi9NYO4nWOL+qQ==}
    engines: {node: '>= 0.8'}
    dev: true

  /path-browserify/1.0.1:
    resolution: {integrity: sha512-b7uo2UCUOYZcnF/3ID0lulOJi/bafxa1xPe7ZPsammBSpjSWQkjNxlt635YGS2MiR9GjvuXCtz2emr3jbsz98g==}

  /path-exists/4.0.0:
    resolution: {integrity: sha512-ak9Qy5Q7jYb2Wwcey5Fpvg2KoAc/ZIhLSLOSBmRmygPsGwkVVt0fZa0qrtMz+m6tJTAHfZQ8FnmB4MG4LWy7/w==}
    engines: {node: '>=8'}
    dev: true

  /path-is-absolute/1.0.1:
    resolution: {integrity: sha512-AVbw3UJ2e9bq64vSaS9Am0fje1Pa8pbGqTTsmXfaIiMpnr5DlDhfJOuLj9Sf95ZPVDAUerDfEk88MPmPe7UCQg==}
    engines: {node: '>=0.10.0'}
    dev: true

  /path-key/2.0.1:
    resolution: {integrity: sha512-fEHGKCSmUSDPv4uoj8AlD+joPlq3peND+HRYyxFz4KPw4z926S/b8rIuFs2FYJg3BwsxJf6A9/3eIdLaYC+9Dw==}
    engines: {node: '>=4'}
    dev: true

  /path-key/3.1.1:
    resolution: {integrity: sha512-ojmeN0qd+y0jszEtoY48r0Peq5dwMEkIlCOu6Q5f41lfkswXuKtYrhgoTpLnyIcHm24Uhqx+5Tqm2InSwLhE6Q==}
    engines: {node: '>=8'}

  /path-key/4.0.0:
    resolution: {integrity: sha512-haREypq7xkM7ErfgIyA0z+Bj4AGKlMSdlQE2jvJo6huWD1EdkKYV+G/T4nq0YEF2vgTT8kqMFKo1uHn950r4SQ==}
    engines: {node: '>=12'}
    dev: true

  /path-parse/1.0.7:
    resolution: {integrity: sha512-LDJzPVEEEPR+y48z93A0Ed0yXb8pAByGWo/k5YYdYgpY2/2EsOsksJrq7lOHxryrVOn1ejG6oAp8ahvOIQD8sw==}
    dev: true

  /path-scurry/1.11.1:
    resolution: {integrity: sha512-Xa4Nw17FS9ApQFJ9umLiJS4orGjm7ZzwUrwamcGQuHSzDyth9boKDaycYdDcZDuqYATXw4HFXgaqWTctW/v1HA==}
    engines: {node: '>=16 || 14 >=14.18'}
    dependencies:
      lru-cache: 10.4.3
      minipass: 7.1.2

  /path-to-regexp/0.1.7:
    resolution: {integrity: sha512-5DFkuoqlv1uYQKxy8omFBeJPQcdoE07Kv2sferDCrAq1ohOU+MSDswDIbnx3YAM60qIOnYa53wBhXW0EbMonrQ==}
    dev: true

  /path-to-regexp/1.8.0:
    resolution: {integrity: sha512-n43JRhlUKUAlibEJhPeir1ncUID16QnEjNpwzNdO3Lm4ywrBpBZ5oLD0I6br9evr1Y9JTqwRtAh7JLoOzAQdVA==}
    dependencies:
      isarray: 0.0.1
    dev: true

  /path-to-regexp/8.2.0:
    resolution: {integrity: sha512-TdrF7fW9Rphjq4RjrW0Kp2AW0Ahwu9sRGTkS6bvDi0SCwZlEZYmcfDbEsTz8RVk0EHIS/Vd1bv3JhG+1xZuAyQ==}
    engines: {node: '>=16'}
    dev: true

  /path-type/3.0.0:
    resolution: {integrity: sha512-T2ZUsdZFHgA3u4e5PfPbjd7HDDpxPnQb5jN0SrDsjNSuVXHJqtwTnWqG0B1jZrgmJ/7lj1EmVIByWt1gxGkWvg==}
    engines: {node: '>=4'}
    dependencies:
      pify: 3.0.0
    dev: true

  /path-type/4.0.0:
    resolution: {integrity: sha512-gDKb8aZMDeD/tZWs9P6+q0J9Mwkdl6xMV8TjnGP3qJVJ06bdMgkbBlLU8IdfOsIsFz2BW1rNVT3XuNEl8zPAvw==}
    engines: {node: '>=8'}
    dev: true

  /path-type/6.0.0:
    resolution: {integrity: sha512-Vj7sf++t5pBD637NSfkxpHSMfWaeig5+DKWLhcqIYx6mWQz5hdJTGDVMQiJcw1ZYkhs7AazKDGpRVji1LJCZUQ==}
    engines: {node: '>=18'}

  /pathe/1.1.2:
    resolution: {integrity: sha512-whLdWMYL2TwI08hn8/ZqAbrVemu0LNaNNJZX73O6qaIdCTfXutsLhMkjdENX0qhsQ9uIimo4/aQOmXkoon2nDQ==}
    dev: true

  /pathval/1.1.1:
    resolution: {integrity: sha512-Dp6zGqpTdETdR63lehJYPeIOqpiNBNtc7BpWSLrOje7UaIsE5aY92r/AunQA7rsXvet3lrJ3JnZX29UPTKXyKQ==}
    dev: true

  /pend/1.2.0:
    resolution: {integrity: sha512-F3asv42UuXchdzt+xXqfW1OGlVBe+mxa2mqI0pg5yAHZPvFmY3Y6drSf/GQ1A86WgWEN9Kzh/WrgKa6iGcHXLg==}
    dev: true

  /performance-now/2.1.0:
    resolution: {integrity: sha512-7EAHlyLHI56VEIdK57uwHdHKIaAGbnXPiw0yWbarQZOKaKpvUIgW0jWRVLiatnM+XXlSwsanIBH/hzGMJulMow==}
    dev: true

  /picocolors/1.0.1:
    resolution: {integrity: sha512-anP1Z8qwhkbmu7MFP5iTt+wQKXgwzf7zTyGlcdzabySa9vd0Xt392U0rVmz9poOaBj0uHJKyyo9/upk0HrEQew==}
    dev: true

  /picocolors/1.1.1:
    resolution: {integrity: sha512-xceH2snhtb5M9liqDsmEw56le376mTZkEX/jEb/RxNFyegNul7eNslCXP9FDj/Lcu0X8KEyMceP2ntpaHrDEVA==}

  /picomatch/2.3.1:
    resolution: {integrity: sha512-JU3teHTNjmE2VCGFzuY8EXzCDVwEqB2a8fsIvwaStHhAWJEeVd1o1QD80CU6+ZdEXXSLbSsuLwJjkCBWqRQUVA==}
    engines: {node: '>=8.6'}

  /pidtree/0.3.1:
    resolution: {integrity: sha512-qQbW94hLHEqCg7nhby4yRC7G2+jYHY4Rguc2bjw7Uug4GIJuu1tvf2uHaZv5Q8zdt+WKJ6qK1FOI6amaWUo5FA==}
    engines: {node: '>=0.10'}
    hasBin: true
    dev: true

  /pify/3.0.0:
    resolution: {integrity: sha512-C3FsVNH1udSEX48gGX1xfvwTWfsYWj5U+8/uK15BGzIGrKoUpghX8hWZwa/OFnakBiiVNmBvemTJR5mcy7iPcg==}
    engines: {node: '>=4'}
    dev: true

  /pkg-dir/4.2.0:
    resolution: {integrity: sha512-HRDzbaKjC+AOWVXxAU/x54COGeIv9eb+6CkDSQoNTt4XyWoIJvuPsXizxu/Fr23EiekbtZwmh1IcIG/l/a10GQ==}
    engines: {node: '>=8'}
    dependencies:
      find-up: 4.1.0
    dev: true

  /pkg-types/1.1.1:
    resolution: {integrity: sha512-ko14TjmDuQJ14zsotODv7dBlwxKhUKQEhuhmbqo1uCi9BB0Z2alo/wAXg6q1dTR5TyuqYyWhjtfe/Tsh+X28jQ==}
    dependencies:
      confbox: 0.1.7
      mlly: 1.7.1
      pathe: 1.1.2
    dev: true

  /pluralize/8.0.0:
    resolution: {integrity: sha512-Nc3IT5yHzflTfbjgqWcCPpo7DaKy4FnpB0l/zCAW0Tc7jxAiuqSxHasntB3D7887LSrA93kDJ9IXovxJYxyLCA==}
    engines: {node: '>=4'}

  /postcss/8.4.38:
    resolution: {integrity: sha512-Wglpdk03BSfXkHoQa3b/oulrotAkwrlLDRSOb9D0bN86FdRyE9lppSp33aHNPgBa0JKCoB+drFLZkQoRRYae5A==}
    engines: {node: ^10 || ^12 || >=14}
    dependencies:
      nanoid: 3.3.7
      picocolors: 1.1.1
      source-map-js: 1.2.0
    dev: true

  /prelude-ls/1.2.1:
    resolution: {integrity: sha512-vkcDPrRZo1QZLbn5RLGPpg/WmIQ65qoWWhcGKf/b5eplkkarX0m9z8ppCat4mlOqUsWpyNuYgO3VRyrYHSzX5g==}
    engines: {node: '>= 0.8.0'}
    dev: true

  /prettier/3.1.1:
    resolution: {integrity: sha512-22UbSzg8luF4UuZtzgiUOfcGM8s4tjBv6dJRT7j275NXsy2jb4aJa4NNveul5x4eqlF1wuhuR2RElK71RvmVaw==}
    engines: {node: '>=14'}
    hasBin: true

  /prettier/3.3.3:
    resolution: {integrity: sha512-i2tDNA0O5IrMO757lfrdQZCc2jPNDVntV0m/+4whiDfWaTKfMNgR7Qz0NAeGz/nRqF4m5/6CLzbP4/liHt12Ew==}
    engines: {node: '>=14'}
    hasBin: true
    dev: false

  /prettier/3.5.3:
    resolution: {integrity: sha512-QQtaxnoDJeAkDvDKWCLiwIXkTgRhwYDEQCghU9Z6q03iyek/rxRh/2lC3HB7P8sWT2xC/y5JDctPLBIGzHKbhw==}
    engines: {node: '>=14'}
    hasBin: true

  /pretty-format/29.7.0:
    resolution: {integrity: sha512-Pdlw/oPxN+aXdmM9R00JVC9WVFoCLTKJvDVLgmJ+qAffBMxsV85l/Lu7sNx4zSzPyoL2euImuEwHhOXdEgNFZQ==}
    engines: {node: ^14.15.0 || ^16.10.0 || >=18.0.0}
    dependencies:
      '@jest/schemas': 29.6.3
      ansi-styles: 5.2.0
      react-is: 18.3.1
    dev: true

  /process/0.11.10:
    resolution: {integrity: sha512-cdGef/drWFoydD1JsMzuFf8100nZl+GT+yacc2bEced5f9Rjk4z+WtFUTBu9PhOi9j/jfmBPu0mMEY4wIdAF8A==}
    engines: {node: '>= 0.6.0'}

  /progress/2.0.3:
    resolution: {integrity: sha512-7PiHtLll5LdnKIMw100I+8xJXR5gW2QwWYkT6iJva0bXitZKa/XMrSbdmg3r2Xnaidz9Qumd0VPaMrZlF9V9sA==}
    engines: {node: '>=0.4.0'}
    dev: true

  /proper-lockfile/2.0.1:
    resolution: {integrity: sha512-rjaeGbsmhNDcDInmwi4MuI6mRwJu6zq8GjYCLuSuE7GF+4UjgzkL69sVKKJ2T2xH61kK7rXvGYpvaTu909oXaQ==}
    engines: {node: '>=4.0.0'}
    dependencies:
      graceful-fs: 4.2.11
      retry: 0.10.1
    dev: false

  /proxy-addr/2.0.7:
    resolution: {integrity: sha512-llQsMLSUDUPT44jdrU/O37qlnifitDP+ZwrmmZcoSKyLKvtZxpyV0n2/bD/N4tBAAZ/gJEdZU7KMraoK1+XYAg==}
    engines: {node: '>= 0.10'}
    dependencies:
      forwarded: 0.2.0
      ipaddr.js: 1.9.1
    dev: true

  /proxy-agent/6.4.0:
    resolution: {integrity: sha512-u0piLU+nCOHMgGjRbimiXmA9kM/L9EHh3zL81xCdp7m+Y2pHIsnmbdDoEDoAz5geaonNR6q6+yOPQs6n4T6sBQ==}
    engines: {node: '>= 14'}
    dependencies:
      agent-base: 7.1.3
      debug: 4.4.0
      http-proxy-agent: 7.0.2
      https-proxy-agent: 7.0.4
      lru-cache: 7.18.3
      pac-proxy-agent: 7.0.1
      proxy-from-env: 1.1.0
      socks-proxy-agent: 8.0.5
    transitivePeerDependencies:
      - supports-color
    dev: true

  /proxy-from-env/1.1.0:
    resolution: {integrity: sha512-D+zkORCbA9f1tdWRK0RaCR3GPv50cMxcrz4X8k5LTSUD1Dkw47mKJEZQNunItRTkWwgtaUSo1RVFRIG9ZXiFYg==}
    dev: true

  /psl/1.9.0:
    resolution: {integrity: sha512-E/ZsdU4HLs/68gYzgGTkMicWTLPdAftJLfJFlLUAAKZGkStNU72sZjT66SnMDVOfOWY/YAoiD7Jxa9iHvngcag==}
    dev: true

  /pump/3.0.0:
    resolution: {integrity: sha512-LwZy+p3SFs1Pytd/jYct4wpv49HiYCqd9Rlc5ZVdk0V+8Yzv6jR5Blk3TRmPL1ft69TxP0IMZGJ+WPFU2BFhww==}
    dependencies:
      end-of-stream: 1.4.4
      once: 1.4.0
    dev: true

  /punycode/2.3.0:
    resolution: {integrity: sha512-rRV+zQD8tVFys26lAGR9WUuS4iUAngJScM+ZRSKtvl5tKeZ2t5bvdNFdNHBW9FWR4guGHlgmsZ1G7BSm2wTbuA==}
    engines: {node: '>=6'}
    dev: true

  /puppeteer-core/22.4.1:
    resolution: {integrity: sha512-l9nf8NcirYOHdID12CIMWyy7dqcJCVtgVS+YAiJuUJHg8+9yjgPiG2PcNhojIEEpCkvw3FxvnyITVfKVmkWpjA==}
    engines: {node: '>=18'}
    dependencies:
      '@puppeteer/browsers': 2.1.0
      chromium-bidi: 0.5.12_74t7hwmhzgczi6zz4gvli4zmpa
      cross-fetch: 4.0.0
      debug: 4.3.4
      devtools-protocol: 0.0.1249869
      ws: 8.16.0
    transitivePeerDependencies:
      - bufferutil
      - encoding
      - supports-color
      - utf-8-validate
    dev: true

  /puppeteer/22.4.1_typescript@5.8.2:
    resolution: {integrity: sha512-Mag1wRLanzwS4yEUyrDRBUgsKlH3dpL6oAfVwNHG09oxd0+ySsatMvYj7HwjynWy/S+Hg+XHLgjyC/F6CsL/lg==}
    engines: {node: '>=18'}
    hasBin: true
    requiresBuild: true
    dependencies:
      '@puppeteer/browsers': 2.1.0
      cosmiconfig: 9.0.0_typescript@5.8.2
      puppeteer-core: 22.4.1
    transitivePeerDependencies:
      - bufferutil
      - encoding
      - supports-color
      - typescript
      - utf-8-validate
    dev: true

  /qjobs/1.2.0:
    resolution: {integrity: sha512-8YOJEHtxpySA3fFDyCRxA+UUV+fA+rTWnuWvylOK/NCjhY+b4ocCtmu8TtsWb+mYeU+GCHf/S66KZF/AsteKHg==}
    engines: {node: '>=0.9'}
    dev: true

  /qs/6.11.0:
    resolution: {integrity: sha512-MvjoMCJwEarSbUYk5O+nmoSzSutSsTwF85zcHPQ9OrlFoZOYIjaqBAJIqIXjptyD5vThxGq52Xu/MaJzRkIk4Q==}
    engines: {node: '>=0.6'}
    dependencies:
      side-channel: 1.1.0
    dev: true

  /qs/6.14.0:
    resolution: {integrity: sha512-YWWTjgABSKcvs/nWBi9PycY/JiPJqOD4JA6o9Sej2AtvSGarXxKC3OQSk4pAarbdQlKAh5D4FCQkJNkW+GAn3w==}
    engines: {node: '>=0.6'}
    dependencies:
      side-channel: 1.1.0
    dev: true

  /qs/6.5.3:
    resolution: {integrity: sha512-qxXIEh4pCGfHICj1mAJQ2/2XVZkjCDTcEgfoSQxc/fYivUZxTkk7L3bDBJSoNrEzXI17oUO5Dp07ktqE5KzczA==}
    engines: {node: '>=0.6'}
    dev: true

  /queue-microtask/1.2.3:
    resolution: {integrity: sha512-NuaNSa6flKT5JaSYQzJok04JzTL1CA6aGhv5rfLW3PgqA+M2ChpZQnAC8h8i4ZFkBS8X5RqkDBHA7r4hej3K9A==}

  /queue-tick/1.0.1:
    resolution: {integrity: sha512-kJt5qhMxoszgU/62PLP1CJytzd2NKetjSRnyuj31fDd3Rlcz3fzlFdFLD1SItunPwyqEOkca6GbV612BWfaBag==}
    dev: true

  /randombytes/2.1.0:
    resolution: {integrity: sha512-vYl3iOX+4CKUWuxGi9Ukhie6fsqXqS9FE2Zaic4tNFD2N2QQaXOMFbuKK4QmDHC0JO6B1Zp41J0LpT0oR68amQ==}
    dependencies:
      safe-buffer: 5.2.1
    dev: true

  /range-parser/1.2.1:
    resolution: {integrity: sha512-Hrgsx+orqoygnmhFbKaHE6c296J+HTAQXoxEF6gNupROmmGJRoyzfG3ccAveqCBrwr/2yxQ5BVd/GTl5agOwSg==}
    engines: {node: '>= 0.6'}
    dev: true

  /raw-body/2.5.1:
    resolution: {integrity: sha512-qqJBtEyVgS0ZmPGdCFPWJ3FreoqvG4MVQln/kCgF7Olq95IbOp0/BWyMwbdtn4VTvkM8Y7khCQ2Xgk/tcrCXig==}
    engines: {node: '>= 0.8'}
    dependencies:
      bytes: 3.1.2
      http-errors: 2.0.0
      iconv-lite: 0.4.24
      unpipe: 1.0.0
    dev: true

  /raw-body/2.5.2:
    resolution: {integrity: sha512-8zGqypfENjCIqGhgXToC8aB2r7YrBX+AQAfIPs/Mlk+BtPTztOvTS01NRW/3Eh60J+a48lt8qsCzirQ6loCVfA==}
    engines: {node: '>= 0.8'}
    dependencies:
      bytes: 3.1.2
      http-errors: 2.0.0
      iconv-lite: 0.4.24
      unpipe: 1.0.0
    dev: true

  /raw-body/3.0.0:
    resolution: {integrity: sha512-RmkhL8CAyCRPXCE28MMH0z2PNWQBNk2Q09ZdxM9IOOXwxwZbN+qbWaatPkdkWIKL2ZVDImrN/pK5HTRz2PcS4g==}
    engines: {node: '>= 0.8'}
    dependencies:
      bytes: 3.1.2
      http-errors: 2.0.0
      iconv-lite: 0.6.3
      unpipe: 1.0.0
    dev: true

  /react-is/18.3.1:
    resolution: {integrity: sha512-/LLMVyas0ljjAtoYiPqYiL8VWXzUUdThrmU5+n20DZv+a+ClRoevUzw5JxU+Ieh5/c87ytoTBV9G1FiKfNJdmg==}
    dev: true

  /read-pkg/3.0.0:
    resolution: {integrity: sha512-BLq/cCO9two+lBgiTYNqD6GdtK8s4NpaWrl6/rCO9w0TUS8oJl7cmToOZfRYllKTISY6nt1U7jQ53brmKqY6BA==}
    engines: {node: '>=4'}
    dependencies:
      load-json-file: 4.0.0
      normalize-package-data: 2.5.0
      path-type: 3.0.0
    dev: true

  /readable-stream/3.6.2:
    resolution: {integrity: sha512-9u/sniCrY3D5WdsERHzHE4G2YCXqoG5FTHUiCC4SIbr6XcLZBY05ya9EKjYek9O5xOAwjGq+1JdGBAS7Q9ScoA==}
    engines: {node: '>= 6'}
    dependencies:
      inherits: 2.0.4
      string_decoder: 1.3.0
      util-deprecate: 1.0.2
    dev: true

  /readdirp/3.6.0:
    resolution: {integrity: sha512-hOS089on8RduqdbhvQ5Z37A0ESjsqz6qnRcffsMU3495FuTdqSm+7bhJ29JvIOsBDEEnan5DPu9t3To9VRlMzA==}
    engines: {node: '>=8.10.0'}
    dependencies:
      picomatch: 2.3.1
    dev: true

  /rechoir/0.7.1:
    resolution: {integrity: sha512-/njmZ8s1wVeR6pjTZ+0nCnv8SpZNRMT2D1RLOJQESlYFDBvwpTA4KWJpZ+sBJ4+vhjILRcK7JIFdGCdxEAAitg==}
    engines: {node: '>= 0.10'}
    dependencies:
      resolve: 1.22.6
    dev: true

  /regexp.prototype.flags/1.5.1:
    resolution: {integrity: sha512-sy6TXMN+hnP/wMy+ISxg3krXx7BAtWVO4UouuCN/ziM9UEne0euamVNafDfvC83bRNr95y0V5iijeDQFUNpvrg==}
    engines: {node: '>= 0.4'}
    dependencies:
      call-bind: 1.0.7
      define-properties: 1.2.1
      set-function-name: 2.0.1
    dev: true

  /request-promise-core/1.1.4_request@2.88.2:
    resolution: {integrity: sha512-TTbAfBBRdWD7aNNOoVOBH4pN/KigV6LyapYNNlAPA8JwbovRti1E88m3sYAwsLi5ryhPKsE9APwnjFTgdUjTpw==}
    engines: {node: '>=0.10.0'}
    peerDependencies:
      request: ^2.34
    dependencies:
      lodash: 4.17.21
      request: 2.88.2
    dev: true

  /request-promise-native/1.0.9_request@2.88.2:
    resolution: {integrity: sha512-wcW+sIUiWnKgNY0dqCpOZkUbF/I+YPi+f09JZIDa39Ec+q82CpSYniDp+ISgTTbKmnpJWASeJBPZmoxH84wt3g==}
    engines: {node: '>=0.12.0'}
    deprecated: request-promise-native has been deprecated because it extends the now deprecated request package, see https://github.com/request/request/issues/3142
    peerDependencies:
      request: ^2.34
    dependencies:
      request: 2.88.2
      request-promise-core: 1.1.4_request@2.88.2
      stealthy-require: 1.1.1
      tough-cookie: 2.5.0
    dev: true

  /request/2.88.2:
    resolution: {integrity: sha512-MsvtOrfG9ZcrOwAW+Qi+F6HbD0CWXEh9ou77uOb7FM2WPhwT7smM833PzanhJLsgXjN89Ir6V2PczXNnMpwKhw==}
    engines: {node: '>= 6'}
    deprecated: request has been deprecated, see https://github.com/request/request/issues/3142
    dependencies:
      aws-sign2: 0.7.0
      aws4: 1.12.0
      caseless: 0.12.0
      combined-stream: 1.0.8
      extend: 3.0.2
      forever-agent: 0.6.1
      form-data: 2.3.3
      har-validator: 5.1.5
      http-signature: 1.2.0
      is-typedarray: 1.0.0
      isstream: 0.1.2
      json-stringify-safe: 5.0.1
      mime-types: 2.1.35
      oauth-sign: 0.9.0
      performance-now: 2.1.0
      qs: 6.5.3
      safe-buffer: 5.2.1
      tough-cookie: 2.5.0
      tunnel-agent: 0.6.0
      uuid: 3.4.0
    dev: true

  /require-directory/2.1.1:
    resolution: {integrity: sha512-fGxEI7+wsG9xrvdjsrlmL22OMTTiHRwAMroiEeMgq8gzoLC/PQr7RsRDSTLUg/bZAZtF+TVIkHc6/4RIKrui+Q==}
    engines: {node: '>=0.10.0'}

  /require-from-string/2.0.2:
    resolution: {integrity: sha512-Xf0nWe6RseziFMu+Ap9biiUbmplq6S9/p+7w7YXP/JBHhrUDDUhwa+vANyubuqfZWTveU//DYVGsDG7RKL/vEw==}
    engines: {node: '>=0.10.0'}

  /requires-port/1.0.0:
    resolution: {integrity: sha512-KigOCHcocU3XODJxsu8i/j8T9tzT4adHiecwORRQ0ZZFcp7ahwXuRU1m+yuO90C5ZUyGeGfocHDI14M3L3yDAQ==}
    dev: true

  /resolve-cwd/3.0.0:
    resolution: {integrity: sha512-OrZaX2Mb+rJCpH/6CpSqt9xFVpN++x01XnN2ie9g6P5/3xelLAkXWVADpdz1IHD/KFfEXyE6V0U01OQ3UO2rEg==}
    engines: {node: '>=8'}
    dependencies:
      resolve-from: 5.0.0
    dev: true

  /resolve-from/4.0.0:
    resolution: {integrity: sha512-pb/MYmXstAkysRFx8piNI1tGFNQIFA3vkE3Gq4EuA1dF6gHp/+vgZqsCGJapvy8N3Q+4o7FwvquPJcnZ7RYy4g==}
    engines: {node: '>=4'}
    dev: true

  /resolve-from/5.0.0:
    resolution: {integrity: sha512-qYg9KP24dD5qka9J47d0aVky0N+b4fTU89LN9iDnjB5waksiC49rvMB0PrUJQGoTmH50XPiqOvAjDfaijGxYZw==}
    engines: {node: '>=8'}
    dev: true

  /resolve-pkg-maps/1.0.0:
    resolution: {integrity: sha512-seS2Tj26TBVOC2NIc2rOe2y2ZO7efxITtLZcGSOnHHNOQ7CkiUBfw0Iw2ck6xkIhPwLhKNLS8BO+hEpngQlqzw==}
    dev: true

  /resolve/1.22.6:
    resolution: {integrity: sha512-njhxM7mV12JfufShqGy3Rz8j11RPdLy4xi15UurGJeoHLfJpVXKdh3ueuOqbYUcDZnffr6X739JBo5LzyahEsw==}
    hasBin: true
    dependencies:
      is-core-module: 2.13.0
      path-parse: 1.0.7
      supports-preserve-symlinks-flag: 1.0.0
    dev: true

  /retry/0.10.1:
    resolution: {integrity: sha512-ZXUSQYTHdl3uS7IuCehYfMzKyIDBNoAuUblvy5oGO5UJSUTmStUUVPXbA9Qxd173Bgre53yCQczQuHgRWAdvJQ==}
    dev: false

  /reusify/1.0.4:
    resolution: {integrity: sha512-U9nH88a3fc/ekCF1l0/UP1IosiuIjyTh7hBvXVMHYgVcfGvt897Xguj2UOLDeI5BG2m7/uwyaLVT6fbtCwTyzw==}
    engines: {iojs: '>=1.0.0', node: '>=0.10.0'}

  /rfdc/1.3.0:
    resolution: {integrity: sha512-V2hovdzFbOi77/WajaSMXk2OLm+xNIeQdMMuB7icj7bk6zi2F8GGAxigcnDFpJHbNyNcgyJDiP+8nOrY5cZGrA==}
    dev: true

  /rimraf/3.0.2:
    resolution: {integrity: sha512-JZkJMZkAGFFPP2YqXZXPbMlMBgsxzE8ILs4lMIX/2o0L9UBw9O/Y3o6wFw/i9YLapcUJWwqbi3kdxIPdC62TIA==}
    hasBin: true
    dependencies:
      glob: 7.2.3
    dev: true

  /rimraf/5.0.10:
    resolution: {integrity: sha512-l0OE8wL34P4nJH/H2ffoaniAokM2qSmrtXHmlpvYr5AVVX8msAyW0l8NVJFDxlSK4u3Uh/f41cQheDVdnYijwQ==}
    hasBin: true
    dependencies:
      glob: 10.4.5

  /rimraf/5.0.4:
    resolution: {integrity: sha512-rizQI/o/YAMM1us0Zyax0uRfIK39XR52EAjjOi0fzMolpGp0onj6CWzBAXuOx6+6Xi9Rgi0d9tUZojhJerLUmQ==}
    engines: {node: '>=14'}
    hasBin: true
    dependencies:
      glob: 10.3.9
    dev: true

  /rollup/4.18.0:
    resolution: {integrity: sha512-QmJz14PX3rzbJCN1SG4Xe/bAAX2a6NpCP8ab2vfu2GiUr8AQcr2nCV/oEO3yneFarB67zk8ShlIyWb2LGTb3Sg==}
    engines: {node: '>=18.0.0', npm: '>=8.0.0'}
    hasBin: true
    dependencies:
      '@types/estree': 1.0.5
    optionalDependencies:
      '@rollup/rollup-android-arm-eabi': 4.18.0
      '@rollup/rollup-android-arm64': 4.18.0
      '@rollup/rollup-darwin-arm64': 4.18.0
      '@rollup/rollup-darwin-x64': 4.18.0
      '@rollup/rollup-linux-arm-gnueabihf': 4.18.0
      '@rollup/rollup-linux-arm-musleabihf': 4.18.0
      '@rollup/rollup-linux-arm64-gnu': 4.18.0
      '@rollup/rollup-linux-arm64-musl': 4.18.0
      '@rollup/rollup-linux-powerpc64le-gnu': 4.18.0
      '@rollup/rollup-linux-riscv64-gnu': 4.18.0
      '@rollup/rollup-linux-s390x-gnu': 4.18.0
      '@rollup/rollup-linux-x64-gnu': 4.18.0
      '@rollup/rollup-linux-x64-musl': 4.18.0
      '@rollup/rollup-win32-arm64-msvc': 4.18.0
      '@rollup/rollup-win32-ia32-msvc': 4.18.0
      '@rollup/rollup-win32-x64-msvc': 4.18.0
      fsevents: 2.3.3
    dev: true

  /router/2.2.0:
    resolution: {integrity: sha512-nLTrUKm2UyiL7rlhapu/Zl45FwNgkZGaCpZbIHajDYgwlJCOzLSk+cIPAnsEqV955GjILJnKbdQC1nVPz+gAYQ==}
    engines: {node: '>= 18'}
    dependencies:
      debug: 4.4.0
      depd: 2.0.0
      is-promise: 4.0.0
      parseurl: 1.3.3
      path-to-regexp: 8.2.0
    transitivePeerDependencies:
      - supports-color
    dev: true

  /run-applescript/7.0.0:
    resolution: {integrity: sha512-9by4Ij99JUr/MCFBUkDKLWK3G9HVXmabKz9U5MlIAIuvuzkiOicRYs8XJLxX+xahD+mLiiCYDqF9dKAgtzKP1A==}
    engines: {node: '>=18'}
    dev: true

  /run-parallel/1.2.0:
    resolution: {integrity: sha512-5l4VyZR86LZ/lDxZTR6jqL8AFE2S0IFLMP26AbjsLVADxHdhB/c0GUsH+y39UfCi3dzz8OlQuPmnaJOMoDHQBA==}
    dependencies:
      queue-microtask: 1.2.3

  /safe-array-concat/1.0.1:
    resolution: {integrity: sha512-6XbUAseYE2KtOuGueyeobCySj9L4+66Tn6KQMOPQJrAJEowYKW/YR/MGJZl7FdydUdaFu4LYyDZjxf4/Nmo23Q==}
    engines: {node: '>=0.4'}
    dependencies:
      call-bind: 1.0.7
      get-intrinsic: 1.3.0
      has-symbols: 1.1.0
      isarray: 2.0.5
    dev: true

  /safe-buffer/5.1.2:
    resolution: {integrity: sha512-Gd2UZBJDkXlY7GbJxfsE8/nvKkUEU1G38c1siN6QP6a9PT9MmHB8GnpscSmMJSoF8LOIrt8ud/wPtojys4G6+g==}
    dev: true

  /safe-buffer/5.2.1:
    resolution: {integrity: sha512-rp3So07KcdmmKbGvgaNxQSJr7bGVSVk5S9Eq1F+ppbRo70+YeaDxkw5Dd8NPN+GD6bjnYm2VuPuCXmpuYvmCXQ==}
    dev: true

  /safe-regex-test/1.0.0:
    resolution: {integrity: sha512-JBUUzyOgEwXQY1NuPtvcj/qcBDbDmEvWufhlnXZIm75DEHp+afM1r1ujJpJsV/gSM4t59tpDyPi1sd6ZaPFfsA==}
    dependencies:
      call-bind: 1.0.7
      get-intrinsic: 1.3.0
      is-regex: 1.1.4
    dev: true

  /safe-stable-stringify/2.4.3:
    resolution: {integrity: sha512-e2bDA2WJT0wxseVd4lsDP4+3ONX6HpMXQa1ZhFQ7SU+GjvORCmShbCMltrtIDfkYhVHrOcPtj+KhmDBdPdZD1g==}
    engines: {node: '>=10'}
    dev: true

  /safer-buffer/2.1.2:
    resolution: {integrity: sha512-YZo3K82SD7Riyi0E1EQPojLz7kpepnSQI9IyPbHHg1XXXevb5dJI7tpyN2ADxGcQbHG7vcyRHk0cbwqcQriUtg==}

  /sax/1.2.4:
    resolution: {integrity: sha512-NqVDv9TpANUjFm0N8uM5GxL36UgKi9/atZw+x7YFnQ8ckwFGKrl4xX4yWtrey3UJm5nP1kUbnYgLopqWNSRhWw==}

  /schema-utils/3.3.0:
    resolution: {integrity: sha512-pN/yOAvcC+5rQ5nERGuwrjLlYvLTbCibnZ1I7B1LaiAz9BRBlE9GMgE/eqV30P7aJQUf7Ddimy/RsbYO/GrVGg==}
    engines: {node: '>= 10.13.0'}
    dependencies:
      '@types/json-schema': 7.0.15
      ajv: 6.12.6
      ajv-keywords: 3.5.2_ajv@6.12.6
    dev: true

  /semver/5.7.2:
    resolution: {integrity: sha512-cBznnQ9KjJqU67B52RMC65CMarK2600WFnbkcaiwWq3xy/5haFJlshgnpjovMVJ+Hff49d8GEn0b87C5pDQ10g==}
    hasBin: true
    dev: true

  /semver/6.3.1:
    resolution: {integrity: sha512-BR7VvDCVHO+q2xBEWskxS6DJE1qRnb7DxzUrogb71CWoSficBxYsiAGd+Kl0mmq/MprG9yArRkyrQxTO6XjMzA==}
    hasBin: true
    dev: true

  /semver/7.5.4:
    resolution: {integrity: sha512-1bCSESV6Pv+i21Hvpxp3Dx+pSD8lIPt8uVjRrxAUt/nbswYc+tK6Y2btiULjd4+fnq15PX+nqQDC7Oft7WkwcA==}
    engines: {node: '>=10'}
    hasBin: true
    dependencies:
      lru-cache: 6.0.0

  /semver/7.6.0:
    resolution: {integrity: sha512-EnwXhrlwXMk9gKu5/flx5sv/an57AkRplG3hTK68W7FRDN+k+OWBj65M7719OkA82XLBxrcX0KSHj+X5COhOVg==}
    engines: {node: '>=10'}
    hasBin: true
    dependencies:
      lru-cache: 6.0.0
    dev: true

  /semver/7.7.1:
    resolution: {integrity: sha512-hlq8tAfn0m/61p4BVRcPzIGr6LKiMwo4VM6dGi6pt4qcRkmNzTcWq6eCEjEh+qXjkMDvPlOFFSGwQjoEa6gyMA==}
    engines: {node: '>=10'}
    hasBin: true

  /send/0.18.0:
    resolution: {integrity: sha512-qqWzuOjSFOuqPjFe4NOsMLafToQQwBSOEpS+FwEt3A2V3vKubTquT3vmLTQpFgMXp8AlFWFuP1qKaJZOtPpVXg==}
    engines: {node: '>= 0.8.0'}
    dependencies:
      debug: 2.6.9
      depd: 2.0.0
      destroy: 1.2.0
      encodeurl: 1.0.2
      escape-html: 1.0.3
      etag: 1.8.1
      fresh: 0.5.2
      http-errors: 2.0.0
      mime: 1.6.0
      ms: 2.1.3
      on-finished: 2.4.1
      range-parser: 1.2.1
      statuses: 2.0.1
    dev: true

  /send/1.2.0:
    resolution: {integrity: sha512-uaW0WwXKpL9blXE2o0bRhoL2EGXIrZxQ2ZQ4mgcfoBxdFmQold+qWsD2jLrfZ0trjKL6vOw0j//eAwcALFjKSw==}
    engines: {node: '>= 18'}
    dependencies:
      debug: 4.4.0
      encodeurl: 2.0.0
      escape-html: 1.0.3
      etag: 1.8.1
      fresh: 2.0.0
      http-errors: 2.0.0
      mime-types: 3.0.1
      ms: 2.1.3
      on-finished: 2.4.1
      range-parser: 1.2.1
      statuses: 2.0.1
    transitivePeerDependencies:
      - supports-color
    dev: true

  /serialize-javascript/6.0.0:
    resolution: {integrity: sha512-Qr3TosvguFt8ePWqsvRfrKyQXIiW+nGbYpy8XK24NQHE83caxWt+mIymTT19DGFbNWNLfEwsrkSmN64lVWB9ag==}
    dependencies:
      randombytes: 2.1.0
    dev: true

  /serialize-javascript/6.0.1:
    resolution: {integrity: sha512-owoXEFjWRllis8/M1Q+Cw5k8ZH40e3zhp/ovX+Xr/vi1qj6QesbyXXViFbpNvWvPNAD62SutwEXavefrLJWj7w==}
    dependencies:
      randombytes: 2.1.0
    dev: true

  /serve-static/1.15.0:
    resolution: {integrity: sha512-XGuRDNjXUijsUL0vl6nSD7cwURuzEgglbOaFuZM9g3kwDXOWVTck0jLzjPzGD+TazWbboZYu52/9/XPdUgne9g==}
    engines: {node: '>= 0.8.0'}
    dependencies:
      encodeurl: 1.0.2
      escape-html: 1.0.3
      parseurl: 1.3.3
      send: 0.18.0
    dev: true

  /serve-static/2.2.0:
    resolution: {integrity: sha512-61g9pCh0Vnh7IutZjtLGGpTA355+OPn2TyDv/6ivP2h/AdAVX9azsoxmg2/M6nZeQZNYBEwIcsne1mJd9oQItQ==}
    engines: {node: '>= 18'}
    dependencies:
      encodeurl: 2.0.0
      escape-html: 1.0.3
      parseurl: 1.3.3
      send: 1.2.0
    transitivePeerDependencies:
      - supports-color
    dev: true

  /set-function-length/1.2.2:
    resolution: {integrity: sha512-pgRc4hJ4/sNjWCSS9AmnS40x3bNMDTknHgL5UaMBTMyJnU90EgWh1Rz+MC9eFu4BuN/UwZjKQuY/1v3rM7HMfg==}
    engines: {node: '>= 0.4'}
    dependencies:
      define-data-property: 1.1.4
      es-errors: 1.3.0
      function-bind: 1.1.2
      get-intrinsic: 1.3.0
      gopd: 1.2.0
      has-property-descriptors: 1.0.2
    dev: true

  /set-function-name/2.0.1:
    resolution: {integrity: sha512-tMNCiqYVkXIZgc2Hnoy2IvC/f8ezc5koaRFkCjrpWzGpCd3qbZXPzVy9MAZzK1ch/X0jvSkojys3oqJN0qCmdA==}
    engines: {node: '>= 0.4'}
    dependencies:
      define-data-property: 1.1.4
      functions-have-names: 1.2.3
      has-property-descriptors: 1.0.2
    dev: true

  /setprototypeof/1.2.0:
    resolution: {integrity: sha512-E5LDX7Wrp85Kil5bhZv46j8jOeboKq5JMmYM3gVGdGH8xFpPWXUMsNrlODCrkoxMEeNi/XZIwuRvY4XNwYMJpw==}
    dev: true

  /shallow-clone/3.0.1:
    resolution: {integrity: sha512-/6KqX+GVUdqPuPPd2LxDDxzX6CAbjJehAAOKlNpqqUpAqPM6HeL8f+o3a+JsyGjn2lv0WY8UsTgUJjU9Ok55NA==}
    engines: {node: '>=8'}
    dependencies:
      kind-of: 6.0.3
    dev: true

  /shebang-command/1.2.0:
    resolution: {integrity: sha512-EV3L1+UQWGor21OmnvojK36mhg+TyIKDh3iFBKBohr5xeXIhNBcx8oWdgkTEEQ+BEFFYdLRuqMfd5L84N1V5Vg==}
    engines: {node: '>=0.10.0'}
    dependencies:
      shebang-regex: 1.0.0
    dev: true

  /shebang-command/2.0.0:
    resolution: {integrity: sha512-kHxr2zZpYtdmrN1qDjrrX/Z1rR1kG8Dx+gkpK1G4eXmvXswmcE1hTWBWYUzlraYw1/yZp6YuDY77YtvbN0dmDA==}
    engines: {node: '>=8'}
    dependencies:
      shebang-regex: 3.0.0

  /shebang-regex/1.0.0:
    resolution: {integrity: sha512-wpoSFAxys6b2a2wHZ1XpDSgD7N9iVjg29Ph9uV/uaP9Ex/KXlkTZTeddxDPSYQpgvzKLGJke2UU0AzoGCjNIvQ==}
    engines: {node: '>=0.10.0'}
    dev: true

  /shebang-regex/3.0.0:
    resolution: {integrity: sha512-7++dFhtcx3353uBaq8DDR4NuxBetBzC7ZQOhmTQInHEd6bSrXdiEyzCvG07Z44UYdLShWUyXt5M/yhz8ekcb1A==}
    engines: {node: '>=8'}

  /shell-quote/1.8.1:
    resolution: {integrity: sha512-6j1W9l1iAs/4xYBI1SYOVZyFcCis9b4KCLQ8fgAGG07QvzaRLVVRQvAy85yNmmZSjYjg4MWh4gNvlPujU/5LpA==}
    dev: true

  /side-channel-list/1.0.0:
    resolution: {integrity: sha512-FCLHtRD/gnpCiCHEiJLOwdmFP+wzCmDEkc9y7NsYxeF4u7Btsn1ZuwgwJGxImImHicJArLP4R0yX4c2KCrMrTA==}
    engines: {node: '>= 0.4'}
    dependencies:
      es-errors: 1.3.0
      object-inspect: 1.13.4
    dev: true

  /side-channel-map/1.0.1:
    resolution: {integrity: sha512-VCjCNfgMsby3tTdo02nbjtM/ewra6jPHmpThenkTYh8pG9ucZ/1P8So4u4FGBek/BjpOVsDCMoLA/iuBKIFXRA==}
    engines: {node: '>= 0.4'}
    dependencies:
      call-bound: 1.0.4
      es-errors: 1.3.0
      get-intrinsic: 1.3.0
      object-inspect: 1.13.4
    dev: true

  /side-channel-weakmap/1.0.2:
    resolution: {integrity: sha512-WPS/HvHQTYnHisLo9McqBHOJk2FkHO/tlpvldyrnem4aeQp4hai3gythswg6p01oSoTl58rcpiFAjF2br2Ak2A==}
    engines: {node: '>= 0.4'}
    dependencies:
      call-bound: 1.0.4
      es-errors: 1.3.0
      get-intrinsic: 1.3.0
      object-inspect: 1.13.4
      side-channel-map: 1.0.1
    dev: true

  /side-channel/1.1.0:
    resolution: {integrity: sha512-ZX99e6tRweoUXqR+VBrslhda51Nh5MTQwou5tnUDgbtyM0dBgmhEDtWGP/xbKn6hqfPRHujUNwz5fy/wbbhnpw==}
    engines: {node: '>= 0.4'}
    dependencies:
      es-errors: 1.3.0
      object-inspect: 1.13.4
      side-channel-list: 1.0.0
      side-channel-map: 1.0.1
      side-channel-weakmap: 1.0.2
    dev: true

  /siginfo/2.0.0:
    resolution: {integrity: sha512-ybx0WO1/8bSBLEWXZvEd7gMW3Sn3JFlW3TvX1nREbDLRNQNaeNN8WK0meBwPdAaOI7TtRRRJn/Es1zhrrCHu7g==}
    dev: true

  /signal-exit/4.1.0:
    resolution: {integrity: sha512-bzyZ1e88w9O1iNJbKnOlvYTrWPDl46O1bG0D3XInv+9tkPrxrN8jUUTiFlDkkmKWgn1M6CfIA13SuGqOa9Korw==}
    engines: {node: '>=14'}

  /simple-swizzle/0.2.2:
    resolution: {integrity: sha512-JA//kQgZtbuY83m+xT+tXJkmJncGMTFT+C+g2h2R9uxkYIrE2yy9sgmcLhCnw57/WSD+Eh3J97FPEDFnbXnDUg==}
    dependencies:
      is-arrayish: 0.3.2
    dev: true

  /sinon/10.0.1:
    resolution: {integrity: sha512-1rf86mvW4Mt7JitEIgmNaLXaWnrWd/UrVKZZlL+kbeOujXVf9fmC4kQEQ/YeHoiIA23PLNngYWK+dngIx/AumA==}
    deprecated: Breaking change found in this patch version
    dependencies:
      '@sinonjs/commons': 1.8.6
      '@sinonjs/fake-timers': 7.1.2
      '@sinonjs/samsam': 6.1.3
      diff: 4.0.2
      nise: 5.1.4
      supports-color: 7.2.0
    dev: true

  /slash/3.0.0:
    resolution: {integrity: sha512-g9Q1haeby36OSStwb4ntCGGGaKsaVSjQ68fBxoQcutl5fS1vuY18H3wSt3jFyFtrkx+Kz0V1G85A4MyAdDMi2Q==}
    engines: {node: '>=8'}
    dev: true

  /slash/5.1.0:
    resolution: {integrity: sha512-ZA6oR3T/pEyuqwMgAKT0/hAv8oAXckzbkmR0UkUosQ+Mc4RxGoJkRmwHgHufaenlyAgE1Mxgpdcrf75y6XcnDg==}
    engines: {node: '>=14.16'}

  /smart-buffer/4.2.0:
    resolution: {integrity: sha512-94hK0Hh8rPqQl2xXc3HsaBoOXKV20MToPkcXvwbISWLEs+64sBq5kFgn2kJDHb1Pry9yrP0dxrCI9RRci7RXKg==}
    engines: {node: '>= 6.0.0', npm: '>= 3.0.0'}
    dev: true

  /socket.io-adapter/2.5.2:
    resolution: {integrity: sha512-87C3LO/NOMc+eMcpcxUBebGjkpMDkNBS9tf7KJqcDsmL936EChtVva71Dw2q4tQcuVC+hAUy4an2NO/sYXmwRA==}
    dependencies:
      ws: 8.11.0
    transitivePeerDependencies:
      - bufferutil
      - utf-8-validate
    dev: true

  /socket.io-parser/4.2.4:
    resolution: {integrity: sha512-/GbIKmo8ioc+NIWIhwdecY0ge+qVBSMdgxGygevmdHj24bsfgtCmcUUcQ5ZzcylGFHsN3k4HB4Cgkl96KVnuew==}
    engines: {node: '>=10.0.0'}
    dependencies:
      '@socket.io/component-emitter': 3.1.0
      debug: 4.3.4
    transitivePeerDependencies:
      - supports-color
    dev: true

  /socket.io/4.7.2:
    resolution: {integrity: sha512-bvKVS29/I5fl2FGLNHuXlQaUH/BlzX1IN6S+NKLNZpBsPZIDH+90eQmCs2Railn4YUiww4SzUedJ6+uzwFnKLw==}
    engines: {node: '>=10.2.0'}
    dependencies:
      accepts: 1.3.8
      base64id: 2.0.0
      cors: 2.8.5
      debug: 4.3.4
      engine.io: 6.5.2
      socket.io-adapter: 2.5.2
      socket.io-parser: 4.2.4
    transitivePeerDependencies:
      - bufferutil
      - supports-color
      - utf-8-validate
    dev: true

  /socks-proxy-agent/8.0.5:
    resolution: {integrity: sha512-HehCEsotFqbPW9sJ8WVYB6UbmIMv7kUUORIF2Nncq4VQvBfNBLibW9YZR5dlYCSUhwcD628pRllm7n+E+YTzJw==}
    engines: {node: '>= 14'}
    dependencies:
      agent-base: 7.1.3
      debug: 4.4.0
      socks: 2.8.4
    transitivePeerDependencies:
      - supports-color
    dev: true

  /socks/2.8.4:
    resolution: {integrity: sha512-D3YaD0aRxR3mEcqnidIs7ReYJFVzWdd6fXJYUM8ixcQcJRGTka/b3saV0KflYhyVJXKhb947GndU35SxYNResQ==}
    engines: {node: '>= 10.0.0', npm: '>= 3.0.0'}
    dependencies:
      ip-address: 9.0.5
      smart-buffer: 4.2.0
    dev: true

  /source-map-js/1.2.0:
    resolution: {integrity: sha512-itJW8lvSA0TXEphiRoawsCksnlf8SyvmFzIhltqAHluXd88pkCd+cXJVHTDwdCr0IzwptSm035IHQktUu1QUMg==}
    engines: {node: '>=0.10.0'}
    dev: true

  /source-map-loader/1.1.3_webpack@5.88.2:
    resolution: {integrity: sha512-6YHeF+XzDOrT/ycFJNI53cgEsp/tHTMl37hi7uVyqFAlTXW109JazaQCkbc+jjoL2637qkH1amLi+JzrIpt5lA==}
    engines: {node: '>= 10.13.0'}
    peerDependencies:
      webpack: ^4.0.0 || ^5.0.0
    dependencies:
      abab: 2.0.6
      iconv-lite: 0.6.3
      loader-utils: 2.0.4
      schema-utils: 3.3.0
      source-map: 0.6.1
      webpack: 5.88.2_webpack-cli@4.10.0
      whatwg-mimetype: 2.3.0
    dev: true

  /source-map-support/0.5.21:
    resolution: {integrity: sha512-uBHU3L3czsIyYXKX88fdrGovxdSCoTGDRZ6SYXtSRxLZUzHg5P/66Ht6uoUlHu9EZod+inXhKo3qQgwXUT/y1w==}
    dependencies:
      buffer-from: 1.1.2
      source-map: 0.6.1

  /source-map/0.6.1:
    resolution: {integrity: sha512-UjgapumWlbMhkBgzT7Ykc5YXUT46F0iKu8SGXq0bcwP5dz/h0Plj6enJqjz1Zbq2l5WaqYnrVbwWOWMyF3F47g==}
    engines: {node: '>=0.10.0'}

  /spdx-correct/3.2.0:
    resolution: {integrity: sha512-kN9dJbvnySHULIluDHy32WHRUu3Og7B9sbY7tsFLctQkIqnMh3hErYgdMjTYuqmcXX+lK5T1lnUt3G7zNswmZA==}
    dependencies:
      spdx-expression-parse: 3.0.1
      spdx-license-ids: 3.0.15
    dev: true

  /spdx-exceptions/2.3.0:
    resolution: {integrity: sha512-/tTrYOC7PPI1nUAgx34hUpqXuyJG+DTHJTnIULG4rDygi4xu/tfgmq1e1cIRwRzwZgo4NLySi+ricLkZkw4i5A==}
    dev: true

  /spdx-expression-parse/3.0.1:
    resolution: {integrity: sha512-cbqHunsQWnJNE6KhVSMsMeH5H/L9EpymbzqTQ3uLwNCLZ1Q481oWaofqH7nO6V07xlXwY6PhQdQ2IedWx/ZK4Q==}
    dependencies:
      spdx-exceptions: 2.3.0
      spdx-license-ids: 3.0.15
    dev: true

  /spdx-license-ids/3.0.15:
    resolution: {integrity: sha512-lpT8hSQp9jAKp9mhtBU4Xjon8LPGBvLIuBiSVhMEtmLecTh2mO0tlqrAMp47tBXzMr13NJMQ2lf7RpQGLJ3HsQ==}
    dev: true

  /sprintf-js/1.0.3:
    resolution: {integrity: sha512-D9cPgkvLlV3t3IzL0D0YLvGA9Ahk4PcvVwUbN0dSGr1aP0Nrt4AEnTUbuGvquEC0mA64Gqt1fzirlRs5ibXx8g==}
    dev: true

  /sprintf-js/1.1.3:
    resolution: {integrity: sha512-Oo+0REFV59/rz3gfJNKQiBlwfHaSESl1pcGyABQsnnIfWOFt6JNj5gCog2U6MLZ//IGYD+nA8nI+mTShREReaA==}
    dev: true

  /sshpk/1.17.0:
    resolution: {integrity: sha512-/9HIEs1ZXGhSPE8X6Ccm7Nam1z8KcoCqPdI7ecm1N33EzAetWahvQWVqLZtaZQ+IDKX4IyA2o0gBzqIMkAagHQ==}
    engines: {node: '>=0.10.0'}
    hasBin: true
    dependencies:
      asn1: 0.2.6
      assert-plus: 1.0.0
      bcrypt-pbkdf: 1.0.2
      dashdash: 1.14.1
      ecc-jsbn: 0.1.2
      getpass: 0.1.7
      jsbn: 0.1.1
      safer-buffer: 2.1.2
      tweetnacl: 0.14.5
    dev: true

  /stack-trace/0.0.10:
    resolution: {integrity: sha512-KGzahc7puUKkzyMt+IqAep+TVNbKP+k2Lmwhub39m1AsTSkaDutx56aDCo+HLDzf/D26BIHTJWNiTG1KAJiQCg==}
    dev: true

  /stackback/0.0.2:
    resolution: {integrity: sha512-1XMJE5fQo1jGH6Y/7ebnwPOBEkIEnT4QF32d5R1+VXdXveM0IBMJt8zfaxX1P3QhVwrYe+576+jkANtSS2mBbw==}
    dev: true

  /statuses/1.5.0:
    resolution: {integrity: sha512-OpZ3zP+jT1PI7I8nemJX4AKmAX070ZkYPVWV/AaKTJl+tXCTGyVdC1a4SL8RUQYEwk/f34ZX8UTykN68FwrqAA==}
    engines: {node: '>= 0.6'}
    dev: true

  /statuses/2.0.1:
    resolution: {integrity: sha512-RwNA9Z/7PrK06rYLIzFMlaF+l73iwpzsqRIFgbMLbTcLD6cOao82TaWefPXQvB2fOC4AjuYSEndS7N/mTCbkdQ==}
    engines: {node: '>= 0.8'}
    dev: true

  /std-env/3.7.0:
    resolution: {integrity: sha512-JPbdCEQLj1w5GilpiHAx3qJvFndqybBysA3qUOnznweH4QbNYUsW/ea8QzSrnh0vNsezMMw5bcVool8lM0gwzg==}
    dev: true

  /stealthy-require/1.1.1:
    resolution: {integrity: sha512-ZnWpYnYugiOVEY5GkcuJK1io5V8QmNYChG62gSit9pQVGErXtrKuPC55ITaVSukmMta5qpMU7vqLt2Lnni4f/g==}
    engines: {node: '>=0.10.0'}
    dev: true

  /stop-iteration-iterator/1.0.0:
    resolution: {integrity: sha512-iCGQj+0l0HOdZ2AEeBADlsRC+vsnDsZsbdSiH1yNSjcfKM7fdpCMfqAL/dwF5BLiw/XhRft/Wax6zQbhq2BcjQ==}
    engines: {node: '>= 0.4'}
    dependencies:
      internal-slot: 1.0.5
    dev: true

  /stoppable/1.1.0:
    resolution: {integrity: sha512-KXDYZ9dszj6bzvnEMRYvxgeTHU74QBFL54XKtP3nyMuJ81CFYtABZ3bAzL2EdFUaEwJOBOgENyFj3R7oTzDyyw==}
    engines: {node: '>=4', npm: '>=6'}
    dev: true

  /streamroller/3.1.5:
    resolution: {integrity: sha512-KFxaM7XT+irxvdqSP1LGLgNWbYN7ay5owZ3r/8t77p+EtSUAfUgtl7be3xtqtOmGUl9K9YPO2ca8133RlTjvKw==}
    engines: {node: '>=8.0'}
    dependencies:
      date-format: 4.0.14
      debug: 4.4.0
      fs-extra: 8.1.0
    transitivePeerDependencies:
      - supports-color
    dev: true

  /streamsearch/1.1.0:
    resolution: {integrity: sha512-Mcc5wHehp9aXz1ax6bZUyY5afg9u2rv5cqQI3mRrYkGC8rW2hM02jWuwjtL++LS5qinSyhj2QfLyNsuc+VsExg==}
    engines: {node: '>=10.0.0'}
    dev: true

  /streamx/2.15.6:
    resolution: {integrity: sha512-q+vQL4AAz+FdfT137VF69Cc/APqUbxy+MDOImRrMvchJpigHj9GksgDU2LYbO9rx7RX6osWgxJB2WxhYv4SZAw==}
    dependencies:
      fast-fifo: 1.3.2
      queue-tick: 1.0.1
    dev: true

  /string-argv/0.3.2:
    resolution: {integrity: sha512-aqD2Q0144Z+/RqG52NeHEkZauTAUWJO8c6yTftGJKO3Tja5tUgIfmIl6kExvhtxSDP7fXB6DvzkfMpCd/F3G+Q==}
    engines: {node: '>=0.6.19'}
    dev: true

  /string-width/4.2.3:
    resolution: {integrity: sha512-wKyQRQpjJ0sIp62ErSZdGsjMJWsap5oRNihHhu6G7JVO/9jIB6UyevL+tXuOqrng8j/cxKTWyWUwvSTriiZz/g==}
    engines: {node: '>=8'}
    dependencies:
      emoji-regex: 8.0.0
      is-fullwidth-code-point: 3.0.0
      strip-ansi: 6.0.1

  /string-width/5.1.2:
    resolution: {integrity: sha512-HnLOCR3vjcY8beoNLtcjZ5/nxn2afmME6lhrDrebokqMap+XbeW8n9TXpPDOqdGK5qcI3oT0GKTW6wC7EMiVqA==}
    engines: {node: '>=12'}
    dependencies:
      eastasianwidth: 0.2.0
      emoji-regex: 9.2.2
      strip-ansi: 7.1.0

  /string-width/7.2.0:
    resolution: {integrity: sha512-tsaTIkKW9b4N+AEj+SVA+WhJzV7/zMhcSu78mLKWSk7cXMOSHsBKFWUs0fWwq8QyK3MgJBQRX6Gbi4kYbdvGkQ==}
    engines: {node: '>=18'}
    dependencies:
      emoji-regex: 10.4.0
      get-east-asian-width: 1.3.0
      strip-ansi: 7.1.0
    dev: true

  /string.prototype.padend/3.1.5:
    resolution: {integrity: sha512-DOB27b/2UTTD+4myKUFh+/fXWcu/UDyASIXfg+7VzoCNNGOfWvoyU/x5pvVHr++ztyt/oSYI1BcWBBG/hmlNjA==}
    engines: {node: '>= 0.4'}
    dependencies:
      call-bind: 1.0.7
      define-properties: 1.2.1
      es-abstract: 1.22.2
    dev: true

  /string.prototype.repeat/0.2.0:
    resolution: {integrity: sha512-1BH+X+1hSthZFW+X+JaUkjkkUPwIlLEMJBLANN3hOob3RhEk5snLWNECDnYbgn/m5c5JV7Ersu1Yubaf+05cIA==}
    dev: true

  /string.prototype.trim/1.2.8:
    resolution: {integrity: sha512-lfjY4HcixfQXOfaqCvcBuOIapyaroTXhbkfJN3gcB1OtyupngWK4sEET9Knd0cXd28kTUqu/kHoV4HKSJdnjiQ==}
    engines: {node: '>= 0.4'}
    dependencies:
      call-bind: 1.0.7
      define-properties: 1.2.1
      es-abstract: 1.22.2
    dev: true

  /string.prototype.trimend/1.0.7:
    resolution: {integrity: sha512-Ni79DqeB72ZFq1uH/L6zJ+DKZTkOtPIHovb3YZHQViE+HDouuU4mBrLOLDn5Dde3RF8qw5qVETEjhu9locMLvA==}
    dependencies:
      call-bind: 1.0.7
      define-properties: 1.2.1
      es-abstract: 1.22.2
    dev: true

  /string.prototype.trimstart/1.0.7:
    resolution: {integrity: sha512-NGhtDFu3jCEm7B4Fy0DpLewdJQOZcQ0rGbwQ/+stjnrp2i+rlKeCvos9hOIeCmqwratM47OBxY7uFZzjxHXmrg==}
    dependencies:
      call-bind: 1.0.7
      define-properties: 1.2.1
      es-abstract: 1.22.2
    dev: true

  /string_decoder/1.3.0:
    resolution: {integrity: sha512-hkRX8U1WjJFd8LsDJ2yQ/wWWxaopEsABU1XfkM8A+j0+85JAGppt16cr1Whg6KIbb4okU6Mql6BOj+uup/wKeA==}
    dependencies:
      safe-buffer: 5.2.1
    dev: true

  /strip-ansi/6.0.1:
    resolution: {integrity: sha512-Y38VPSHcqkFrCpFnQ9vuSXmquuv5oXOKpGeT6aGrr3o3Gc9AlVa6JBfUSOCnbxGGZF+/0ooI7KrPuUSztUdU5A==}
    engines: {node: '>=8'}
    dependencies:
      ansi-regex: 5.0.1

  /strip-ansi/7.1.0:
    resolution: {integrity: sha512-iq6eVVI64nQQTRYq2KtEg2d2uU7LElhTJwsH4YzIHZshxlgZms/wIc4VoDQTlG/IvVIrBKG06CrZnp0qv7hkcQ==}
    engines: {node: '>=12'}
    dependencies:
      ansi-regex: 6.0.1

  /strip-bom/3.0.0:
    resolution: {integrity: sha512-vavAMRXOgBVNF6nyEEmL3DBK19iRpDcoIwW+swQ+CbGiu7lju6t+JklA1MHweoWtadgt4ISVUsXLyDq34ddcwA==}
    engines: {node: '>=4'}
    dev: true

  /strip-final-newline/3.0.0:
    resolution: {integrity: sha512-dOESqjYr96iWYylGObzd39EuNTa5VJxyvVAEm5Jnh7KGo75V43Hk1odPQkNDyXNmUR6k+gEiDVXnjB8HJ3crXw==}
    engines: {node: '>=12'}
    dev: true

  /strip-json-comments/3.1.1:
    resolution: {integrity: sha512-6fPc+R4ihwqP6N/aIv2f1gMH8lOVtWQHoqC4yK6oSDVVocumAsfCqjkXnqiYMhmMwS/mEHLp7Vehlt3ql6lEig==}
    engines: {node: '>=8'}
    dev: true

  /strip-literal/2.1.0:
    resolution: {integrity: sha512-Op+UycaUt/8FbN/Z2TWPBLge3jWrP3xj10f3fnYxf052bKuS3EKs1ZQcVGjnEMdsNVAM+plXRdmjrZ/KgG3Skw==}
    dependencies:
      js-tokens: 9.0.0
    dev: true

  /strnum/1.0.5:
    resolution: {integrity: sha512-J8bbNyKKXl5qYcR36TIO8W3mVGVHrmmxsd5PAItGkmyzwJvybiw2IVq5nqd0i4LSNSkB/sx9VHllbfFdr9k1JA==}
    dev: true

  /supports-color/5.5.0:
    resolution: {integrity: sha512-QjVjwdXIt408MIiAqCX4oUKsgU2EqAGzs2Ppkm4aQYbjm+ZEWEcW4SfFNTr4uMNZma0ey4f5lgLrkB0aX0QMow==}
    engines: {node: '>=4'}
    dependencies:
      has-flag: 3.0.0
    dev: true

  /supports-color/7.2.0:
    resolution: {integrity: sha512-qpCAvRl9stuOHveKsn7HncJRvv501qIacKzQlO/+Lwxc9+0q2wLyv4Dfvt80/DPn2pqOBsJdDiogXGR9+OvwRw==}
    engines: {node: '>=8'}
    dependencies:
      has-flag: 4.0.0
    dev: true

  /supports-color/8.1.1:
    resolution: {integrity: sha512-MpUEN2OodtUzxvKQl72cUF7RQ5EiHsGvSsVG0ia9c5RbWGL2CI4C7EpPS8UTBIplnlzZiNuV56w+FuNxy3ty2Q==}
    engines: {node: '>=10'}
    dependencies:
      has-flag: 4.0.0
    dev: true

  /supports-preserve-symlinks-flag/1.0.0:
    resolution: {integrity: sha512-ot0WnXS9fgdkgIcePe6RHNk1WA8+muPa6cSjeR3V8K27q9BB1rTE3R1p7Hv0z1ZyAc8s6Vvv8DIyWf681MAt0w==}
    engines: {node: '>= 0.4'}
    dev: true

  /tapable/2.2.1:
    resolution: {integrity: sha512-GNzQvQTOIP6RyTfE2Qxb8ZVlNmw0n88vp1szwWRimP02mnTsx3Wtn5qRdqY9w2XduFNUgvOwhNnQsjwCp+kqaQ==}
    engines: {node: '>=6'}
    dev: true

  /tar-fs/3.0.5:
    resolution: {integrity: sha512-JOgGAmZyMgbqpLwct7ZV8VzkEB6pxXFBVErLtb+XCOqzc6w1xiWKI9GVd6bwk68EX7eJ4DWmfXVmq8K2ziZTGg==}
    dependencies:
      pump: 3.0.0
      tar-stream: 3.1.6
    optionalDependencies:
      bare-fs: 2.2.2
      bare-path: 2.1.0
    dev: true

  /tar-stream/3.1.6:
    resolution: {integrity: sha512-B/UyjYwPpMBv+PaFSWAmtYjwdrlEaZQEhMIBFNC5oEG8lpiW8XjcSdmEaClj28ArfKScKHs2nshz3k2le6crsg==}
    dependencies:
      b4a: 1.6.4
      fast-fifo: 1.3.2
      streamx: 2.15.6
    dev: true

  /tar/7.4.3:
    resolution: {integrity: sha512-5S7Va8hKfV7W5U6g3aYxXmlPoZVAwUMy9AOKyF2fVuZa2UD3qZjg578OrLRt8PcNN1PleVaL/5/yYATNL0ICUw==}
    engines: {node: '>=18'}
    dependencies:
      '@isaacs/fs-minipass': 4.0.1
      chownr: 3.0.0
      minipass: 7.1.2
      minizlib: 3.0.1
      mkdirp: 3.0.1
      yallist: 5.0.0

  /temporal-polyfill/0.3.0:
    resolution: {integrity: sha512-qNsTkX9K8hi+FHDfHmf22e/OGuXmfBm9RqNismxBrnSmZVJKegQ+HYYXT+R7Ha8F/YSm2Y34vmzD4cxMu2u95g==}
    dependencies:
      temporal-spec: 0.3.0

  /temporal-spec/0.3.0:
    resolution: {integrity: sha512-n+noVpIqz4hYgFSMOSiINNOUOMFtV5cZQNCmmszA6GiVFVRt3G7AqVyhXjhCSmowvQn+NsGn+jMDMKJYHd3bSQ==}

  /terser-webpack-plugin/5.3.9_webpack@5.88.2:
    resolution: {integrity: sha512-ZuXsqE07EcggTWQjXUj+Aot/OMcD0bMKGgF63f7UxYcu5/AJF53aIpK1YoP5xR9l6s/Hy2b+t1AM0bLNPRuhwA==}
    engines: {node: '>= 10.13.0'}
    peerDependencies:
      '@swc/core': '*'
      esbuild: '*'
      uglify-js: '*'
      webpack: ^5.1.0
    peerDependenciesMeta:
      '@swc/core':
        optional: true
      esbuild:
        optional: true
      uglify-js:
        optional: true
    dependencies:
      '@jridgewell/trace-mapping': 0.3.25
      jest-worker: 27.5.1
      schema-utils: 3.3.0
      serialize-javascript: 6.0.1
      terser: 5.20.0
      webpack: 5.88.2_webpack-cli@4.10.0
    dev: true

  /terser/5.20.0:
    resolution: {integrity: sha512-e56ETryaQDyebBwJIWYB2TT6f2EZ0fL0sW/JRXNMN26zZdKi2u/E/5my5lG6jNxym6qsrVXfFRmOdV42zlAgLQ==}
    engines: {node: '>=10'}
    hasBin: true
    dependencies:
      '@jridgewell/source-map': 0.3.5
      acorn: 8.11.3
      commander: 2.20.3
      source-map-support: 0.5.21
    dev: true

  /test-exclude/6.0.0:
    resolution: {integrity: sha512-cAGWPIyOHU6zlmg88jwm7VRyXnMN7iV68OGAbYDk/Mh/xC/pzVPlQtY6ngoIH/5/tciuhGfvESU8GrHrcxD56w==}
    engines: {node: '>=8'}
    dependencies:
      '@istanbuljs/schema': 0.1.3
      glob: 7.2.3
      minimatch: 3.1.2
    dev: true

  /text-hex/1.0.0:
    resolution: {integrity: sha512-uuVGNWzgJ4yhRaNSiubPY7OjISw4sw4E5Uv0wbjp+OzcbmVU/rsT8ujgcXJhn9ypzsgr5vlzpPqP+MBBKcGvbg==}
    dev: true

  /text-table/0.2.0:
    resolution: {integrity: sha512-N+8UisAXDGk8PFXP4HAzVR9nbfmVJ3zYLAWiTIoqC5v5isinhr+r5uaO8+7r3BMfuNIufIsA7RdpVgacC2cSpw==}
    dev: true

  /through/2.3.8:
    resolution: {integrity: sha512-w89qg7PI8wAdvX60bMDP+bFoD5Dvhm9oLheFp5O4a2QF0cSBGsBX4qZmadPMvVqlLJBBci+WqGGOAPvcDeNSVg==}
    dev: true

  /tinybench/2.8.0:
    resolution: {integrity: sha512-1/eK7zUnIklz4JUUlL+658n58XO2hHLQfSk1Zf2LKieUjxidN16eKFEoDEfjHc3ohofSSqK3X5yO6VGb6iW8Lw==}
    dev: true

  /tinypool/0.8.4:
    resolution: {integrity: sha512-i11VH5gS6IFeLY3gMBQ00/MmLncVP7JLXOw1vlgkytLmJK7QnEr7NXf0LBdxfmNPAeyetukOk0bOYrJrFGjYJQ==}
    engines: {node: '>=14.0.0'}
    dev: true

  /tinyspy/2.2.1:
    resolution: {integrity: sha512-KYad6Vy5VDWV4GH3fjpseMQ/XU2BhIYP7Vzd0LG44qRWm/Yt2WCOTicFdvmgo6gWaqooMQCawTtILVQJupKu7A==}
    engines: {node: '>=14.0.0'}
    dev: true

  /tmp/0.0.33:
    resolution: {integrity: sha512-jRCJlojKnZ3addtTOjdIqoRuPEKBvNXcGYqzO6zWZX8KfKEpnGY5jfggJQ3EjKuu8D4bJRr0y+cYJFmYbImXGw==}
    engines: {node: '>=0.6.0'}
    dependencies:
      os-tmpdir: 1.0.2

  /tmp/0.2.1:
    resolution: {integrity: sha512-76SUhtfqR2Ijn+xllcI5P1oyannHNHByD80W1q447gU3mp9G9PSpGdWmjUOHRDPiHYacIk66W7ubDTuPF3BEtQ==}
    engines: {node: '>=8.17.0'}
    dependencies:
      rimraf: 3.0.2
    dev: true

  /to-fast-properties/2.0.0:
    resolution: {integrity: sha512-/OaKK0xYrs3DmxRYqL/yDc+FxFUVYhDlXMhRmv3z915w2HF1tnN1omB354j8VUGO/hbRzyD6Y3sA7v7GS/ceog==}
    engines: {node: '>=4'}
    dev: true

  /to-regex-range/5.0.1:
    resolution: {integrity: sha512-65P7iz6X5yEr1cwcgvQxbbIw7Uk3gOy5dIdtZ4rDveLqhrdJP+Li/Hx6tyK0NEb+2GCyneCMJiGqrADCSNk8sQ==}
    engines: {node: '>=8.0'}
    dependencies:
      is-number: 7.0.0

  /toidentifier/1.0.1:
    resolution: {integrity: sha512-o5sSPKEkg/DIQNmH43V0/uerLrpzVedkUh8tGNvaeXpfpuwjKenlSox/2O/BTlZUtEe+JG7s5YhEz608PlAHRA==}
    engines: {node: '>=0.6'}
    dev: true

  /tough-cookie/2.5.0:
    resolution: {integrity: sha512-nlLsUzgm1kfLXSXfRZMc1KLAugd4hqJHDTvc2hDIwS3mZAfMEuMbc03SujMF+GEcpaX/qboeycw6iO8JwVv2+g==}
    engines: {node: '>=0.8'}
    dependencies:
      psl: 1.9.0
      punycode: 2.3.0
    dev: true

  /tr46/0.0.3:
    resolution: {integrity: sha512-N3WMsuqV66lT30CrXNbEjx4GEwlow3v6rr4mCcv6prnfwhS01rkgyFdjPNBYd9br7LpXV1+Emh01fHnq2Gdgrw==}

  /triple-beam/1.4.1:
    resolution: {integrity: sha512-aZbgViZrg1QNcG+LULa7nhZpJTZSLm/mXnHXnbAbjmN5aSa0y7V+wvv6+4WaBtpISJzThKy+PIPxc1Nq1EJ9mg==}
    engines: {node: '>= 14.0.0'}
    dev: true

  /ts-api-utils/1.0.3_typescript@5.8.2:
    resolution: {integrity: sha512-wNMeqtMz5NtwpT/UZGY5alT+VoKdSsOOP/kqHFcUW1P/VRhH2wJ48+DN2WwUliNbQ976ETwDL0Ifd2VVvgonvg==}
    engines: {node: '>=16.13.0'}
    peerDependencies:
      typescript: '>=4.2.0'
    dependencies:
      typescript: 5.8.2
    dev: true

  /ts-api-utils/2.1.0_typescript@5.8.2:
    resolution: {integrity: sha512-CUgTZL1irw8u29bzrOD/nH85jqyc74D6SshFgujOIA7osm2Rz7dYH77agkx7H4FBNxDq7Cjf+IjaX/8zwFW+ZQ==}
    engines: {node: '>=18.12'}
    peerDependencies:
      typescript: '>=4.8.4'
    dependencies:
      typescript: 5.8.2
    dev: true

  /ts-morph/23.0.0:
    resolution: {integrity: sha512-FcvFx7a9E8TUe6T3ShihXJLiJOiqyafzFKUO4aqIHDUCIvADdGNShcbc2W5PMr3LerXRv7mafvFZ9lRENxJmug==}
    dependencies:
      '@ts-morph/common': 0.24.0
      code-block-writer: 13.0.2
    dev: false

  /ts-node/10.9.1_fdq2o2ihilbuf6apz2rnzqg2vm:
    resolution: {integrity: sha512-NtVysVPkxxrwFGUUxGYhfux8k78pQB3JqYBXlLRZgdGUqTO5wU/UyHop5p70iEbGhB7q5KmiZiU0Y3KlJrScEw==}
    hasBin: true
    peerDependencies:
      '@swc/core': '>=1.2.50'
      '@swc/wasm': '>=1.2.50'
      '@types/node': '*'
      typescript: '>=2.7'
    peerDependenciesMeta:
      '@swc/core':
        optional: true
      '@swc/wasm':
        optional: true
    dependencies:
      '@cspotcode/source-map-support': 0.8.1
      '@tsconfig/node10': 1.0.9
      '@tsconfig/node12': 1.0.11
      '@tsconfig/node14': 1.0.3
      '@tsconfig/node16': 1.0.4
      '@types/node': 18.18.0
      acorn: 8.10.0
      acorn-walk: 8.2.0
      arg: 4.1.3
      create-require: 1.1.1
      diff: 4.0.2
      make-error: 1.3.6
      typescript: 5.8.2
      v8-compile-cache-lib: 3.0.1
      yn: 3.1.1
    dev: true

  /ts-node/8.10.2_typescript@5.8.2:
    resolution: {integrity: sha512-ISJJGgkIpDdBhWVu3jufsWpK3Rzo7bdiIXJjQc0ynKxVOVcg2oIrf2H2cejminGrptVc6q6/uynAHNCuWGbpVA==}
    engines: {node: '>=6.0.0'}
    hasBin: true
    peerDependencies:
      typescript: '>=2.7'
    dependencies:
      arg: 4.1.3
      diff: 4.0.2
      make-error: 1.3.6
      source-map-support: 0.5.21
      typescript: 5.8.2
      yn: 3.1.1
    dev: true

  /tslib/2.6.2:
    resolution: {integrity: sha512-AEYxH93jGFPn/a2iVAwW87VuUIkR1FVUKB77NwMF7nBTDkDrrT/Hpt/IrCJ0QXhW27jTBDcf5ZY7w6RiqTMw2Q==}

  /tsx/4.17.0:
    resolution: {integrity: sha512-eN4mnDA5UMKDt4YZixo9tBioibaMBpoxBkD+rIPAjVmYERSG0/dWEY1CEFuV89CgASlKL499q8AhmkMnnjtOJg==}
    engines: {node: '>=18.0.0'}
    hasBin: true
    dependencies:
      esbuild: 0.23.0
      get-tsconfig: 4.7.6
    optionalDependencies:
      fsevents: 2.3.3
    dev: true

  /tunnel-agent/0.6.0:
    resolution: {integrity: sha512-McnNiV1l8RYeY8tBgEpuodCC1mLUdbSN+CYBL7kJsJNInOP8UjDDEwdk6Mw60vdLLrr5NHKZhMAOSrR2NZuQ+w==}
    dependencies:
      safe-buffer: 5.2.1
    dev: true

  /tunnel/0.0.6:
    resolution: {integrity: sha512-1h/Lnq9yajKY2PEbBadPXj3VxsDDu844OnaAo52UVmIzIvwwtBPIuNvkjuzBlTWpfJyUbG3ez0KSBibQkj4ojg==}
    engines: {node: '>=0.6.11 <=0.7.0 || >=0.7.3'}

  /tweetnacl/0.14.5:
    resolution: {integrity: sha512-KXXFFdAbFXY4geFIwoyNK+f5Z1b7swfXABfL7HXCmoIWMKU3dmS26672A4EeQtDzLKy7SXmfBu51JolvEKwtGA==}
    dev: true

  /type-check/0.4.0:
    resolution: {integrity: sha512-XleUoc9uwGXqjWwXaUTZAmzMcFZ5858QA2vvx1Ur5xIcixXIP+8LnFDgRplU30us6teqdlskFfu+ae4K79Ooew==}
    engines: {node: '>= 0.8.0'}
    dependencies:
      prelude-ls: 1.2.1
    dev: true

  /type-detect/4.0.8:
    resolution: {integrity: sha512-0fr/mIH1dlO+x7TlcMy+bIDqKPsw/70tVyeHW787goQjhmqaZe10uwLujubK9q9Lg6Fiho1KUKDYz0Z7k7g5/g==}
    engines: {node: '>=4'}
    dev: true

  /type-fest/0.20.2:
    resolution: {integrity: sha512-Ne+eE4r0/iWnpAxD852z3A+N0Bt5RN//NjJwRd2VFHEmrywxf5vsZlh4R6lixl6B+wz/8d+maTSAkN1FIkI3LQ==}
    engines: {node: '>=10'}
    dev: true

  /type-fest/0.21.3:
    resolution: {integrity: sha512-t0rzBq87m3fVcduHDUFhKmyyX+9eo6WQjZvf51Ea/M0Q7+T374Jp1aUiyUl0GKxp8M/OETVHSDvmkyPgvX+X2w==}
    engines: {node: '>=10'}

  /type-is/1.6.18:
    resolution: {integrity: sha512-TkRKr9sUTxEH8MdfuCSP7VizJyzRNMjj2J2do2Jr3Kym598JVdEksuzPQCnlFPW4ky9Q+iA+ma9BGm06XQBy8g==}
    engines: {node: '>= 0.6'}
    dependencies:
      media-typer: 0.3.0
      mime-types: 2.1.35
    dev: true

  /type-is/2.0.1:
    resolution: {integrity: sha512-OZs6gsjF4vMp32qrCbiVSkrFmXtG/AZhY3t0iAMrMBiAZyV9oALtXO8hsrHbMXF9x6L3grlFuwW2oAz7cav+Gw==}
    engines: {node: '>= 0.6'}
    dependencies:
      content-type: 1.0.5
      media-typer: 1.1.0
      mime-types: 3.0.1
    dev: true

  /typed-array-buffer/1.0.0:
    resolution: {integrity: sha512-Y8KTSIglk9OZEr8zywiIHG/kmQ7KWyjseXs1CbSo8vC42w7hg2HgYTxSWwP0+is7bWDc1H+Fo026CpHFwm8tkw==}
    engines: {node: '>= 0.4'}
    dependencies:
      call-bind: 1.0.7
      get-intrinsic: 1.3.0
      is-typed-array: 1.1.12
    dev: true

  /typed-array-byte-length/1.0.0:
    resolution: {integrity: sha512-Or/+kvLxNpeQ9DtSydonMxCx+9ZXOswtwJn17SNLvhptaXYDJvkFFP5zbfU/uLmvnBJlI4yrnXRxpdWH/M5tNA==}
    engines: {node: '>= 0.4'}
    dependencies:
      call-bind: 1.0.7
      for-each: 0.3.3
      has-proto: 1.0.1
      is-typed-array: 1.1.12
    dev: true

  /typed-array-byte-offset/1.0.0:
    resolution: {integrity: sha512-RD97prjEt9EL8YgAgpOkf3O4IF9lhJFr9g0htQkm0rchFp/Vx7LW5Q8fSXXub7BXAODyUQohRMyOc3faCPd0hg==}
    engines: {node: '>= 0.4'}
    dependencies:
      available-typed-arrays: 1.0.5
      call-bind: 1.0.7
      for-each: 0.3.3
      has-proto: 1.0.1
      is-typed-array: 1.1.12
    dev: true

  /typed-array-length/1.0.4:
    resolution: {integrity: sha512-KjZypGq+I/H7HI5HlOoGHkWUUGq+Q0TPhQurLbyrVrvnKTBgzLhIJ7j6J/XTQOi0d1RjyZ0wdas8bKs2p0x3Ng==}
    dependencies:
      call-bind: 1.0.7
      for-each: 0.3.3
      is-typed-array: 1.1.12
    dev: true

  /typedarray/0.0.6:
    resolution: {integrity: sha512-/aCDEGatGvZ2BIk+HmLf4ifCJFwvKFNb9/JeZPMulfgFracn9QFcAf5GO8B/mweUjSoblS5In0cWhqpfs/5PQA==}
    dev: true

  /typescript/5.4.2:
    resolution: {integrity: sha512-+2/g0Fds1ERlP6JsakQQDXjZdZMM+rqpamFZJEKh4kwTIn3iDkgKtby0CeNd5ATNZ4Ry1ax15TMx0W2V+miizQ==}
    engines: {node: '>=14.17'}
    hasBin: true
    dev: true

  /typescript/5.8.2:
    resolution: {integrity: sha512-aJn6wq13/afZp/jT9QZmwEjDqqvSGp1VT5GVg+f/t6/oVyrgXM6BY1h9BRh/O5p3PlUPAe+WuiEZOmb/49RqoQ==}
    engines: {node: '>=14.17'}
    hasBin: true
    dev: true

  /ua-parser-js/0.7.36:
    resolution: {integrity: sha512-CPPLoCts2p7D8VbybttE3P2ylv0OBZEAy7a12DsulIEcAiMtWJy+PBgMXgWDI80D5UwqE8oQPHYnk13tm38M2Q==}
    dev: true

  /ufo/1.5.3:
    resolution: {integrity: sha512-Y7HYmWaFwPUmkoQCUIAYpKqkOf+SbVj/2fJJZ4RJMCfZp0rTGwRbzQD+HghfnhKOjL9E01okqz+ncJskGYfBNw==}
    dev: true

  /uglify-js/3.17.4:
    resolution: {integrity: sha512-T9q82TJI9e/C1TAxYvfb16xO120tMVFZrGA3f9/P4424DNu6ypK103y0GPFVa17yotwSyZW5iYXgjYHkGrJW/g==}
    engines: {node: '>=0.8.0'}
    hasBin: true
    requiresBuild: true
    dev: false
    optional: true

  /unbox-primitive/1.0.2:
    resolution: {integrity: sha512-61pPlCD9h51VoreyJ0BReideM3MDKMKnh6+V9L08331ipq6Q8OFXZYiqP6n/tbHx4s5I9uRhcye6BrbkizkBDw==}
    dependencies:
      call-bind: 1.0.7
      has-bigints: 1.0.2
      has-symbols: 1.1.0
      which-boxed-primitive: 1.0.2
    dev: true

  /unbzip2-stream/1.4.3:
    resolution: {integrity: sha512-mlExGW4w71ebDJviH16lQLtZS32VKqsSfk80GCfUlwT/4/hNRFsoscrF/c++9xinkMzECL1uL9DDwXqFWkruPg==}
    dependencies:
      buffer: 5.7.1
      through: 2.3.8
    dev: true

  /underscore/1.13.6:
    resolution: {integrity: sha512-+A5Sja4HP1M08MaXya7p5LvjuM7K6q/2EaC0+iovj/wOcMsTzMvDFbasi/oSapiwOlt252IqsKqPjCl7huKS0A==}
    dev: true

  /undici-types/6.20.0:
    resolution: {integrity: sha512-Ny6QZ2Nju20vw1SRHe3d9jVu6gJ+4e3+MMpqu7pqE5HT6WsTSlce++GQmK5UXS8mzV8DSYHrQH+Xrf2jVcuKNg==}
    dev: true

  /unicorn-magic/0.3.0:
    resolution: {integrity: sha512-+QBBXBCvifc56fsbuxZQ6Sic3wqqc3WWaqxs58gvJrcOuN83HGTCwz3oS5phzU9LthRNE9VrJCFCLUgHeeFnfA==}
    engines: {node: '>=18'}

  /universalify/0.1.2:
    resolution: {integrity: sha512-rBJeI5CXAlmy1pV+617WB9J63U6XcazHHF2f2dbJix4XzpUF0RS3Zbj0FGIOCAva5P/d/GBOYaACQ1w+0azUkg==}
    engines: {node: '>= 4.0.0'}
    dev: true

  /universalify/2.0.0:
    resolution: {integrity: sha512-hAZsKq7Yy11Zu1DE0OzWjw7nnLZmJZYTDZZyEFHZdUhV8FkH5MCfoU1XMaxXovpyW5nq5scPqq0ZDP9Zyl04oQ==}
    engines: {node: '>= 10.0.0'}

  /unpipe/1.0.0:
    resolution: {integrity: sha512-pjy2bYhSsufwWlKwPc+l3cN7+wuJlK6uz0YdJEOlQDbl6jo/YlPi4mb8agUkVC8BF7V8NuzeyPNqRksA3hztKQ==}
    engines: {node: '>= 0.8'}
    dev: true

  /update-browserslist-db/1.0.13_browserslist@4.21.11:
    resolution: {integrity: sha512-xebP81SNcPuNpPP3uzeW1NYXxI3rxyJzF3pD6sH4jE7o/IX+WtSpwnVU+qIsDPyk0d3hmFQ7mjqc6AtV604hbg==}
    hasBin: true
    peerDependencies:
      browserslist: '>= 4.21.0'
    dependencies:
      browserslist: 4.21.11
      escalade: 3.1.2
      picocolors: 1.1.1
    dev: true

  /update-browserslist-db/1.0.16_browserslist@4.23.1:
    resolution: {integrity: sha512-KVbTxlBYlckhF5wgfyZXTWnMn7MMZjMu9XG8bPlliUOP9ThaF4QnhP8qrjrH7DRzHfSk0oQv1wToW+iA5GajEQ==}
    hasBin: true
    peerDependencies:
      browserslist: '>= 4.21.0'
    dependencies:
      browserslist: 4.23.1
      escalade: 3.1.2
      picocolors: 1.1.1
    dev: true

  /uri-js/4.4.1:
    resolution: {integrity: sha512-7rKUyy33Q1yc98pQ1DAmLtwX109F7TIfWlW1Ydo8Wl1ii1SeHieeh0HHfPeL2fMXK6z0s8ecKs9frCuLJvndBg==}
    dependencies:
      punycode: 2.3.0
    dev: true

  /urlpattern-polyfill/10.0.0:
    resolution: {integrity: sha512-H/A06tKD7sS1O1X2SshBVeA5FLycRpjqiBeqGKmBwBDBy28EnRjORxTNe269KSSr5un5qyWi1iL61wLxpd+ZOg==}
    dev: true

  /util-deprecate/1.0.2:
    resolution: {integrity: sha512-EPD5q1uXyFxJpCrLnCc1nHnq3gOa6DZBocAIiI2TaSCA7VCJ1UJDMagCzIkXNsUYfD1daK//LTEQ8xiIbrHtcw==}
    dev: true

  /utils-merge/1.0.1:
    resolution: {integrity: sha512-pMZTvIkT1d+TFGvDOqodOclx0QWkkgi6Tdoa8gC8ffGAAqz9pzPTZWAybbsHHoED/ztMtkv/VoYTYyShUn81hA==}
    engines: {node: '>= 0.4.0'}
    dev: true

  /uuid/3.4.0:
    resolution: {integrity: sha512-HjSDRw6gZE5JMggctHBcjVak08+KEVhSIiDzFnT9S9aegmp85S/bReBVTb4QTFaRNptJ9kuYaNhnbNEOkbKb/A==}
    deprecated: Please upgrade  to version 7 or higher.  Older versions may use Math.random() in certain circumstances, which is known to be problematic.  See https://v8.dev/blog/math-random for details.
    hasBin: true
    dev: true

  /uuid/8.3.2:
    resolution: {integrity: sha512-+NYs2QeMWy+GWFOEm9xnn6HCDp0l7QBD7ml8zLUmJ+93Q5NF0NocErnwkTkXVFNiX3/fpC6afS8Dhb/gz7R7eg==}
    hasBin: true

  /v8-compile-cache-lib/3.0.1:
    resolution: {integrity: sha512-wa7YjyUGfNZngI/vtK0UHAN+lgDCxBPCylVXGp0zu59Fz5aiGtNXaq3DhIov063MorB+VfufLh3JlF2KdTK3xg==}
    dev: true

  /validate-npm-package-license/3.0.4:
    resolution: {integrity: sha512-DpKm2Ui/xN7/HQKCtpZxoRWBhZ9Z0kqtygG8XCgNQ8ZlDnxuQmWhj566j8fN4Cu3/JmbhsDo7fcAJq4s9h27Ew==}
    dependencies:
      spdx-correct: 3.2.0
      spdx-expression-parse: 3.0.1
    dev: true

  /vary/1.1.2:
    resolution: {integrity: sha512-BNGbWLfd0eUPabhkXUVm0j8uuvREyTh5ovRa/dyow/BqAbZJyC+5fU+IzQOzmAKzYqYRAISoRhdQr3eIZ/PXqg==}
    engines: {node: '>= 0.8'}
    dev: true

  /verror/1.10.0:
    resolution: {integrity: sha512-ZZKSmDAEFOijERBLkmYfJ+vmk3w+7hOLYDNkRCuRuMJGEmqYNCNLyBBFwWKVMhfwaEF3WOd0Zlw86U/WC/+nYw==}
    engines: {'0': node >=0.6.0}
    dependencies:
      assert-plus: 1.0.0
      core-util-is: 1.0.2
      extsprintf: 1.3.0
    dev: true

  /vite-node/1.6.0_@types+node@18.18.0:
    resolution: {integrity: sha512-de6HJgzC+TFzOu0NTC4RAIsyf/DY/ibWDYQUcuEA84EMHhcefTUGkjFHKKEJhQN4A+6I0u++kr3l36ZF2d7XRw==}
    engines: {node: ^18.0.0 || >=20.0.0}
    hasBin: true
    dependencies:
      cac: 6.7.14
      debug: 4.4.0
      pathe: 1.1.2
      picocolors: 1.1.1
      vite: 5.2.13_@types+node@18.18.0
    transitivePeerDependencies:
      - '@types/node'
      - less
      - lightningcss
      - sass
      - stylus
      - sugarss
      - supports-color
      - terser
    dev: true

  /vite/5.2.13_@types+node@18.18.0:
    resolution: {integrity: sha512-SSq1noJfY9pR3I1TUENL3rQYDQCFqgD+lM6fTRAM8Nv6Lsg5hDLaXkjETVeBt+7vZBCMoibD+6IWnT2mJ+Zb/A==}
    engines: {node: ^18.0.0 || >=20.0.0}
    hasBin: true
    peerDependencies:
      '@types/node': ^18.0.0 || >=20.0.0
      less: '*'
      lightningcss: ^1.21.0
      sass: '*'
      stylus: '*'
      sugarss: '*'
      terser: ^5.4.0
    peerDependenciesMeta:
      '@types/node':
        optional: true
      less:
        optional: true
      lightningcss:
        optional: true
      sass:
        optional: true
      stylus:
        optional: true
      sugarss:
        optional: true
      terser:
        optional: true
    dependencies:
      '@types/node': 18.18.0
      esbuild: 0.20.2
      postcss: 8.4.38
      rollup: 4.18.0
    optionalDependencies:
      fsevents: 2.3.3
    dev: true

  /vitest/1.6.0_@types+node@18.18.0:
    resolution: {integrity: sha512-H5r/dN06swuFnzNFhq/dnz37bPXnq8xB2xB5JOVk8K09rUtoeNN+LHWkoQ0A/i3hvbUKKcCei9KpbxqHMLhLLA==}
    engines: {node: ^18.0.0 || >=20.0.0}
    hasBin: true
    peerDependencies:
      '@edge-runtime/vm': '*'
      '@types/node': ^18.0.0 || >=20.0.0
      '@vitest/browser': 1.6.0
      '@vitest/ui': 1.6.0
      happy-dom: '*'
      jsdom: '*'
    peerDependenciesMeta:
      '@edge-runtime/vm':
        optional: true
      '@types/node':
        optional: true
      '@vitest/browser':
        optional: true
      '@vitest/ui':
        optional: true
      happy-dom:
        optional: true
      jsdom:
        optional: true
    dependencies:
      '@types/node': 18.18.0
      '@vitest/expect': 1.6.0
      '@vitest/runner': 1.6.0
      '@vitest/snapshot': 1.6.0
      '@vitest/spy': 1.6.0
      '@vitest/utils': 1.6.0
      acorn-walk: 8.3.2
      chai: 4.4.1
      debug: 4.3.4
      execa: 8.0.1
      local-pkg: 0.5.0
      magic-string: 0.30.10
      pathe: 1.1.2
      picocolors: 1.0.1
      std-env: 3.7.0
      strip-literal: 2.1.0
      tinybench: 2.8.0
      tinypool: 0.8.4
      vite: 5.2.13_@types+node@18.18.0
      vite-node: 1.6.0_@types+node@18.18.0
      why-is-node-running: 2.2.2
    transitivePeerDependencies:
      - less
      - lightningcss
      - sass
      - stylus
      - sugarss
      - supports-color
      - terser
    dev: true

  /void-elements/2.0.1:
    resolution: {integrity: sha512-qZKX4RnBzH2ugr8Lxa7x+0V6XD9Sb/ouARtiasEQCHB1EVU4NXtmHsDDrx1dO4ne5fc3J6EW05BP1Dl0z0iung==}
    engines: {node: '>=0.10.0'}
    dev: true

  /vscode-jsonrpc/3.6.2:
    resolution: {integrity: sha512-T24Jb5V48e4VgYliUXMnZ379ItbrXgOimweKaJshD84z+8q7ZOZjJan0MeDe+Ugb+uqERDVV8SBmemaGMSMugA==}
    engines: {node: '>=4.0.0 || >=6.0.0'}
    dev: false

  /vscode-jsonrpc/8.2.0:
    resolution: {integrity: sha512-C+r0eKJUIfiDIfwJhria30+TYWPtuHJXHtI7J0YlOmKAo7ogxP20T0zxB7HZQIFhIyvoBPwWskjxrvAtfjyZfA==}
    engines: {node: '>=14.0.0'}

  /vscode-languageserver-protocol/3.17.5:
    resolution: {integrity: sha512-mb1bvRJN8SVznADSGWM9u/b07H7Ecg0I3OgXDuLdn307rl/J3A9YD6/eYOssqhecL27hK1IPZAsaqh00i/Jljg==}
    dependencies:
      vscode-jsonrpc: 8.2.0
      vscode-languageserver-types: 3.17.5

  /vscode-languageserver-textdocument/1.0.12:
    resolution: {integrity: sha512-cxWNPesCnQCcMPeenjKKsOCKQZ/L6Tv19DTRIGuLWe32lyzWhihGVJ/rcckZXJxfdKCFvRLS3fpBIsV/ZGX4zA==}

  /vscode-languageserver-types/3.17.5:
    resolution: {integrity: sha512-Ld1VelNuX9pdF39h2Hgaeb5hEZM2Z3jUrrMgWQAu82jMtZp7p3vJT3BzToKtZI7NgQssZje5o0zryOrhQvzQAg==}

  /vscode-languageserver/9.0.1:
    resolution: {integrity: sha512-woByF3PDpkHFUreUa7Hos7+pUWdeWMXRd26+ZX2A8cFx6v/JPTtd4/uN0/jB6XQHYaOlHbio03NTHCqrgG5n7g==}
    hasBin: true
    dependencies:
      vscode-languageserver-protocol: 3.17.5

  /wait-port/0.2.14:
    resolution: {integrity: sha512-kIzjWcr6ykl7WFbZd0TMae8xovwqcqbx6FM9l+7agOgUByhzdjfzZBPK2CPufldTOMxbUivss//Sh9MFawmPRQ==}
    engines: {node: '>=8'}
    hasBin: true
    dependencies:
      chalk: 2.4.2
      commander: 3.0.2
      debug: 4.3.4
    transitivePeerDependencies:
      - supports-color
    dev: true

  /watchpack/2.4.0:
    resolution: {integrity: sha512-Lcvm7MGST/4fup+ifyKi2hjyIAwcdI4HRgtvTpIUxBRhB+RFtUh8XtDOxUfctVCnhVi+QQj49i91OyvzkJl6cg==}
    engines: {node: '>=10.13.0'}
    dependencies:
      glob-to-regexp: 0.4.1
      graceful-fs: 4.2.11
    dev: true

  /webidl-conversions/3.0.1:
    resolution: {integrity: sha512-2JAn3z8AR6rjK8Sm8orRC0h/bcl/DqL7tRPdGZ4I1CjdF+EaMLmYxBHyXuKL849eucPFhvBoxMsflfOb8kxaeQ==}

  /webpack-cli/4.10.0_webpack@5.88.2:
    resolution: {integrity: sha512-NLhDfH/h4O6UOy+0LSso42xvYypClINuMNBVVzX4vX98TmTaTUxwRbXdhucbFMd2qLaCTcLq/PdYrvi8onw90w==}
    engines: {node: '>=10.13.0'}
    hasBin: true
    peerDependencies:
      '@webpack-cli/generators': '*'
      '@webpack-cli/migrate': '*'
      webpack: 4.x.x || 5.x.x
      webpack-bundle-analyzer: '*'
      webpack-dev-server: '*'
    peerDependenciesMeta:
      '@webpack-cli/generators':
        optional: true
      '@webpack-cli/migrate':
        optional: true
      webpack-bundle-analyzer:
        optional: true
      webpack-dev-server:
        optional: true
    dependencies:
      '@discoveryjs/json-ext': 0.5.7
      '@webpack-cli/configtest': 1.2.0_w3wu7rcwmvifygnqiqkxwjppse
      '@webpack-cli/info': 1.5.0_webpack-cli@4.10.0
      '@webpack-cli/serve': 1.7.0_webpack-cli@4.10.0
      colorette: 2.0.20
      commander: 7.2.0
      cross-spawn: 7.0.3
      fastest-levenshtein: 1.0.16
      import-local: 3.1.0
      interpret: 2.2.0
      rechoir: 0.7.1
      webpack: 5.88.2_webpack-cli@4.10.0
      webpack-merge: 5.9.0
    dev: true

  /webpack-merge/5.9.0:
    resolution: {integrity: sha512-6NbRQw4+Sy50vYNTw7EyOn41OZItPiXB8GNv3INSoe3PSFaHJEz3SHTrYVaRm2LilNGnFUzh0FAwqPEmU/CwDg==}
    engines: {node: '>=10.0.0'}
    dependencies:
      clone-deep: 4.0.1
      wildcard: 2.0.1
    dev: true

  /webpack-sources/3.2.3:
    resolution: {integrity: sha512-/DyMEOrDgLKKIG0fmvtz+4dUX/3Ghozwgm6iPp8KRhvn+eQf9+Q7GWxVNMk3+uCPWfdXYC4ExGBckIXdFEfH1w==}
    engines: {node: '>=10.13.0'}
    dev: true

  /webpack/5.88.2_webpack-cli@4.10.0:
    resolution: {integrity: sha512-JmcgNZ1iKj+aiR0OvTYtWQqJwq37Pf683dY9bVORwVbUrDhLhdn/PlO2sHsFHPkj7sHNQF3JwaAkp49V+Sq1tQ==}
    engines: {node: '>=10.13.0'}
    hasBin: true
    peerDependencies:
      webpack-cli: '*'
    peerDependenciesMeta:
      webpack-cli:
        optional: true
    dependencies:
      '@types/eslint-scope': 3.7.5
      '@types/estree': 1.0.2
      '@webassemblyjs/ast': 1.11.6
      '@webassemblyjs/wasm-edit': 1.11.6
      '@webassemblyjs/wasm-parser': 1.11.6
      acorn: 8.10.0
      acorn-import-assertions: 1.9.0_acorn@8.10.0
      browserslist: 4.21.11
      chrome-trace-event: 1.0.3
      enhanced-resolve: 5.15.0
      es-module-lexer: 1.3.1
      eslint-scope: 5.1.1
      events: 3.3.0
      glob-to-regexp: 0.4.1
      graceful-fs: 4.2.11
      json-parse-even-better-errors: 2.3.1
      loader-runner: 4.3.0
      mime-types: 2.1.35
      neo-async: 2.6.2
      schema-utils: 3.3.0
      tapable: 2.2.1
      terser-webpack-plugin: 5.3.9_webpack@5.88.2
      watchpack: 2.4.0
      webpack-cli: 4.10.0_webpack@5.88.2
      webpack-sources: 3.2.3
    transitivePeerDependencies:
      - '@swc/core'
      - esbuild
      - uglify-js
    dev: true

  /whatwg-mimetype/2.3.0:
    resolution: {integrity: sha512-M4yMwr6mAnQz76TbJm914+gPpB/nCwvZbJU28cUD6dR004SAxDLOOSUaB1JDRqLtaOV/vi0IC5lEAGFgrjGv/g==}
    dev: true

  /whatwg-url/5.0.0:
    resolution: {integrity: sha512-saE57nupxk6v3HY35+jzBwYa0rKSy0XR8JSxZPwgLr7ys0IBzhGviA1/TUGJLmSVqs8pb9AnvICXEuOHLprYTw==}
    dependencies:
      tr46: 0.0.3
      webidl-conversions: 3.0.1

  /which-boxed-primitive/1.0.2:
    resolution: {integrity: sha512-bwZdv0AKLpplFY2KZRX6TvyuN7ojjr7lwkg6ml0roIy9YeuSr7JS372qlNW18UQYzgYK9ziGcerWqZOmEn9VNg==}
    dependencies:
      is-bigint: 1.0.4
      is-boolean-object: 1.1.2
      is-number-object: 1.0.7
      is-string: 1.0.7
      is-symbol: 1.0.4
    dev: true

  /which-collection/1.0.1:
    resolution: {integrity: sha512-W8xeTUwaln8i3K/cY1nGXzdnVZlidBcagyNFtBdD5kxnb4TvGKR7FfSIS3mYpwWS1QUCutfKz8IY8RjftB0+1A==}
    dependencies:
      is-map: 2.0.2
      is-set: 2.0.2
      is-weakmap: 2.0.1
      is-weakset: 2.0.2
    dev: true

  /which-typed-array/1.1.11:
    resolution: {integrity: sha512-qe9UWWpkeG5yzZ0tNYxDmd7vo58HDBc39mZ0xWWpolAGADdFOzkfamWLDxkOWcvHQKVmdTyQdLD4NOfjLWTKew==}
    engines: {node: '>= 0.4'}
    dependencies:
      available-typed-arrays: 1.0.5
      call-bind: 1.0.7
      for-each: 0.3.3
      gopd: 1.2.0
      has-tostringtag: 1.0.2
    dev: true

  /which/1.3.1:
    resolution: {integrity: sha512-HxJdYWq1MTIQbJ3nw0cqssHoTNU267KlrDuGZ1WYlxDStUtKUhOaJmh112/TZmHxxUfuJqPXSOm7tDyas0OSIQ==}
    hasBin: true
    dependencies:
      isexe: 2.0.0
    dev: true

  /which/2.0.2:
    resolution: {integrity: sha512-BLI3Tl1TW3Pvl70l3yq3Y64i+awpwXqsGBYWkkqMtnbXgrMD+yj7rhW0kuEDxzJaYXGjEW5ogapKNMEKNMjibA==}
    engines: {node: '>= 8'}
    hasBin: true
    dependencies:
      isexe: 2.0.0

  /why-is-node-running/2.2.2:
    resolution: {integrity: sha512-6tSwToZxTOcotxHeA+qGCq1mVzKR3CwcJGmVcY+QE8SHy6TnpFnh8PAvPNHYr7EcuVeG0QSMxtYCuO1ta/G/oA==}
    engines: {node: '>=8'}
    hasBin: true
    dependencies:
      siginfo: 2.0.0
      stackback: 0.0.2
    dev: true

  /wildcard/2.0.1:
    resolution: {integrity: sha512-CC1bOL87PIWSBhDcTrdeLo6eGT7mCFtrg0uIJtqJUFyK+eJnzl8A1niH56uu7KMa5XFrtiV+AQuHO3n7DsHnLQ==}
    dev: true

  /winston-transport/4.5.0:
    resolution: {integrity: sha512-YpZzcUzBedhlTAfJg6vJDlyEai/IFMIVcaEZZyl3UXIl4gmqRpU7AE89AHLkbzLUsv0NVmw7ts+iztqKxxPW1Q==}
    engines: {node: '>= 6.4.0'}
    dependencies:
      logform: 2.7.0
      readable-stream: 3.6.2
      triple-beam: 1.4.1
    dev: true

  /winston/3.10.0:
    resolution: {integrity: sha512-nT6SIDaE9B7ZRO0u3UvdrimG0HkB7dSTAgInQnNR2SOPJ4bvq5q79+pXLftKmP52lJGW15+H5MCK0nM9D3KB/g==}
    engines: {node: '>= 12.0.0'}
    dependencies:
      '@colors/colors': 1.5.0
      '@dabh/diagnostics': 2.0.3
      async: 3.2.4
      is-stream: 2.0.1
      logform: 2.5.1
      one-time: 1.0.0
      readable-stream: 3.6.2
      safe-stable-stringify: 2.4.3
      stack-trace: 0.0.10
      triple-beam: 1.4.1
      winston-transport: 4.5.0
    dev: true

  /wordwrap/1.0.0:
    resolution: {integrity: sha512-gvVzJFlPycKc5dZN4yPkP8w7Dc37BtP1yczEneOb4uq34pXZcvrtRTmWV8W+Ume+XCxKgbjM+nevkyFPMybd4Q==}
    dev: false

  /workerpool/6.2.0:
    resolution: {integrity: sha512-Rsk5qQHJ9eowMH28Jwhe8HEbmdYDX4lwoMWshiCXugjtHqMD9ZbiqSDLxcsfdqsETPzVUtX5s1Z5kStiIM6l4A==}
    dev: true

  /workerpool/6.2.1:
    resolution: {integrity: sha512-ILEIE97kDZvF9Wb9f6h5aXK4swSlKGUcOEGiIYb2OOu/IrDU9iwj0fD//SsA6E5ibwJxpEvhullJY4Sl4GcpAw==}
    dev: true

  /wrap-ansi/6.2.0:
    resolution: {integrity: sha512-r6lPcBGxZXlIcymEu7InxDMhdW0KDxpLgoFLcguasxCaJ/SOIZwINatK9KY/tf+ZrlywOKU0UDj3ATXUBfxJXA==}
    engines: {node: '>=8'}
    dependencies:
      ansi-styles: 4.3.0
      string-width: 4.2.3
      strip-ansi: 6.0.1

  /wrap-ansi/7.0.0:
    resolution: {integrity: sha512-YVGIj2kamLSTxw6NsZjoBxfSwsn0ycdesmc4p+Q21c5zPuZ1pl+NfxVdxPtdHvmNVOQ6XSYG4AUtyt/Fi7D16Q==}
    engines: {node: '>=10'}
    dependencies:
      ansi-styles: 4.3.0
      string-width: 4.2.3
      strip-ansi: 6.0.1

  /wrap-ansi/8.1.0:
    resolution: {integrity: sha512-si7QWI6zUMq56bESFvagtmzMdGOtoxfR+Sez11Mobfc7tm+VkUckk9bW2UeffTGVUbOksxmSw0AA2gs8g71NCQ==}
    engines: {node: '>=12'}
    dependencies:
      ansi-styles: 6.2.1
      string-width: 5.1.2
      strip-ansi: 7.1.0

  /wrap-ansi/9.0.0:
    resolution: {integrity: sha512-G8ura3S+3Z2G+mkgNRq8dqaFZAuxfsxpBB8OCTGRTCtp+l/v9nbFNmCUP1BZMts3G1142MsZfn6eeUKrr4PD1Q==}
    engines: {node: '>=18'}
    dependencies:
      ansi-styles: 6.2.1
      string-width: 7.2.0
      strip-ansi: 7.1.0
    dev: true

  /wrappy/1.0.2:
    resolution: {integrity: sha512-l4Sp/DRseor9wL6EvV2+TuQn63dMkPjZ/sp9XkghTEbV9KlPS1xUsZ3u7/IQO4wxtcFB4bgpQPRcR3QCvezPcQ==}
    dev: true

  /ws/8.11.0:
    resolution: {integrity: sha512-HPG3wQd9sNQoT9xHyNCXoDUa+Xw/VevmY9FoHyQ+g+rrMn4j6FB4np7Z0OhdTgjx6MgQLK7jwSy1YecU1+4Asg==}
    engines: {node: '>=10.0.0'}
    peerDependencies:
      bufferutil: ^4.0.1
      utf-8-validate: ^5.0.2
    peerDependenciesMeta:
      bufferutil:
        optional: true
      utf-8-validate:
        optional: true
    dev: true

  /ws/8.16.0:
    resolution: {integrity: sha512-HS0c//TP7Ina87TfiPUz1rQzMhHrl/SG2guqRcTOIUYD2q8uhUdNHZYJUaQ8aTGPzCh+c6oawMKW35nFl1dxyQ==}
    engines: {node: '>=10.0.0'}
    peerDependencies:
      bufferutil: ^4.0.1
      utf-8-validate: '>=5.0.2'
    peerDependenciesMeta:
      bufferutil:
        optional: true
      utf-8-validate:
        optional: true
    dev: true

  /xml2js/0.5.0:
    resolution: {integrity: sha512-drPFnkQJik/O+uPKpqSgr22mpuFHqKdbS835iAQrUC73L2F5WkboIRd63ai/2Yg6I1jzifPFKH2NTK+cfglkIA==}
    engines: {node: '>=4.0.0'}
    dependencies:
      sax: 1.2.4
      xmlbuilder: 11.0.1

  /xml2js/0.6.2:
    resolution: {integrity: sha512-T4rieHaC1EXcES0Kxxj4JWgaUQHDk+qwHcYOCFHfiwKz7tOVPLq7Hjq9dM1WCMhylqMEfP7hMcOIChvotiZegA==}
    engines: {node: '>=4.0.0'}
    dependencies:
      sax: 1.2.4
      xmlbuilder: 11.0.1
    dev: true

  /xmlbuilder/11.0.1:
    resolution: {integrity: sha512-fDlsI/kFEx7gLvbecc0/ohLG50fugQp8ryHzMTuW9vSa1GJ0XYWKnhsUx7oie3G98+r56aTQIUB4kht42R3JvA==}
    engines: {node: '>=4.0'}

  /xtend/4.0.2:
    resolution: {integrity: sha512-LKYU1iAXJXUgAXn9URjiu+MWhyUXHsvfp7mcuYm9dSUKK0/CjtrUwFAxD82/mCWbtLsGjFIad0wIsod4zrTAEQ==}
    engines: {node: '>=0.4'}
    dev: true

  /y18n/5.0.8:
    resolution: {integrity: sha512-0pfFzegeDWJHJIAmTLRP2DwHjdF5s7jo9tuztdQxAhINCdvS+3nGINqPd00AphqJR/0LhANUS6/+7SCb98YOfA==}
    engines: {node: '>=10'}

  /yallist/3.1.1:
    resolution: {integrity: sha512-a4UGQaWPH59mOXUYnAG2ewncQS4i4F43Tv3JoAM+s2VDAmS9NsK8GpDMLrCHPksFT7h3K6TOoUNn2pb7RoXx4g==}
    dev: true

  /yallist/4.0.0:
    resolution: {integrity: sha512-3wdGidZyq5PB084XLES5TpOSRA3wjXAlIWMhum2kRcv/41Sn2emQ0dycQW4uZXLejwKvg6EsvbdlVL+FYEct7A==}

  /yallist/5.0.0:
    resolution: {integrity: sha512-YgvUTfwqyc7UXVMrB+SImsVYSmTS8X/tSrtdNZMImM+n7+QTriRXyXim0mBrTXNeqzVF0KWGgHPeiyViFFrNDw==}
    engines: {node: '>=18'}

  /yaml/2.7.0:
    resolution: {integrity: sha512-+hSoy/QHluxmC9kCIJyL/uyFmLmc+e5CFR5Wa+bpIhIj85LVb9ZH2nVnqrHoSvKogwODv0ClqZkmiSSaIH5LTA==}
    engines: {node: '>= 14'}
    hasBin: true

  /yaml/2.8.0:
    resolution: {integrity: sha512-4lLa/EcQCB0cJkyts+FpIRx5G/llPxfP6VQU5KByHEhLxY3IJCH0f0Hy1MHI8sClTvsIb8qwRJ6R/ZdlDJ/leQ==}
    engines: {node: '>= 14.6'}
    hasBin: true
<<<<<<< HEAD
    dev: false
=======
>>>>>>> 33fa6f29

  /yargs-parser/20.2.4:
    resolution: {integrity: sha512-WOkpgNhPTlE73h4VFAFsOnomJVaovO8VqLDzy5saChRBFQFBoMYirowyW+Q9HB4HFF4Z7VZTiG3iSzJJA29yRA==}
    engines: {node: '>=10'}
    dev: true

  /yargs-parser/20.2.9:
    resolution: {integrity: sha512-y11nGElTIV+CT3Zv9t7VKl+Q3hTQoT9a1Qzezhhl6Rp21gJ/IVTW7Z3y9EWXhuUBC2Shnf+DX0antecpAwSP8w==}
    engines: {node: '>=10'}
    dev: true

  /yargs-parser/21.1.1:
    resolution: {integrity: sha512-tVpsJW7DdjecAiFpbIB1e3qxIQsE6NoPc5/eTdrbbIC4h0LVsWhnoa3g+m2HclBIujHzsxZ4VJVA+GUuc2/LBw==}
    engines: {node: '>=12'}

  /yargs-parser/22.0.0:
    resolution: {integrity: sha512-rwu/ClNdSMpkSrUb+d6BRsSkLUq1fmfsY6TOpYzTwvwkg1/NRG85KBy3kq++A8LKQwX6lsu+aWad+2khvuXrqw==}
    engines: {node: ^20.19.0 || ^22.12.0 || >=23}
    dev: true

  /yargs-unparser/2.0.0:
    resolution: {integrity: sha512-7pRTIA9Qc1caZ0bZ6RYRGbHJthJWuakf+WmHK0rVeLkNrrGhfoabBNdue6kdINI6r4if7ocq9aD/n7xwKOdzOA==}
    engines: {node: '>=10'}
    dependencies:
      camelcase: 6.3.0
      decamelize: 4.0.0
      flat: 5.0.2
      is-plain-obj: 2.1.0
    dev: true

  /yargs/16.2.0:
    resolution: {integrity: sha512-D1mvvtDG0L5ft/jGWkLpG1+m0eQxOfaBvTNELraWj22wSVUMWxZUvYgJYcKh6jGGIkJFhH4IZPQhR4TKpc8mBw==}
    engines: {node: '>=10'}
    dependencies:
      cliui: 7.0.4
      escalade: 3.1.2
      get-caller-file: 2.0.5
      require-directory: 2.1.1
      string-width: 4.2.3
      y18n: 5.0.8
      yargs-parser: 20.2.9
    dev: true

  /yargs/17.7.2:
    resolution: {integrity: sha512-7dSzzRQ++CKnNI/krKnYRV7JKKPUXMEh61soaHKg9mrWEhzFWhFnxPxGl+69cD1Ou63C13NUPCnmIcrvqCuM6w==}
    engines: {node: '>=12'}
    dependencies:
      cliui: 8.0.1
      escalade: 3.1.1
      get-caller-file: 2.0.5
      require-directory: 2.1.1
      string-width: 4.2.3
      y18n: 5.0.8
      yargs-parser: 21.1.1

  /yargs/18.0.0:
    resolution: {integrity: sha512-4UEqdc2RYGHZc7Doyqkrqiln3p9X2DZVxaGbwhn2pi7MrRagKaOcIKe8L3OxYcbhXLgLFUS3zAYuQjKBQgmuNg==}
    engines: {node: ^20.19.0 || ^22.12.0 || >=23}
    dependencies:
      cliui: 9.0.1
      escalade: 3.1.2
      get-caller-file: 2.0.5
      string-width: 7.2.0
      y18n: 5.0.8
      yargs-parser: 22.0.0
    dev: true

  /yauzl/2.10.0:
    resolution: {integrity: sha512-p4a9I6X6nu6IhoGmBqAcbJy1mlC4j27vEPZX9F4L4/vZT3Lyq1VkFHw/V/PUcB9Buo+DG3iHkT0x3Qya58zc3g==}
    dependencies:
      buffer-crc32: 0.2.13
      fd-slicer: 1.1.0
    dev: true

  /yn/3.1.1:
    resolution: {integrity: sha512-Ux4ygGWsu2c7isFWe8Yu1YluJmqVhxqK2cLXNQA5AcC3QfbGNpM7fu0Y8b/z16pXLnFxZYvWhd3fhBY9DLmC6Q==}
    engines: {node: '>=6'}
    dev: true

  /yocto-queue/0.1.0:
    resolution: {integrity: sha512-rVksvsnNCdJ/ohGc6xgPwyN8eheCxsiLM8mxuE/t/mOVqJewPuO1miLpTHQiRgTKCLexL4MeAFVagts7HmNZ2Q==}
    engines: {node: '>=10'}
    dev: true

  /yocto-queue/1.0.0:
    resolution: {integrity: sha512-9bnSc/HEW2uRy67wc+T8UwauLuPJVn28jb+GtJY16iiKWyvmYJRXVT4UamsAEGQfPohgr2q4Tq0sQbQlxTfi1g==}
    engines: {node: '>=12.20'}
    dev: true

  /yoctocolors-cjs/2.1.2:
    resolution: {integrity: sha512-cYVsTjKl8b+FrnidjibDWskAv7UKOfcwaVZdp/it9n1s9fU3IkgDbhdIRKCW4JDsAlECJY0ytoVPT3sK6kideA==}
    engines: {node: '>=18'}<|MERGE_RESOLUTION|>--- conflicted
+++ resolved
@@ -193,15 +193,9 @@
     specifiers:
       '@azure-tools/typespec-autorest': ^0.57.1
       '@azure-tools/typespec-azure-core': ^0.57.0
-<<<<<<< HEAD
-      '@azure-tools/typespec-azure-resource-manager': ^0.57.0
-      '@azure-tools/typespec-azure-rulesets': ^0.57.0
-      '@azure-tools/typespec-client-generator-core': ^0.57.2
-=======
       '@azure-tools/typespec-azure-resource-manager': ^0.57.2
       '@azure-tools/typespec-azure-rulesets': ^0.57.1
       '@azure-tools/typespec-client-generator-core': ^0.57.3
->>>>>>> 33fa6f29
       '@azure-tools/typespec-ts': workspace:^0.41.1
       '@types/mocha': ^5.2.7
       '@types/node': ^18.0.0
@@ -216,17 +210,10 @@
       ts-node: ^8.5.2
       typescript: ~5.8.2
     dependencies:
-<<<<<<< HEAD
-      '@azure-tools/typespec-autorest': 0.57.0_ftv2qi245zu6szic3pw6kk3eoa
-      '@azure-tools/typespec-azure-core': 0.57.0_s3gyinve63zf4ncvgs3nw74llm
-      '@azure-tools/typespec-azure-resource-manager': 0.57.0_mbrvsqr23awqkaitoyy5wske5m
-      '@azure-tools/typespec-azure-rulesets': 0.57.0_hbuzdsuvbdqldfexpnyelax24u
-=======
       '@azure-tools/typespec-autorest': 0.57.1_ztnvw244sl5vcljkaaq7msamc4
       '@azure-tools/typespec-azure-core': 0.57.0_s3gyinve63zf4ncvgs3nw74llm
       '@azure-tools/typespec-azure-resource-manager': 0.57.2_mbrvsqr23awqkaitoyy5wske5m
       '@azure-tools/typespec-azure-rulesets': 0.57.1_rbq6arz62rio57yxh3f5jh3vhm
->>>>>>> 33fa6f29
       '@azure-tools/typespec-client-generator-core': 0.57.3_pillrqslu7t2kqp4xbactja574
       '@azure-tools/typespec-ts': link:../typespec-ts
       '@typespec/compiler': 1.1.0_@types+node@18.18.0
@@ -512,36 +499,8 @@
       - supports-color
     dev: true
 
-<<<<<<< HEAD
-  /@azure-tools/typespec-autorest/0.57.0_ftv2qi245zu6szic3pw6kk3eoa:
-    resolution: {integrity: sha512-zhDn+hixEfwtmr95RUfnjz9IwITkrxciYrPvE5sYCYfDydlVKWB0Az5xkJS/TTi29PB2gHAsIVceikiYNkfsLQ==}
-    engines: {node: '>=20.0.0'}
-    peerDependencies:
-      '@azure-tools/typespec-azure-core': ^0.57.0
-      '@azure-tools/typespec-azure-resource-manager': ^0.57.0
-      '@azure-tools/typespec-client-generator-core': ^0.57.0
-      '@typespec/compiler': ^1.1.0
-      '@typespec/http': ^1.1.0
-      '@typespec/openapi': ^1.1.0
-      '@typespec/rest': ^0.71.0
-      '@typespec/versioning': ^0.71.0
-    dependencies:
-      '@azure-tools/typespec-azure-core': 0.57.0_s3gyinve63zf4ncvgs3nw74llm
-      '@azure-tools/typespec-azure-resource-manager': 0.57.0_mbrvsqr23awqkaitoyy5wske5m
-      '@azure-tools/typespec-client-generator-core': 0.57.3_pillrqslu7t2kqp4xbactja574
-      '@typespec/compiler': 1.1.0_@types+node@18.18.0
-      '@typespec/http': 1.1.0_c52ifazb5ntzpmcykfahljgl5e
-      '@typespec/openapi': 1.1.0_wo5hy2j4mtochsypsdsaymgwzu
-      '@typespec/rest': 0.71.0_wo5hy2j4mtochsypsdsaymgwzu
-      '@typespec/versioning': 0.71.0_@typespec+compiler@1.1.0
-    dev: false
-
-  /@azure-tools/typespec-autorest/0.57.0_ksqvqromrygjmujcuna4jqszxm:
-    resolution: {integrity: sha512-zhDn+hixEfwtmr95RUfnjz9IwITkrxciYrPvE5sYCYfDydlVKWB0Az5xkJS/TTi29PB2gHAsIVceikiYNkfsLQ==}
-=======
   /@azure-tools/typespec-autorest/0.57.1_ztnvw244sl5vcljkaaq7msamc4:
     resolution: {integrity: sha512-AZ/SlkkxvRT/CJs6wOUbORwKYztU3D8+lR3hcj34vQlR/U3qSTCiCdL6xA4WH9LcYmP9aGjpopprGOEHQiU5SQ==}
->>>>>>> 33fa6f29
     engines: {node: '>=20.0.0'}
     peerDependencies:
       '@azure-tools/typespec-azure-core': ^0.57.0
@@ -561,7 +520,6 @@
       '@typespec/openapi': 1.1.0_wo5hy2j4mtochsypsdsaymgwzu
       '@typespec/rest': 0.71.0_wo5hy2j4mtochsypsdsaymgwzu
       '@typespec/versioning': 0.71.0_@typespec+compiler@1.1.0
-    dev: true
 
   /@azure-tools/typespec-azure-core/0.57.0_s3gyinve63zf4ncvgs3nw74llm:
     resolution: {integrity: sha512-O+F3axrJOJHjYGrQLRWoydHtWjWiXeAlaaILncS0I0xe6kinyFkpn7VIVKxH9ZZ+hPmkDAZybO53656R3PRfUA==}
@@ -595,13 +553,8 @@
       change-case: 5.4.4
       pluralize: 8.0.0
 
-<<<<<<< HEAD
-  /@azure-tools/typespec-azure-rulesets/0.57.0_hbuzdsuvbdqldfexpnyelax24u:
-    resolution: {integrity: sha512-O3Qw/RFIkNoJCWfwbg57hmj/GtnfNg3ZpBG6qCrSJSJLt6XG6EZ3yWujCqjx17nOsvAwB/J1+f/t/pFizQhWaw==}
-=======
   /@azure-tools/typespec-azure-rulesets/0.57.1_rbq6arz62rio57yxh3f5jh3vhm:
     resolution: {integrity: sha512-+W+vPGiV4qpqwIeBb4k6sIvDidHxV4dlw4xW9rqoxR/dOTeIsHP6hOATpf8AMsWHcmOwvTn4ThDPhFgBCswvnw==}
->>>>>>> 33fa6f29
     engines: {node: '>=20.0.0'}
     peerDependencies:
       '@azure-tools/typespec-azure-core': ^0.57.0
@@ -610,11 +563,7 @@
       '@typespec/compiler': ^1.1.0
     dependencies:
       '@azure-tools/typespec-azure-core': 0.57.0_s3gyinve63zf4ncvgs3nw74llm
-<<<<<<< HEAD
-      '@azure-tools/typespec-azure-resource-manager': 0.57.0_mbrvsqr23awqkaitoyy5wske5m
-=======
       '@azure-tools/typespec-azure-resource-manager': 0.57.2_mbrvsqr23awqkaitoyy5wske5m
->>>>>>> 33fa6f29
       '@azure-tools/typespec-client-generator-core': 0.57.3_pillrqslu7t2kqp4xbactja574
       '@typespec/compiler': 1.1.0_@types+node@18.18.0
     dev: false
@@ -646,42 +595,7 @@
       '@typespec/xml': 0.71.0_@typespec+compiler@1.1.0
       change-case: 5.4.4
       pluralize: 8.0.0
-<<<<<<< HEAD
-      yaml: 2.7.0
-    dev: true
-
-  /@azure-tools/typespec-client-generator-core/0.57.3_pillrqslu7t2kqp4xbactja574:
-    resolution: {integrity: sha512-c/OPeSpKH29jD2Abuli8z7ww5uorplOt9w3KbaQaMSx12u6gWi5vtYhQaFKk9AGiFGDyLPeA0+qo+UQ6t3pRBg==}
-    engines: {node: '>=20.0.0'}
-    peerDependencies:
-      '@azure-tools/typespec-azure-core': ^0.57.0
-      '@typespec/compiler': ^1.1.0
-      '@typespec/events': ^0.71.0
-      '@typespec/http': ^1.1.0
-      '@typespec/openapi': ^1.1.0
-      '@typespec/rest': ^0.71.0
-      '@typespec/sse': ^0.71.0
-      '@typespec/streams': ^0.71.0
-      '@typespec/versioning': ^0.71.0
-      '@typespec/xml': ^0.71.0
-    dependencies:
-      '@azure-tools/typespec-azure-core': 0.57.0_s3gyinve63zf4ncvgs3nw74llm
-      '@typespec/compiler': 1.1.0_@types+node@18.18.0
-      '@typespec/events': 0.71.0_@typespec+compiler@1.1.0
-      '@typespec/http': 1.1.0_c52ifazb5ntzpmcykfahljgl5e
-      '@typespec/openapi': 1.1.0_wo5hy2j4mtochsypsdsaymgwzu
-      '@typespec/rest': 0.71.0_wo5hy2j4mtochsypsdsaymgwzu
-      '@typespec/sse': 0.71.0_2yjcchb2lhk4m2kkw4z5utz56e
-      '@typespec/streams': 0.71.0_@typespec+compiler@1.1.0
-      '@typespec/versioning': 0.71.0_@typespec+compiler@1.1.0
-      '@typespec/xml': 0.71.0_@typespec+compiler@1.1.0
-      change-case: 5.4.4
-      pluralize: 8.0.0
       yaml: 2.8.0
-    dev: false
-=======
-      yaml: 2.8.0
->>>>>>> 33fa6f29
 
   /@azure/abort-controller/1.1.0:
     resolution: {integrity: sha512-TrRLIoSQVzfAJX9H1JeFjzAoDGcoK1IYX1UImfceTZpsyYfWr09Ss1aHW1y5TrrR3iq6RZLBwJ3E24uwPhwahw==}
@@ -9270,10 +9184,6 @@
     resolution: {integrity: sha512-4lLa/EcQCB0cJkyts+FpIRx5G/llPxfP6VQU5KByHEhLxY3IJCH0f0Hy1MHI8sClTvsIb8qwRJ6R/ZdlDJ/leQ==}
     engines: {node: '>= 14.6'}
     hasBin: true
-<<<<<<< HEAD
-    dev: false
-=======
->>>>>>> 33fa6f29
 
   /yargs-parser/20.2.4:
     resolution: {integrity: sha512-WOkpgNhPTlE73h4VFAFsOnomJVaovO8VqLDzy5saChRBFQFBoMYirowyW+Q9HB4HFF4Z7VZTiG3iSzJJA29yRA==}
