lockfileVersion: 5.4

importers:

  .:
    specifiers: {}

  ../../packages/autorest.typescript:
    specifiers:
      '@autorest/codemodel': ~4.19.2
      '@autorest/extension-base': ^3.5.0
      '@autorest/testmodeler': ^2.6.1
      '@azure-rest/core-client': ^1.4.0
      '@azure-tools/codegen': ^2.9.1
      '@azure-tools/rlc-common': workspace:^0.38.2
      '@azure-tools/test-recorder': ^3.0.0
      '@azure/abort-controller': ^2.1.2
      '@azure/core-auth': ^1.6.0
      '@azure/core-client': ^1.6.1
      '@azure/core-http': ^3.0.0
      '@azure/core-http-compat': ^1.2.0
      '@azure/core-lro': ^2.5.4
      '@azure/core-paging': ^1.5.0
      '@azure/core-rest-pipeline': ^1.14.0
      '@azure/core-tracing': ^1.0.0
      '@azure/core-util': ^1.4.0
      '@azure/core-xml': ^1.0.0-beta.1
      '@azure/logger': ^1.0.0
      '@microsoft.azure/autorest.testserver': ^3.3.34
      '@types/chai': ^4.2.8
      '@types/chai-as-promised': ^7.1.4
      '@types/fs-extra': ^9.0.13
      '@types/js-yaml': 3.12.1
      '@types/lodash': ^4.14.149
      '@types/mocha': ^5.2.7
      '@types/node': ^18.0.0
      '@types/sinon': ^10.0.0
      '@types/xmlbuilder': 0.0.34
      '@types/yargs': ^17.0.10
      '@typescript-eslint/eslint-plugin': ^6.8.0
      '@typescript-eslint/parser': ^6.8.0
      autorest: ^3.4.2
      buffer: ^6.0.3
      chai: ^4.2.0
      chai-as-promised: ^7.1.1
      chalk: ^4.0.0
      directory-tree: ^2.2.7
      dotenv: ^16.0.0
      eslint: ^8.18.0
      fs-extra: ^11.1.0
      handlebars: ^4.7.7
      karma: ^6.3.18
      karma-chrome-launcher: ^3.1.0
      karma-mocha: ^2.0.1
      karma-source-map-support: ^1.4.0
      lodash: ^4.17.21
      mocha: ^9.2.2
      moment: ^2.29.4
      node-cmd: ^3.0.0
      npm-run-all: ^4.1.5
      openapi-types: ^7.0.0
      path-browserify: ^1.0.1
      prettier: ^3.1.0
      puppeteer: ^22.2.0
      rimraf: ^5.0.0
      sinon: ^10.0.0
      source-map-loader: ^1.0.0
      source-map-support: ^0.5.16
      ts-morph: ^23.0.0
      ts-node: ^8.5.2
      tslib: ^2.3.1
      typescript: ~5.6.2
      wait-port: ^0.2.6
      webpack: ^5.72.0
      webpack-cli: ^4.9.2
      yargs: ^17.4.1
    dependencies:
      '@autorest/codemodel': 4.19.3
      '@autorest/extension-base': 3.5.2
      '@autorest/testmodeler': 2.6.1
      '@azure-rest/core-client': 1.4.0
      '@azure-tools/codegen': 2.9.2
      '@azure-tools/rlc-common': link:../rlc-common
      '@azure/core-auth': 1.6.0
      '@azure/core-client': 1.7.3
      '@azure/core-http': 3.0.3
      '@azure/core-http-compat': 1.3.0
      '@azure/core-lro': 2.5.4
      '@azure/core-paging': 1.5.0
      '@azure/core-rest-pipeline': 1.14.0
      '@azure/core-tracing': 1.0.1
      '@azure/logger': 1.0.4
      '@types/lodash': 4.14.199
      dotenv: 16.3.1
      fs-extra: 11.1.1
      handlebars: 4.7.8
      lodash: 4.17.21
      prettier: 3.1.1
      source-map-support: 0.5.21
      ts-morph: 23.0.0
    devDependencies:
      '@azure-tools/test-recorder': 3.0.0
      '@azure/abort-controller': 2.1.2
      '@azure/core-util': 1.5.0
      '@azure/core-xml': 1.3.4
      '@microsoft.azure/autorest.testserver': 3.3.48
      '@types/chai': 4.3.6
      '@types/chai-as-promised': 7.1.6
      '@types/fs-extra': 9.0.13
      '@types/js-yaml': 3.12.1
      '@types/mocha': 5.2.7
      '@types/node': 18.18.0
      '@types/sinon': 10.0.17
      '@types/xmlbuilder': 0.0.34
      '@types/yargs': 17.0.25
      '@typescript-eslint/eslint-plugin': 6.8.0_wroavni7rd6ng5lxj6jm5p2pxq
      '@typescript-eslint/parser': 6.8.0_wgnkk2eh2432jxos7omdkkhhte
      autorest: 3.6.3
      buffer: 6.0.3
      chai: 4.3.8
      chai-as-promised: 7.1.1_chai@4.3.8
      chalk: 4.1.2
      directory-tree: 2.4.0
      eslint: 8.50.0
      karma: 6.4.2
      karma-chrome-launcher: 3.2.0
      karma-mocha: 2.0.1
      karma-source-map-support: 1.4.0
      mocha: 9.2.2
      moment: 2.29.4
      node-cmd: 3.0.0
      npm-run-all: 4.1.5
      openapi-types: 7.2.3
      path-browserify: 1.0.1
      puppeteer: 22.4.1_typescript@5.6.2
      rimraf: 5.0.4
      sinon: 10.0.1
      source-map-loader: 1.1.3_webpack@5.88.2
      ts-node: 8.10.2_typescript@5.6.2
      tslib: 2.6.2
      typescript: 5.6.2
      wait-port: 0.2.14
      webpack: 5.88.2_webpack-cli@4.10.0
      webpack-cli: 4.10.0_webpack@5.88.2
      yargs: 17.7.2

  ../../packages/rlc-common:
    specifiers:
      '@types/chai': ^4.3.4
      '@types/fs-extra': ^8.1.0
      '@types/lodash': ^4.14.182
      '@types/mocha': ^10.0.1
      '@types/node': ^18.0.0
      '@typescript-eslint/eslint-plugin': ^6.8.0
      '@typescript-eslint/parser': ^6.8.0
      chai: ^4.3.7
      cross-env: 7.0.3
      eslint: ^8.9.0
      eslint-plugin-require-extensions: 0.1.3
      fs-extra: ^10.0.0
      handlebars: ^4.7.7
      lodash: ^4.17.21
      mocha: ^10.2.0
      prettier: ^3.1.0
      rimraf: ^5.0.0
      ts-morph: ^23.0.0
      ts-node: ^10.7.0
      typescript: ~5.6.2
    dependencies:
      handlebars: 4.7.8
      lodash: 4.17.21
      ts-morph: 23.0.0
    devDependencies:
      '@types/chai': 4.3.6
      '@types/fs-extra': 8.1.3
      '@types/lodash': 4.14.199
      '@types/mocha': 10.0.1
      '@types/node': 18.18.0
      '@typescript-eslint/eslint-plugin': 6.8.0_wroavni7rd6ng5lxj6jm5p2pxq
      '@typescript-eslint/parser': 6.8.0_wgnkk2eh2432jxos7omdkkhhte
      chai: 4.3.8
      cross-env: 7.0.3
      eslint: 8.50.0
      eslint-plugin-require-extensions: 0.1.3_eslint@8.50.0
      fs-extra: 10.1.0
      mocha: 10.2.0
      prettier: 3.1.1
      rimraf: 5.0.4
      ts-node: 10.9.1_jaxbkr345bnladzl3q4nioo63e
      typescript: 5.6.2

  ../../packages/typespec-test:
    specifiers:
      '@azure-tools/typespec-autorest': '>=0.51.0 <1.0.0'
      '@azure-tools/typespec-azure-core': '>=0.51.0 <1.0.0'
      '@azure-tools/typespec-azure-resource-manager': '>=0.51.0 <1.0.0'
      '@azure-tools/typespec-azure-rulesets': '>=0.51.0 <1.0.0'
      '@azure-tools/typespec-client-generator-core': '>=0.51.2 <1.0.0'
      '@azure-tools/typespec-ts': workspace:^0.38.2
      '@types/mocha': ^5.2.7
      '@types/node': ^18.0.0
<<<<<<< HEAD
      '@typespec/compiler': '>=0.64.0 <1.0.0'
      '@typespec/http': '>=0.64.0 <1.0.0'
      '@typespec/json-schema': '>=0.64.0 <1.0.0'
      '@typespec/openapi': '>=0.64.0 <1.0.0'
      '@typespec/openapi3': '>=0.64.0 <1.0.0'
      '@typespec/rest': '>=0.64.0 <1.0.0'
      '@typespec/streams': '>=0.64.0 <1.0.0'
      '@typespec/versioning': '>=0.64.0 <1.0.0'
=======
      '@typespec/compiler': '>=0.65.2 <1.0.0'
      '@typespec/http': '>=0.65.0 <1.0.0'
      '@typespec/json-schema': '>=0.65.0 <1.0.0'
      '@typespec/openapi': '>=0.65.0 <1.0.0'
      '@typespec/openapi3': '>=0.65.0 <1.0.0'
      '@typespec/rest': '>=0.65.0 <1.0.0'
      '@typespec/versioning': '>=0.65.0 <1.0.0'
>>>>>>> 4f75ef40
      prettier: ^3.1.0
      ts-node: ^8.5.2
      typescript: ~5.6.2
    dependencies:
      '@azure-tools/typespec-autorest': 0.51.0_cxl6ry4prscopr64otmv6deyxi
      '@azure-tools/typespec-azure-core': 0.51.0_m7ebnmc5ssbalgb45rl6t3nm2e
      '@azure-tools/typespec-azure-resource-manager': 0.51.0_ltmz2tafmde5xehglyqabm2a64
      '@azure-tools/typespec-azure-rulesets': 0.51.0_yptyyregsxd6rsnjqnpcn5azla
      '@azure-tools/typespec-client-generator-core': 0.51.2_uybkmmtj4abxklqgaanaw2wahi
      '@azure-tools/typespec-ts': link:../typespec-ts
<<<<<<< HEAD
      '@typespec/compiler': 0.64.0
      '@typespec/http': 0.64.0_qswcvnn2uwxom3otn243dxh36q
      '@typespec/json-schema': 0.64.0_@typespec+compiler@0.64.0
      '@typespec/openapi': 0.64.0_3iuxys3wzzu2f6cvuvfg7gykxi
      '@typespec/openapi3': 0.64.0_glb6whlqofhhikp2a6rpbf2vk4
      '@typespec/rest': 0.64.0_3iuxys3wzzu2f6cvuvfg7gykxi
      '@typespec/streams': 0.65.0_@typespec+compiler@0.64.0
      '@typespec/versioning': 0.64.0_@typespec+compiler@0.64.0
=======
      '@typespec/compiler': 0.65.2
      '@typespec/http': 0.65.0_@typespec+compiler@0.65.2
      '@typespec/json-schema': 0.65.0_@typespec+compiler@0.65.2
      '@typespec/openapi': 0.65.0_lto6tt3m2ucqza2m7nwxs6ej6m
      '@typespec/openapi3': 0.65.0_ybn3jvd4avhojf6fcd3b3yv3xy
      '@typespec/rest': 0.65.0_lto6tt3m2ucqza2m7nwxs6ej6m
      '@typespec/versioning': 0.65.0_@typespec+compiler@0.65.2
>>>>>>> 4f75ef40
      prettier: 3.1.1
    devDependencies:
      '@types/mocha': 5.2.7
      '@types/node': 18.18.0
      ts-node: 8.10.2_typescript@5.6.2
      typescript: 5.6.2

  ../../packages/typespec-ts:
    specifiers:
      '@azure-rest/core-client': ^2.3.1
      '@azure-tools/azure-http-specs': 0.1.0-alpha.6
      '@azure-tools/rlc-common': workspace:^0.38.2
      '@azure-tools/typespec-autorest': '>=0.51.0 <1.0.0'
      '@azure-tools/typespec-azure-core': '>=0.51.0 <1.0.0'
      '@azure-tools/typespec-azure-resource-manager': '>=0.51.0 <1.0.0'
      '@azure-tools/typespec-client-generator-core': '>=0.51.3 <1.0.0'
      '@azure/abort-controller': ^2.1.2
      '@azure/core-auth': ^1.6.0
      '@azure/core-lro': ^3.1.0
      '@azure/core-paging': ^1.5.0
      '@azure/core-rest-pipeline': ^1.14.0
      '@azure/core-util': ^1.4.0
      '@azure/logger': ^1.0.4
      '@microsoft/api-extractor': ^7.47.5
      '@types/chai': ^4.3.1
      '@types/fs-extra': ^9.0.13
      '@types/js-yaml': ^4.0.9
      '@types/lodash': ^4.17.4
      '@types/mocha': ^10.0.6
      '@types/node': ^18.0.0
      '@typescript-eslint/eslint-plugin': ^6.8.0
      '@typescript-eslint/parser': ^6.8.0
      '@typespec/compiler': '>=0.65.2 <1.0.0'
      '@typespec/http': '>=0.65.0 <1.0.0'
      '@typespec/http-specs': 0.1.0-alpha.9
      '@typespec/openapi': '>=0.65.0, <1.0.0'
      '@typespec/rest': '>=0.65.0 <1.0.0'
      '@typespec/spec-api': 0.1.0-alpha.0
      '@typespec/spector': 0.1.0-alpha.7
      '@typespec/ts-http-runtime': 0.1.0
      '@typespec/versioning': '>=0.65.0 <1.0.0'
      '@vitest/coverage-istanbul': ~1.6.0
      '@vitest/coverage-v8': ~1.6.0
      chai: ^4.3.6
      chalk: ^4.0.0
      cross-env: ^7.0.3
      eslint: ^8.9.0
      eslint-plugin-require-extensions: 0.1.3
      fs-extra: ^11.1.0
      js-yaml: ^4.1.0
      lodash: ^4.17.21
      mkdirp: ^3.0.1
      mocha: ^10.4.0
      npm-run-all: ~4.1.5
      prettier: ^3.3.3
      rimraf: ^5.0.0
      ts-morph: ^23.0.0
      ts-node: ~10.9.1
      tslib: ^2.3.1
      tsx: ^4.16.5
      typescript: ~5.6.2
      vitest: ~1.6.0
    dependencies:
      '@azure-tools/rlc-common': link:../rlc-common
      fs-extra: 11.1.1
      lodash: 4.17.21
      prettier: 3.3.3
      ts-morph: 23.0.0
      tslib: 2.6.2
    devDependencies:
      '@azure-rest/core-client': 2.3.1
      '@azure-tools/azure-http-specs': 0.1.0-alpha.6_fssi32tmmcu2ldnzyyf2kx4jhe
      '@azure-tools/typespec-autorest': 0.51.0_jxi6hjuqpfn72ajr4ui4bymlbi
      '@azure-tools/typespec-azure-core': 0.51.0_m7ebnmc5ssbalgb45rl6t3nm2e
      '@azure-tools/typespec-azure-resource-manager': 0.51.0_ltmz2tafmde5xehglyqabm2a64
      '@azure-tools/typespec-client-generator-core': 0.51.3_uybkmmtj4abxklqgaanaw2wahi
      '@azure/abort-controller': 2.1.2
      '@azure/core-auth': 1.6.0
      '@azure/core-lro': 3.1.0
      '@azure/core-paging': 1.5.0
      '@azure/core-rest-pipeline': 1.14.0
      '@azure/core-util': 1.5.0
      '@azure/logger': 1.0.4
      '@microsoft/api-extractor': 7.47.5_@types+node@18.18.0
      '@types/chai': 4.3.6
      '@types/fs-extra': 9.0.13
      '@types/js-yaml': 4.0.9
      '@types/lodash': 4.17.4
      '@types/mocha': 10.0.6
      '@types/node': 18.18.0
      '@typescript-eslint/eslint-plugin': 6.8.0_wroavni7rd6ng5lxj6jm5p2pxq
      '@typescript-eslint/parser': 6.8.0_wgnkk2eh2432jxos7omdkkhhte
      '@typespec/compiler': 0.65.2
      '@typespec/http': 0.65.0_@typespec+compiler@0.65.2
      '@typespec/http-specs': 0.1.0-alpha.9_pplwcaamujtzpyfvtdbwatuxqi
      '@typespec/openapi': 0.65.0_lto6tt3m2ucqza2m7nwxs6ej6m
      '@typespec/rest': 0.65.0_lto6tt3m2ucqza2m7nwxs6ej6m
      '@typespec/spec-api': 0.1.0-alpha.0
      '@typespec/spector': 0.1.0-alpha.7
      '@typespec/ts-http-runtime': 0.1.0
      '@typespec/versioning': 0.65.0_@typespec+compiler@0.65.2
      '@vitest/coverage-istanbul': 1.6.0_vitest@1.6.0
      '@vitest/coverage-v8': 1.6.0_vitest@1.6.0
      chai: 4.3.8
      chalk: 4.1.2
      cross-env: 7.0.3
      eslint: 8.50.0
      eslint-plugin-require-extensions: 0.1.3_eslint@8.50.0
      js-yaml: 4.1.0
      mkdirp: 3.0.1
      mocha: 10.4.0
      npm-run-all: 4.1.5
      rimraf: 5.0.4
      ts-node: 10.9.1_jaxbkr345bnladzl3q4nioo63e
      tsx: 4.17.0
      typescript: 5.6.2
      vitest: 1.6.0_@types+node@18.18.0

packages:

  /@aashutoshrathi/word-wrap/1.2.6:
    resolution: {integrity: sha512-1Yjs2SvM8TflER/OD3cOjhWWOZb58A2t7wpE2S9XfBYTiIl+XFhQG2bjy4Pu1I+EAlCNUzRDYDdFwFYUKvXcIA==}
    engines: {node: '>=0.10.0'}
    dev: true

  /@ampproject/remapping/2.3.0:
    resolution: {integrity: sha512-30iZtAPgz+LTIYoeivqYo853f02jBYSd5uGnGpkFV0M3xOt9aN73erkgYAmZU43x4VfqcnLxW9Kpg3R5LC4YYw==}
    engines: {node: '>=6.0.0'}
    dependencies:
      '@jridgewell/gen-mapping': 0.3.5
      '@jridgewell/trace-mapping': 0.3.25
    dev: true

  /@apidevtools/json-schema-ref-parser/11.7.2:
    resolution: {integrity: sha512-4gY54eEGEstClvEkGnwVkTkrx0sqwemEFG5OSRRn3tD91XH0+Q8XIkYIfo7IwEWPpJZwILb9GUXeShtplRc/eA==}
    engines: {node: '>= 16'}
    dependencies:
      '@jsdevtools/ono': 7.1.3
      '@types/json-schema': 7.0.15
      js-yaml: 4.1.0
    dev: false

  /@apidevtools/openapi-schemas/2.1.0:
    resolution: {integrity: sha512-Zc1AlqrJlX3SlpupFGpiLi2EbteyP7fXmUOGup6/DnkRgjP9bgMM/ag+n91rsv0U1Gpz0H3VILA/o3bW7Ua6BQ==}
    engines: {node: '>=10'}
    dev: false

  /@apidevtools/swagger-methods/3.0.2:
    resolution: {integrity: sha512-QAkD5kK2b1WfjDS/UQn/qQkbwF31uqRjPTrsCs5ZG9BQGAkjwvqGFjjPqAuzac/IYzpPtRzjCP1WrTuAIjMrXg==}
    dev: false

  /@apidevtools/swagger-parser/10.1.1_openapi-types@12.1.3:
    resolution: {integrity: sha512-u/kozRnsPO/x8QtKYJOqoGtC4kH6yg1lfYkB9Au0WhYB0FNLpyFusttQtvhlwjtG3rOwiRz4D8DnnXa8iEpIKA==}
    peerDependencies:
      openapi-types: '>=7'
    dependencies:
      '@apidevtools/json-schema-ref-parser': 11.7.2
      '@apidevtools/openapi-schemas': 2.1.0
      '@apidevtools/swagger-methods': 3.0.2
      '@jsdevtools/ono': 7.1.3
      ajv: 8.17.1
      ajv-draft-04: 1.0.0_ajv@8.17.1
      call-me-maybe: 1.0.2
      openapi-types: 12.1.3
    dev: false

  /@autorest/codemodel/4.19.3:
    resolution: {integrity: sha512-8RMPjq2BmLNn080EHGbSc0E9pk7EO6i+vi3vGrz8xrfnTBydOZPJUZqmOpEmNnV6LRbr23cthXQo0JbA/bStWg==}
    engines: {node: '>=12.0.0'}
    dependencies:
      '@azure-tools/codegen': 2.9.2
      js-yaml: 4.0.0
    dev: false

  /@autorest/extension-base/3.5.2:
    resolution: {integrity: sha512-brpRtQ34mo/SZPTWrOUYvDHOKbvDa9eX5N15qd0OGLX8q3y29nXjhokMVoink4w1jW+8p2KXy2emMIZL14s+HQ==}
    engines: {node: '>=12.0.0'}
    dependencies:
      '@azure-tools/codegen': 2.9.2
      js-yaml: 4.0.0
      vscode-jsonrpc: 3.6.2
    dev: false

  /@autorest/testmodeler/2.6.1:
    resolution: {integrity: sha512-7OXzYet3S/Hiow9LzHUY5qdNRnceSQd41wKEGzfcGVleyWRobYJgYxGmUEyFZP4ZSerAb+QqygSvo9yWIC3nrQ==}
    dev: false

  /@azure-rest/core-client/1.4.0:
    resolution: {integrity: sha512-ozTDPBVUDR5eOnMIwhggbnVmOrka4fXCs8n8mvUo4WLLc38kki6bAOByDoVZZPz/pZy2jMt2kwfpvy/UjALj6w==}
    engines: {node: '>=18.0.0'}
    dependencies:
      '@azure/abort-controller': 2.1.2
      '@azure/core-auth': 1.6.0
      '@azure/core-rest-pipeline': 1.14.0
      '@azure/core-tracing': 1.0.1
      '@azure/core-util': 1.5.0
      tslib: 2.6.2
    transitivePeerDependencies:
      - supports-color
    dev: false

  /@azure-rest/core-client/2.3.1:
    resolution: {integrity: sha512-sGTdh2Ln95F/Jqikr9OybQvx00EVvljwgxjfcxTqjID0PBVGDuNR0ie9e9HsTA1vJT23BlVRd/dCIGzJriYw9g==}
    engines: {node: '>=18.0.0'}
    dependencies:
      '@azure/abort-controller': 2.1.2
      '@azure/core-auth': 1.6.0
      '@azure/core-rest-pipeline': 1.14.0
      '@azure/core-tracing': 1.1.2
      '@azure/core-util': 1.9.0
      tslib: 2.6.2
    transitivePeerDependencies:
      - supports-color
    dev: true

  /@azure-tools/async-io/3.0.254:
    resolution: {integrity: sha512-X1C7XdyCuo50ch9FzKtTvmK18FgDxxf1Bbt3cSoknQqeDaRegHSSCO+zByq2YA4NvUzKXeZ1engh29IDxZXgpQ==}
    engines: {node: '>=10.12.0'}
    dependencies:
      '@azure-tools/tasks': 3.0.255
      proper-lockfile: 2.0.1
    dev: false

  /@azure-tools/azure-http-specs/0.1.0-alpha.6_fssi32tmmcu2ldnzyyf2kx4jhe:
    resolution: {integrity: sha512-ET3k4DXvKvtij3hCyPgM6LOgsTZyfHc1kHtYEI7wdWHQb7wPyKlhUD+yf2YUoFjdQ8ea0GRfsCK1oECfME641Q==}
    engines: {node: '>=18.0.0'}
    peerDependencies:
      '@azure-tools/typespec-azure-core': ~0.51.0
      '@typespec/compiler': ~0.65.0
      '@typespec/http': ~0.65.0
      '@typespec/rest': ~0.65.0
      '@typespec/versioning': ~0.65.0
      '@typespec/xml': ~0.65.0
    dependencies:
      '@azure-tools/typespec-azure-core': 0.51.0_m7ebnmc5ssbalgb45rl6t3nm2e
      '@typespec/compiler': 0.65.2
      '@typespec/http': 0.65.0_@typespec+compiler@0.65.2
      '@typespec/rest': 0.65.0_lto6tt3m2ucqza2m7nwxs6ej6m
      '@typespec/spec-api': 0.1.0-alpha.1
      '@typespec/spector': 0.1.0-alpha.7
      '@typespec/versioning': 0.65.0_@typespec+compiler@0.65.2
      '@typespec/xml': 0.65.0_@typespec+compiler@0.65.2
    transitivePeerDependencies:
      - '@types/express'
      - '@typespec/streams'
      - debug
      - supports-color
    dev: true

  /@azure-tools/codegen/2.9.2:
    resolution: {integrity: sha512-brVLyffOtPiEijYYBYgV+4q7IyAfqXIec7XbdEqvv7As6SeEdq5WtbtN9N0LdGVHDWtEfc+JArwIx9aYGFdMUg==}
    engines: {node: '>=12.0.0'}
    dependencies:
      '@azure-tools/async-io': 3.0.254
      js-yaml: 4.0.0
      semver: 7.5.4
    dev: false

  /@azure-tools/tasks/3.0.255:
    resolution: {integrity: sha512-GjALNLz7kWMEdRVbaN5g0cJHNAr3XVTbP0611Mv2UzMgGL6FOhNZJK+oPHJKLDR8EEDZNnkwPlyi7B+INXUSQA==}
    engines: {node: '>=10.12.0'}
    dev: false

  /@azure-tools/test-recorder/3.0.0:
    resolution: {integrity: sha512-1M1cjyqZa0TwKpaeaRaNON/c5yLWMEnMijc0V0Vu67pWrLkqoZE+6rmzrGLXapWUB1YmflvVaXQEWbbulGK3Ew==}
    engines: {node: '>=14.0.0'}
    dependencies:
      '@azure/core-auth': 1.6.0
      '@azure/core-rest-pipeline': 1.14.0
      '@azure/core-util': 1.5.0
      '@azure/logger': 1.0.4
    transitivePeerDependencies:
      - supports-color
    dev: true

  /@azure-tools/typespec-autorest/0.51.0_cxl6ry4prscopr64otmv6deyxi:
    resolution: {integrity: sha512-PmhY5zxtsebTqNDRcssc1faaTuXyh284iwVY0Qn/mwNDczBOstqPbuBq/0j1LePnagRndvINowhqrePBmxCi6A==}
    engines: {node: '>=18.0.0'}
    peerDependencies:
<<<<<<< HEAD
      '@azure-tools/typespec-azure-core': ~0.50.0
      '@azure-tools/typespec-azure-resource-manager': ~0.50.0
      '@azure-tools/typespec-client-generator-core': ~0.50.0
      '@typespec/compiler': ~0.64.0
      '@typespec/http': ~0.64.0
      '@typespec/openapi': ~0.64.0
      '@typespec/rest': ~0.64.0
      '@typespec/versioning': ~0.64.0
    dependencies:
      '@azure-tools/typespec-azure-core': 0.50.0_oaywhha3am3mqfpwn5f5vofo2y
      '@azure-tools/typespec-azure-resource-manager': 0.50.0_ziwq2vcxhnefmvyineli4kclg4
      '@azure-tools/typespec-client-generator-core': 0.50.2_ekyyo47wopztcpfcizlgiutz7y
      '@typespec/compiler': 0.64.0
      '@typespec/http': 0.64.0_qswcvnn2uwxom3otn243dxh36q
      '@typespec/openapi': 0.64.0_3iuxys3wzzu2f6cvuvfg7gykxi
      '@typespec/rest': 0.64.0_3iuxys3wzzu2f6cvuvfg7gykxi
      '@typespec/versioning': 0.64.0_@typespec+compiler@0.64.0

  /@azure-tools/typespec-azure-core/0.50.0_oaywhha3am3mqfpwn5f5vofo2y:
    resolution: {integrity: sha512-6kUhWNQc4Btgx7rIbx3dubBLst73qv04dGWg0yNoVi86iIXy+8wr4ee6pgk+niMsZDeHEBEWeeLy9VwCg3MgTg==}
=======
      '@azure-tools/typespec-azure-core': ~0.51.0
      '@azure-tools/typespec-azure-resource-manager': ~0.51.0
      '@azure-tools/typespec-client-generator-core': ~0.51.0
      '@typespec/compiler': ~0.65.0
      '@typespec/http': ~0.65.0
      '@typespec/openapi': ~0.65.0
      '@typespec/rest': ~0.65.0
      '@typespec/versioning': ~0.65.0
    dependencies:
      '@azure-tools/typespec-azure-core': 0.51.0_m7ebnmc5ssbalgb45rl6t3nm2e
      '@azure-tools/typespec-azure-resource-manager': 0.51.0_ltmz2tafmde5xehglyqabm2a64
      '@azure-tools/typespec-client-generator-core': 0.51.2_uybkmmtj4abxklqgaanaw2wahi
      '@typespec/compiler': 0.65.2
      '@typespec/http': 0.65.0_@typespec+compiler@0.65.2
      '@typespec/openapi': 0.65.0_lto6tt3m2ucqza2m7nwxs6ej6m
      '@typespec/rest': 0.65.0_lto6tt3m2ucqza2m7nwxs6ej6m
      '@typespec/versioning': 0.65.0_@typespec+compiler@0.65.2
    dev: false

  /@azure-tools/typespec-autorest/0.51.0_jxi6hjuqpfn72ajr4ui4bymlbi:
    resolution: {integrity: sha512-PmhY5zxtsebTqNDRcssc1faaTuXyh284iwVY0Qn/mwNDczBOstqPbuBq/0j1LePnagRndvINowhqrePBmxCi6A==}
>>>>>>> 4f75ef40
    engines: {node: '>=18.0.0'}
    peerDependencies:
      '@azure-tools/typespec-azure-core': ~0.51.0
      '@azure-tools/typespec-azure-resource-manager': ~0.51.0
      '@azure-tools/typespec-client-generator-core': ~0.51.0
      '@typespec/compiler': ~0.65.0
      '@typespec/http': ~0.65.0
      '@typespec/openapi': ~0.65.0
      '@typespec/rest': ~0.65.0
      '@typespec/versioning': ~0.65.0
    dependencies:
      '@azure-tools/typespec-azure-core': 0.51.0_m7ebnmc5ssbalgb45rl6t3nm2e
      '@azure-tools/typespec-azure-resource-manager': 0.51.0_ltmz2tafmde5xehglyqabm2a64
      '@azure-tools/typespec-client-generator-core': 0.51.3_uybkmmtj4abxklqgaanaw2wahi
      '@typespec/compiler': 0.65.2
      '@typespec/http': 0.65.0_@typespec+compiler@0.65.2
      '@typespec/openapi': 0.65.0_lto6tt3m2ucqza2m7nwxs6ej6m
      '@typespec/rest': 0.65.0_lto6tt3m2ucqza2m7nwxs6ej6m
      '@typespec/versioning': 0.65.0_@typespec+compiler@0.65.2
    dev: true

  /@azure-tools/typespec-azure-core/0.51.0_m7ebnmc5ssbalgb45rl6t3nm2e:
    resolution: {integrity: sha512-ig27mvrxVEfyIzTPnWWk1ASkL0x8jKx5V3sanICv1p8iW6qXEcGZZHTmI2onfFcXSoEV52r0MWj9iu0yI4bxMA==}
    engines: {node: '>=18.0.0'}
    peerDependencies:
      '@typespec/compiler': ~0.65.0
      '@typespec/http': ~0.65.0
      '@typespec/rest': ~0.65.0
    dependencies:
<<<<<<< HEAD
      '@typespec/compiler': 0.64.0
      '@typespec/http': 0.64.0_qswcvnn2uwxom3otn243dxh36q
      '@typespec/rest': 0.64.0_3iuxys3wzzu2f6cvuvfg7gykxi
=======
      '@typespec/compiler': 0.65.2
      '@typespec/http': 0.65.0_@typespec+compiler@0.65.2
      '@typespec/rest': 0.65.0_lto6tt3m2ucqza2m7nwxs6ej6m
>>>>>>> 4f75ef40

  /@azure-tools/typespec-azure-resource-manager/0.51.0_ltmz2tafmde5xehglyqabm2a64:
    resolution: {integrity: sha512-vqEwAsT8pkG90V3u1cPTKV3nZTuuyl6W+GMBeDfVLYmhQmJQBiJ78jTgFEqsGarAvp9KSRdY4+HUvaOGonONPA==}
    engines: {node: '>=18.0.0'}
    peerDependencies:
<<<<<<< HEAD
      '@azure-tools/typespec-azure-core': ~0.50.0
      '@typespec/compiler': ~0.64.0
      '@typespec/http': ~0.64.0
      '@typespec/openapi': ~0.64.0
      '@typespec/rest': ~0.64.0
      '@typespec/versioning': ~0.64.0
    dependencies:
      '@azure-tools/typespec-azure-core': 0.50.0_oaywhha3am3mqfpwn5f5vofo2y
      '@typespec/compiler': 0.64.0
      '@typespec/http': 0.64.0_qswcvnn2uwxom3otn243dxh36q
      '@typespec/openapi': 0.64.0_3iuxys3wzzu2f6cvuvfg7gykxi
      '@typespec/rest': 0.64.0_3iuxys3wzzu2f6cvuvfg7gykxi
      '@typespec/versioning': 0.64.0_@typespec+compiler@0.64.0
=======
      '@azure-tools/typespec-azure-core': ~0.51.0
      '@typespec/compiler': ~0.65.0
      '@typespec/http': ~0.65.0
      '@typespec/openapi': ~0.65.0
      '@typespec/rest': ~0.65.0
      '@typespec/versioning': ~0.65.0
    dependencies:
      '@azure-tools/typespec-azure-core': 0.51.0_m7ebnmc5ssbalgb45rl6t3nm2e
      '@typespec/compiler': 0.65.2
      '@typespec/http': 0.65.0_@typespec+compiler@0.65.2
      '@typespec/openapi': 0.65.0_lto6tt3m2ucqza2m7nwxs6ej6m
      '@typespec/rest': 0.65.0_lto6tt3m2ucqza2m7nwxs6ej6m
      '@typespec/versioning': 0.65.0_@typespec+compiler@0.65.2
>>>>>>> 4f75ef40
      change-case: 5.4.4
      pluralize: 8.0.0

  /@azure-tools/typespec-azure-rulesets/0.51.0_yptyyregsxd6rsnjqnpcn5azla:
    resolution: {integrity: sha512-R20BCEjdN0KT1uAk6cWK44j3ELD9x1oJlYCiXOSY7A2g30nzBvr2E7BT3V09A9Og9ArP+Uwh0J5ZvD7dn/cLCQ==}
    engines: {node: '>=18.0.0'}
    peerDependencies:
      '@azure-tools/typespec-azure-core': ~0.51.0
      '@azure-tools/typespec-azure-resource-manager': ~0.51.0
      '@azure-tools/typespec-client-generator-core': ~0.51.0
      '@typespec/compiler': ~0.65.0
    dependencies:
      '@azure-tools/typespec-azure-core': 0.51.0_m7ebnmc5ssbalgb45rl6t3nm2e
      '@azure-tools/typespec-azure-resource-manager': 0.51.0_ltmz2tafmde5xehglyqabm2a64
      '@azure-tools/typespec-client-generator-core': 0.51.2_uybkmmtj4abxklqgaanaw2wahi
      '@typespec/compiler': 0.65.2
    dev: false

  /@azure-tools/typespec-client-generator-core/0.51.2_uybkmmtj4abxklqgaanaw2wahi:
    resolution: {integrity: sha512-wMhZXjQykZJSTxGH1bzJh6Ktu8Y0XAjkqwO8pL9NkKNQOvpouSxF8RfovrUlzjJDHJVyjbfYQAfH8ldYGq0p0w==}
    engines: {node: '>=18.0.0'}
    peerDependencies:
<<<<<<< HEAD
      '@azure-tools/typespec-azure-core': ~0.50.0
      '@typespec/compiler': ~0.64.0
      '@typespec/http': ~0.64.0
      '@typespec/openapi': ~0.64.0
      '@typespec/rest': ~0.64.0
      '@typespec/versioning': ~0.64.0
      '@typespec/xml': ~0.64.0
    dependencies:
      '@azure-tools/typespec-azure-core': 0.50.0_oaywhha3am3mqfpwn5f5vofo2y
      '@typespec/compiler': 0.64.0
      '@typespec/http': 0.64.0_qswcvnn2uwxom3otn243dxh36q
      '@typespec/openapi': 0.64.0_3iuxys3wzzu2f6cvuvfg7gykxi
      '@typespec/rest': 0.64.0_3iuxys3wzzu2f6cvuvfg7gykxi
      '@typespec/versioning': 0.64.0_@typespec+compiler@0.64.0
      '@typespec/xml': 0.64.0_@typespec+compiler@0.64.0
=======
      '@azure-tools/typespec-azure-core': ~0.51.0
      '@typespec/compiler': ~0.65.0
      '@typespec/http': ~0.65.0
      '@typespec/openapi': ~0.65.0
      '@typespec/rest': ~0.65.0
      '@typespec/versioning': ~0.65.0
      '@typespec/xml': ~0.65.0
    dependencies:
      '@azure-tools/typespec-azure-core': 0.51.0_m7ebnmc5ssbalgb45rl6t3nm2e
      '@typespec/compiler': 0.65.2
      '@typespec/http': 0.65.0_@typespec+compiler@0.65.2
      '@typespec/openapi': 0.65.0_lto6tt3m2ucqza2m7nwxs6ej6m
      '@typespec/rest': 0.65.0_lto6tt3m2ucqza2m7nwxs6ej6m
      '@typespec/versioning': 0.65.0_@typespec+compiler@0.65.2
      '@typespec/xml': 0.65.0_@typespec+compiler@0.65.2
>>>>>>> 4f75ef40
      change-case: 5.4.4
      pluralize: 8.0.0
      yaml: 2.7.0
    dev: false

  /@azure-tools/typespec-client-generator-core/0.51.3_uybkmmtj4abxklqgaanaw2wahi:
    resolution: {integrity: sha512-gwHpnZsUdfJAiJ3vlLzZeBQB/2Z/CKvL8144v9mOBuqrTnF4NVr+KWahFY6GrH+5/2gWxcVVKBYsGOS6eTdKuA==}
    engines: {node: '>=18.0.0'}
    peerDependencies:
      '@azure-tools/typespec-azure-core': ~0.51.0
      '@typespec/compiler': ~0.65.0
      '@typespec/http': ~0.65.0
      '@typespec/openapi': ~0.65.0
      '@typespec/rest': ~0.65.0
      '@typespec/versioning': ~0.65.0
      '@typespec/xml': ~0.65.0
    dependencies:
      '@azure-tools/typespec-azure-core': 0.51.0_m7ebnmc5ssbalgb45rl6t3nm2e
      '@typespec/compiler': 0.65.2
      '@typespec/http': 0.65.0_@typespec+compiler@0.65.2
      '@typespec/openapi': 0.65.0_lto6tt3m2ucqza2m7nwxs6ej6m
      '@typespec/rest': 0.65.0_lto6tt3m2ucqza2m7nwxs6ej6m
      '@typespec/versioning': 0.65.0_@typespec+compiler@0.65.2
      '@typespec/xml': 0.65.0_@typespec+compiler@0.65.2
      change-case: 5.4.4
      pluralize: 8.0.0
      yaml: 2.7.0
    dev: true

  /@azure/abort-controller/1.1.0:
    resolution: {integrity: sha512-TrRLIoSQVzfAJX9H1JeFjzAoDGcoK1IYX1UImfceTZpsyYfWr09Ss1aHW1y5TrrR3iq6RZLBwJ3E24uwPhwahw==}
    engines: {node: '>=12.0.0'}
    dependencies:
      tslib: 2.6.2

  /@azure/abort-controller/2.1.2:
    resolution: {integrity: sha512-nBrLsEWm4J2u5LpAPjxADTlq3trDgVZZXHNKabeXZtpq3d3AbN/KGO82R87rdDz5/lYB024rtEf10/q0urNgsA==}
    engines: {node: '>=18.0.0'}
    dependencies:
      tslib: 2.6.2

  /@azure/core-auth/1.6.0:
    resolution: {integrity: sha512-3X9wzaaGgRaBCwhLQZDtFp5uLIXCPrGbwJNWPPugvL4xbIGgScv77YzzxToKGLAKvG9amDoofMoP+9hsH1vs1w==}
    engines: {node: '>=18.0.0'}
    dependencies:
      '@azure/abort-controller': 2.1.2
      '@azure/core-util': 1.5.0
      tslib: 2.6.2

  /@azure/core-auth/1.9.0:
    resolution: {integrity: sha512-FPwHpZywuyasDSLMqJ6fhbOK3TqUdviZNF8OqRGA4W5Ewib2lEEZ+pBsYcBa88B2NGO/SEnYPGhyBqNlE8ilSw==}
    engines: {node: '>=18.0.0'}
    dependencies:
      '@azure/abort-controller': 2.1.2
      '@azure/core-util': 1.11.0
      tslib: 2.6.2
    dev: true

  /@azure/core-client/1.7.3:
    resolution: {integrity: sha512-kleJ1iUTxcO32Y06dH9Pfi9K4U+Tlb111WXEnbt7R/ne+NLRwppZiTGJuTD5VVoxTMK5NTbEtm5t2vcdNCFe2g==}
    engines: {node: '>=14.0.0'}
    dependencies:
      '@azure/abort-controller': 1.1.0
      '@azure/core-auth': 1.6.0
      '@azure/core-rest-pipeline': 1.14.0
      '@azure/core-tracing': 1.0.1
      '@azure/core-util': 1.5.0
      '@azure/logger': 1.0.4
      tslib: 2.6.2
    transitivePeerDependencies:
      - supports-color
    dev: false

  /@azure/core-client/1.9.2:
    resolution: {integrity: sha512-kRdry/rav3fUKHl/aDLd/pDLcB+4pOFwPPTVEExuMyaI5r+JBbMWqRbCY1pn5BniDaU3lRxO9eaQ1AmSMehl/w==}
    engines: {node: '>=18.0.0'}
    dependencies:
      '@azure/abort-controller': 2.1.2
      '@azure/core-auth': 1.6.0
      '@azure/core-rest-pipeline': 1.14.0
      '@azure/core-tracing': 1.1.2
      '@azure/core-util': 1.9.0
      '@azure/logger': 1.0.4
      tslib: 2.6.2
    transitivePeerDependencies:
      - supports-color

  /@azure/core-http-compat/1.3.0:
    resolution: {integrity: sha512-ZN9avruqbQ5TxopzG3ih3KRy52n8OAbitX3fnZT5go4hzu0J+KVPSzkL+Wt3hpJpdG8WIfg1sBD1tWkgUdEpBA==}
    engines: {node: '>=12.0.0'}
    dependencies:
      '@azure/abort-controller': 1.1.0
      '@azure/core-client': 1.9.2
      '@azure/core-rest-pipeline': 1.14.0
    transitivePeerDependencies:
      - supports-color
    dev: false

  /@azure/core-http-compat/2.1.2:
    resolution: {integrity: sha512-5MnV1yqzZwgNLLjlizsU3QqOeQChkIXw781Fwh1xdAqJR5AA32IUaq6xv1BICJvfbHoa+JYcaij2HFkhLbNTJQ==}
    engines: {node: '>=18.0.0'}
    dependencies:
      '@azure/abort-controller': 2.1.2
      '@azure/core-client': 1.9.2
      '@azure/core-rest-pipeline': 1.19.0
    transitivePeerDependencies:
      - supports-color
    dev: true

  /@azure/core-http/3.0.3:
    resolution: {integrity: sha512-QMib3wXotJMFhHgmJBPUF9YsyErw34H0XDFQd9CauH7TPB+RGcyl9Ayy7iURtJB04ngXhE6YwrQsWDXlSLrilg==}
    engines: {node: '>=14.0.0'}
    deprecated: This package is no longer supported. Please migrate to use @azure/core-rest-pipeline
    dependencies:
      '@azure/abort-controller': 1.1.0
      '@azure/core-auth': 1.6.0
      '@azure/core-tracing': 1.0.0-preview.13
      '@azure/core-util': 1.9.0
      '@azure/logger': 1.0.4
      '@types/node-fetch': 2.6.6
      '@types/tunnel': 0.0.3
      form-data: 4.0.0
      node-fetch: 2.7.0
      process: 0.11.10
      tslib: 2.6.2
      tunnel: 0.0.6
      uuid: 8.3.2
      xml2js: 0.5.0
    transitivePeerDependencies:
      - encoding

  /@azure/core-lro/2.5.4:
    resolution: {integrity: sha512-3GJiMVH7/10bulzOKGrrLeG/uCBH/9VtxqaMcB9lIqAeamI/xYQSHJL/KcsLDuH+yTjYpro/u6D/MuRe4dN70Q==}
    engines: {node: '>=14.0.0'}
    dependencies:
      '@azure/abort-controller': 1.1.0
      '@azure/core-util': 1.5.0
      '@azure/logger': 1.0.4
      tslib: 2.6.2

  /@azure/core-lro/3.1.0:
    resolution: {integrity: sha512-W/vVbZumJLFMvmiUspyBzKai0O3HiD6KmsWnpCLasFr92qmafwgz+tThmnpMFH7vCS4MUl4ehFd0Z6OWb8BPog==}
    engines: {node: '>=18.0.0'}
    dependencies:
      '@azure/abort-controller': 2.1.2
      '@azure/core-util': 1.9.0
      '@azure/logger': 1.0.4
      tslib: 2.6.2
    dev: true

  /@azure/core-paging/1.5.0:
    resolution: {integrity: sha512-zqWdVIt+2Z+3wqxEOGzR5hXFZ8MGKK52x4vFLw8n58pR6ZfKRx3EXYTxTaYxYHc/PexPUTyimcTWFJbji9Z6Iw==}
    engines: {node: '>=14.0.0'}
    dependencies:
      tslib: 2.6.2

  /@azure/core-rest-pipeline/1.14.0:
    resolution: {integrity: sha512-Tp4M6NsjCmn9L5p7HsW98eSOS7A0ibl3e5ntZglozT0XuD/0y6i36iW829ZbBq0qihlGgfaeFpkLjZ418KDm1Q==}
    engines: {node: '>=18.0.0'}
    dependencies:
      '@azure/abort-controller': 2.1.2
      '@azure/core-auth': 1.6.0
      '@azure/core-tracing': 1.0.1
      '@azure/core-util': 1.5.0
      '@azure/logger': 1.0.4
      http-proxy-agent: 5.0.0
      https-proxy-agent: 5.0.1
      tslib: 2.6.2
    transitivePeerDependencies:
      - supports-color

  /@azure/core-rest-pipeline/1.19.0:
    resolution: {integrity: sha512-bM3308LRyg5g7r3Twprtqww0R/r7+GyVxj4BafcmVPo4WQoGt5JXuaqxHEFjw2o3rvFZcUPiqJMg6WuvEEeVUA==}
    engines: {node: '>=18.0.0'}
    dependencies:
      '@azure/abort-controller': 2.1.2
      '@azure/core-auth': 1.9.0
      '@azure/core-tracing': 1.1.2
      '@azure/core-util': 1.11.0
      '@azure/logger': 1.0.4
      http-proxy-agent: 7.0.2
      https-proxy-agent: 7.0.4
      tslib: 2.6.2
    transitivePeerDependencies:
      - supports-color
    dev: true

  /@azure/core-tracing/1.0.0-preview.13:
    resolution: {integrity: sha512-KxDlhXyMlh2Jhj2ykX6vNEU0Vou4nHr025KoSEiz7cS3BNiHNaZcdECk/DmLkEB0as5T7b/TpRcehJ5yV6NeXQ==}
    engines: {node: '>=12.0.0'}
    dependencies:
      '@opentelemetry/api': 1.6.0
      tslib: 2.6.2

  /@azure/core-tracing/1.0.1:
    resolution: {integrity: sha512-I5CGMoLtX+pI17ZdiFJZgxMJApsK6jjfm85hpgp3oazCdq5Wxgh4wMr7ge/TTWW1B5WBuvIOI1fMU/FrOAMKrw==}
    engines: {node: '>=12.0.0'}
    dependencies:
      tslib: 2.6.2

  /@azure/core-tracing/1.1.2:
    resolution: {integrity: sha512-dawW9ifvWAWmUm9/h+/UQ2jrdvjCJ7VJEuCJ6XVNudzcOwm53BFZH4Q845vjfgoUAM8ZxokvVNxNxAITc502YA==}
    engines: {node: '>=18.0.0'}
    dependencies:
      tslib: 2.6.2

  /@azure/core-util/1.11.0:
    resolution: {integrity: sha512-DxOSLua+NdpWoSqULhjDyAZTXFdP/LKkqtYuxxz1SCN289zk3OG8UOpnCQAz/tygyACBtWp/BoO72ptK7msY8g==}
    engines: {node: '>=18.0.0'}
    dependencies:
      '@azure/abort-controller': 2.1.2
      tslib: 2.6.2
    dev: true

  /@azure/core-util/1.5.0:
    resolution: {integrity: sha512-GZBpVFDtQ/15hW1OgBcRdT4Bl7AEpcEZqLfbAvOtm1CQUncKWiYapFHVD588hmlV27NbOOtSm3cnLF3lvoHi4g==}
    engines: {node: '>=14.0.0'}
    dependencies:
      '@azure/abort-controller': 1.1.0
      tslib: 2.6.2

  /@azure/core-util/1.9.0:
    resolution: {integrity: sha512-AfalUQ1ZppaKuxPPMsFEUdX6GZPB3d9paR9d/TTL7Ow2De8cJaC7ibi7kWVlFAVPCYo31OcnGymc0R89DX8Oaw==}
    engines: {node: '>=18.0.0'}
    dependencies:
      '@azure/abort-controller': 2.1.2
      tslib: 2.6.2

  /@azure/core-xml/1.3.4:
    resolution: {integrity: sha512-B1xI79Ur/u+KR69fGTcsMNj8KDjBSqAy0Ys6Byy4Qm1CqoUy7gCT5A7Pej0EBWRskuH6bpCwrAnosfmQEalkcg==}
    engines: {node: '>=14.0.0'}
    dependencies:
      fast-xml-parser: 4.3.1
      tslib: 2.6.2
    dev: true

  /@azure/core-xml/1.4.4:
    resolution: {integrity: sha512-J4FYAqakGXcbfeZjwjMzjNcpcH4E+JtEBv+xcV1yL0Ydn/6wbQfeFKTCHh9wttAi0lmajHw7yBbHPRG+YHckZQ==}
    engines: {node: '>=18.0.0'}
    dependencies:
      fast-xml-parser: 4.5.0
      tslib: 2.6.2
    dev: true

  /@azure/identity/4.6.0:
    resolution: {integrity: sha512-ANpO1iAvcZmpD4QY7/kaE/P2n66pRXsDp3nMUC6Ow3c9KfXOZF7qMU9VgqPw8m7adP7TVIbVyrCEmD9cth3KQQ==}
    engines: {node: '>=18.0.0'}
    dependencies:
      '@azure/abort-controller': 2.1.2
      '@azure/core-auth': 1.9.0
      '@azure/core-client': 1.9.2
      '@azure/core-rest-pipeline': 1.19.0
      '@azure/core-tracing': 1.1.2
      '@azure/core-util': 1.11.0
      '@azure/logger': 1.0.4
      '@azure/msal-browser': 4.4.0
      '@azure/msal-node': 2.16.2
      events: 3.3.0
      jws: 4.0.0
      open: 8.4.2
      stoppable: 1.1.0
      tslib: 2.6.2
    transitivePeerDependencies:
      - supports-color
    dev: true

  /@azure/logger/1.0.4:
    resolution: {integrity: sha512-ustrPY8MryhloQj7OWGe+HrYx+aoiOxzbXTtgblbV3xwCqpzUK36phH3XNHQKj3EPonyFUuDTfR3qFhTEAuZEg==}
    engines: {node: '>=14.0.0'}
    dependencies:
      tslib: 2.6.2

  /@azure/msal-browser/4.4.0:
    resolution: {integrity: sha512-rU6juYXk67CKQmpgi6fDgZoPQ9InZ1760z1BSAH7RbeIc4lHZM/Tu+H0CyRk7cnrfvTkexyYE4pjYhMghpzheA==}
    engines: {node: '>=0.8.0'}
    dependencies:
      '@azure/msal-common': 15.2.0
    dev: true

  /@azure/msal-common/14.16.0:
    resolution: {integrity: sha512-1KOZj9IpcDSwpNiQNjt0jDYZpQvNZay7QAEi/5DLubay40iGYtLzya/jbjRPLyOTZhEKyL1MzPuw2HqBCjceYA==}
    engines: {node: '>=0.8.0'}
    dev: true

  /@azure/msal-common/15.2.0:
    resolution: {integrity: sha512-HiYfGAKthisUYqHG1nImCf/uzcyS31wng3o+CycWLIM9chnYJ9Lk6jZ30Y6YiYYpTQ9+z/FGUpiKKekd3Arc0A==}
    engines: {node: '>=0.8.0'}
    dev: true

  /@azure/msal-node/2.16.2:
    resolution: {integrity: sha512-An7l1hEr0w1HMMh1LU+rtDtqL7/jw74ORlc9Wnh06v7TU/xpG39/Zdr1ZJu3QpjUfKJ+E0/OXMW8DRSWTlh7qQ==}
    engines: {node: '>=16'}
    dependencies:
      '@azure/msal-common': 14.16.0
      jsonwebtoken: 9.0.2
      uuid: 8.3.2
    dev: true

  /@azure/storage-blob/12.16.0:
    resolution: {integrity: sha512-jz33rUSUGUB65FgYrTRgRDjG6hdPHwfvHe+g/UrwVG8MsyLqSxg9TaW7Yuhjxu1v1OZ5xam2NU6+IpCN0xJO8Q==}
    engines: {node: '>=14.0.0'}
    dependencies:
      '@azure/abort-controller': 1.1.0
      '@azure/core-http': 3.0.3
      '@azure/core-lro': 2.5.4
      '@azure/core-paging': 1.5.0
      '@azure/core-tracing': 1.0.0-preview.13
      '@azure/logger': 1.0.4
      events: 3.3.0
      tslib: 2.6.2
    transitivePeerDependencies:
      - encoding
    dev: true

  /@azure/storage-blob/12.26.0:
    resolution: {integrity: sha512-SriLPKezypIsiZ+TtlFfE46uuBIap2HeaQVS78e1P7rz5OSbq0rsd52WE1mC5f7vAeLiXqv7I7oRhL3WFZEw3Q==}
    engines: {node: '>=18.0.0'}
    dependencies:
      '@azure/abort-controller': 2.1.2
      '@azure/core-auth': 1.6.0
      '@azure/core-client': 1.9.2
      '@azure/core-http-compat': 2.1.2
      '@azure/core-lro': 2.5.4
      '@azure/core-paging': 1.5.0
      '@azure/core-rest-pipeline': 1.14.0
      '@azure/core-tracing': 1.1.2
      '@azure/core-util': 1.9.0
      '@azure/core-xml': 1.4.4
      '@azure/logger': 1.0.4
      events: 3.3.0
      tslib: 2.6.2
    transitivePeerDependencies:
      - supports-color
    dev: true

  /@babel/code-frame/7.26.2:
    resolution: {integrity: sha512-RJlIHRueQgwWitWgF8OdFYGZX328Ax5BCemNGlqHfplnRT9ESi8JkFlvaVYbS+UubVY6dpv87Fs2u5M29iNFVQ==}
    engines: {node: '>=6.9.0'}
    dependencies:
      '@babel/helper-validator-identifier': 7.25.9
      js-tokens: 4.0.0
      picocolors: 1.1.1

  /@babel/compat-data/7.24.7:
    resolution: {integrity: sha512-qJzAIcv03PyaWqxRgO4mSU3lihncDT296vnyuE2O8uA4w3UHWI4S3hgeZd1L8W1Bft40w9JxJ2b412iDUFFRhw==}
    engines: {node: '>=6.9.0'}
    dev: true

  /@babel/core/7.24.7:
    resolution: {integrity: sha512-nykK+LEK86ahTkX/3TgauT0ikKoNCfKHEaZYTUVupJdTLzGNvrblu4u6fa7DhZONAltdf8e662t/abY8idrd/g==}
    engines: {node: '>=6.9.0'}
    dependencies:
      '@ampproject/remapping': 2.3.0
      '@babel/code-frame': 7.26.2
      '@babel/generator': 7.24.7
      '@babel/helper-compilation-targets': 7.24.7
      '@babel/helper-module-transforms': 7.24.7_@babel+core@7.24.7
      '@babel/helpers': 7.24.7
      '@babel/parser': 7.24.7
      '@babel/template': 7.24.7
      '@babel/traverse': 7.24.7
      '@babel/types': 7.24.7
      convert-source-map: 2.0.0
      debug: 4.4.0
      gensync: 1.0.0-beta.2
      json5: 2.2.3
      semver: 6.3.1
    transitivePeerDependencies:
      - supports-color
    dev: true

  /@babel/generator/7.24.7:
    resolution: {integrity: sha512-oipXieGC3i45Y1A41t4tAqpnEZWgB/lC6Ehh6+rOviR5XWpTtMmLN+fGjz9vOiNRt0p6RtO6DtD0pdU3vpqdSA==}
    engines: {node: '>=6.9.0'}
    dependencies:
      '@babel/types': 7.24.7
      '@jridgewell/gen-mapping': 0.3.5
      '@jridgewell/trace-mapping': 0.3.25
      jsesc: 2.5.2
    dev: true

  /@babel/helper-compilation-targets/7.24.7:
    resolution: {integrity: sha512-ctSdRHBi20qWOfy27RUb4Fhp07KSJ3sXcuSvTrXrc4aG8NSYDo1ici3Vhg9bg69y5bj0Mr1lh0aeEgTvc12rMg==}
    engines: {node: '>=6.9.0'}
    dependencies:
      '@babel/compat-data': 7.24.7
      '@babel/helper-validator-option': 7.24.7
      browserslist: 4.23.1
      lru-cache: 5.1.1
      semver: 6.3.1
    dev: true

  /@babel/helper-environment-visitor/7.24.7:
    resolution: {integrity: sha512-DoiN84+4Gnd0ncbBOM9AZENV4a5ZiL39HYMyZJGZ/AZEykHYdJw0wW3kdcsh9/Kn+BRXHLkkklZ51ecPKmI1CQ==}
    engines: {node: '>=6.9.0'}
    dependencies:
      '@babel/types': 7.24.7
    dev: true

  /@babel/helper-function-name/7.24.7:
    resolution: {integrity: sha512-FyoJTsj/PEUWu1/TYRiXTIHc8lbw+TDYkZuoE43opPS5TrI7MyONBE1oNvfguEXAD9yhQRrVBnXdXzSLQl9XnA==}
    engines: {node: '>=6.9.0'}
    dependencies:
      '@babel/template': 7.24.7
      '@babel/types': 7.24.7
    dev: true

  /@babel/helper-hoist-variables/7.24.7:
    resolution: {integrity: sha512-MJJwhkoGy5c4ehfoRyrJ/owKeMl19U54h27YYftT0o2teQ3FJ3nQUf/I3LlJsX4l3qlw7WRXUmiyajvHXoTubQ==}
    engines: {node: '>=6.9.0'}
    dependencies:
      '@babel/types': 7.24.7
    dev: true

  /@babel/helper-module-imports/7.24.7:
    resolution: {integrity: sha512-8AyH3C+74cgCVVXow/myrynrAGv+nTVg5vKu2nZph9x7RcRwzmh0VFallJuFTZ9mx6u4eSdXZfcOzSqTUm0HCA==}
    engines: {node: '>=6.9.0'}
    dependencies:
      '@babel/traverse': 7.24.7
      '@babel/types': 7.24.7
    transitivePeerDependencies:
      - supports-color
    dev: true

  /@babel/helper-module-transforms/7.24.7_@babel+core@7.24.7:
    resolution: {integrity: sha512-1fuJEwIrp+97rM4RWdO+qrRsZlAeL1lQJoPqtCYWv0NL115XM93hIH4CSRln2w52SqvmY5hqdtauB6QFCDiZNQ==}
    engines: {node: '>=6.9.0'}
    peerDependencies:
      '@babel/core': ^7.0.0
    dependencies:
      '@babel/core': 7.24.7
      '@babel/helper-environment-visitor': 7.24.7
      '@babel/helper-module-imports': 7.24.7
      '@babel/helper-simple-access': 7.24.7
      '@babel/helper-split-export-declaration': 7.24.7
      '@babel/helper-validator-identifier': 7.25.9
    transitivePeerDependencies:
      - supports-color
    dev: true

  /@babel/helper-simple-access/7.24.7:
    resolution: {integrity: sha512-zBAIvbCMh5Ts+b86r/CjU+4XGYIs+R1j951gxI3KmmxBMhCg4oQMsv6ZXQ64XOm/cvzfU1FmoCyt6+owc5QMYg==}
    engines: {node: '>=6.9.0'}
    dependencies:
      '@babel/traverse': 7.24.7
      '@babel/types': 7.24.7
    transitivePeerDependencies:
      - supports-color
    dev: true

  /@babel/helper-split-export-declaration/7.24.7:
    resolution: {integrity: sha512-oy5V7pD+UvfkEATUKvIjvIAH/xCzfsFVw7ygW2SI6NClZzquT+mwdTfgfdbUiceh6iQO0CHtCPsyze/MZ2YbAA==}
    engines: {node: '>=6.9.0'}
    dependencies:
      '@babel/types': 7.24.7
    dev: true

  /@babel/helper-string-parser/7.24.7:
    resolution: {integrity: sha512-7MbVt6xrwFQbunH2DNQsAP5sTGxfqQtErvBIvIMi6EQnbgUOuVYanvREcmFrOPhoXBrTtjhhP+lW+o5UfK+tDg==}
    engines: {node: '>=6.9.0'}
    dev: true

  /@babel/helper-validator-identifier/7.25.9:
    resolution: {integrity: sha512-Ed61U6XJc3CVRfkERJWDz4dJwKe7iLmmJsbOGu9wSloNSFttHV0I8g6UAgb7qnK5ly5bGLPd4oXZlxCdANBOWQ==}
    engines: {node: '>=6.9.0'}

  /@babel/helper-validator-option/7.24.7:
    resolution: {integrity: sha512-yy1/KvjhV/ZCL+SM7hBrvnZJ3ZuT9OuZgIJAGpPEToANvc3iM6iDvBnRjtElWibHU6n8/LPR/EjX9EtIEYO3pw==}
    engines: {node: '>=6.9.0'}
    dev: true

  /@babel/helpers/7.24.7:
    resolution: {integrity: sha512-NlmJJtvcw72yRJRcnCmGvSi+3jDEg8qFu3z0AFoymmzLx5ERVWyzd9kVXr7Th9/8yIJi2Zc6av4Tqz3wFs8QWg==}
    engines: {node: '>=6.9.0'}
    dependencies:
      '@babel/template': 7.24.7
      '@babel/types': 7.24.7
    dev: true

  /@babel/parser/7.24.7:
    resolution: {integrity: sha512-9uUYRm6OqQrCqQdG1iCBwBPZgN8ciDBro2nIOFaiRz1/BCxaI7CNvQbDHvsArAC7Tw9Hda/B3U+6ui9u4HWXPw==}
    engines: {node: '>=6.0.0'}
    hasBin: true
    dev: true

  /@babel/template/7.24.7:
    resolution: {integrity: sha512-jYqfPrU9JTF0PmPy1tLYHW4Mp4KlgxJD9l2nP9fD6yT/ICi554DmrWBAEYpIelzjHf1msDP3PxJIRt/nFNfBig==}
    engines: {node: '>=6.9.0'}
    dependencies:
      '@babel/code-frame': 7.26.2
      '@babel/parser': 7.24.7
      '@babel/types': 7.24.7
    dev: true

  /@babel/traverse/7.24.7:
    resolution: {integrity: sha512-yb65Ed5S/QAcewNPh0nZczy9JdYXkkAbIsEo+P7BE7yO3txAY30Y/oPa3QkQ5It3xVG2kpKMg9MsdxZaO31uKA==}
    engines: {node: '>=6.9.0'}
    dependencies:
      '@babel/code-frame': 7.26.2
      '@babel/generator': 7.24.7
      '@babel/helper-environment-visitor': 7.24.7
      '@babel/helper-function-name': 7.24.7
      '@babel/helper-hoist-variables': 7.24.7
      '@babel/helper-split-export-declaration': 7.24.7
      '@babel/parser': 7.24.7
      '@babel/types': 7.24.7
      debug: 4.4.0
      globals: 11.12.0
    transitivePeerDependencies:
      - supports-color
    dev: true

  /@babel/types/7.24.7:
    resolution: {integrity: sha512-XEFXSlxiG5td2EJRe8vOmRbaXVgfcBlszKujvVmWIK/UpywWljQCfzAv3RQCGujWQ1RD4YYWEAqDXfuJiy8f5Q==}
    engines: {node: '>=6.9.0'}
    dependencies:
      '@babel/helper-string-parser': 7.24.7
      '@babel/helper-validator-identifier': 7.25.9
      to-fast-properties: 2.0.0
    dev: true

  /@bcoe/v8-coverage/0.2.3:
    resolution: {integrity: sha512-0hYQ8SB4Db5zvZB4axdMHGwEaQjkZzFjQiN9LVYvIFB2nSUHW9tYpxWriPrWDASIxiaXax83REcLxuSdnGPZtw==}
    dev: true

  /@colors/colors/1.5.0:
    resolution: {integrity: sha512-ooWCrlZP11i8GImSjTHYHLkvFDP48nS4+204nGb1RiX/WXYHmJA2III9/e2DWVabCESdW7hBAEzHRqUn9OUVvQ==}
    engines: {node: '>=0.1.90'}
    dev: true

  /@colors/colors/1.6.0:
    resolution: {integrity: sha512-Ir+AOibqzrIsL6ajt3Rz3LskB7OiMVHqltZmspbW/TJuTVuyOMirVqAkjfY6JISiLHgyNqicAC8AyHHGzNd/dA==}
    engines: {node: '>=0.1.90'}
    dev: true

  /@cspotcode/source-map-support/0.8.1:
    resolution: {integrity: sha512-IchNf6dN4tHoMFIn/7OE8LWZ19Y6q/67Bmf6vnGREv8RSbBVb9LPJxEcnwrcwX6ixSvaiGoomAUvu4YSxXrVgw==}
    engines: {node: '>=12'}
    dependencies:
      '@jridgewell/trace-mapping': 0.3.9
    dev: true

  /@dabh/diagnostics/2.0.3:
    resolution: {integrity: sha512-hrlQOIi7hAfzsMqlGSFyVucrx38O+j6wiGOf//H2ecvIEqYN4ADBSS2iLMh5UFyDunCNniUIPk/q3riFv45xRA==}
    dependencies:
      colorspace: 1.1.4
      enabled: 2.0.0
      kuler: 2.0.0
    dev: true

  /@discoveryjs/json-ext/0.5.7:
    resolution: {integrity: sha512-dBVuXR082gk3jsFp7Rd/JI4kytwGHecnCoTtXFb7DB6CNHp4rg5k1bhg0nWdLGLnOV71lmDzGQaLMy8iPLY0pw==}
    engines: {node: '>=10.0.0'}
    dev: true

  /@esbuild/aix-ppc64/0.20.2:
    resolution: {integrity: sha512-D+EBOJHXdNZcLJRBkhENNG8Wji2kgc9AZ9KiPr1JuZjsNtyHzrsfLRrY0tk2H2aoFu6RANO1y1iPPUCDYWkb5g==}
    engines: {node: '>=12'}
    cpu: [ppc64]
    os: [aix]
    requiresBuild: true
    dev: true
    optional: true

  /@esbuild/aix-ppc64/0.23.0:
    resolution: {integrity: sha512-3sG8Zwa5fMcA9bgqB8AfWPQ+HFke6uD3h1s3RIwUNK8EG7a4buxvuFTs3j1IMs2NXAk9F30C/FF4vxRgQCcmoQ==}
    engines: {node: '>=18'}
    cpu: [ppc64]
    os: [aix]
    requiresBuild: true
    dev: true
    optional: true

  /@esbuild/android-arm/0.20.2:
    resolution: {integrity: sha512-t98Ra6pw2VaDhqNWO2Oph2LXbz/EJcnLmKLGBJwEwXX/JAN83Fym1rU8l0JUWK6HkIbWONCSSatf4sf2NBRx/w==}
    engines: {node: '>=12'}
    cpu: [arm]
    os: [android]
    requiresBuild: true
    dev: true
    optional: true

  /@esbuild/android-arm/0.23.0:
    resolution: {integrity: sha512-+KuOHTKKyIKgEEqKbGTK8W7mPp+hKinbMBeEnNzjJGyFcWsfrXjSTNluJHCY1RqhxFurdD8uNXQDei7qDlR6+g==}
    engines: {node: '>=18'}
    cpu: [arm]
    os: [android]
    requiresBuild: true
    dev: true
    optional: true

  /@esbuild/android-arm64/0.20.2:
    resolution: {integrity: sha512-mRzjLacRtl/tWU0SvD8lUEwb61yP9cqQo6noDZP/O8VkwafSYwZ4yWy24kan8jE/IMERpYncRt2dw438LP3Xmg==}
    engines: {node: '>=12'}
    cpu: [arm64]
    os: [android]
    requiresBuild: true
    dev: true
    optional: true

  /@esbuild/android-arm64/0.23.0:
    resolution: {integrity: sha512-EuHFUYkAVfU4qBdyivULuu03FhJO4IJN9PGuABGrFy4vUuzk91P2d+npxHcFdpUnfYKy0PuV+n6bKIpHOB3prQ==}
    engines: {node: '>=18'}
    cpu: [arm64]
    os: [android]
    requiresBuild: true
    dev: true
    optional: true

  /@esbuild/android-x64/0.20.2:
    resolution: {integrity: sha512-btzExgV+/lMGDDa194CcUQm53ncxzeBrWJcncOBxuC6ndBkKxnHdFJn86mCIgTELsooUmwUm9FkhSp5HYu00Rg==}
    engines: {node: '>=12'}
    cpu: [x64]
    os: [android]
    requiresBuild: true
    dev: true
    optional: true

  /@esbuild/android-x64/0.23.0:
    resolution: {integrity: sha512-WRrmKidLoKDl56LsbBMhzTTBxrsVwTKdNbKDalbEZr0tcsBgCLbEtoNthOW6PX942YiYq8HzEnb4yWQMLQuipQ==}
    engines: {node: '>=18'}
    cpu: [x64]
    os: [android]
    requiresBuild: true
    dev: true
    optional: true

  /@esbuild/darwin-arm64/0.20.2:
    resolution: {integrity: sha512-4J6IRT+10J3aJH3l1yzEg9y3wkTDgDk7TSDFX+wKFiWjqWp/iCfLIYzGyasx9l0SAFPT1HwSCR+0w/h1ES/MjA==}
    engines: {node: '>=12'}
    cpu: [arm64]
    os: [darwin]
    requiresBuild: true
    dev: true
    optional: true

  /@esbuild/darwin-arm64/0.23.0:
    resolution: {integrity: sha512-YLntie/IdS31H54Ogdn+v50NuoWF5BDkEUFpiOChVa9UnKpftgwzZRrI4J132ETIi+D8n6xh9IviFV3eXdxfow==}
    engines: {node: '>=18'}
    cpu: [arm64]
    os: [darwin]
    requiresBuild: true
    dev: true
    optional: true

  /@esbuild/darwin-x64/0.20.2:
    resolution: {integrity: sha512-tBcXp9KNphnNH0dfhv8KYkZhjc+H3XBkF5DKtswJblV7KlT9EI2+jeA8DgBjp908WEuYll6pF+UStUCfEpdysA==}
    engines: {node: '>=12'}
    cpu: [x64]
    os: [darwin]
    requiresBuild: true
    dev: true
    optional: true

  /@esbuild/darwin-x64/0.23.0:
    resolution: {integrity: sha512-IMQ6eme4AfznElesHUPDZ+teuGwoRmVuuixu7sv92ZkdQcPbsNHzutd+rAfaBKo8YK3IrBEi9SLLKWJdEvJniQ==}
    engines: {node: '>=18'}
    cpu: [x64]
    os: [darwin]
    requiresBuild: true
    dev: true
    optional: true

  /@esbuild/freebsd-arm64/0.20.2:
    resolution: {integrity: sha512-d3qI41G4SuLiCGCFGUrKsSeTXyWG6yem1KcGZVS+3FYlYhtNoNgYrWcvkOoaqMhwXSMrZRl69ArHsGJ9mYdbbw==}
    engines: {node: '>=12'}
    cpu: [arm64]
    os: [freebsd]
    requiresBuild: true
    dev: true
    optional: true

  /@esbuild/freebsd-arm64/0.23.0:
    resolution: {integrity: sha512-0muYWCng5vqaxobq6LB3YNtevDFSAZGlgtLoAc81PjUfiFz36n4KMpwhtAd4he8ToSI3TGyuhyx5xmiWNYZFyw==}
    engines: {node: '>=18'}
    cpu: [arm64]
    os: [freebsd]
    requiresBuild: true
    dev: true
    optional: true

  /@esbuild/freebsd-x64/0.20.2:
    resolution: {integrity: sha512-d+DipyvHRuqEeM5zDivKV1KuXn9WeRX6vqSqIDgwIfPQtwMP4jaDsQsDncjTDDsExT4lR/91OLjRo8bmC1e+Cw==}
    engines: {node: '>=12'}
    cpu: [x64]
    os: [freebsd]
    requiresBuild: true
    dev: true
    optional: true

  /@esbuild/freebsd-x64/0.23.0:
    resolution: {integrity: sha512-XKDVu8IsD0/q3foBzsXGt/KjD/yTKBCIwOHE1XwiXmrRwrX6Hbnd5Eqn/WvDekddK21tfszBSrE/WMaZh+1buQ==}
    engines: {node: '>=18'}
    cpu: [x64]
    os: [freebsd]
    requiresBuild: true
    dev: true
    optional: true

  /@esbuild/linux-arm/0.20.2:
    resolution: {integrity: sha512-VhLPeR8HTMPccbuWWcEUD1Az68TqaTYyj6nfE4QByZIQEQVWBB8vup8PpR7y1QHL3CpcF6xd5WVBU/+SBEvGTg==}
    engines: {node: '>=12'}
    cpu: [arm]
    os: [linux]
    requiresBuild: true
    dev: true
    optional: true

  /@esbuild/linux-arm/0.23.0:
    resolution: {integrity: sha512-SEELSTEtOFu5LPykzA395Mc+54RMg1EUgXP+iw2SJ72+ooMwVsgfuwXo5Fn0wXNgWZsTVHwY2cg4Vi/bOD88qw==}
    engines: {node: '>=18'}
    cpu: [arm]
    os: [linux]
    requiresBuild: true
    dev: true
    optional: true

  /@esbuild/linux-arm64/0.20.2:
    resolution: {integrity: sha512-9pb6rBjGvTFNira2FLIWqDk/uaf42sSyLE8j1rnUpuzsODBq7FvpwHYZxQ/It/8b+QOS1RYfqgGFNLRI+qlq2A==}
    engines: {node: '>=12'}
    cpu: [arm64]
    os: [linux]
    requiresBuild: true
    dev: true
    optional: true

  /@esbuild/linux-arm64/0.23.0:
    resolution: {integrity: sha512-j1t5iG8jE7BhonbsEg5d9qOYcVZv/Rv6tghaXM/Ug9xahM0nX/H2gfu6X6z11QRTMT6+aywOMA8TDkhPo8aCGw==}
    engines: {node: '>=18'}
    cpu: [arm64]
    os: [linux]
    requiresBuild: true
    dev: true
    optional: true

  /@esbuild/linux-ia32/0.20.2:
    resolution: {integrity: sha512-o10utieEkNPFDZFQm9CoP7Tvb33UutoJqg3qKf1PWVeeJhJw0Q347PxMvBgVVFgouYLGIhFYG0UGdBumROyiig==}
    engines: {node: '>=12'}
    cpu: [ia32]
    os: [linux]
    requiresBuild: true
    dev: true
    optional: true

  /@esbuild/linux-ia32/0.23.0:
    resolution: {integrity: sha512-P7O5Tkh2NbgIm2R6x1zGJJsnacDzTFcRWZyTTMgFdVit6E98LTxO+v8LCCLWRvPrjdzXHx9FEOA8oAZPyApWUA==}
    engines: {node: '>=18'}
    cpu: [ia32]
    os: [linux]
    requiresBuild: true
    dev: true
    optional: true

  /@esbuild/linux-loong64/0.20.2:
    resolution: {integrity: sha512-PR7sp6R/UC4CFVomVINKJ80pMFlfDfMQMYynX7t1tNTeivQ6XdX5r2XovMmha/VjR1YN/HgHWsVcTRIMkymrgQ==}
    engines: {node: '>=12'}
    cpu: [loong64]
    os: [linux]
    requiresBuild: true
    dev: true
    optional: true

  /@esbuild/linux-loong64/0.23.0:
    resolution: {integrity: sha512-InQwepswq6urikQiIC/kkx412fqUZudBO4SYKu0N+tGhXRWUqAx+Q+341tFV6QdBifpjYgUndV1hhMq3WeJi7A==}
    engines: {node: '>=18'}
    cpu: [loong64]
    os: [linux]
    requiresBuild: true
    dev: true
    optional: true

  /@esbuild/linux-mips64el/0.20.2:
    resolution: {integrity: sha512-4BlTqeutE/KnOiTG5Y6Sb/Hw6hsBOZapOVF6njAESHInhlQAghVVZL1ZpIctBOoTFbQyGW+LsVYZ8lSSB3wkjA==}
    engines: {node: '>=12'}
    cpu: [mips64el]
    os: [linux]
    requiresBuild: true
    dev: true
    optional: true

  /@esbuild/linux-mips64el/0.23.0:
    resolution: {integrity: sha512-J9rflLtqdYrxHv2FqXE2i1ELgNjT+JFURt/uDMoPQLcjWQA5wDKgQA4t/dTqGa88ZVECKaD0TctwsUfHbVoi4w==}
    engines: {node: '>=18'}
    cpu: [mips64el]
    os: [linux]
    requiresBuild: true
    dev: true
    optional: true

  /@esbuild/linux-ppc64/0.20.2:
    resolution: {integrity: sha512-rD3KsaDprDcfajSKdn25ooz5J5/fWBylaaXkuotBDGnMnDP1Uv5DLAN/45qfnf3JDYyJv/ytGHQaziHUdyzaAg==}
    engines: {node: '>=12'}
    cpu: [ppc64]
    os: [linux]
    requiresBuild: true
    dev: true
    optional: true

  /@esbuild/linux-ppc64/0.23.0:
    resolution: {integrity: sha512-cShCXtEOVc5GxU0fM+dsFD10qZ5UpcQ8AM22bYj0u/yaAykWnqXJDpd77ublcX6vdDsWLuweeuSNZk4yUxZwtw==}
    engines: {node: '>=18'}
    cpu: [ppc64]
    os: [linux]
    requiresBuild: true
    dev: true
    optional: true

  /@esbuild/linux-riscv64/0.20.2:
    resolution: {integrity: sha512-snwmBKacKmwTMmhLlz/3aH1Q9T8v45bKYGE3j26TsaOVtjIag4wLfWSiZykXzXuE1kbCE+zJRmwp+ZbIHinnVg==}
    engines: {node: '>=12'}
    cpu: [riscv64]
    os: [linux]
    requiresBuild: true
    dev: true
    optional: true

  /@esbuild/linux-riscv64/0.23.0:
    resolution: {integrity: sha512-HEtaN7Y5UB4tZPeQmgz/UhzoEyYftbMXrBCUjINGjh3uil+rB/QzzpMshz3cNUxqXN7Vr93zzVtpIDL99t9aRw==}
    engines: {node: '>=18'}
    cpu: [riscv64]
    os: [linux]
    requiresBuild: true
    dev: true
    optional: true

  /@esbuild/linux-s390x/0.20.2:
    resolution: {integrity: sha512-wcWISOobRWNm3cezm5HOZcYz1sKoHLd8VL1dl309DiixxVFoFe/o8HnwuIwn6sXre88Nwj+VwZUvJf4AFxkyrQ==}
    engines: {node: '>=12'}
    cpu: [s390x]
    os: [linux]
    requiresBuild: true
    dev: true
    optional: true

  /@esbuild/linux-s390x/0.23.0:
    resolution: {integrity: sha512-WDi3+NVAuyjg/Wxi+o5KPqRbZY0QhI9TjrEEm+8dmpY9Xir8+HE/HNx2JoLckhKbFopW0RdO2D72w8trZOV+Wg==}
    engines: {node: '>=18'}
    cpu: [s390x]
    os: [linux]
    requiresBuild: true
    dev: true
    optional: true

  /@esbuild/linux-x64/0.20.2:
    resolution: {integrity: sha512-1MdwI6OOTsfQfek8sLwgyjOXAu+wKhLEoaOLTjbijk6E2WONYpH9ZU2mNtR+lZ2B4uwr+usqGuVfFT9tMtGvGw==}
    engines: {node: '>=12'}
    cpu: [x64]
    os: [linux]
    requiresBuild: true
    dev: true
    optional: true

  /@esbuild/linux-x64/0.23.0:
    resolution: {integrity: sha512-a3pMQhUEJkITgAw6e0bWA+F+vFtCciMjW/LPtoj99MhVt+Mfb6bbL9hu2wmTZgNd994qTAEw+U/r6k3qHWWaOQ==}
    engines: {node: '>=18'}
    cpu: [x64]
    os: [linux]
    requiresBuild: true
    dev: true
    optional: true

  /@esbuild/netbsd-x64/0.20.2:
    resolution: {integrity: sha512-K8/DhBxcVQkzYc43yJXDSyjlFeHQJBiowJ0uVL6Tor3jGQfSGHNNJcWxNbOI8v5k82prYqzPuwkzHt3J1T1iZQ==}
    engines: {node: '>=12'}
    cpu: [x64]
    os: [netbsd]
    requiresBuild: true
    dev: true
    optional: true

  /@esbuild/netbsd-x64/0.23.0:
    resolution: {integrity: sha512-cRK+YDem7lFTs2Q5nEv/HHc4LnrfBCbH5+JHu6wm2eP+d8OZNoSMYgPZJq78vqQ9g+9+nMuIsAO7skzphRXHyw==}
    engines: {node: '>=18'}
    cpu: [x64]
    os: [netbsd]
    requiresBuild: true
    dev: true
    optional: true

  /@esbuild/openbsd-arm64/0.23.0:
    resolution: {integrity: sha512-suXjq53gERueVWu0OKxzWqk7NxiUWSUlrxoZK7usiF50C6ipColGR5qie2496iKGYNLhDZkPxBI3erbnYkU0rQ==}
    engines: {node: '>=18'}
    cpu: [arm64]
    os: [openbsd]
    requiresBuild: true
    dev: true
    optional: true

  /@esbuild/openbsd-x64/0.20.2:
    resolution: {integrity: sha512-eMpKlV0SThJmmJgiVyN9jTPJ2VBPquf6Kt/nAoo6DgHAoN57K15ZghiHaMvqjCye/uU4X5u3YSMgVBI1h3vKrQ==}
    engines: {node: '>=12'}
    cpu: [x64]
    os: [openbsd]
    requiresBuild: true
    dev: true
    optional: true

  /@esbuild/openbsd-x64/0.23.0:
    resolution: {integrity: sha512-6p3nHpby0DM/v15IFKMjAaayFhqnXV52aEmv1whZHX56pdkK+MEaLoQWj+H42ssFarP1PcomVhbsR4pkz09qBg==}
    engines: {node: '>=18'}
    cpu: [x64]
    os: [openbsd]
    requiresBuild: true
    dev: true
    optional: true

  /@esbuild/sunos-x64/0.20.2:
    resolution: {integrity: sha512-2UyFtRC6cXLyejf/YEld4Hajo7UHILetzE1vsRcGL3earZEW77JxrFjH4Ez2qaTiEfMgAXxfAZCm1fvM/G/o8w==}
    engines: {node: '>=12'}
    cpu: [x64]
    os: [sunos]
    requiresBuild: true
    dev: true
    optional: true

  /@esbuild/sunos-x64/0.23.0:
    resolution: {integrity: sha512-BFelBGfrBwk6LVrmFzCq1u1dZbG4zy/Kp93w2+y83Q5UGYF1d8sCzeLI9NXjKyujjBBniQa8R8PzLFAUrSM9OA==}
    engines: {node: '>=18'}
    cpu: [x64]
    os: [sunos]
    requiresBuild: true
    dev: true
    optional: true

  /@esbuild/win32-arm64/0.20.2:
    resolution: {integrity: sha512-GRibxoawM9ZCnDxnP3usoUDO9vUkpAxIIZ6GQI+IlVmr5kP3zUq+l17xELTHMWTWzjxa2guPNyrpq1GWmPvcGQ==}
    engines: {node: '>=12'}
    cpu: [arm64]
    os: [win32]
    requiresBuild: true
    dev: true
    optional: true

  /@esbuild/win32-arm64/0.23.0:
    resolution: {integrity: sha512-lY6AC8p4Cnb7xYHuIxQ6iYPe6MfO2CC43XXKo9nBXDb35krYt7KGhQnOkRGar5psxYkircpCqfbNDB4uJbS2jQ==}
    engines: {node: '>=18'}
    cpu: [arm64]
    os: [win32]
    requiresBuild: true
    dev: true
    optional: true

  /@esbuild/win32-ia32/0.20.2:
    resolution: {integrity: sha512-HfLOfn9YWmkSKRQqovpnITazdtquEW8/SoHW7pWpuEeguaZI4QnCRW6b+oZTztdBnZOS2hqJ6im/D5cPzBTTlQ==}
    engines: {node: '>=12'}
    cpu: [ia32]
    os: [win32]
    requiresBuild: true
    dev: true
    optional: true

  /@esbuild/win32-ia32/0.23.0:
    resolution: {integrity: sha512-7L1bHlOTcO4ByvI7OXVI5pNN6HSu6pUQq9yodga8izeuB1KcT2UkHaH6118QJwopExPn0rMHIseCTx1CRo/uNA==}
    engines: {node: '>=18'}
    cpu: [ia32]
    os: [win32]
    requiresBuild: true
    dev: true
    optional: true

  /@esbuild/win32-x64/0.20.2:
    resolution: {integrity: sha512-N49X4lJX27+l9jbLKSqZ6bKNjzQvHaT8IIFUy+YIqmXQdjYCToGWwOItDrfby14c78aDd5NHQl29xingXfCdLQ==}
    engines: {node: '>=12'}
    cpu: [x64]
    os: [win32]
    requiresBuild: true
    dev: true
    optional: true

  /@esbuild/win32-x64/0.23.0:
    resolution: {integrity: sha512-Arm+WgUFLUATuoxCJcahGuk6Yj9Pzxd6l11Zb/2aAuv5kWWvvfhLFo2fni4uSK5vzlUdCGZ/BdV5tH8klj8p8g==}
    engines: {node: '>=18'}
    cpu: [x64]
    os: [win32]
    requiresBuild: true
    dev: true
    optional: true

  /@eslint-community/eslint-utils/4.4.0_eslint@8.50.0:
    resolution: {integrity: sha512-1/sA4dwrzBAyeUoQ6oxahHKmrZvsnLCg4RfxW3ZFGGmQkSNQPFNLV9CUEFQP1x9EYXHTo5p6xdhZM1Ne9p/AfA==}
    engines: {node: ^12.22.0 || ^14.17.0 || >=16.0.0}
    peerDependencies:
      eslint: ^6.0.0 || ^7.0.0 || >=8.0.0
    dependencies:
      eslint: 8.50.0
      eslint-visitor-keys: 3.4.3
    dev: true

  /@eslint-community/regexpp/4.8.2:
    resolution: {integrity: sha512-0MGxAVt1m/ZK+LTJp/j0qF7Hz97D9O/FH9Ms3ltnyIdDD57cbb1ACIQTkbHvNXtWDv5TPq7w5Kq56+cNukbo7g==}
    engines: {node: ^12.0.0 || ^14.0.0 || >=16.0.0}
    dev: true

  /@eslint/eslintrc/2.1.2:
    resolution: {integrity: sha512-+wvgpDsrB1YqAMdEUCcnTlpfVBH7Vqn6A/NT3D8WVXFIaKMlErPIZT3oCIAVCOtarRpMtelZLqJeU3t7WY6X6g==}
    engines: {node: ^12.22.0 || ^14.17.0 || >=16.0.0}
    dependencies:
      ajv: 6.12.6
      debug: 4.3.4
      espree: 9.6.1
      globals: 13.22.0
      ignore: 5.2.4
      import-fresh: 3.3.0
      js-yaml: 4.1.0
      minimatch: 3.1.2
      strip-json-comments: 3.1.1
    transitivePeerDependencies:
      - supports-color
    dev: true

  /@eslint/js/8.50.0:
    resolution: {integrity: sha512-NCC3zz2+nvYd+Ckfh87rA47zfu2QsQpvc6k1yzTk+b9KzRj0wkGa8LSoGOXN6Zv4lRf/EIoZ80biDh9HOI+RNQ==}
    engines: {node: ^12.22.0 || ^14.17.0 || >=16.0.0}
    dev: true

  /@humanwhocodes/config-array/0.11.11:
    resolution: {integrity: sha512-N2brEuAadi0CcdeMXUkhbZB84eskAc8MEX1By6qEchoVywSgXPIjou4rYsl0V3Hj0ZnuGycGCjdNgockbzeWNA==}
    engines: {node: '>=10.10.0'}
    dependencies:
      '@humanwhocodes/object-schema': 1.2.1
      debug: 4.3.4
      minimatch: 3.1.2
    transitivePeerDependencies:
      - supports-color
    dev: true

  /@humanwhocodes/module-importer/1.0.1:
    resolution: {integrity: sha512-bxveV4V8v5Yb4ncFTT3rPSgZBOpCkjfK0y4oVVVJwIuDVBRMDXrPyXRL988i5ap9m9bnyEEjWfm5WkBmtffLfA==}
    engines: {node: '>=12.22'}
    dev: true

  /@humanwhocodes/object-schema/1.2.1:
    resolution: {integrity: sha512-ZnQMnLV4e7hDlUvw8H+U8ASL02SS2Gn6+9Ac3wGGLIe7+je2AeAOxPY+izIPJDfFDb7eDjev0Us8MO1iFRN8hA==}
    dev: true

  /@isaacs/cliui/8.0.2:
    resolution: {integrity: sha512-O8jcjabXaleOG9DQ0+ARXWZBTfnP4WNAqzuiJK7ll44AmxGKv/J2M4TPjxjY3znBCfvBXFzucm1twdyFybFqEA==}
    engines: {node: '>=12'}
    dependencies:
      string-width: 5.1.2
      string-width-cjs: /string-width/4.2.3
      strip-ansi: 7.1.0
      strip-ansi-cjs: /strip-ansi/6.0.1
      wrap-ansi: 8.1.0
      wrap-ansi-cjs: /wrap-ansi/7.0.0

  /@isaacs/fs-minipass/4.0.1:
    resolution: {integrity: sha512-wgm9Ehl2jpeqP3zw/7mo3kRHFp5MEDhqAdwy1fTGkHAwnkGOVsgpvQhL8B5n1qlb01jV3n/bI0ZfZp5lWA1k4w==}
    engines: {node: '>=18.0.0'}
    dependencies:
      minipass: 7.1.2

  /@isaacs/string-locale-compare/1.1.0:
    resolution: {integrity: sha512-SQ7Kzhh9+D+ZW9MA0zkYv3VXhIDNx+LzM6EJ+/65I3QY+enU6Itte7E5XX7EWrqLW2FN4n06GWzBnPoC3th2aQ==}

  /@istanbuljs/schema/0.1.3:
    resolution: {integrity: sha512-ZXRY4jNvVgSVQ8DL3LTcakaAtXwTVUxE81hslsyD2AtoXW/wVob10HkOJ1X/pAlcI7D+2YoZKg5do8G/w6RYgA==}
    engines: {node: '>=8'}
    dev: true

  /@jest/schemas/29.6.3:
    resolution: {integrity: sha512-mo5j5X+jIZmJQveBKeS/clAueipV7KgiX1vMgCxam1RNYiqE1w62n0/tJJnHtjW8ZHcQco5gY85jA3mi0L+nSA==}
    engines: {node: ^14.15.0 || ^16.10.0 || >=18.0.0}
    dependencies:
      '@sinclair/typebox': 0.27.8
    dev: true

  /@jridgewell/gen-mapping/0.3.5:
    resolution: {integrity: sha512-IzL8ZoEDIBRWEzlCcRhOaCupYyN5gdIK+Q6fbFdPDg6HqX6jpkItn7DFIpW9LQzXG6Df9sA7+OKnq0qlz/GaQg==}
    engines: {node: '>=6.0.0'}
    dependencies:
      '@jridgewell/set-array': 1.2.1
      '@jridgewell/sourcemap-codec': 1.4.15
      '@jridgewell/trace-mapping': 0.3.25
    dev: true

  /@jridgewell/resolve-uri/3.1.1:
    resolution: {integrity: sha512-dSYZh7HhCDtCKm4QakX0xFpsRDqjjtZf/kjI/v3T3Nwt5r8/qz/M19F9ySyOqU94SXBmeG9ttTul+YnR4LOxFA==}
    engines: {node: '>=6.0.0'}
    dev: true

  /@jridgewell/set-array/1.2.1:
    resolution: {integrity: sha512-R8gLRTZeyp03ymzP/6Lil/28tGeGEzhx1q2k703KGWRAI1VdvPIXdG70VJc2pAMw3NA6JKL5hhFu1sJX0Mnn/A==}
    engines: {node: '>=6.0.0'}
    dev: true

  /@jridgewell/source-map/0.3.5:
    resolution: {integrity: sha512-UTYAUj/wviwdsMfzoSJspJxbkH5o1snzwX0//0ENX1u/55kkZZkcTZP6u9bwKGkv+dkk9at4m1Cpt0uY80kcpQ==}
    dependencies:
      '@jridgewell/gen-mapping': 0.3.5
      '@jridgewell/trace-mapping': 0.3.25
    dev: true

  /@jridgewell/sourcemap-codec/1.4.15:
    resolution: {integrity: sha512-eF2rxCRulEKXHTRiDrDy6erMYWqNw4LPdQ8UQA4huuxaQsVeRPFl2oM8oDGxMFhJUWZf9McpLtJasDDZb/Bpeg==}
    dev: true

  /@jridgewell/trace-mapping/0.3.25:
    resolution: {integrity: sha512-vNk6aEwybGtawWmy/PzwnGDOjCkLWSD2wqvjGGAgOAwCGWySYXfYoxt00IJkTF+8Lb57DwOb3Aa0o9CApepiYQ==}
    dependencies:
      '@jridgewell/resolve-uri': 3.1.1
      '@jridgewell/sourcemap-codec': 1.4.15
    dev: true

  /@jridgewell/trace-mapping/0.3.9:
    resolution: {integrity: sha512-3Belt6tdc8bPgAtbcmdtNJlirVoTmEb5e2gC94PnkwEW9jI6CAHUeoG85tjWP5WquqfavoMtMwiG4P926ZKKuQ==}
    dependencies:
      '@jridgewell/resolve-uri': 3.1.1
      '@jridgewell/sourcemap-codec': 1.4.15
    dev: true

  /@jsdevtools/ono/7.1.3:
    resolution: {integrity: sha512-4JQNk+3mVzK3xh2rqd6RB4J46qUR19azEHBneZyTZM+c456qOrbbM/5xcR8huNCCcbVt7+UmizG6GuUvPvKUYg==}
    dev: false

  /@microsoft.azure/autorest.testserver/3.3.48:
    resolution: {integrity: sha512-/6SPjIEkHFxHi/mImmWHsTA2yhuSWfM2JWzsngZlck+0gTF5xIEyPTL1eIosdoc0oynBQGDuAsjGkd4ssioMpA==}
    engines: {node: '>=10'}
    hasBin: true
    dependencies:
      '@azure/storage-blob': 12.16.0
      axios: 0.21.4
      body-parser: 1.20.2
      busboy: 1.6.0
      commonmark: 0.30.0
      deep-equal: 2.2.2
      express: 4.18.2
      express-promise-router: 4.1.1_express@4.18.2
      glob: 8.1.0
      js-yaml: 4.1.0
      morgan: 1.10.0
      mustache: 4.2.0
      request: 2.88.2
      request-promise-native: 1.0.9_request@2.88.2
      source-map-support: 0.5.21
      underscore: 1.13.6
      winston: 3.10.0
      xml2js: 0.5.0
      yargs: 17.7.2
    transitivePeerDependencies:
      - '@types/express'
      - debug
      - encoding
    dev: true

  /@microsoft/api-extractor-model/7.29.4_@types+node@18.18.0:
    resolution: {integrity: sha512-LHOMxmT8/tU1IiiiHOdHFF83Qsi+V8d0kLfscG4EvQE9cafiR8blOYr8SfkQKWB1wgEilQgXJX3MIA4vetDLZw==}
    dependencies:
      '@microsoft/tsdoc': 0.15.0
      '@microsoft/tsdoc-config': 0.17.0
      '@rushstack/node-core-library': 5.5.1_@types+node@18.18.0
    transitivePeerDependencies:
      - '@types/node'
    dev: true

  /@microsoft/api-extractor/7.47.5_@types+node@18.18.0:
    resolution: {integrity: sha512-edKt4dFO2t25xmI2FX2rsP5liIgwKW1yuQImA0JM+5YGHCoo51GEQ7j+On17SvVpRJnuqLE/QVgtjIQ1Hpg98w==}
    hasBin: true
    dependencies:
      '@microsoft/api-extractor-model': 7.29.4_@types+node@18.18.0
      '@microsoft/tsdoc': 0.15.0
      '@microsoft/tsdoc-config': 0.17.0
      '@rushstack/node-core-library': 5.5.1_@types+node@18.18.0
      '@rushstack/rig-package': 0.5.3
      '@rushstack/terminal': 0.13.3_@types+node@18.18.0
      '@rushstack/ts-command-line': 4.22.4_@types+node@18.18.0
      lodash: 4.17.21
      minimatch: 3.0.8
      resolve: 1.22.6
      semver: 7.5.4
      source-map: 0.6.1
      typescript: 5.4.2
    transitivePeerDependencies:
      - '@types/node'
    dev: true

  /@microsoft/tsdoc-config/0.17.0:
    resolution: {integrity: sha512-v/EYRXnCAIHxOHW+Plb6OWuUoMotxTN0GLatnpOb1xq0KuTNw/WI3pamJx/UbsoJP5k9MCw1QxvvhPcF9pH3Zg==}
    dependencies:
      '@microsoft/tsdoc': 0.15.0
      ajv: 8.12.0
      jju: 1.4.0
      resolve: 1.22.6
    dev: true

  /@microsoft/tsdoc/0.15.0:
    resolution: {integrity: sha512-HZpPoABogPvjeJOdzCOSJsXeL/SMCBgBZMVC3X3d7YYp2gf31MfxhUoYUNwf1ERPJOnQc0wkFn9trqI6ZEdZuA==}
    dev: true

  /@nodelib/fs.scandir/2.1.5:
    resolution: {integrity: sha512-vq24Bq3ym5HEQm2NKCr3yXDwjc7vTsEThRDnkp2DK9p1uqLR+DHurm/NOTo0KG7HYHU7eppKZj3MyqYuMBf62g==}
    engines: {node: '>= 8'}
    dependencies:
      '@nodelib/fs.stat': 2.0.5
      run-parallel: 1.2.0

  /@nodelib/fs.stat/2.0.5:
    resolution: {integrity: sha512-RkhPPp2zrqDAQA/2jNhnztcPAlv64XdhIp7a7454A5ovI7Bukxgt7MX7udwAu3zg1DcpPU0rz3VV1SeaqvY4+A==}
    engines: {node: '>= 8'}

  /@nodelib/fs.walk/1.2.8:
    resolution: {integrity: sha512-oGB+UxlgWcgQkgwo8GcEGwemoTFt3FIO9ababBmaGwXIoBKZ+GTy0pP185beGg7Llih/NSHSV2XAs1lnznocSg==}
    engines: {node: '>= 8'}
    dependencies:
      '@nodelib/fs.scandir': 2.1.5
      fastq: 1.15.0

  /@npmcli/agent/3.0.0:
    resolution: {integrity: sha512-S79NdEgDQd/NGCay6TCoVzXSj74skRZIKJcpJjC5lOq34SZzyI6MqtiiWoiVWoVrTcGjNeC4ipbh1VIHlpfF5Q==}
    engines: {node: ^18.17.0 || >=20.5.0}
    dependencies:
      agent-base: 7.1.3
      http-proxy-agent: 7.0.2
      https-proxy-agent: 7.0.4
      lru-cache: 10.4.3
      socks-proxy-agent: 8.0.5
    transitivePeerDependencies:
      - supports-color

  /@npmcli/arborist/8.0.0:
    resolution: {integrity: sha512-APDXxtXGSftyXibl0dZ3CuZYmmVnkiN3+gkqwXshY4GKC2rof2+Lg0sGuj6H1p2YfBAKd7PRwuMVhu6Pf/nQ/A==}
    engines: {node: ^18.17.0 || >=20.5.0}
    hasBin: true
    dependencies:
      '@isaacs/string-locale-compare': 1.1.0
      '@npmcli/fs': 4.0.0
      '@npmcli/installed-package-contents': 3.0.0
      '@npmcli/map-workspaces': 4.0.2
      '@npmcli/metavuln-calculator': 8.0.1
      '@npmcli/name-from-folder': 3.0.0
      '@npmcli/node-gyp': 4.0.0
      '@npmcli/package-json': 6.1.1
      '@npmcli/query': 4.0.0
      '@npmcli/redact': 3.1.1
      '@npmcli/run-script': 9.0.2
      bin-links: 5.0.0
      cacache: 19.0.1
      common-ancestor-path: 1.0.1
      hosted-git-info: 8.0.2
      json-parse-even-better-errors: 4.0.0
      json-stringify-nice: 1.1.4
      lru-cache: 10.4.3
      minimatch: 9.0.5
      nopt: 8.1.0
      npm-install-checks: 7.1.1
      npm-package-arg: 12.0.2
      npm-pick-manifest: 10.0.0
      npm-registry-fetch: 18.0.2
      pacote: 19.0.1
      parse-conflict-json: 4.0.0
      proc-log: 5.0.0
      proggy: 3.0.0
      promise-all-reject-late: 1.0.1
      promise-call-limit: 3.0.2
      read-package-json-fast: 4.0.0
      semver: 7.6.3
      ssri: 12.0.0
      treeverse: 3.0.0
      walk-up-path: 3.0.1
    transitivePeerDependencies:
      - supports-color

  /@npmcli/fs/4.0.0:
    resolution: {integrity: sha512-/xGlezI6xfGO9NwuJlnwz/K14qD1kCSAGtacBHnGzeAIuJGazcp45KP5NuyARXoKb7cwulAGWVsbeSxdG/cb0Q==}
    engines: {node: ^18.17.0 || >=20.5.0}
    dependencies:
      semver: 7.6.3

  /@npmcli/git/6.0.1:
    resolution: {integrity: sha512-BBWMMxeQzalmKadyimwb2/VVQyJB01PH0HhVSNLHNBDZN/M/h/02P6f8fxedIiFhpMj11SO9Ep5tKTBE7zL2nw==}
    engines: {node: ^18.17.0 || >=20.5.0}
    dependencies:
      '@npmcli/promise-spawn': 8.0.2
      ini: 5.0.0
      lru-cache: 10.4.3
      npm-pick-manifest: 10.0.0
      proc-log: 5.0.0
      promise-inflight: 1.0.1
      promise-retry: 2.0.1
      semver: 7.6.3
      which: 5.0.0

  /@npmcli/installed-package-contents/3.0.0:
    resolution: {integrity: sha512-fkxoPuFGvxyrH+OQzyTkX2LUEamrF4jZSmxjAtPPHHGO0dqsQ8tTKjnIS8SAnPHdk2I03BDtSMR5K/4loKg79Q==}
    engines: {node: ^18.17.0 || >=20.5.0}
    hasBin: true
    dependencies:
      npm-bundled: 4.0.0
      npm-normalize-package-bin: 4.0.0

  /@npmcli/map-workspaces/4.0.2:
    resolution: {integrity: sha512-mnuMuibEbkaBTYj9HQ3dMe6L0ylYW+s/gfz7tBDMFY/la0w9Kf44P9aLn4/+/t3aTR3YUHKoT6XQL9rlicIe3Q==}
    engines: {node: ^18.17.0 || >=20.5.0}
    dependencies:
      '@npmcli/name-from-folder': 3.0.0
      '@npmcli/package-json': 6.1.1
      glob: 10.4.5
      minimatch: 9.0.5

  /@npmcli/metavuln-calculator/8.0.1:
    resolution: {integrity: sha512-WXlJx9cz3CfHSt9W9Opi1PTFc4WZLFomm5O8wekxQZmkyljrBRwATwDxfC9iOXJwYVmfiW1C1dUe0W2aN0UrSg==}
    engines: {node: ^18.17.0 || >=20.5.0}
    dependencies:
      cacache: 19.0.1
      json-parse-even-better-errors: 4.0.0
      pacote: 20.0.0
      proc-log: 5.0.0
      semver: 7.6.3
    transitivePeerDependencies:
      - supports-color

  /@npmcli/name-from-folder/3.0.0:
    resolution: {integrity: sha512-61cDL8LUc9y80fXn+lir+iVt8IS0xHqEKwPu/5jCjxQTVoSCmkXvw4vbMrzAMtmghz3/AkiBjhHkDKUH+kf7kA==}
    engines: {node: ^18.17.0 || >=20.5.0}

  /@npmcli/node-gyp/4.0.0:
    resolution: {integrity: sha512-+t5DZ6mO/QFh78PByMq1fGSAub/agLJZDRfJRMeOSNCt8s9YVlTjmGpIPwPhvXTGUIJk+WszlT0rQa1W33yzNA==}
    engines: {node: ^18.17.0 || >=20.5.0}

  /@npmcli/package-json/6.1.1:
    resolution: {integrity: sha512-d5qimadRAUCO4A/Txw71VM7UrRZzV+NPclxz/dc+M6B2oYwjWTjqh8HA/sGQgs9VZuJ6I/P7XIAlJvgrl27ZOw==}
    engines: {node: ^18.17.0 || >=20.5.0}
    dependencies:
      '@npmcli/git': 6.0.1
      glob: 10.4.5
      hosted-git-info: 8.0.2
      json-parse-even-better-errors: 4.0.0
      proc-log: 5.0.0
      semver: 7.6.3
      validate-npm-package-license: 3.0.4

  /@npmcli/promise-spawn/8.0.2:
    resolution: {integrity: sha512-/bNJhjc+o6qL+Dwz/bqfTQClkEO5nTQ1ZEcdCkAQjhkZMHIh22LPG7fNh1enJP1NKWDqYiiABnjFCY7E0zHYtQ==}
    engines: {node: ^18.17.0 || >=20.5.0}
    dependencies:
      which: 5.0.0

  /@npmcli/query/4.0.0:
    resolution: {integrity: sha512-3pPbese0fbCiFJ/7/X1GBgxAKYFE8sxBddA7GtuRmOgNseH4YbGsXJ807Ig3AEwNITjDUISHglvy89cyDJnAwA==}
    engines: {node: ^18.17.0 || >=20.5.0}
    dependencies:
      postcss-selector-parser: 6.1.2

  /@npmcli/redact/3.1.1:
    resolution: {integrity: sha512-3Hc2KGIkrvJWJqTbvueXzBeZlmvoOxc2jyX00yzr3+sNFquJg0N8hH4SAPLPVrkWIRQICVpVgjrss971awXVnA==}
    engines: {node: ^18.17.0 || >=20.5.0}

  /@npmcli/run-script/9.0.2:
    resolution: {integrity: sha512-cJXiUlycdizQwvqE1iaAb4VRUM3RX09/8q46zjvy+ct9GhfZRWd7jXYVc1tn/CfRlGPVkX/u4sstRlepsm7hfw==}
    engines: {node: ^18.17.0 || >=20.5.0}
    dependencies:
      '@npmcli/node-gyp': 4.0.0
      '@npmcli/package-json': 6.1.1
      '@npmcli/promise-spawn': 8.0.2
      node-gyp: 11.1.0
      proc-log: 5.0.0
      which: 5.0.0
    transitivePeerDependencies:
      - supports-color

  /@opentelemetry/api/1.6.0:
    resolution: {integrity: sha512-OWlrQAnWn9577PhVgqjUvMr1pg57Bc4jv0iL4w0PRuOSRvq67rvHW9Ie/dZVMvCzhSCB+UxhcY/PmCmFj33Q+g==}
    engines: {node: '>=8.0.0'}

  /@pkgjs/parseargs/0.11.0:
    resolution: {integrity: sha512-+1VkjdD0QBLPodGrJUeqarH8VAIvQODIbwh9XpP5Syisf7YoQgsJKPNFoqqLQlu+VQ/tVSshMR6loPMn8U+dPg==}
    engines: {node: '>=14'}
    requiresBuild: true
    optional: true

  /@puppeteer/browsers/2.1.0:
    resolution: {integrity: sha512-xloWvocjvryHdUjDam/ZuGMh7zn4Sn3ZAaV4Ah2e2EwEt90N3XphZlSsU3n0VDc1F7kggCjMuH0UuxfPQ5mD9w==}
    engines: {node: '>=18'}
    hasBin: true
    dependencies:
      debug: 4.3.4
      extract-zip: 2.0.1
      progress: 2.0.3
      proxy-agent: 6.4.0
      semver: 7.6.0
      tar-fs: 3.0.5
      unbzip2-stream: 1.4.3
      yargs: 17.7.2
    transitivePeerDependencies:
      - supports-color
    dev: true

  /@rollup/rollup-android-arm-eabi/4.18.0:
    resolution: {integrity: sha512-Tya6xypR10giZV1XzxmH5wr25VcZSncG0pZIjfePT0OVBvqNEurzValetGNarVrGiq66EBVAFn15iYX4w6FKgQ==}
    cpu: [arm]
    os: [android]
    requiresBuild: true
    dev: true
    optional: true

  /@rollup/rollup-android-arm64/4.18.0:
    resolution: {integrity: sha512-avCea0RAP03lTsDhEyfy+hpfr85KfyTctMADqHVhLAF3MlIkq83CP8UfAHUssgXTYd+6er6PaAhx/QGv4L1EiA==}
    cpu: [arm64]
    os: [android]
    requiresBuild: true
    dev: true
    optional: true

  /@rollup/rollup-darwin-arm64/4.18.0:
    resolution: {integrity: sha512-IWfdwU7KDSm07Ty0PuA/W2JYoZ4iTj3TUQjkVsO/6U+4I1jN5lcR71ZEvRh52sDOERdnNhhHU57UITXz5jC1/w==}
    cpu: [arm64]
    os: [darwin]
    requiresBuild: true
    dev: true
    optional: true

  /@rollup/rollup-darwin-x64/4.18.0:
    resolution: {integrity: sha512-n2LMsUz7Ynu7DoQrSQkBf8iNrjOGyPLrdSg802vk6XT3FtsgX6JbE8IHRvposskFm9SNxzkLYGSq9QdpLYpRNA==}
    cpu: [x64]
    os: [darwin]
    requiresBuild: true
    dev: true
    optional: true

  /@rollup/rollup-linux-arm-gnueabihf/4.18.0:
    resolution: {integrity: sha512-C/zbRYRXFjWvz9Z4haRxcTdnkPt1BtCkz+7RtBSuNmKzMzp3ZxdM28Mpccn6pt28/UWUCTXa+b0Mx1k3g6NOMA==}
    cpu: [arm]
    os: [linux]
    requiresBuild: true
    dev: true
    optional: true

  /@rollup/rollup-linux-arm-musleabihf/4.18.0:
    resolution: {integrity: sha512-l3m9ewPgjQSXrUMHg93vt0hYCGnrMOcUpTz6FLtbwljo2HluS4zTXFy2571YQbisTnfTKPZ01u/ukJdQTLGh9A==}
    cpu: [arm]
    os: [linux]
    requiresBuild: true
    dev: true
    optional: true

  /@rollup/rollup-linux-arm64-gnu/4.18.0:
    resolution: {integrity: sha512-rJ5D47d8WD7J+7STKdCUAgmQk49xuFrRi9pZkWoRD1UeSMakbcepWXPF8ycChBoAqs1pb2wzvbY6Q33WmN2ftw==}
    cpu: [arm64]
    os: [linux]
    requiresBuild: true
    dev: true
    optional: true

  /@rollup/rollup-linux-arm64-musl/4.18.0:
    resolution: {integrity: sha512-be6Yx37b24ZwxQ+wOQXXLZqpq4jTckJhtGlWGZs68TgdKXJgw54lUUoFYrg6Zs/kjzAQwEwYbp8JxZVzZLRepQ==}
    cpu: [arm64]
    os: [linux]
    requiresBuild: true
    dev: true
    optional: true

  /@rollup/rollup-linux-powerpc64le-gnu/4.18.0:
    resolution: {integrity: sha512-hNVMQK+qrA9Todu9+wqrXOHxFiD5YmdEi3paj6vP02Kx1hjd2LLYR2eaN7DsEshg09+9uzWi2W18MJDlG0cxJA==}
    cpu: [ppc64]
    os: [linux]
    requiresBuild: true
    dev: true
    optional: true

  /@rollup/rollup-linux-riscv64-gnu/4.18.0:
    resolution: {integrity: sha512-ROCM7i+m1NfdrsmvwSzoxp9HFtmKGHEqu5NNDiZWQtXLA8S5HBCkVvKAxJ8U+CVctHwV2Gb5VUaK7UAkzhDjlg==}
    cpu: [riscv64]
    os: [linux]
    requiresBuild: true
    dev: true
    optional: true

  /@rollup/rollup-linux-s390x-gnu/4.18.0:
    resolution: {integrity: sha512-0UyyRHyDN42QL+NbqevXIIUnKA47A+45WyasO+y2bGJ1mhQrfrtXUpTxCOrfxCR4esV3/RLYyucGVPiUsO8xjg==}
    cpu: [s390x]
    os: [linux]
    requiresBuild: true
    dev: true
    optional: true

  /@rollup/rollup-linux-x64-gnu/4.18.0:
    resolution: {integrity: sha512-xuglR2rBVHA5UsI8h8UbX4VJ470PtGCf5Vpswh7p2ukaqBGFTnsfzxUBetoWBWymHMxbIG0Cmx7Y9qDZzr648w==}
    cpu: [x64]
    os: [linux]
    requiresBuild: true
    dev: true
    optional: true

  /@rollup/rollup-linux-x64-musl/4.18.0:
    resolution: {integrity: sha512-LKaqQL9osY/ir2geuLVvRRs+utWUNilzdE90TpyoX0eNqPzWjRm14oMEE+YLve4k/NAqCdPkGYDaDF5Sw+xBfg==}
    cpu: [x64]
    os: [linux]
    requiresBuild: true
    dev: true
    optional: true

  /@rollup/rollup-win32-arm64-msvc/4.18.0:
    resolution: {integrity: sha512-7J6TkZQFGo9qBKH0pk2cEVSRhJbL6MtfWxth7Y5YmZs57Pi+4x6c2dStAUvaQkHQLnEQv1jzBUW43GvZW8OFqA==}
    cpu: [arm64]
    os: [win32]
    requiresBuild: true
    dev: true
    optional: true

  /@rollup/rollup-win32-ia32-msvc/4.18.0:
    resolution: {integrity: sha512-Txjh+IxBPbkUB9+SXZMpv+b/vnTEtFyfWZgJ6iyCmt2tdx0OF5WhFowLmnh8ENGNpfUlUZkdI//4IEmhwPieNg==}
    cpu: [ia32]
    os: [win32]
    requiresBuild: true
    dev: true
    optional: true

  /@rollup/rollup-win32-x64-msvc/4.18.0:
    resolution: {integrity: sha512-UOo5FdvOL0+eIVTgS4tIdbW+TtnBLWg1YBCcU2KWM7nuNwRz9bksDX1bekJJCpu25N1DVWaCwnT39dVQxzqS8g==}
    cpu: [x64]
    os: [win32]
    requiresBuild: true
    dev: true
    optional: true

  /@rushstack/node-core-library/5.5.1_@types+node@18.18.0:
    resolution: {integrity: sha512-ZutW56qIzH8xIOlfyaLQJFx+8IBqdbVCZdnj+XT1MorQ1JqqxHse8vbCpEM+2MjsrqcbxcgDIbfggB1ZSQ2A3g==}
    peerDependencies:
      '@types/node': '*'
    peerDependenciesMeta:
      '@types/node':
        optional: true
    dependencies:
      '@types/node': 18.18.0
      ajv: 8.13.0
      ajv-draft-04: 1.0.0_ajv@8.13.0
      ajv-formats: 3.0.1_ajv@8.13.0
      fs-extra: 7.0.1
      import-lazy: 4.0.0
      jju: 1.4.0
      resolve: 1.22.6
      semver: 7.5.4
    dev: true

  /@rushstack/rig-package/0.5.3:
    resolution: {integrity: sha512-olzSSjYrvCNxUFZowevC3uz8gvKr3WTpHQ7BkpjtRpA3wK+T0ybep/SRUMfr195gBzJm5gaXw0ZMgjIyHqJUow==}
    dependencies:
      resolve: 1.22.6
      strip-json-comments: 3.1.1
    dev: true

  /@rushstack/terminal/0.13.3_@types+node@18.18.0:
    resolution: {integrity: sha512-fc3zjXOw8E0pXS5t9vTiIPx9gHA0fIdTXsu9mT4WbH+P3mYvnrX0iAQ5a6NvyK1+CqYWBTw/wVNx7SDJkI+WYQ==}
    peerDependencies:
      '@types/node': '*'
    peerDependenciesMeta:
      '@types/node':
        optional: true
    dependencies:
      '@rushstack/node-core-library': 5.5.1_@types+node@18.18.0
      '@types/node': 18.18.0
      supports-color: 8.1.1
    dev: true

  /@rushstack/ts-command-line/4.22.4_@types+node@18.18.0:
    resolution: {integrity: sha512-QoyhbWfyF9Ixg5DWdPzxO3h2RmJ7i5WH9b7qLzD5h5WFya/ZqicjdPrVwQiGtrFvAbBj8jhcC9DhbzU9xAk78g==}
    dependencies:
      '@rushstack/terminal': 0.13.3_@types+node@18.18.0
      '@types/argparse': 1.0.38
      argparse: 1.0.10
      string-argv: 0.3.2
    transitivePeerDependencies:
      - '@types/node'
    dev: true

  /@sigstore/bundle/3.1.0:
    resolution: {integrity: sha512-Mm1E3/CmDDCz3nDhFKTuYdB47EdRFRQMOE/EAbiG1MJW77/w1b3P7Qx7JSrVJs8PfwOLOVcKQCHErIwCTyPbag==}
    engines: {node: ^18.17.0 || >=20.5.0}
    dependencies:
      '@sigstore/protobuf-specs': 0.4.0

  /@sigstore/core/2.0.0:
    resolution: {integrity: sha512-nYxaSb/MtlSI+JWcwTHQxyNmWeWrUXJJ/G4liLrGG7+tS4vAz6LF3xRXqLH6wPIVUoZQel2Fs4ddLx4NCpiIYg==}
    engines: {node: ^18.17.0 || >=20.5.0}

  /@sigstore/protobuf-specs/0.4.0:
    resolution: {integrity: sha512-o09cLSIq9EKyRXwryWDOJagkml9XgQCoCSRjHOnHLnvsivaW7Qznzz6yjfV7PHJHhIvyp8OH7OX8w0Dc5bQK7A==}
    engines: {node: ^18.17.0 || >=20.5.0}

  /@sigstore/sign/3.1.0:
    resolution: {integrity: sha512-knzjmaOHOov1Ur7N/z4B1oPqZ0QX5geUfhrVaqVlu+hl0EAoL4o+l0MSULINcD5GCWe3Z0+YJO8ues6vFlW0Yw==}
    engines: {node: ^18.17.0 || >=20.5.0}
    dependencies:
      '@sigstore/bundle': 3.1.0
      '@sigstore/core': 2.0.0
      '@sigstore/protobuf-specs': 0.4.0
      make-fetch-happen: 14.0.3
      proc-log: 5.0.0
      promise-retry: 2.0.1
    transitivePeerDependencies:
      - supports-color

  /@sigstore/tuf/3.1.0:
    resolution: {integrity: sha512-suVMQEA+sKdOz5hwP9qNcEjX6B45R+hFFr4LAWzbRc5O+U2IInwvay/bpG5a4s+qR35P/JK/PiKiRGjfuLy1IA==}
    engines: {node: ^18.17.0 || >=20.5.0}
    dependencies:
      '@sigstore/protobuf-specs': 0.4.0
      tuf-js: 3.0.1
    transitivePeerDependencies:
      - supports-color

  /@sigstore/verify/2.1.0:
    resolution: {integrity: sha512-kAAM06ca4CzhvjIZdONAL9+MLppW3K48wOFy1TbuaWFW/OMfl8JuTgW0Bm02JB1WJGT/ET2eqav0KTEKmxqkIA==}
    engines: {node: ^18.17.0 || >=20.5.0}
    dependencies:
      '@sigstore/bundle': 3.1.0
      '@sigstore/core': 2.0.0
      '@sigstore/protobuf-specs': 0.4.0

  /@sinclair/typebox/0.27.8:
    resolution: {integrity: sha512-+Fj43pSMwJs4KRrH/938Uf+uAELIgVBmQzg/q1YG10djyfA3TnrU8N8XzqCh/okZdszqBQTZf96idMfE5lnwTA==}
    dev: true

  /@sindresorhus/merge-streams/2.3.0:
    resolution: {integrity: sha512-LtoMMhxAlorcGhmFYI+LhPgbPZCkgP6ra1YL604EeF6U98pLlQ3iWIGMdWSC+vWmPBWBNgmDBAhnAobLROJmwg==}
    engines: {node: '>=18'}

  /@sinonjs/commons/1.8.6:
    resolution: {integrity: sha512-Ky+XkAkqPZSm3NLBeUng77EBQl3cmeJhITaGHdYH8kjVB+aun3S4XBRti2zt17mtt0mIUDiNxYeoJm6drVvBJQ==}
    dependencies:
      type-detect: 4.0.8
    dev: true

  /@sinonjs/commons/2.0.0:
    resolution: {integrity: sha512-uLa0j859mMrg2slwQYdO/AkrOfmH+X6LTVmNTS9CqexuE2IvVORIkSpJLqePAbEnKJ77aMmCwr1NUZ57120Xcg==}
    dependencies:
      type-detect: 4.0.8
    dev: true

  /@sinonjs/commons/3.0.0:
    resolution: {integrity: sha512-jXBtWAF4vmdNmZgD5FoKsVLv3rPgDnLgPbU84LIJ3otV44vJlDRokVng5v8NFJdCf/da9legHcKaRuZs4L7faA==}
    dependencies:
      type-detect: 4.0.8
    dev: true

  /@sinonjs/fake-timers/10.3.0:
    resolution: {integrity: sha512-V4BG07kuYSUkTCSBHG8G8TNhM+F19jXFWnQtzj+we8DrkpSBCee9Z3Ms8yiGer/dlmhe35/Xdgyo3/0rQKg7YA==}
    dependencies:
      '@sinonjs/commons': 3.0.0
    dev: true

  /@sinonjs/fake-timers/7.1.2:
    resolution: {integrity: sha512-iQADsW4LBMISqZ6Ci1dupJL9pprqwcVFTcOsEmQOEhW+KLCVn/Y4Jrvg2k19fIHCp+iFprriYPTdRcQR8NbUPg==}
    dependencies:
      '@sinonjs/commons': 1.8.6
    dev: true

  /@sinonjs/samsam/6.1.3:
    resolution: {integrity: sha512-nhOb2dWPeb1sd3IQXL/dVPnKHDOAFfvichtBf4xV00/rU1QbPCQqKMbvIheIjqwVjh7qIgf2AHTHi391yMOMpQ==}
    dependencies:
      '@sinonjs/commons': 1.8.6
      lodash.get: 4.4.2
      type-detect: 4.0.8
    dev: true

  /@sinonjs/text-encoding/0.7.2:
    resolution: {integrity: sha512-sXXKG+uL9IrKqViTtao2Ws6dy0znu9sOaP1di/jKGW1M6VssO8vlpXCQcpZ+jisQ1tTFAC5Jo/EOzFbggBagFQ==}
    dev: true

  /@socket.io/component-emitter/3.1.0:
    resolution: {integrity: sha512-+9jVqKhRSpsc591z5vX+X5Yyw+he/HCB4iQ/RYxw35CEPaY1gnsNE43nf9n9AaYjAQrTiI/mOwKUKdUs9vf7Xg==}
    dev: true

  /@tootallnate/once/2.0.0:
    resolution: {integrity: sha512-XCuKFP5PS55gnMVu3dty8KPatLqUoy/ZYzDzAGCQ8JNFCkLXzmI7vNHCR+XpbZaMWQK/vQubr7PkYq8g470J/A==}
    engines: {node: '>= 10'}

  /@tootallnate/quickjs-emscripten/0.23.0:
    resolution: {integrity: sha512-C5Mc6rdnsaJDjO3UpGW/CQTHtCKaYlScZTly4JIu97Jxo/odCiH0ITnDXSJPTOrEKk/ycSZ0AOgTmkDtkOsvIA==}
    dev: true

  /@ts-morph/common/0.24.0:
    resolution: {integrity: sha512-c1xMmNHWpNselmpIqursHeOHHBTIsJLbB+NuovbTTRCNiTLEr/U9dbJ8qy0jd/O2x5pc3seWuOUN5R2IoOTp8A==}
    dependencies:
      fast-glob: 3.3.2
      minimatch: 9.0.5
      mkdirp: 3.0.1
      path-browserify: 1.0.1
    dev: false

  /@tsconfig/node10/1.0.9:
    resolution: {integrity: sha512-jNsYVVxU8v5g43Erja32laIDHXeoNvFEpX33OK4d6hljo3jDhCBDhx5dhCCTMWUojscpAagGiRkBKxpdl9fxqA==}
    dev: true

  /@tsconfig/node12/1.0.11:
    resolution: {integrity: sha512-cqefuRsh12pWyGsIoBKJA9luFu3mRxCA+ORZvA4ktLSzIuCUtWVxGIuXigEwO5/ywWFMZ2QEGKWvkZG1zDMTag==}
    dev: true

  /@tsconfig/node14/1.0.3:
    resolution: {integrity: sha512-ysT8mhdixWK6Hw3i1V2AeRqZ5WfXg1G43mqoYlM2nc6388Fq5jcXyr5mRsqViLx/GJYdoL0bfXD8nmF+Zn/Iow==}
    dev: true

  /@tsconfig/node16/1.0.4:
    resolution: {integrity: sha512-vxhUy4J8lyeyinH7Azl1pdd43GJhZH/tP2weN8TntQblOY+A0XbT8DJk1/oCPuOOyg/Ja757rG0CgHcWC8OfMA==}
    dev: true

  /@tufjs/canonical-json/2.0.0:
    resolution: {integrity: sha512-yVtV8zsdo8qFHe+/3kw81dSLyF7D576A5cCFCi4X7B39tWT7SekaEFUnvnWJHz+9qO7qJTah1JbrDjWKqFtdWA==}
    engines: {node: ^16.14.0 || >=18.0.0}

  /@tufjs/models/3.0.1:
    resolution: {integrity: sha512-UUYHISyhCU3ZgN8yaear3cGATHb3SMuKHsQ/nVbHXcmnBf+LzQ/cQfhNG+rfaSHgqGKNEm2cOCLVLELStUQ1JA==}
    engines: {node: ^18.17.0 || >=20.5.0}
    dependencies:
      '@tufjs/canonical-json': 2.0.0
      minimatch: 9.0.5

  /@types/argparse/1.0.38:
    resolution: {integrity: sha512-ebDJ9b0e702Yr7pWgB0jzm+CX4Srzz8RcXtLJDJB+BSccqMa36uyH/zUsSYao5+BD1ytv3k3rPYCq4mAE1hsXA==}
    dev: true

  /@types/chai-as-promised/7.1.6:
    resolution: {integrity: sha512-cQLhk8fFarRVZAXUQV1xEnZgMoPxqKojBvRkqPCKPQCzEhpbbSKl1Uu75kDng7k5Ln6LQLUmNBjLlFthCgm1NA==}
    dependencies:
      '@types/chai': 4.3.6
    dev: true

  /@types/chai/4.3.6:
    resolution: {integrity: sha512-VOVRLM1mBxIRxydiViqPcKn6MIxZytrbMpd6RJLIWKxUNr3zux8no0Oc7kJx0WAPIitgZ0gkrDS+btlqQpubpw==}
    dev: true

  /@types/cookie/0.4.1:
    resolution: {integrity: sha512-XW/Aa8APYr6jSVVA1y/DEIZX0/GMKLEVekNG727R8cs56ahETkRAy/3DR7+fJyh7oUgGwNQaRfXCun0+KbWY7Q==}
    dev: true

  /@types/cors/2.8.14:
    resolution: {integrity: sha512-RXHUvNWYICtbP6s18PnOCaqToK8y14DnLd75c6HfyKf228dxy7pHNOQkxPtvXKp/hINFMDjbYzsj63nnpPMSRQ==}
    dependencies:
      '@types/node': 18.18.0
    dev: true

  /@types/eslint-scope/3.7.5:
    resolution: {integrity: sha512-JNvhIEyxVW6EoMIFIvj93ZOywYFatlpu9deeH6eSx6PE3WHYvHaQtmHmQeNw7aA81bYGBPPQqdtBm6b1SsQMmA==}
    dependencies:
      '@types/eslint': 8.44.3
      '@types/estree': 1.0.2
    dev: true

  /@types/eslint/8.44.3:
    resolution: {integrity: sha512-iM/WfkwAhwmPff3wZuPLYiHX18HI24jU8k1ZSH7P8FHwxTjZ2P6CoX2wnF43oprR+YXJM6UUxATkNvyv/JHd+g==}
    dependencies:
      '@types/estree': 1.0.5
      '@types/json-schema': 7.0.15
    dev: true

  /@types/estree/1.0.2:
    resolution: {integrity: sha512-VeiPZ9MMwXjO32/Xu7+OwflfmeoRwkE/qzndw42gGtgJwZopBnzy2gD//NN1+go1mADzkDcqf/KnFRSjTJ8xJA==}
    dev: true

  /@types/estree/1.0.5:
    resolution: {integrity: sha512-/kYRxGDLWzHOB7q+wtSUQlFrtcdUccpfy+X+9iMBpHK8QLLhx2wIPYuS5DYtR9Wa/YlZAbIovy7qVdB1Aq6Lyw==}
    dev: true

  /@types/fs-extra/8.1.3:
    resolution: {integrity: sha512-7IdV01N0u/CaVO0fuY1YmEg14HQN3+EW8mpNgg6NEfxEl/lzCa5OxlBu3iFsCAdamnYOcTQ7oEi43Xc/67Rgzw==}
    dependencies:
      '@types/node': 18.18.0
    dev: true

  /@types/fs-extra/9.0.13:
    resolution: {integrity: sha512-nEnwB++1u5lVDM2UI4c1+5R+FYaKfaAzS4OococimjVm3nQw3TuzH5UNsocrcTBbhnerblyHj4A49qXbIiZdpA==}
    dependencies:
      '@types/node': 18.18.0
    dev: true

  /@types/js-yaml/3.12.1:
    resolution: {integrity: sha512-SGGAhXLHDx+PK4YLNcNGa6goPf9XRWQNAUUbffkwVGGXIxmDKWyGGL4inzq2sPmExu431Ekb9aEMn9BkPqEYFA==}
    dev: true

  /@types/js-yaml/4.0.9:
    resolution: {integrity: sha512-k4MGaQl5TGo/iipqb2UDG2UwjXziSWkh0uysQelTlJpX1qGlpUZYm8PnO4DxG1qBomtJUdYJ6qR6xdIah10JLg==}
    dev: true

  /@types/json-schema/7.0.13:
    resolution: {integrity: sha512-RbSSoHliUbnXj3ny0CNFOoxrIDV6SUGyStHsvDqosw6CkdPV8TtWGlfecuK4ToyMEAql6pzNxgCFKanovUzlgQ==}
    dev: true

  /@types/json-schema/7.0.15:
    resolution: {integrity: sha512-5+fP8P8MFNC+AyZCDxrB2pkZFPGzqQWUzpSeuuVLvm8VMcorNYavBqoFcxK8bQz4Qsbn4oUEEem4wDLfcysGHA==}

  /@types/lodash/4.14.199:
    resolution: {integrity: sha512-Vrjz5N5Ia4SEzWWgIVwnHNEnb1UE1XMkvY5DGXrAeOGE9imk0hgTHh5GyDjLDJi9OTCn9oo9dXH1uToK1VRfrg==}

  /@types/lodash/4.17.4:
    resolution: {integrity: sha512-wYCP26ZLxaT3R39kiN2+HcJ4kTd3U1waI/cY7ivWYqFP6pW3ZNpvi6Wd6PHZx7T/t8z0vlkXMg3QYLa7DZ/IJQ==}
    dev: true

  /@types/mocha/10.0.1:
    resolution: {integrity: sha512-/fvYntiO1GeICvqbQ3doGDIP97vWmvFt83GKguJ6prmQM2iXZfFcq6YE8KteFyRtX2/h5Hf91BYvPodJKFYv5Q==}
    dev: true

  /@types/mocha/10.0.6:
    resolution: {integrity: sha512-dJvrYWxP/UcXm36Qn36fxhUKu8A/xMRXVT2cliFF1Z7UA9liG5Psj3ezNSZw+5puH2czDXRLcXQxf8JbJt0ejg==}
    dev: true

  /@types/mocha/5.2.7:
    resolution: {integrity: sha512-NYrtPht0wGzhwe9+/idPaBB+TqkY9AhTvOLMkThm0IoEfLaiVQZwBwyJ5puCkO3AUCWrmcoePjp2mbFocKy4SQ==}
    dev: true

  /@types/node-fetch/2.6.6:
    resolution: {integrity: sha512-95X8guJYhfqiuVVhRFxVQcf4hW/2bCuoPwDasMf/531STFoNoWTT7YDnWdXHEZKqAGUigmpG31r2FE70LwnzJw==}
    dependencies:
      '@types/node': 18.18.0
      form-data: 4.0.1

  /@types/node/18.18.0:
    resolution: {integrity: sha512-3xA4X31gHT1F1l38ATDIL9GpRLdwVhnEFC8Uikv5ZLlXATwrCYyPq7ZWHxzxc3J/30SUiwiYT+bQe0/XvKlWbw==}

  /@types/node/22.10.10:
    resolution: {integrity: sha512-X47y/mPNzxviAGY5TcYPtYL8JsY3kAq2n8fMmKoRCxq/c4v4pyGNCzM2R6+M5/umG4ZfHuT+sgqDYqWc9rJ6ww==}
    dependencies:
      undici-types: 6.20.0
    dev: true

  /@types/semver/7.5.3:
    resolution: {integrity: sha512-OxepLK9EuNEIPxWNME+C6WwbRAOOI2o2BaQEGzz5Lu2e4Z5eDnEo+/aVEDMIXywoJitJ7xWd641wrGLZdtwRyw==}
    dev: true

  /@types/sinon/10.0.17:
    resolution: {integrity: sha512-+6ILpcixQ0Ma3dHMTLv4rSycbDXkDljgKL+E0nI2RUxxhYTFyPSjt6RVMxh7jUshvyVcBvicb0Ktj+lAJcjgeA==}
    dependencies:
      '@types/sinonjs__fake-timers': 8.1.3
    dev: true

  /@types/sinonjs__fake-timers/8.1.3:
    resolution: {integrity: sha512-4g+2YyWe0Ve+LBh+WUm1697PD0Kdi6coG1eU0YjQbwx61AZ8XbEpL1zIT6WjuUKrCMCROpEaYQPDjBnDouBVAQ==}
    dev: true

  /@types/triple-beam/1.3.3:
    resolution: {integrity: sha512-6tOUG+nVHn0cJbVp25JFayS5UE6+xlbcNF9Lo9mU7U0zk3zeUShZied4YEQZjy1JBF043FSkdXw8YkUJuVtB5g==}
    dev: true

  /@types/tunnel/0.0.3:
    resolution: {integrity: sha512-sOUTGn6h1SfQ+gbgqC364jLFBw2lnFqkgF3q0WovEHRLMrVD1sd5aufqi/aJObLekJO+Aq5z646U4Oxy6shXMA==}
    dependencies:
      '@types/node': 18.18.0

  /@types/xmlbuilder/0.0.34:
    resolution: {integrity: sha512-yVsHfYqJblSEg3DvUhGndpCZBZz2GiGVmqMa04fbGro2xzxRj85Q7MQ4os+MaXmKcpCDD42MXuxUWfoUKTuVdQ==}
    dev: true

  /@types/yargs-parser/21.0.1:
    resolution: {integrity: sha512-axdPBuLuEJt0c4yI5OZssC19K2Mq1uKdrfZBzuxLvaztgqUtFYZUNw7lETExPYJR9jdEoIg4mb7RQKRQzOkeGQ==}
    dev: true

  /@types/yargs/17.0.25:
    resolution: {integrity: sha512-gy7iPgwnzNvxgAEi2bXOHWCVOG6f7xsprVJH4MjlAWeBmJ7vh/Y1kwMtUrs64ztf24zVIRCpr3n/z6gm9QIkgg==}
    dependencies:
      '@types/yargs-parser': 21.0.1
    dev: true

  /@types/yauzl/2.10.1:
    resolution: {integrity: sha512-CHzgNU3qYBnp/O4S3yv2tXPlvMTq0YWSTVg2/JYLqWZGHwwgJGAwd00poay/11asPq8wLFwHzubyInqHIFmmiw==}
    requiresBuild: true
    dependencies:
      '@types/node': 18.18.0
    dev: true
    optional: true

  /@typescript-eslint/eslint-plugin/6.8.0_wroavni7rd6ng5lxj6jm5p2pxq:
    resolution: {integrity: sha512-GosF4238Tkes2SHPQ1i8f6rMtG6zlKwMEB0abqSJ3Npvos+doIlc/ATG+vX1G9coDF3Ex78zM3heXHLyWEwLUw==}
    engines: {node: ^16.0.0 || >=18.0.0}
    peerDependencies:
      '@typescript-eslint/parser': ^6.0.0 || ^6.0.0-alpha
      eslint: ^7.0.0 || ^8.0.0
      typescript: '*'
    peerDependenciesMeta:
      typescript:
        optional: true
    dependencies:
      '@eslint-community/regexpp': 4.8.2
      '@typescript-eslint/parser': 6.8.0_wgnkk2eh2432jxos7omdkkhhte
      '@typescript-eslint/scope-manager': 6.8.0
      '@typescript-eslint/type-utils': 6.8.0_wgnkk2eh2432jxos7omdkkhhte
      '@typescript-eslint/utils': 6.8.0_wgnkk2eh2432jxos7omdkkhhte
      '@typescript-eslint/visitor-keys': 6.8.0
      debug: 4.3.4
      eslint: 8.50.0
      graphemer: 1.4.0
      ignore: 5.2.4
      natural-compare: 1.4.0
      semver: 7.5.4
      ts-api-utils: 1.0.3_typescript@5.6.2
      typescript: 5.6.2
    transitivePeerDependencies:
      - supports-color
    dev: true

  /@typescript-eslint/parser/6.8.0_wgnkk2eh2432jxos7omdkkhhte:
    resolution: {integrity: sha512-5tNs6Bw0j6BdWuP8Fx+VH4G9fEPDxnVI7yH1IAPkQH5RUtvKwRoqdecAPdQXv4rSOADAaz1LFBZvZG7VbXivSg==}
    engines: {node: ^16.0.0 || >=18.0.0}
    peerDependencies:
      eslint: ^7.0.0 || ^8.0.0
      typescript: '*'
    peerDependenciesMeta:
      typescript:
        optional: true
    dependencies:
      '@typescript-eslint/scope-manager': 6.8.0
      '@typescript-eslint/types': 6.8.0
      '@typescript-eslint/typescript-estree': 6.8.0_typescript@5.6.2
      '@typescript-eslint/visitor-keys': 6.8.0
      debug: 4.3.4
      eslint: 8.50.0
      typescript: 5.6.2
    transitivePeerDependencies:
      - supports-color
    dev: true

  /@typescript-eslint/scope-manager/6.8.0:
    resolution: {integrity: sha512-xe0HNBVwCph7rak+ZHcFD6A+q50SMsFwcmfdjs9Kz4qDh5hWhaPhFjRs/SODEhroBI5Ruyvyz9LfwUJ624O40g==}
    engines: {node: ^16.0.0 || >=18.0.0}
    dependencies:
      '@typescript-eslint/types': 6.8.0
      '@typescript-eslint/visitor-keys': 6.8.0
    dev: true

  /@typescript-eslint/type-utils/6.8.0_wgnkk2eh2432jxos7omdkkhhte:
    resolution: {integrity: sha512-RYOJdlkTJIXW7GSldUIHqc/Hkto8E+fZN96dMIFhuTJcQwdRoGN2rEWA8U6oXbLo0qufH7NPElUb+MceHtz54g==}
    engines: {node: ^16.0.0 || >=18.0.0}
    peerDependencies:
      eslint: ^7.0.0 || ^8.0.0
      typescript: '*'
    peerDependenciesMeta:
      typescript:
        optional: true
    dependencies:
      '@typescript-eslint/typescript-estree': 6.8.0_typescript@5.6.2
      '@typescript-eslint/utils': 6.8.0_wgnkk2eh2432jxos7omdkkhhte
      debug: 4.3.4
      eslint: 8.50.0
      ts-api-utils: 1.0.3_typescript@5.6.2
      typescript: 5.6.2
    transitivePeerDependencies:
      - supports-color
    dev: true

  /@typescript-eslint/types/6.8.0:
    resolution: {integrity: sha512-p5qOxSum7W3k+llc7owEStXlGmSl8FcGvhYt8Vjy7FqEnmkCVlM3P57XQEGj58oqaBWDQXbJDZxwUWMS/EAPNQ==}
    engines: {node: ^16.0.0 || >=18.0.0}
    dev: true

  /@typescript-eslint/typescript-estree/6.8.0_typescript@5.6.2:
    resolution: {integrity: sha512-ISgV0lQ8XgW+mvv5My/+iTUdRmGspducmQcDw5JxznasXNnZn3SKNrTRuMsEXv+V/O+Lw9AGcQCfVaOPCAk/Zg==}
    engines: {node: ^16.0.0 || >=18.0.0}
    peerDependencies:
      typescript: '*'
    peerDependenciesMeta:
      typescript:
        optional: true
    dependencies:
      '@typescript-eslint/types': 6.8.0
      '@typescript-eslint/visitor-keys': 6.8.0
      debug: 4.3.4
      globby: 11.1.0
      is-glob: 4.0.3
      semver: 7.6.3
      ts-api-utils: 1.0.3_typescript@5.6.2
      typescript: 5.6.2
    transitivePeerDependencies:
      - supports-color
    dev: true

  /@typescript-eslint/utils/6.8.0_wgnkk2eh2432jxos7omdkkhhte:
    resolution: {integrity: sha512-dKs1itdE2qFG4jr0dlYLQVppqTE+Itt7GmIf/vX6CSvsW+3ov8PbWauVKyyfNngokhIO9sKZeRGCUo1+N7U98Q==}
    engines: {node: ^16.0.0 || >=18.0.0}
    peerDependencies:
      eslint: ^7.0.0 || ^8.0.0
    dependencies:
      '@eslint-community/eslint-utils': 4.4.0_eslint@8.50.0
      '@types/json-schema': 7.0.13
      '@types/semver': 7.5.3
      '@typescript-eslint/scope-manager': 6.8.0
      '@typescript-eslint/types': 6.8.0
      '@typescript-eslint/typescript-estree': 6.8.0_typescript@5.6.2
      eslint: 8.50.0
      semver: 7.6.3
    transitivePeerDependencies:
      - supports-color
      - typescript
    dev: true

  /@typescript-eslint/visitor-keys/6.8.0:
    resolution: {integrity: sha512-oqAnbA7c+pgOhW2OhGvxm0t1BULX5peQI/rLsNDpGM78EebV3C9IGbX5HNZabuZ6UQrYveCLjKo8Iy/lLlBkkg==}
    engines: {node: ^16.0.0 || >=18.0.0}
    dependencies:
      '@typescript-eslint/types': 6.8.0
      eslint-visitor-keys: 3.4.3
    dev: true

  /@typespec/compiler/0.65.2:
    resolution: {integrity: sha512-7qXegZj1VBfOsXzLHTTaVwaOOLTQ2u63d4SqA8RHukSbPwzIZFezd8P7my8SYuL+/onncKHCBLRwsaedFRlLGg==}
    engines: {node: '>=18.0.0'}
    hasBin: true
    dependencies:
      '@babel/code-frame': 7.26.2
      '@npmcli/arborist': 8.0.0
      ajv: 8.17.1
      change-case: 5.4.4
      globby: 14.0.2
      mustache: 4.2.0
      picocolors: 1.1.1
      prettier: 3.4.2
      prompts: 2.4.2
      semver: 7.6.3
      temporal-polyfill: 0.2.5
      vscode-languageserver: 9.0.1
      vscode-languageserver-textdocument: 1.0.12
      yaml: 2.7.0
      yargs: 17.7.2
    transitivePeerDependencies:
      - supports-color

  /@typespec/http-specs/0.1.0-alpha.9_pplwcaamujtzpyfvtdbwatuxqi:
    resolution: {integrity: sha512-IIzW606BcfVzAz9U6cWf4u4lGXlTy+UQI69mvW3qM5x2XfcMQJ5RRk/7vnjiendv2zVHBtW7ZRBMezqXkM6nNg==}
    engines: {node: '>=16.0.0'}
    peerDependencies:
      '@typespec/compiler': ~0.65.0
      '@typespec/http': ~0.65.0
      '@typespec/rest': ~0.65.0
      '@typespec/versioning': ~0.65.0
      '@typespec/xml': ~0.65.0
    dependencies:
      '@typespec/compiler': 0.65.2
      '@typespec/http': 0.65.0_@typespec+compiler@0.65.2
      '@typespec/rest': 0.65.0_lto6tt3m2ucqza2m7nwxs6ej6m
      '@typespec/spec-api': 0.1.0-alpha.1
      '@typespec/spector': 0.1.0-alpha.7
      '@typespec/versioning': 0.65.0_@typespec+compiler@0.65.2
      '@typespec/xml': 0.65.0_@typespec+compiler@0.65.2
    transitivePeerDependencies:
      - '@types/express'
      - '@typespec/streams'
      - debug
      - supports-color
    dev: true

  /@typespec/http/0.65.0_@typespec+compiler@0.65.2:
    resolution: {integrity: sha512-mSJUVmlBq4VO2Pv+mXNXccsuq+8AySWUwbJbbyNQTtpb2M9MIKh2+fbnyb8EMjskxpBWNP2DqABhfEMVesVUkg==}
    engines: {node: '>=18.0.0'}
    peerDependencies:
      '@typespec/compiler': ~0.65.0
      '@typespec/streams': ~0.65.0
    peerDependenciesMeta:
      '@typespec/streams':
        optional: true
    dependencies:
<<<<<<< HEAD
      '@typespec/compiler': 0.64.0
    dev: true

  /@typespec/http/0.64.0_qswcvnn2uwxom3otn243dxh36q:
    resolution: {integrity: sha512-vyyZP3Woo7or/2Oiq1fH+R0X/4WOBDjAlGsb9tLQzswfQHp710kNfiecA10y9gDC/9h+PjKsTElS1RcRRanpwA==}
    engines: {node: '>=18.0.0'}
    peerDependencies:
      '@typespec/compiler': ~0.64.0
      '@typespec/streams': ~0.64.0
    peerDependenciesMeta:
      '@typespec/streams':
        optional: true
    dependencies:
      '@typespec/compiler': 0.64.0
      '@typespec/streams': 0.65.0_@typespec+compiler@0.64.0
=======
      '@typespec/compiler': 0.65.2
>>>>>>> 4f75ef40

  /@typespec/json-schema/0.65.0_@typespec+compiler@0.65.2:
    resolution: {integrity: sha512-AzwSjsLmvd4S8E5PNwAN4yGe0HSL7SiUyl1ebzfmuKjMTXf3eDKqgdgMdjtyfAIqAdLmgiUji0HINcAiZWP2Aw==}
    engines: {node: '>=18.0.0'}
    peerDependencies:
      '@typespec/compiler': ~0.65.0
    dependencies:
      '@typespec/compiler': 0.65.2
      yaml: 2.7.0
    dev: false

  /@typespec/openapi/0.65.0_lto6tt3m2ucqza2m7nwxs6ej6m:
    resolution: {integrity: sha512-BMrdO2BOTo2Yiz/GMIwZuLSJbtodbKsYTAEOxbKTdrROs8Sgl2QLNitD3W48k3I9KQ69nx4RJt0kSbaAYb8L4Q==}
    engines: {node: '>=18.0.0'}
    peerDependencies:
      '@typespec/compiler': ~0.65.0
      '@typespec/http': ~0.65.0
    dependencies:
<<<<<<< HEAD
      '@typespec/compiler': 0.64.0
      '@typespec/http': 0.64.0_qswcvnn2uwxom3otn243dxh36q
=======
      '@typespec/compiler': 0.65.2
      '@typespec/http': 0.65.0_@typespec+compiler@0.65.2
>>>>>>> 4f75ef40

  /@typespec/openapi3/0.65.0_ybn3jvd4avhojf6fcd3b3yv3xy:
    resolution: {integrity: sha512-TuOCW+TobY8ecWGP2bXduyVYUkjKrCcTKBykxuYHRVEwhs9XW2rpL5vN+V5JP4r/xV0TnADd9Nowi+iwHBFVuw==}
    engines: {node: '>=18.0.0'}
    hasBin: true
    peerDependencies:
      '@typespec/compiler': ~0.65.0
      '@typespec/http': ~0.65.0
      '@typespec/json-schema': ~0.65.0
      '@typespec/openapi': ~0.65.0
      '@typespec/versioning': ~0.65.0
      '@typespec/xml': '*'
    peerDependenciesMeta:
      '@typespec/json-schema':
        optional: true
      '@typespec/xml':
        optional: true
    dependencies:
<<<<<<< HEAD
      '@readme/openapi-parser': 2.6.0_openapi-types@12.1.3
      '@typespec/compiler': 0.64.0
      '@typespec/http': 0.64.0_qswcvnn2uwxom3otn243dxh36q
      '@typespec/json-schema': 0.64.0_@typespec+compiler@0.64.0
      '@typespec/openapi': 0.64.0_3iuxys3wzzu2f6cvuvfg7gykxi
      '@typespec/versioning': 0.64.0_@typespec+compiler@0.64.0
      '@typespec/xml': 0.64.0_@typespec+compiler@0.64.0
=======
      '@apidevtools/swagger-parser': 10.1.1_openapi-types@12.1.3
      '@typespec/compiler': 0.65.2
      '@typespec/http': 0.65.0_@typespec+compiler@0.65.2
      '@typespec/json-schema': 0.65.0_@typespec+compiler@0.65.2
      '@typespec/openapi': 0.65.0_lto6tt3m2ucqza2m7nwxs6ej6m
      '@typespec/versioning': 0.65.0_@typespec+compiler@0.65.2
      '@typespec/xml': 0.65.0_@typespec+compiler@0.65.2
>>>>>>> 4f75ef40
      openapi-types: 12.1.3
      yaml: 2.7.0
    dev: false

  /@typespec/rest/0.65.0_lto6tt3m2ucqza2m7nwxs6ej6m:
    resolution: {integrity: sha512-279qiO8wy5Ks2nZ/byoXhSey8Gk+leUFJVDMNkjxtxGIswN19EV/MwawUcFQF+gNvExM58RHTx+7BJuA22K6aQ==}
    engines: {node: '>=18.0.0'}
    peerDependencies:
      '@typespec/compiler': ~0.65.0
      '@typespec/http': ~0.65.0
    dependencies:
<<<<<<< HEAD
      '@typespec/compiler': 0.64.0
      '@typespec/http': 0.64.0_qswcvnn2uwxom3otn243dxh36q
=======
      '@typespec/compiler': 0.65.2
      '@typespec/http': 0.65.0_@typespec+compiler@0.65.2
>>>>>>> 4f75ef40

  /@typespec/spec-api/0.1.0-alpha.0:
    resolution: {integrity: sha512-SgWSt5mnl9bbc+C9toMzh4i8RESWcAfMg/Wyq+3oY+0EcKlmDYNWgDhQi/Eh8bA4zyMoymj48hcEzD97E1ERtQ==}
    engines: {node: '>=18.0.0'}
    dependencies:
      body-parser: 1.20.3
      deep-equal: 2.2.2
      express: 4.21.1
      express-promise-router: 4.1.1_express@4.21.1
      morgan: 1.10.0
      multer: 1.4.5-lts.1
      picocolors: 1.1.0
      prettier: 3.3.3
      winston: 3.17.0
      xml2js: 0.6.2
      yargs: 17.7.2
    transitivePeerDependencies:
      - '@types/express'
    dev: true

  /@typespec/spec-api/0.1.0-alpha.1:
    resolution: {integrity: sha512-WjZ3D/Narn264gUIU4bZ1iSLsPeIMUjCX1k91+H93UNCp7TeX/RO5jDG08Ryp9TnZDRITMPcs4TRfO3p0551AA==}
    engines: {node: '>=18.0.0'}
    dependencies:
      body-parser: 1.20.3
      deep-equal: 2.2.2
      express: 4.21.2
      express-promise-router: 4.1.1_express@4.21.2
      morgan: 1.10.0
      multer: 1.4.5-lts.1
      picocolors: 1.1.1
      prettier: 3.4.2
      winston: 3.17.0
      xml2js: 0.6.2
      yargs: 17.7.2
    transitivePeerDependencies:
      - '@types/express'
    dev: true

  /@typespec/spec-coverage-sdk/0.1.0-alpha.3:
    resolution: {integrity: sha512-1n6xng80jPkS05S8vkkQ6eHtud4hIxe5VtxrqUjx5LfLPE4azV3CiVf8zbzzsR6c2DFsF7XtfcjVjcUgBHDaMA==}
    engines: {node: '>=16.0.0'}
    dependencies:
      '@azure/identity': 4.6.0
      '@azure/storage-blob': 12.26.0
      '@types/node': 22.10.10
    transitivePeerDependencies:
      - supports-color
    dev: true

  /@typespec/spector/0.1.0-alpha.7:
    resolution: {integrity: sha512-lYjozAlEubTnOxgua6SzHYmYAqfVUtyWbUwaM9tqSBKC70HAZBCTi9rzWAbJPgyRFAQ8gs/GQinFvusrJeTQQA==}
    engines: {node: '>=16.0.0'}
    hasBin: true
    dependencies:
      '@azure/identity': 4.6.0
      '@types/js-yaml': 4.0.9
      '@typespec/compiler': 0.65.2
      '@typespec/http': 0.65.0_@typespec+compiler@0.65.2
      '@typespec/rest': 0.65.0_lto6tt3m2ucqza2m7nwxs6ej6m
      '@typespec/spec-api': 0.1.0-alpha.1
      '@typespec/spec-coverage-sdk': 0.1.0-alpha.3
      '@typespec/versioning': 0.65.0_@typespec+compiler@0.65.2
      ajv: 8.17.1
      axios: 1.7.9
      body-parser: 1.20.3
      deep-equal: 2.2.2
      express: 4.21.2
      express-promise-router: 4.1.1_express@4.21.2
      form-data: 4.0.1
      globby: 14.0.2
      jackspeak: 4.0.2
      js-yaml: 4.1.0
      morgan: 1.10.0
      multer: 1.4.5-lts.1
      node-fetch: 3.3.2
      picocolors: 1.1.1
      source-map-support: 0.5.21
      winston: 3.17.0
      xml2js: 0.6.2
      yargs: 17.7.2
    transitivePeerDependencies:
      - '@types/express'
      - '@typespec/streams'
      - debug
      - supports-color
    dev: true

  /@typespec/streams/0.65.0_@typespec+compiler@0.64.0:
    resolution: {integrity: sha512-lfHlIweg/zwRyj4RoCMNbNUjx0Lj/FSg+HkjP7yjuk4C3n9t/kA/uqYeVQJm/kIvTGnU+MNFUyPh47Gt93x6+Q==}
    engines: {node: '>=18.0.0'}
    peerDependencies:
      '@typespec/compiler': ~0.65.0
    dependencies:
      '@typespec/compiler': 0.64.0

  /@typespec/ts-http-runtime/0.1.0:
    resolution: {integrity: sha512-0NspintCRrSIIZBUtVfWjJ5TpOjpP0mNsJXZOqzuxdY/q2yCr0amyUCEw+WLhRykP39XMNMG0f1F9LbC2+c+Rw==}
    engines: {node: '>=18.0.0'}
    dependencies:
      http-proxy-agent: 7.0.2
      https-proxy-agent: 7.0.4
      tslib: 2.6.2
    transitivePeerDependencies:
      - supports-color
    dev: true

  /@typespec/versioning/0.65.0_@typespec+compiler@0.65.2:
    resolution: {integrity: sha512-ACNOSgWVpiBwLyA8UlDSDeby+xDYm6wnRCPmdtdoyUpEwgBV/DcJerYf/ujVSCF0jDHItLQ65pC3ydMJDsJWdQ==}
    engines: {node: '>=18.0.0'}
    peerDependencies:
      '@typespec/compiler': ~0.65.0
    dependencies:
      '@typespec/compiler': 0.65.2

  /@typespec/xml/0.65.0_@typespec+compiler@0.65.2:
    resolution: {integrity: sha512-tBK0gJNonuxLL9A/ob546UR2AtJuv0yzZfV1tn/afwB+P+BJKuYUGNTuP8k11uqo3BGlEk1vLOYuhy8JUS33sw==}
    engines: {node: '>=18.0.0'}
    peerDependencies:
      '@typespec/compiler': ~0.65.0
    dependencies:
      '@typespec/compiler': 0.65.2

  /@ungap/promise-all-settled/1.1.2:
    resolution: {integrity: sha512-sL/cEvJWAnClXw0wHk85/2L0G6Sj8UB0Ctc1TEMbKSsmpRosqhwj9gWgFRZSrBr2f9tiXISwNhCPmlfqUqyb9Q==}
    dev: true

  /@vitest/coverage-istanbul/1.6.0_vitest@1.6.0:
    resolution: {integrity: sha512-h/BwpXehkkS0qsNCS00QxiupAqVkNi0WT19BR0dQvlge5oHghoSVLx63fABYFoKxVb7Ue7+k6V2KokmQ1zdMpg==}
    peerDependencies:
      vitest: 1.6.0
    dependencies:
      debug: 4.3.4
      istanbul-lib-coverage: 3.2.2
      istanbul-lib-instrument: 6.0.2
      istanbul-lib-report: 3.0.1
      istanbul-lib-source-maps: 5.0.4
      istanbul-reports: 3.1.7
      magicast: 0.3.4
      picocolors: 1.0.1
      test-exclude: 6.0.0
      vitest: 1.6.0_@types+node@18.18.0
    transitivePeerDependencies:
      - supports-color
    dev: true

  /@vitest/coverage-v8/1.6.0_vitest@1.6.0:
    resolution: {integrity: sha512-KvapcbMY/8GYIG0rlwwOKCVNRc0OL20rrhFkg/CHNzncV03TE2XWvO5w9uZYoxNiMEBacAJt3unSOiZ7svePew==}
    peerDependencies:
      vitest: 1.6.0
    dependencies:
      '@ampproject/remapping': 2.3.0
      '@bcoe/v8-coverage': 0.2.3
      debug: 4.3.4
      istanbul-lib-coverage: 3.2.2
      istanbul-lib-report: 3.0.1
      istanbul-lib-source-maps: 5.0.4
      istanbul-reports: 3.1.7
      magic-string: 0.30.10
      magicast: 0.3.4
      picocolors: 1.0.1
      std-env: 3.7.0
      strip-literal: 2.1.0
      test-exclude: 6.0.0
      vitest: 1.6.0_@types+node@18.18.0
    transitivePeerDependencies:
      - supports-color
    dev: true

  /@vitest/expect/1.6.0:
    resolution: {integrity: sha512-ixEvFVQjycy/oNgHjqsL6AZCDduC+tflRluaHIzKIsdbzkLn2U/iBnVeJwB6HsIjQBdfMR8Z0tRxKUsvFJEeWQ==}
    dependencies:
      '@vitest/spy': 1.6.0
      '@vitest/utils': 1.6.0
      chai: 4.4.1
    dev: true

  /@vitest/runner/1.6.0:
    resolution: {integrity: sha512-P4xgwPjwesuBiHisAVz/LSSZtDjOTPYZVmNAnpHHSR6ONrf8eCJOFRvUwdHn30F5M1fxhqtl7QZQUk2dprIXAg==}
    dependencies:
      '@vitest/utils': 1.6.0
      p-limit: 5.0.0
      pathe: 1.1.2
    dev: true

  /@vitest/snapshot/1.6.0:
    resolution: {integrity: sha512-+Hx43f8Chus+DCmygqqfetcAZrDJwvTj0ymqjQq4CvmpKFSTVteEOBzCusu1x2tt4OJcvBflyHUE0DZSLgEMtQ==}
    dependencies:
      magic-string: 0.30.10
      pathe: 1.1.2
      pretty-format: 29.7.0
    dev: true

  /@vitest/spy/1.6.0:
    resolution: {integrity: sha512-leUTap6B/cqi/bQkXUu6bQV5TZPx7pmMBKBQiI0rJA8c3pB56ZsaTbREnF7CJfmvAS4V2cXIBAh/3rVwrrCYgw==}
    dependencies:
      tinyspy: 2.2.1
    dev: true

  /@vitest/utils/1.6.0:
    resolution: {integrity: sha512-21cPiuGMoMZwiOHa2i4LXkMkMkCGzA+MVFV70jRwHo95dL4x/ts5GZhML1QWuy7yfp3WzK3lRvZi3JnXTYqrBw==}
    dependencies:
      diff-sequences: 29.6.3
      estree-walker: 3.0.3
      loupe: 2.3.7
      pretty-format: 29.7.0
    dev: true

  /@webassemblyjs/ast/1.11.6:
    resolution: {integrity: sha512-IN1xI7PwOvLPgjcf180gC1bqn3q/QaOCwYUahIOhbYUu8KA/3tw2RT/T0Gidi1l7Hhj5D/INhJxiICObqpMu4Q==}
    dependencies:
      '@webassemblyjs/helper-numbers': 1.11.6
      '@webassemblyjs/helper-wasm-bytecode': 1.11.6
    dev: true

  /@webassemblyjs/floating-point-hex-parser/1.11.6:
    resolution: {integrity: sha512-ejAj9hfRJ2XMsNHk/v6Fu2dGS+i4UaXBXGemOfQ/JfQ6mdQg/WXtwleQRLLS4OvfDhv8rYnVwH27YJLMyYsxhw==}
    dev: true

  /@webassemblyjs/helper-api-error/1.11.6:
    resolution: {integrity: sha512-o0YkoP4pVu4rN8aTJgAyj9hC2Sv5UlkzCHhxqWj8butaLvnpdc2jOwh4ewE6CX0txSfLn/UYaV/pheS2Txg//Q==}
    dev: true

  /@webassemblyjs/helper-buffer/1.11.6:
    resolution: {integrity: sha512-z3nFzdcp1mb8nEOFFk8DrYLpHvhKC3grJD2ardfKOzmbmJvEf/tPIqCY+sNcwZIY8ZD7IkB2l7/pqhUhqm7hLA==}
    dev: true

  /@webassemblyjs/helper-numbers/1.11.6:
    resolution: {integrity: sha512-vUIhZ8LZoIWHBohiEObxVm6hwP034jwmc9kuq5GdHZH0wiLVLIPcMCdpJzG4C11cHoQ25TFIQj9kaVADVX7N3g==}
    dependencies:
      '@webassemblyjs/floating-point-hex-parser': 1.11.6
      '@webassemblyjs/helper-api-error': 1.11.6
      '@xtuc/long': 4.2.2
    dev: true

  /@webassemblyjs/helper-wasm-bytecode/1.11.6:
    resolution: {integrity: sha512-sFFHKwcmBprO9e7Icf0+gddyWYDViL8bpPjJJl0WHxCdETktXdmtWLGVzoHbqUcY4Be1LkNfwTmXOJUFZYSJdA==}
    dev: true

  /@webassemblyjs/helper-wasm-section/1.11.6:
    resolution: {integrity: sha512-LPpZbSOwTpEC2cgn4hTydySy1Ke+XEu+ETXuoyvuyezHO3Kjdu90KK95Sh9xTbmjrCsUwvWwCOQQNta37VrS9g==}
    dependencies:
      '@webassemblyjs/ast': 1.11.6
      '@webassemblyjs/helper-buffer': 1.11.6
      '@webassemblyjs/helper-wasm-bytecode': 1.11.6
      '@webassemblyjs/wasm-gen': 1.11.6
    dev: true

  /@webassemblyjs/ieee754/1.11.6:
    resolution: {integrity: sha512-LM4p2csPNvbij6U1f19v6WR56QZ8JcHg3QIJTlSwzFcmx6WSORicYj6I63f9yU1kEUtrpG+kjkiIAkevHpDXrg==}
    dependencies:
      '@xtuc/ieee754': 1.2.0
    dev: true

  /@webassemblyjs/leb128/1.11.6:
    resolution: {integrity: sha512-m7a0FhE67DQXgouf1tbN5XQcdWoNgaAuoULHIfGFIEVKA6tu/edls6XnIlkmS6FrXAquJRPni3ZZKjw6FSPjPQ==}
    dependencies:
      '@xtuc/long': 4.2.2
    dev: true

  /@webassemblyjs/utf8/1.11.6:
    resolution: {integrity: sha512-vtXf2wTQ3+up9Zsg8sa2yWiQpzSsMyXj0qViVP6xKGCUT8p8YJ6HqI7l5eCnWx1T/FYdsv07HQs2wTFbbof/RA==}
    dev: true

  /@webassemblyjs/wasm-edit/1.11.6:
    resolution: {integrity: sha512-Ybn2I6fnfIGuCR+Faaz7YcvtBKxvoLV3Lebn1tM4o/IAJzmi9AWYIPWpyBfU8cC+JxAO57bk4+zdsTjJR+VTOw==}
    dependencies:
      '@webassemblyjs/ast': 1.11.6
      '@webassemblyjs/helper-buffer': 1.11.6
      '@webassemblyjs/helper-wasm-bytecode': 1.11.6
      '@webassemblyjs/helper-wasm-section': 1.11.6
      '@webassemblyjs/wasm-gen': 1.11.6
      '@webassemblyjs/wasm-opt': 1.11.6
      '@webassemblyjs/wasm-parser': 1.11.6
      '@webassemblyjs/wast-printer': 1.11.6
    dev: true

  /@webassemblyjs/wasm-gen/1.11.6:
    resolution: {integrity: sha512-3XOqkZP/y6B4F0PBAXvI1/bky7GryoogUtfwExeP/v7Nzwo1QLcq5oQmpKlftZLbT+ERUOAZVQjuNVak6UXjPA==}
    dependencies:
      '@webassemblyjs/ast': 1.11.6
      '@webassemblyjs/helper-wasm-bytecode': 1.11.6
      '@webassemblyjs/ieee754': 1.11.6
      '@webassemblyjs/leb128': 1.11.6
      '@webassemblyjs/utf8': 1.11.6
    dev: true

  /@webassemblyjs/wasm-opt/1.11.6:
    resolution: {integrity: sha512-cOrKuLRE7PCe6AsOVl7WasYf3wbSo4CeOk6PkrjS7g57MFfVUF9u6ysQBBODX0LdgSvQqRiGz3CXvIDKcPNy4g==}
    dependencies:
      '@webassemblyjs/ast': 1.11.6
      '@webassemblyjs/helper-buffer': 1.11.6
      '@webassemblyjs/wasm-gen': 1.11.6
      '@webassemblyjs/wasm-parser': 1.11.6
    dev: true

  /@webassemblyjs/wasm-parser/1.11.6:
    resolution: {integrity: sha512-6ZwPeGzMJM3Dqp3hCsLgESxBGtT/OeCvCZ4TA1JUPYgmhAx38tTPR9JaKy0S5H3evQpO/h2uWs2j6Yc/fjkpTQ==}
    dependencies:
      '@webassemblyjs/ast': 1.11.6
      '@webassemblyjs/helper-api-error': 1.11.6
      '@webassemblyjs/helper-wasm-bytecode': 1.11.6
      '@webassemblyjs/ieee754': 1.11.6
      '@webassemblyjs/leb128': 1.11.6
      '@webassemblyjs/utf8': 1.11.6
    dev: true

  /@webassemblyjs/wast-printer/1.11.6:
    resolution: {integrity: sha512-JM7AhRcE+yW2GWYaKeHL5vt4xqee5N2WcezptmgyhNS+ScggqcT1OtXykhAb13Sn5Yas0j2uv9tHgrjwvzAP4A==}
    dependencies:
      '@webassemblyjs/ast': 1.11.6
      '@xtuc/long': 4.2.2
    dev: true

  /@webpack-cli/configtest/1.2.0_w3wu7rcwmvifygnqiqkxwjppse:
    resolution: {integrity: sha512-4FB8Tj6xyVkyqjj1OaTqCjXYULB9FMkqQ8yGrZjRDrYh0nOE+7Lhs45WioWQQMV+ceFlE368Ukhe6xdvJM9Egg==}
    peerDependencies:
      webpack: 4.x.x || 5.x.x
      webpack-cli: 4.x.x
    dependencies:
      webpack: 5.88.2_webpack-cli@4.10.0
      webpack-cli: 4.10.0_webpack@5.88.2
    dev: true

  /@webpack-cli/info/1.5.0_webpack-cli@4.10.0:
    resolution: {integrity: sha512-e8tSXZpw2hPl2uMJY6fsMswaok5FdlGNRTktvFk2sD8RjH0hE2+XistawJx1vmKteh4NmGmNUrp+Tb2w+udPcQ==}
    peerDependencies:
      webpack-cli: 4.x.x
    dependencies:
      envinfo: 7.10.0
      webpack-cli: 4.10.0_webpack@5.88.2
    dev: true

  /@webpack-cli/serve/1.7.0_webpack-cli@4.10.0:
    resolution: {integrity: sha512-oxnCNGj88fL+xzV+dacXs44HcDwf1ovs3AuEzvP7mqXw7fQntqIhQ1BRmynh4qEKQSSSRSWVyXRjmTbZIX9V2Q==}
    peerDependencies:
      webpack-cli: 4.x.x
      webpack-dev-server: '*'
    peerDependenciesMeta:
      webpack-dev-server:
        optional: true
    dependencies:
      webpack-cli: 4.10.0_webpack@5.88.2
    dev: true

  /@xtuc/ieee754/1.2.0:
    resolution: {integrity: sha512-DX8nKgqcGwsc0eJSqYt5lwP4DH5FlHnmuWWBRy7X0NcaGR0ZtuyeESgMwTYVEtxmsNGY+qit4QYT/MIYTOTPeA==}
    dev: true

  /@xtuc/long/4.2.2:
    resolution: {integrity: sha512-NuHqBY1PB/D8xU6s/thBgOAiAP7HOYDQ32+BFZILJ8ivkUkAHQnWfn6WhL79Owj1qmUnoN/YPhktdIoucipkAQ==}
    dev: true

  /abab/2.0.6:
    resolution: {integrity: sha512-j2afSsaIENvHZN2B8GOpF566vZ5WVk5opAiMTvWgaQT8DkbOqsTfvNAvHoRGU2zzP8cPoqys+xHTRDWW8L+/BA==}
    dev: true

  /abbrev/3.0.0:
    resolution: {integrity: sha512-+/kfrslGQ7TNV2ecmQwMJj/B65g5KVq1/L3SGVZ3tCYGqlzFuFCGBZJtMP99wH3NpEUyAjn0zPdPUg0D+DwrOA==}
    engines: {node: ^18.17.0 || >=20.5.0}

  /accepts/1.3.8:
    resolution: {integrity: sha512-PYAthTa2m2VKxuvSD3DPC/Gy+U+sOA1LAuT8mkmRuvw+NACSaeXEQ+NHcVF7rONl6qcaxV3Uuemwawk+7+SJLw==}
    engines: {node: '>= 0.6'}
    dependencies:
      mime-types: 2.1.35
      negotiator: 0.6.3
    dev: true

  /acorn-import-assertions/1.9.0_acorn@8.10.0:
    resolution: {integrity: sha512-cmMwop9x+8KFhxvKrKfPYmN6/pKTYYHBqLa0DfvVZcKMJWNyWLnaqND7dx/qn66R7ewM1UX5XMaDVP5wlVTaVA==}
    peerDependencies:
      acorn: ^8
    dependencies:
      acorn: 8.10.0
    dev: true

  /acorn-jsx/5.3.2_acorn@8.10.0:
    resolution: {integrity: sha512-rq9s+JNhf0IChjtDXxllJ7g41oZk5SlXtp0LHwyA5cejwn7vKmKp4pPri6YEePv2PU65sAsegbXtIinmDFDXgQ==}
    peerDependencies:
      acorn: ^6.0.0 || ^7.0.0 || ^8.0.0
    dependencies:
      acorn: 8.10.0
    dev: true

  /acorn-walk/8.2.0:
    resolution: {integrity: sha512-k+iyHEuPgSw6SbuDpGQM+06HQUa04DZ3o+F6CSzXMvvI5KMvnaEqXe+YVe555R9nn6GPt404fos4wcgpw12SDA==}
    engines: {node: '>=0.4.0'}
    dev: true

  /acorn-walk/8.3.2:
    resolution: {integrity: sha512-cjkyv4OtNCIeqhHrfS81QWXoCBPExR/J62oyEqepVw8WaQeSqpW2uhuLPh1m9eWhDuOo/jUXVTlifvesOWp/4A==}
    engines: {node: '>=0.4.0'}
    dev: true

  /acorn/8.10.0:
    resolution: {integrity: sha512-F0SAmZ8iUtS//m8DmCTA0jlh6TDKkHQyK6xc6V4KDTyZKA9dnvX9/3sRTVQrWm79glUAZbnmmNcdYwUIHWVybw==}
    engines: {node: '>=0.4.0'}
    hasBin: true
    dev: true

  /acorn/8.11.3:
    resolution: {integrity: sha512-Y9rRfJG5jcKOE0CLisYbojUjIrIEE7AGMzA/Sm4BslANhbS+cDMpgBdcPT91oJ7OuJ9hYJBx59RjbhxVnrF8Xg==}
    engines: {node: '>=0.4.0'}
    hasBin: true
    dev: true

  /agent-base/6.0.2:
    resolution: {integrity: sha512-RZNwNclF7+MS/8bDg70amg32dyeZGZxiDuQmZxKLAlQjr3jGyLx+4Kkk58UO7D2QdgFIQCovuSuZESne6RG6XQ==}
    engines: {node: '>= 6.0.0'}
    dependencies:
      debug: 4.4.0
    transitivePeerDependencies:
      - supports-color

  /agent-base/7.1.3:
    resolution: {integrity: sha512-jRR5wdylq8CkOe6hei19GGZnxM6rBGwFl3Bg0YItGDimvjGtAvdZk4Pu6Cl4u4Igsws4a1fd1Vq3ezrhn4KmFw==}
    engines: {node: '>= 14'}

  /ajv-draft-04/1.0.0_ajv@8.13.0:
    resolution: {integrity: sha512-mv00Te6nmYbRp5DCwclxtt7yV/joXJPGS7nM+97GdxvuttCOfgI3K4U25zboyeX0O+myI8ERluxQe5wljMmVIw==}
    peerDependencies:
      ajv: ^8.5.0
    peerDependenciesMeta:
      ajv:
        optional: true
    dependencies:
      ajv: 8.13.0
    dev: true

  /ajv-draft-04/1.0.0_ajv@8.17.1:
    resolution: {integrity: sha512-mv00Te6nmYbRp5DCwclxtt7yV/joXJPGS7nM+97GdxvuttCOfgI3K4U25zboyeX0O+myI8ERluxQe5wljMmVIw==}
    peerDependencies:
      ajv: ^8.5.0
    peerDependenciesMeta:
      ajv:
        optional: true
    dependencies:
      ajv: 8.17.1
    dev: false

  /ajv-formats/3.0.1_ajv@8.13.0:
    resolution: {integrity: sha512-8iUql50EUR+uUcdRQ3HDqa6EVyo3docL8g5WJ3FNcWmu62IbkGUue/pEyLBW8VGKKucTPgqeks4fIU1DA4yowQ==}
    peerDependencies:
      ajv: ^8.0.0
    peerDependenciesMeta:
      ajv:
        optional: true
    dependencies:
      ajv: 8.13.0
    dev: true

  /ajv-keywords/3.5.2_ajv@6.12.6:
    resolution: {integrity: sha512-5p6WTN0DdTGVQk6VjcEju19IgaHudalcfabD7yhDGeA6bcQnmL+CpveLJq/3hvfwd1aof6L386Ougkx6RfyMIQ==}
    peerDependencies:
      ajv: ^6.9.1
    dependencies:
      ajv: 6.12.6
    dev: true

  /ajv/6.12.6:
    resolution: {integrity: sha512-j3fVLgvTo527anyYyJOGTYJbG+vnnQYvE0m5mmkc1TK+nxAppkCLMIL0aZ4dblVCNoGShhm+kzE4ZUykBoMg4g==}
    dependencies:
      fast-deep-equal: 3.1.3
      fast-json-stable-stringify: 2.1.0
      json-schema-traverse: 0.4.1
      uri-js: 4.4.1
    dev: true

  /ajv/8.12.0:
    resolution: {integrity: sha512-sRu1kpcO9yLtYxBKvqfTeh9KzZEwO3STyX1HT+4CaDzC6HpTGYhIhPIzj9XuKU7KYDwnaeh5hcOwjy1QuJzBPA==}
    dependencies:
      fast-deep-equal: 3.1.3
      json-schema-traverse: 1.0.0
      require-from-string: 2.0.2
      uri-js: 4.4.1
    dev: true

  /ajv/8.13.0:
    resolution: {integrity: sha512-PRA911Blj99jR5RMeTunVbNXMF6Lp4vZXnk5GQjcnUWUTsrXtekg/pnmFFI2u/I36Y/2bITGS30GZCXei6uNkA==}
    dependencies:
      fast-deep-equal: 3.1.3
      json-schema-traverse: 1.0.0
      require-from-string: 2.0.2
      uri-js: 4.4.1
    dev: true

  /ajv/8.17.1:
    resolution: {integrity: sha512-B/gBuNg5SiMTrPkC+A2+cW0RszwxYmn6VYxB/inlBStS5nx6xHIt/ehKRhIMhqusl7a8LjQoZnjCs5vhwxOQ1g==}
    dependencies:
      fast-deep-equal: 3.1.3
      fast-uri: 3.0.1
      json-schema-traverse: 1.0.0
      require-from-string: 2.0.2

  /ansi-colors/4.1.1:
    resolution: {integrity: sha512-JoX0apGbHaUJBNl6yF+p6JAFYZ666/hhCGKN5t9QFjbJQKUU/g8MNbFDbvfrgKXvI1QpZplPOnwIo99lX/AAmA==}
    engines: {node: '>=6'}
    dev: true

  /ansi-regex/5.0.1:
    resolution: {integrity: sha512-quJQXlTSUGL2LH9SUXo8VwsY4soanhgo6LNSm84E1LBcE8s3O0wpdiRzyR9z/ZZJMlMWv37qOOb9pdJlMUEKFQ==}
    engines: {node: '>=8'}

  /ansi-regex/6.0.1:
    resolution: {integrity: sha512-n5M855fKb2SsfMIiFFoVrABHJC8QtHwVx+mHWP3QcEqBHYienj5dHSgjbxtC0WEZXYt4wcD6zrQElDPhFuZgfA==}
    engines: {node: '>=12'}

  /ansi-styles/3.2.1:
    resolution: {integrity: sha512-VT0ZI6kZRdTh8YyJw3SMbYm/u+NqfsAxEpWO0Pf9sq8/e94WxxOpPKx9FR1FlyCtOVDNOQ+8ntlqFxiRc+r5qA==}
    engines: {node: '>=4'}
    dependencies:
      color-convert: 1.9.3
    dev: true

  /ansi-styles/4.3.0:
    resolution: {integrity: sha512-zbB9rCJAT1rbjiVDb2hqKFHNYLxgtk8NURxZ3IZwD3F6NtxbXZQCnnSi1Lkx+IDohdPlFp222wVALIheZJQSEg==}
    engines: {node: '>=8'}
    dependencies:
      color-convert: 2.0.1

  /ansi-styles/5.2.0:
    resolution: {integrity: sha512-Cxwpt2SfTzTtXcfOlzGEee8O+c+MmUgGrNiBcXnuWxuFJHe6a5Hz7qwhwe5OgaSYI0IJvkLqWX1ASG+cJOkEiA==}
    engines: {node: '>=10'}
    dev: true

  /ansi-styles/6.2.1:
    resolution: {integrity: sha512-bN798gFfQX+viw3R7yrGWRqnrN2oRkEkUjjl4JNn4E8GxxbjtG3FbrEIIY3l8/hrwUwIeCZvi4QuOTP4MErVug==}
    engines: {node: '>=12'}

  /anymatch/3.1.3:
    resolution: {integrity: sha512-KMReFUr0B4t+D+OBkjR3KYqvocp2XaSzO55UcB6mgQMd3KbcE+mWTyvVV7D/zsdEbNnV6acZUutkiHQXvTr1Rw==}
    engines: {node: '>= 8'}
    dependencies:
      normalize-path: 3.0.0
      picomatch: 2.3.1
    dev: true

  /append-field/1.0.0:
    resolution: {integrity: sha512-klpgFSWLW1ZEs8svjfb7g4qWY0YS5imI82dTg+QahUvJ8YqAY0P10Uk8tTyh9ZGuYEZEMaeJYCF5BFuX552hsw==}
    dev: true

  /arg/4.1.3:
    resolution: {integrity: sha512-58S9QDqG0Xx27YwPSt9fJxivjYl432YCwfDMfZ+71RAqUrZef7LrKQZ3LHLOwCS4FLNBplP533Zx895SeOCHvA==}
    dev: true

  /argparse/1.0.10:
    resolution: {integrity: sha512-o5Roy6tNG4SL/FOkCAN6RzjiakZS25RLYFrcMttJqbdd8BWrnA+fGz57iN5Pb06pvBGvl5gQ0B48dJlslXvoTg==}
    dependencies:
      sprintf-js: 1.0.3
    dev: true

  /argparse/2.0.1:
    resolution: {integrity: sha512-8+9WqebbFzpX9OR+Wa6O29asIogeRMzcGtAINdpMHHyAg10f05aSFVBbcEqGf/PXw1EjAZ+q2/bEBg3DvurK3Q==}

  /array-buffer-byte-length/1.0.0:
    resolution: {integrity: sha512-LPuwb2P+NrQw3XhxGc36+XSvuBPopovXYTR9Ew++Du9Yb/bx5AzBfrIsBoj0EZUifjQU+sHL21sseZ3jerWO/A==}
    dependencies:
      call-bind: 1.0.7
      is-array-buffer: 3.0.2
    dev: true

  /array-flatten/1.1.1:
    resolution: {integrity: sha512-PCVAQswWemu6UdxsDFFX/+gVeYqKAod3D3UVm91jHwynguOwAvYPhx8nNlM++NqRcK6CxxpUafjmhIdKiHibqg==}
    dev: true

  /array-union/2.1.0:
    resolution: {integrity: sha512-HGyxoOTYUyCM6stUe6EJgnd4EoewAI7zMdfqO+kGjnlZmBDz/cR5pf8r/cR4Wq60sL/p0IkcjUEEPwS3GFrIyw==}
    engines: {node: '>=8'}
    dev: true

  /arraybuffer.prototype.slice/1.0.2:
    resolution: {integrity: sha512-yMBKppFur/fbHu9/6USUe03bZ4knMYiwFBcyiaXB8Go0qNehwX6inYPzK9U0NeQvGxKthcmHcaR8P5MStSRBAw==}
    engines: {node: '>= 0.4'}
    dependencies:
      array-buffer-byte-length: 1.0.0
      call-bind: 1.0.7
      define-properties: 1.2.1
      es-abstract: 1.22.2
      get-intrinsic: 1.2.4
      is-array-buffer: 3.0.2
      is-shared-array-buffer: 1.0.2
    dev: true

  /asn1/0.2.6:
    resolution: {integrity: sha512-ix/FxPn0MDjeyJ7i/yoHGFt/EX6LyNbxSEhPPXODPL+KB0VPk86UYfL0lMdy+KCnv+fmvIzySwaK5COwqVbWTQ==}
    dependencies:
      safer-buffer: 2.1.2
    dev: true

  /assert-plus/1.0.0:
    resolution: {integrity: sha512-NfJ4UzBCcQGLDlQq7nHxH+tv3kyZ0hHQqF5BO6J7tNJeP5do1llPr8dZ8zHonfhAu0PHAdMkSo+8o0wxg9lZWw==}
    engines: {node: '>=0.8'}
    dev: true

  /assertion-error/1.1.0:
    resolution: {integrity: sha512-jgsaNduz+ndvGyFt3uSuWqvy4lCnIJiovtouQN5JZHOKCS2QuhEdbcQHFhVksz2N2U9hXJo8odG7ETyWlEeuDw==}
    dev: true

  /ast-types/0.13.4:
    resolution: {integrity: sha512-x1FCFnFifvYDDzTaLII71vG5uvDwgtmDTEVWAxrgeiR8VjMONcCXJx7E+USjDtHlwFmt9MysbqgF9b9Vjr6w+w==}
    engines: {node: '>=4'}
    dependencies:
      tslib: 2.6.2
    dev: true

  /async/3.2.4:
    resolution: {integrity: sha512-iAB+JbDEGXhyIUavoDl9WP/Jj106Kz9DEn1DPgYw5ruDn0e3Wgi3sKFm55sASdGBNOQB8F59d9qQ7deqrHA8wQ==}
    dev: true

  /asynckit/0.4.0:
    resolution: {integrity: sha512-Oei9OH4tRh0YqU3GxhX79dM/mwVgvbZJaSNaRk+bshkj0S5cfHcgYakreBjrHwatXKbz+IoIdYLxrKim2MjW0Q==}

  /autorest/3.6.3:
    resolution: {integrity: sha512-j/Axwk9bniifTNtBLYVxfQZGQIGPKljFaCQCBWOiybVar2j3tkHP1btiC4a/t9pAJXY6IaFgWctoPM3G/Puhyg==}
    engines: {node: '>=12.0.0'}
    hasBin: true
    requiresBuild: true
    dev: true

  /available-typed-arrays/1.0.5:
    resolution: {integrity: sha512-DMD0KiN46eipeziST1LPP/STfDU0sufISXmjSgvVsoU2tqxctQeASejWcfNtxYKqETM1UxQ8sp2OrSBWpHY6sw==}
    engines: {node: '>= 0.4'}
    dev: true

  /aws-sign2/0.7.0:
    resolution: {integrity: sha512-08kcGqnYf/YmjoRhfxyu+CLxBjUtHLXLXX/vUfx9l2LYzG3c1m61nrpyFUZI6zeS+Li/wWMMidD9KgrqtGq3mA==}
    dev: true

  /aws4/1.12.0:
    resolution: {integrity: sha512-NmWvPnx0F1SfrQbYwOi7OeaNGokp9XhzNioJ/CSBs8Qa4vxug81mhJEAVZwxXuBmYB5KDRfMq/F3RR0BIU7sWg==}
    dev: true

  /axios/0.21.4:
    resolution: {integrity: sha512-ut5vewkiu8jjGBdqpM44XxjuCjq9LAKeHVmoVfHVzy8eHgxxq8SbAVQNovDA8mVi05kP0Ea/n/UzcSHcTJQfNg==}
    dependencies:
      follow-redirects: 1.15.3
    transitivePeerDependencies:
      - debug
    dev: true

  /axios/1.7.9:
    resolution: {integrity: sha512-LhLcE7Hbiryz8oMDdDptSrWowmB4Bl6RCt6sIJKpRB4XtVf0iEgewX3au/pJqm+Py1kCASkb/FFKjxQaLtxJvw==}
    dependencies:
      follow-redirects: 1.15.9
      form-data: 4.0.1
      proxy-from-env: 1.1.0
    transitivePeerDependencies:
      - debug
    dev: true

  /b4a/1.6.4:
    resolution: {integrity: sha512-fpWrvyVHEKyeEvbKZTVOeZF3VSKKWtJxFIxX/jaVPf+cLbGUSitjb49pHLqPV2BUNNZ0LcoeEGfE/YCpyDYHIw==}
    dev: true

  /balanced-match/1.0.2:
    resolution: {integrity: sha512-3oSeUO0TMV67hN1AmbXsK4yaqU7tjiHlbxRDZOpH0KW9+CeX4bRAaX0Anxt0tx2MrpRpWwQaPwIlISEJhYU5Pw==}

  /bare-events/2.2.1:
    resolution: {integrity: sha512-9GYPpsPFvrWBkelIhOhTWtkeZxVxZOdb3VnFTCzlOo3OjvmTvzLoZFUT8kNFACx0vJej6QPney1Cf9BvzCNE/A==}
    dev: true
    optional: true

  /bare-fs/2.2.2:
    resolution: {integrity: sha512-X9IqgvyB0/VA5OZJyb5ZstoN62AzD7YxVGog13kkfYWYqJYcK0kcqLZ6TrmH5qr4/8//ejVcX4x/a0UvaogXmA==}
    requiresBuild: true
    dependencies:
      bare-events: 2.2.1
      bare-os: 2.2.1
      bare-path: 2.1.0
      streamx: 2.15.6
    dev: true
    optional: true

  /bare-os/2.2.1:
    resolution: {integrity: sha512-OwPyHgBBMkhC29Hl3O4/YfxW9n7mdTr2+SsO29XBWKKJsbgj3mnorDB80r5TiCQgQstgE5ga1qNYrpes6NvX2w==}
    dev: true
    optional: true

  /bare-path/2.1.0:
    resolution: {integrity: sha512-DIIg7ts8bdRKwJRJrUMy/PICEaQZaPGZ26lsSx9MJSwIhSrcdHn7/C8W+XmnG/rKi6BaRcz+JO00CjZteybDtw==}
    dependencies:
      bare-os: 2.2.1
    dev: true
    optional: true

  /base64-js/1.5.1:
    resolution: {integrity: sha512-AKpaYlHn8t4SVbOHCy+b5+KKgvR4vrsD8vbvrbiQJps7fKDTkjkDry6ji0rUJjC0kzbNePLwzxq8iypo41qeWA==}
    dev: true

  /base64id/2.0.0:
    resolution: {integrity: sha512-lGe34o6EHj9y3Kts9R4ZYs/Gr+6N7MCaMlIFA3F1R2O5/m7K06AxfSeO5530PEERE6/WyEg3lsuyw4GHlPZHog==}
    engines: {node: ^4.5.0 || >= 5.9}
    dev: true

  /basic-auth/2.0.1:
    resolution: {integrity: sha512-NF+epuEdnUYVlGuhaxbbq+dvJttwLnGY+YixlXlME5KpQ5W3CnXA5cVTneY3SPbPDRkcjMbifrwmFYcClgOZeg==}
    engines: {node: '>= 0.8'}
    dependencies:
      safe-buffer: 5.1.2
    dev: true

  /basic-ftp/5.0.4:
    resolution: {integrity: sha512-8PzkB0arJFV4jJWSGOYR+OEic6aeKMu/osRhBULN6RY0ykby6LKhbmuQ5ublvaas5BOwboah5D87nrHyuh8PPA==}
    engines: {node: '>=10.0.0'}
    dev: true

  /bcrypt-pbkdf/1.0.2:
    resolution: {integrity: sha512-qeFIXtP4MSoi6NLqO12WfqARWWuCKi2Rn/9hJLEmtB5yTNr9DqFWkJRCf2qShWzPeAMRnOgCrq0sg/KLv5ES9w==}
    dependencies:
      tweetnacl: 0.14.5
    dev: true

  /big.js/5.2.2:
    resolution: {integrity: sha512-vyL2OymJxmarO8gxMr0mhChsO9QGwhynfuu4+MHTAW6czfq9humCB7rKpUjDd9YUiDPU4mzpyupFSvOClAwbmQ==}
    dev: true

  /bin-links/5.0.0:
    resolution: {integrity: sha512-sdleLVfCjBtgO5cNjA2HVRvWBJAHs4zwenaCPMNJAJU0yNxpzj80IpjOIimkpkr+mhlA+how5poQtt53PygbHA==}
    engines: {node: ^18.17.0 || >=20.5.0}
    dependencies:
      cmd-shim: 7.0.0
      npm-normalize-package-bin: 4.0.0
      proc-log: 5.0.0
      read-cmd-shim: 5.0.0
      write-file-atomic: 6.0.0

  /binary-extensions/2.2.0:
    resolution: {integrity: sha512-jDctJ/IVQbZoJykoeHbhXpOlNBqGNcwXJKJog42E5HDPUwQTSdjCHdihjj0DlnheQ7blbT6dHOafNAiS8ooQKA==}
    engines: {node: '>=8'}
    dev: true

  /body-parser/1.20.1:
    resolution: {integrity: sha512-jWi7abTbYwajOytWCQc37VulmWiRae5RyTpaCyDcS5/lMdtwSz5lOpDE67srw/HYe35f1z3fDQw+3txg7gNtWw==}
    engines: {node: '>= 0.8', npm: 1.2.8000 || >= 1.4.16}
    dependencies:
      bytes: 3.1.2
      content-type: 1.0.5
      debug: 2.6.9
      depd: 2.0.0
      destroy: 1.2.0
      http-errors: 2.0.0
      iconv-lite: 0.4.24
      on-finished: 2.4.1
      qs: 6.11.0
      raw-body: 2.5.1
      type-is: 1.6.18
      unpipe: 1.0.0
    dev: true

  /body-parser/1.20.2:
    resolution: {integrity: sha512-ml9pReCu3M61kGlqoTm2umSXTlRTuGTx0bfYj+uIUKKYycG5NtSbeetV3faSU6R7ajOPw0g/J1PvK4qNy7s5bA==}
    engines: {node: '>= 0.8', npm: 1.2.8000 || >= 1.4.16}
    dependencies:
      bytes: 3.1.2
      content-type: 1.0.5
      debug: 2.6.9
      depd: 2.0.0
      destroy: 1.2.0
      http-errors: 2.0.0
      iconv-lite: 0.4.24
      on-finished: 2.4.1
      qs: 6.11.0
      raw-body: 2.5.2
      type-is: 1.6.18
      unpipe: 1.0.0
    dev: true

  /body-parser/1.20.3:
    resolution: {integrity: sha512-7rAxByjUMqQ3/bHJy7D6OGXvx/MMc4IqBn/X0fcM1QUcAItpZrBEYhWGem+tzXH90c+G01ypMcYJBO9Y30203g==}
    engines: {node: '>= 0.8', npm: 1.2.8000 || >= 1.4.16}
    dependencies:
      bytes: 3.1.2
      content-type: 1.0.5
      debug: 2.6.9
      depd: 2.0.0
      destroy: 1.2.0
      http-errors: 2.0.0
      iconv-lite: 0.4.24
      on-finished: 2.4.1
      qs: 6.13.0
      raw-body: 2.5.2
      type-is: 1.6.18
      unpipe: 1.0.0
    dev: true

  /brace-expansion/1.1.11:
    resolution: {integrity: sha512-iCuPHDFgrHX7H2vEI/5xpz07zSHB00TpugqhmYtVmMO6518mCuRMoOYFldEBl0g187ufozdaHgWKcYFb61qGiA==}
    dependencies:
      balanced-match: 1.0.2
      concat-map: 0.0.1
    dev: true

  /brace-expansion/2.0.1:
    resolution: {integrity: sha512-XnAIvQ8eM+kC6aULx6wuQiwVsnzsi9d3WxzV3FpWTGA19F621kwdbsAcFKXgKUHZWsy+mY6iL1sHTxWEFCytDA==}
    dependencies:
      balanced-match: 1.0.2

  /braces/3.0.2:
    resolution: {integrity: sha512-b8um+L1RzM3WDSzvhm6gIz1yfTbBt6YTlcEKAvsmqCZZFw46z626lVj9j1yEPW33H5H+lBQpZMP1k8l+78Ha0A==}
    engines: {node: '>=8'}
    dependencies:
      fill-range: 7.0.1

  /browser-stdout/1.3.1:
    resolution: {integrity: sha512-qhAVI1+Av2X7qelOfAIYwXONood6XlZE/fXaBSmW/T5SzLAmCgzi+eiWE7fUvbHaeNBQH13UftjpXxsfLkMpgw==}
    dev: true

  /browserslist/4.21.11:
    resolution: {integrity: sha512-xn1UXOKUz7DjdGlg9RrUr0GGiWzI97UQJnugHtH0OLDfJB7jMgoIkYvRIEO1l9EeEERVqeqLYOcFBW9ldjypbQ==}
    engines: {node: ^6 || ^7 || ^8 || ^9 || ^10 || ^11 || ^12 || >=13.7}
    hasBin: true
    dependencies:
      caniuse-lite: 1.0.30001539
      electron-to-chromium: 1.4.529
      node-releases: 2.0.13
      update-browserslist-db: 1.0.13_browserslist@4.21.11
    dev: true

  /browserslist/4.23.1:
    resolution: {integrity: sha512-TUfofFo/KsK/bWZ9TWQ5O26tsWW4Uhmt8IYklbnUa70udB6P2wA7w7o4PY4muaEPBQaAX+CEnmmIA41NVHtPVw==}
    engines: {node: ^6 || ^7 || ^8 || ^9 || ^10 || ^11 || ^12 || >=13.7}
    hasBin: true
    dependencies:
      caniuse-lite: 1.0.30001632
      electron-to-chromium: 1.4.798
      node-releases: 2.0.14
      update-browserslist-db: 1.0.16_browserslist@4.23.1
    dev: true

  /buffer-crc32/0.2.13:
    resolution: {integrity: sha512-VO9Ht/+p3SN7SKWqcrgEzjGbRSJYTx+Q1pTQC0wrWqHx0vpJraQ6GtHx8tvcg1rlK1byhU5gccxgOgj7B0TDkQ==}
    dev: true

  /buffer-equal-constant-time/1.0.1:
    resolution: {integrity: sha512-zRpUiDwd/xk6ADqPMATG8vc9VPrkck7T07OIx0gnjmJAnHnTVXNQG3vfvWNuiZIkwu9KrKdA1iJKfsfTVxE6NA==}
    dev: true

  /buffer-from/1.1.2:
    resolution: {integrity: sha512-E+XQCRwSbaaiChtv6k6Dwgc+bx+Bs6vuKJHHl5kox/BaKbhiXzqQOwK4cO22yElGp2OCmjwVhT3HmxgyPGnJfQ==}

  /buffer/5.7.1:
    resolution: {integrity: sha512-EHcyIPBQ4BSGlvjB16k5KgAJ27CIsHY/2JBmCRReo48y9rQ3MaUzWX3KVlBa4U7MyX02HdVj0K7C3WaB3ju7FQ==}
    dependencies:
      base64-js: 1.5.1
      ieee754: 1.2.1
    dev: true

  /buffer/6.0.3:
    resolution: {integrity: sha512-FTiCpNxtwiZZHEZbcbTIcZjERVICn9yq/pDFkTl95/AxzD1naBctN7YO68riM/gLSDY7sdrMby8hofADYuuqOA==}
    dependencies:
      base64-js: 1.5.1
      ieee754: 1.2.1
    dev: true

  /busboy/1.6.0:
    resolution: {integrity: sha512-8SFQbg/0hQ9xy3UNTB0YEnsNBbWfhf7RtnzpL7TkBiTBRfrQ9Fxcnz7VJsleJpyp6rVLvXiuORqjlHi5q+PYuA==}
    engines: {node: '>=10.16.0'}
    dependencies:
      streamsearch: 1.1.0
    dev: true

  /bytes/3.1.2:
    resolution: {integrity: sha512-/Nf7TyzTx6S3yRJObOAV7956r8cr2+Oj8AC5dt8wSP3BQAoeX58NoHyCU8P8zGkNXStjTSi6fzO6F0pBdcYbEg==}
    engines: {node: '>= 0.8'}
    dev: true

  /cac/6.7.14:
    resolution: {integrity: sha512-b6Ilus+c3RrdDk+JhLKUAQfzzgLEPy6wcXqS7f/xe1EETvsDP6GORG7SFuOs6cID5YkqchW/LXZbX5bc8j7ZcQ==}
    engines: {node: '>=8'}
    dev: true

  /cacache/19.0.1:
    resolution: {integrity: sha512-hdsUxulXCi5STId78vRVYEtDAjq99ICAUktLTeTYsLoTE6Z8dS0c8pWNCxwdrk9YfJeobDZc2Y186hD/5ZQgFQ==}
    engines: {node: ^18.17.0 || >=20.5.0}
    dependencies:
      '@npmcli/fs': 4.0.0
      fs-minipass: 3.0.3
      glob: 10.4.5
      lru-cache: 10.4.3
      minipass: 7.1.2
      minipass-collect: 2.0.1
      minipass-flush: 1.0.5
      minipass-pipeline: 1.2.4
      p-map: 7.0.3
      ssri: 12.0.0
      tar: 7.4.3
      unique-filename: 4.0.0

  /call-bind/1.0.2:
    resolution: {integrity: sha512-7O+FbCihrB5WGbFYesctwmTKae6rOiIzmz1icreWJ+0aA7LJfuqhEso2T9ncpcFtzMQtzXf2QGGueWJGTYsqrA==}
    dependencies:
      function-bind: 1.1.2
      get-intrinsic: 1.2.4
    dev: true

  /call-bind/1.0.7:
    resolution: {integrity: sha512-GHTSNSYICQ7scH7sZ+M2rFopRoLh8t2bLSW6BbgrtLsahOIB5iyAVJf9GjWK3cYTDaMj4XdBpM1cA6pIS0Kv2w==}
    engines: {node: '>= 0.4'}
    dependencies:
      es-define-property: 1.0.0
      es-errors: 1.3.0
      function-bind: 1.1.2
      get-intrinsic: 1.2.4
      set-function-length: 1.2.2
    dev: true

  /call-me-maybe/1.0.2:
    resolution: {integrity: sha512-HpX65o1Hnr9HH25ojC1YGs7HCQLq0GCOibSaWER0eNpgJ/Z1MZv2mTc7+xh6WOPxbRVcmgbv4hGU+uSQ/2xFZQ==}
    dev: false

  /callsites/3.1.0:
    resolution: {integrity: sha512-P8BjAsXvZS+VIDUI11hHCQEv74YT67YUi5JJFNWIqL235sBmjX4+qx9Muvls5ivyNENctx46xQLQ3aTuE7ssaQ==}
    engines: {node: '>=6'}
    dev: true

  /camelcase/6.3.0:
    resolution: {integrity: sha512-Gmy6FhYlCY7uOElZUSbxo2UCDH8owEk996gkbrpsgGtrJLM3J7jGxl9Ic7Qwwj4ivOE5AWZWRMecDdF7hqGjFA==}
    engines: {node: '>=10'}
    dev: true

  /caniuse-lite/1.0.30001539:
    resolution: {integrity: sha512-hfS5tE8bnNiNvEOEkm8HElUHroYwlqMMENEzELymy77+tJ6m+gA2krtHl5hxJaj71OlpC2cHZbdSMX1/YEqEkA==}
    dev: true

  /caniuse-lite/1.0.30001632:
    resolution: {integrity: sha512-udx3o7yHJfUxMLkGohMlVHCvFvWmirKh9JAH/d7WOLPetlH+LTL5cocMZ0t7oZx/mdlOWXti97xLZWc8uURRHg==}
    dev: true

  /caseless/0.12.0:
    resolution: {integrity: sha512-4tYFyifaFfGacoiObjJegolkwSU4xQNGbVgUiNYVUxbQ2x2lUsFvY4hVgVzGiIe6WLOPqycWXA40l+PWsxthUw==}
    dev: true

  /chai-as-promised/7.1.1_chai@4.3.8:
    resolution: {integrity: sha512-azL6xMoi+uxu6z4rhWQ1jbdUhOMhis2PvscD/xjLqNMkv3BPPp2JyyuTHOrf9BOosGpNQ11v6BKv/g57RXbiaA==}
    peerDependencies:
      chai: '>= 2.1.2 < 5'
    dependencies:
      chai: 4.3.8
      check-error: 1.0.2
    dev: true

  /chai/4.3.8:
    resolution: {integrity: sha512-vX4YvVVtxlfSZ2VecZgFUTU5qPCYsobVI2O9FmwEXBhDigYGQA6jRXCycIs1yJnnWbZ6/+a2zNIF5DfVCcJBFQ==}
    engines: {node: '>=4'}
    dependencies:
      assertion-error: 1.1.0
      check-error: 1.0.2
      deep-eql: 4.1.3
      get-func-name: 2.0.0
      loupe: 2.3.6
      pathval: 1.1.1
      type-detect: 4.0.8
    dev: true

  /chai/4.4.1:
    resolution: {integrity: sha512-13sOfMv2+DWduEU+/xbun3LScLoqN17nBeTLUsmDfKdoiC1fr0n9PU4guu4AhRcOVFk/sW8LyZWHuhWtQZiF+g==}
    engines: {node: '>=4'}
    dependencies:
      assertion-error: 1.1.0
      check-error: 1.0.3
      deep-eql: 4.1.3
      get-func-name: 2.0.2
      loupe: 2.3.7
      pathval: 1.1.1
      type-detect: 4.0.8
    dev: true

  /chalk/2.4.2:
    resolution: {integrity: sha512-Mti+f9lpJNcwF4tWV8/OrTTtF1gZi+f8FqlyAdouralcFWFQWF2+NgCHShjkCb+IFBLq9buZwE1xckQU4peSuQ==}
    engines: {node: '>=4'}
    dependencies:
      ansi-styles: 3.2.1
      escape-string-regexp: 1.0.5
      supports-color: 5.5.0
    dev: true

  /chalk/4.1.2:
    resolution: {integrity: sha512-oKnbhFyRIXpUuez8iBMmyEa4nbj4IOQyuhc/wy9kY7/WVPcwIO9VA668Pu8RkO7+0G76SLROeyw9CpQ061i4mA==}
    engines: {node: '>=10'}
    dependencies:
      ansi-styles: 4.3.0
      supports-color: 7.2.0
    dev: true

  /change-case/5.4.4:
    resolution: {integrity: sha512-HRQyTk2/YPEkt9TnUPbOpr64Uw3KOicFWPVBb+xiHvd6eBx/qPr9xqfBFDT8P2vWsvvz4jbEkfDe71W3VyNu2w==}

  /check-error/1.0.2:
    resolution: {integrity: sha512-BrgHpW9NURQgzoNyjfq0Wu6VFO6D7IZEmJNdtgNqpzGG8RuNFHt2jQxWlAs4HMe119chBnv+34syEZtc6IhLtA==}
    dev: true

  /check-error/1.0.3:
    resolution: {integrity: sha512-iKEoDYaRmd1mxM90a2OEfWhjsjPpYPuQ+lMYsoxB126+t8fw7ySEO48nmDg5COTjxDI65/Y2OWpeEHk3ZOe8zg==}
    dependencies:
      get-func-name: 2.0.2
    dev: true

  /chokidar/3.5.3:
    resolution: {integrity: sha512-Dr3sfKRP6oTcjf2JmUmFJfeVMvXBdegxB0iVQ5eb2V10uFJUCAS8OByZdVAyVb8xXNz3GjjTgj9kLWsZTqE6kw==}
    engines: {node: '>= 8.10.0'}
    dependencies:
      anymatch: 3.1.3
      braces: 3.0.2
      glob-parent: 5.1.2
      is-binary-path: 2.1.0
      is-glob: 4.0.3
      normalize-path: 3.0.0
      readdirp: 3.6.0
    optionalDependencies:
      fsevents: 2.3.3
    dev: true

  /chownr/2.0.0:
    resolution: {integrity: sha512-bIomtDF5KGpdogkLd9VspvFzk9KfpyyGlS8YFVZl7TGPBHL5snIOnxeshwVgPteQ9b4Eydl+pVbIyE1DcvCWgQ==}
    engines: {node: '>=10'}

  /chownr/3.0.0:
    resolution: {integrity: sha512-+IxzY9BZOQd/XuYPRmrvEVjF/nqj5kgT4kEq7VofrDoM1MxoRjEWkrCC3EtLi59TVawxTAn+orJwFQcrqEN1+g==}
    engines: {node: '>=18'}

  /chrome-trace-event/1.0.3:
    resolution: {integrity: sha512-p3KULyQg4S7NIHixdwbGX+nFHkoBiA4YQmyWtjb8XngSKV124nJmRysgAeujbUVb15vh+RvFUfCPqU7rXk+hZg==}
    engines: {node: '>=6.0'}
    dev: true

  /chromium-bidi/0.5.12_74t7hwmhzgczi6zz4gvli4zmpa:
    resolution: {integrity: sha512-sZMgEBWKbupD0Q7lyFu8AWkrE+rs5ycE12jFkGwIgD/VS8lDPtelPlXM7LYaq4zrkZ/O2L3f4afHUHL0ICdKog==}
    peerDependencies:
      devtools-protocol: '*'
    dependencies:
      devtools-protocol: 0.0.1249869
      mitt: 3.0.1
      urlpattern-polyfill: 10.0.0
    dev: true

  /cliui/7.0.4:
    resolution: {integrity: sha512-OcRE68cOsVMXp1Yvonl/fzkQOyjLSu/8bhPDfQt0e0/Eb283TKP20Fs2MqoPsr9SwA595rRCA+QMzYc9nBP+JQ==}
    dependencies:
      string-width: 4.2.3
      strip-ansi: 6.0.1
      wrap-ansi: 7.0.0
    dev: true

  /cliui/8.0.1:
    resolution: {integrity: sha512-BSeNnyus75C4//NQ9gQt1/csTXyo/8Sb+afLAkzAptFuMsod9HFokGNudZpi/oQV73hnVK+sR+5PVRMd+Dr7YQ==}
    engines: {node: '>=12'}
    dependencies:
      string-width: 4.2.3
      strip-ansi: 6.0.1
      wrap-ansi: 7.0.0

  /clone-deep/4.0.1:
    resolution: {integrity: sha512-neHB9xuzh/wk0dIHweyAXv2aPGZIVk3pLMe+/RNzINf17fe0OG96QroktYAUm7SM1PBnzTabaLboqqxDyMU+SQ==}
    engines: {node: '>=6'}
    dependencies:
      is-plain-object: 2.0.4
      kind-of: 6.0.3
      shallow-clone: 3.0.1
    dev: true

  /cmd-shim/7.0.0:
    resolution: {integrity: sha512-rtpaCbr164TPPh+zFdkWpCyZuKkjpAzODfaZCf/SVJZzJN+4bHQb/LP3Jzq5/+84um3XXY8r548XiWKSborwVw==}
    engines: {node: ^18.17.0 || >=20.5.0}

  /code-block-writer/13.0.2:
    resolution: {integrity: sha512-XfXzAGiStXSmCIwrkdfvc7FS5Dtj8yelCtyOf2p2skCAfvLd6zu0rGzuS9NSCO3bq1JKpFZ7tbKdKlcd5occQA==}
    dev: false

  /color-convert/1.9.3:
    resolution: {integrity: sha512-QfAUtd+vFdAtFQcC8CCyYt1fYWxSqAiK2cSD6zDB8N3cpsEBAvRxp9zOGg6G/SHHJYAT88/az/IuDGALsNVbGg==}
    dependencies:
      color-name: 1.1.3
    dev: true

  /color-convert/2.0.1:
    resolution: {integrity: sha512-RRECPsj7iu/xb5oKYcsFHSppFNnsj/52OVTRKb4zP5onXwVF3zVmmToNcOfGC+CRDpfK/U584fMg38ZHCaElKQ==}
    engines: {node: '>=7.0.0'}
    dependencies:
      color-name: 1.1.4

  /color-name/1.1.3:
    resolution: {integrity: sha512-72fSenhMw2HZMTVHeCA9KCmpEIbzWiQsjN+BHcBbS9vr1mtt+vJjPdksIBNUmKAW8TFUDPJK5SUU3QhE9NEXDw==}
    dev: true

  /color-name/1.1.4:
    resolution: {integrity: sha512-dOy+3AuW3a2wNbZHIuMZpTcgjGuLU/uBL/ubcZF9OXbDo8ff4O8yVp5Bf0efS8uEoYo5q4Fx7dY9OgQGXgAsQA==}

  /color-string/1.9.1:
    resolution: {integrity: sha512-shrVawQFojnZv6xM40anx4CkoDP+fZsw/ZerEMsW/pyzsRbElpsL/DBVW7q3ExxwusdNXI3lXpuhEZkzs8p5Eg==}
    dependencies:
      color-name: 1.1.4
      simple-swizzle: 0.2.2
    dev: true

  /color/3.2.1:
    resolution: {integrity: sha512-aBl7dZI9ENN6fUGC7mWpMTPNHmWUSNan9tuWN6ahh5ZLNk9baLJOnSMlrQkHcrfFgz2/RigjUVAjdx36VcemKA==}
    dependencies:
      color-convert: 1.9.3
      color-string: 1.9.1
    dev: true

  /colorette/2.0.20:
    resolution: {integrity: sha512-IfEDxwoWIjkeXL1eXcDiow4UbKjhLdq6/EuSVR9GMN7KVH3r9gQ83e73hsz1Nd1T3ijd5xv1wcWRYO+D6kCI2w==}
    dev: true

  /colorspace/1.1.4:
    resolution: {integrity: sha512-BgvKJiuVu1igBUF2kEjRCZXol6wiiGbY5ipL/oVPwm0BL9sIpMIzM8IK7vwuxIIzOXMV3Ey5w+vxhm0rR/TN8w==}
    dependencies:
      color: 3.2.1
      text-hex: 1.0.0
    dev: true

  /combined-stream/1.0.8:
    resolution: {integrity: sha512-FQN4MRfuJeHf7cBbBMJFXhKSDq+2kAArBlmRBvcvFE5BB1HZKXtSFASDhdlz9zOYwxh8lDdnvmMOe/+5cdoEdg==}
    engines: {node: '>= 0.8'}
    dependencies:
      delayed-stream: 1.0.0

  /commander/2.20.3:
    resolution: {integrity: sha512-GpVkmM8vF2vQUkj2LvZmD35JxeJOLCwJ9cUkugyk2nuhbv3+mJvpLYYt+0+USMxE+oj+ey/lJEnhZw75x/OMcQ==}
    dev: true

  /commander/3.0.2:
    resolution: {integrity: sha512-Gar0ASD4BDyKC4hl4DwHqDrmvjoxWKZigVnAbn5H1owvm4CxCPdb0HQDehwNYMJpla5+M2tPmPARzhtYuwpHow==}
    dev: true

  /commander/7.2.0:
    resolution: {integrity: sha512-QrWXB+ZQSVPmIWIhtEO9H+gwHaMGYiF5ChvoJ+K9ZGHG/sVsa6yiesAD1GC/x46sET00Xlwo1u49RVVVzvcSkw==}
    engines: {node: '>= 10'}
    dev: true

  /common-ancestor-path/1.0.1:
    resolution: {integrity: sha512-L3sHRo1pXXEqX8VU28kfgUY+YGsk09hPqZiZmLacNib6XNTCM8ubYeT7ryXQw8asB1sKgcU5lkB7ONug08aB8w==}

  /commonmark/0.30.0:
    resolution: {integrity: sha512-j1yoUo4gxPND1JWV9xj5ELih0yMv1iCWDG6eEQIPLSWLxzCXiFoyS7kvB+WwU+tZMf4snwJMMtaubV0laFpiBA==}
    hasBin: true
    dependencies:
      entities: 2.0.3
      mdurl: 1.0.1
      minimist: 1.2.8
      string.prototype.repeat: 0.2.0
    dev: true

  /concat-map/0.0.1:
    resolution: {integrity: sha512-/Srv4dswyQNBfohGpz9o6Yb3Gz3SrUDqBH5rTuhGR7ahtlbYKnVxw2bCFMRljaA7EXHaXZ8wsHdodFvbkhKmqg==}
    dev: true

  /concat-stream/1.6.2:
    resolution: {integrity: sha512-27HBghJxjiZtIk3Ycvn/4kbJk/1uZuJFfuPEns6LaEvpvG1f0hTea8lilrouyo9mVc2GWdcEZ8OLoGmSADlrCw==}
    engines: {'0': node >= 0.8}
    dependencies:
      buffer-from: 1.1.2
      inherits: 2.0.4
      readable-stream: 2.3.8
      typedarray: 0.0.6
    dev: true

  /confbox/0.1.7:
    resolution: {integrity: sha512-uJcB/FKZtBMCJpK8MQji6bJHgu1tixKPxRLeGkNzBoOZzpnZUJm0jm2/sBDWcuBx1dYgxV4JU+g5hmNxCyAmdA==}
    dev: true

  /connect/3.7.0:
    resolution: {integrity: sha512-ZqRXc+tZukToSNmh5C2iWMSoV3X1YUcPbqEM4DkEG5tNQXrQUZCNVGGv3IuicnkMtPfGf3Xtp8WCXs295iQ1pQ==}
    engines: {node: '>= 0.10.0'}
    dependencies:
      debug: 2.6.9
      finalhandler: 1.1.2
      parseurl: 1.3.3
      utils-merge: 1.0.1
    dev: true

  /content-disposition/0.5.4:
    resolution: {integrity: sha512-FveZTNuGw04cxlAiWbzi6zTAL/lhehaWbTtgluJh4/E95DqMwTmha3KZN1aAWA8cFIhHzMZUvLevkw5Rqk+tSQ==}
    engines: {node: '>= 0.6'}
    dependencies:
      safe-buffer: 5.2.1
    dev: true

  /content-type/1.0.5:
    resolution: {integrity: sha512-nTjqfcBFEipKdXCv4YDQWCfmcLZKm81ldF0pAopTvyrFGVbcR6P/VAAd5G7N+0tTr8QqiU0tFadD6FK4NtJwOA==}
    engines: {node: '>= 0.6'}
    dev: true

  /convert-source-map/2.0.0:
    resolution: {integrity: sha512-Kvp459HrV2FEJ1CAsi1Ku+MY3kasH19TFykTz2xWmMeq6bk2NU3XXvfJ+Q61m0xktWwt+1HSYf3JZsTms3aRJg==}
    dev: true

  /cookie-signature/1.0.6:
    resolution: {integrity: sha512-QADzlaHc8icV8I7vbaJXJwod9HWYp8uCqf1xa4OfNu1T7JVxQIrUgOWtHdNDtPiywmFbiS12VjotIXLrKM3orQ==}
    dev: true

  /cookie/0.4.2:
    resolution: {integrity: sha512-aSWTXFzaKWkvHO1Ny/s+ePFpvKsPnjc551iI41v3ny/ow6tBG5Vd+FuqGNhh1LxOmVzOlGUriIlOaokOvhaStA==}
    engines: {node: '>= 0.6'}
    dev: true

  /cookie/0.5.0:
    resolution: {integrity: sha512-YZ3GUyn/o8gfKJlnlX7g7xq4gyO6OSuhGPKaaGssGB2qgDUS0gPgtTvoyZLTt9Ab6dC4hfc9dV5arkvc/OCmrw==}
    engines: {node: '>= 0.6'}
    dev: true

  /cookie/0.7.1:
    resolution: {integrity: sha512-6DnInpx7SJ2AK3+CTUE/ZM0vWTUboZCegxhC2xiIydHR9jNuTAASBrfEpHhiGOZw/nX51bHt6YQl8jsGo4y/0w==}
    engines: {node: '>= 0.6'}
    dev: true

  /core-util-is/1.0.2:
    resolution: {integrity: sha512-3lqz5YjWTYnW6dlDa5TLaTCcShfar1e40rmcJVwCBJC6mWlFuj0eCHIElmG1g5kyuJ/GD+8Wn4FFCcz4gJPfaQ==}
    dev: true

  /cors/2.8.5:
    resolution: {integrity: sha512-KIHbLJqu73RGr/hnbrO9uBeixNGuvSQjul/jdFvS/KFSIH1hWVd1ng7zOHx+YrEfInLG7q4n6GHQ9cDtxv/P6g==}
    engines: {node: '>= 0.10'}
    dependencies:
      object-assign: 4.1.1
      vary: 1.1.2
    dev: true

  /cosmiconfig/9.0.0_typescript@5.6.2:
    resolution: {integrity: sha512-itvL5h8RETACmOTFc4UfIyB2RfEHi71Ax6E/PivVxq9NseKbOWpeyHEOIbmAw1rs8Ak0VursQNww7lf7YtUwzg==}
    engines: {node: '>=14'}
    peerDependencies:
      typescript: '>=4.9.5'
    peerDependenciesMeta:
      typescript:
        optional: true
    dependencies:
      env-paths: 2.2.1
      import-fresh: 3.3.0
      js-yaml: 4.1.0
      parse-json: 5.2.0
      typescript: 5.6.2
    dev: true

  /create-require/1.1.1:
    resolution: {integrity: sha512-dcKFX3jn0MpIaXjisoRvexIJVEKzaq7z2rZKxf+MSr9TkdmHmsU4m2lcLojrj/FHl8mk5VxMmYA+ftRkP/3oKQ==}
    dev: true

  /cross-env/7.0.3:
    resolution: {integrity: sha512-+/HKd6EgcQCJGh2PSjZuUitQBQynKor4wrFbRg4DtAgS1aWO+gU52xpH7M9ScGgXSYmAVS9bIJ8EzuaGw0oNAw==}
    engines: {node: '>=10.14', npm: '>=6', yarn: '>=1'}
    hasBin: true
    dependencies:
      cross-spawn: 7.0.3
    dev: true

  /cross-fetch/4.0.0:
    resolution: {integrity: sha512-e4a5N8lVvuLgAWgnCrLr2PP0YyDOTHa9H/Rj54dirp61qXnNq46m82bRhNqIA5VccJtWBvPTFRV3TtvHUKPB1g==}
    dependencies:
      node-fetch: 2.7.0
    transitivePeerDependencies:
      - encoding
    dev: true

  /cross-spawn/6.0.5:
    resolution: {integrity: sha512-eTVLrBSt7fjbDygz805pMnstIs2VTBNkRm0qxZd+M7A5XDdxVRWO5MxGBXZhjY4cqLYLdtrGqRf8mBPmzwSpWQ==}
    engines: {node: '>=4.8'}
    dependencies:
      nice-try: 1.0.5
      path-key: 2.0.1
      semver: 5.7.2
      shebang-command: 1.2.0
      which: 1.3.1
    dev: true

  /cross-spawn/7.0.3:
    resolution: {integrity: sha512-iRDPJKUPVEND7dHPO8rkbOnPpyDygcDFtWjpeWNCgy8WP2rXcxXL8TskReQl6OrB2G7+UJrags1q15Fudc7G6w==}
    engines: {node: '>= 8'}
    dependencies:
      path-key: 3.1.1
      shebang-command: 2.0.0
      which: 2.0.2

  /cssesc/3.0.0:
    resolution: {integrity: sha512-/Tb/JcjK111nNScGob5MNtsntNM1aCNUDipB/TkwZFhyDrrE47SOx/18wF2bbjgc3ZzCSKW1T5nt5EbFoAz/Vg==}
    engines: {node: '>=4'}
    hasBin: true

  /custom-event/1.0.1:
    resolution: {integrity: sha512-GAj5FOq0Hd+RsCGVJxZuKaIDXDf3h6GQoNEjFgbLLI/trgtavwUbSnZ5pVfg27DVCaWjIohryS0JFwIJyT2cMg==}
    dev: true

  /dashdash/1.14.1:
    resolution: {integrity: sha512-jRFi8UDGo6j+odZiEpjazZaWqEal3w/basFjQHQEwVtZJGDpxbH1MeYluwCS8Xq5wmLJooDlMgvVarmWfGM44g==}
    engines: {node: '>=0.10'}
    dependencies:
      assert-plus: 1.0.0
    dev: true

  /data-uri-to-buffer/4.0.1:
    resolution: {integrity: sha512-0R9ikRb668HB7QDxT1vkpuUBtqc53YyAwMwGeUFKRojY/NWKvdZ+9UYtRfGmhqNbRkTSVpMbmyhXipFFv2cb/A==}
    engines: {node: '>= 12'}
    dev: true

  /data-uri-to-buffer/6.0.1:
    resolution: {integrity: sha512-MZd3VlchQkp8rdend6vrx7MmVDJzSNTBvghvKjirLkD+WTChA3KUf0jkE68Q4UyctNqI11zZO9/x2Yx+ub5Cvg==}
    engines: {node: '>= 14'}
    dev: true

  /date-format/4.0.14:
    resolution: {integrity: sha512-39BOQLs9ZjKh0/patS9nrT8wc3ioX3/eA/zgbKNopnF2wCqJEoxywwwElATYvRsXdnOxA/OQeQoFZ3rFjVajhg==}
    engines: {node: '>=4.0'}
    dev: true

  /debug/2.6.9:
    resolution: {integrity: sha512-bC7ElrdJaJnPbAP+1EotYvqZsb3ecl5wi6Bfi6BJTUcNowp6cvspg0jXznRTKDjm/E7AdgFBVeAPVMNcKGsHMA==}
    dependencies:
      ms: 2.0.0
    dev: true

  /debug/4.3.3_supports-color@8.1.1:
    resolution: {integrity: sha512-/zxw5+vh1Tfv+4Qn7a5nsbcJKPaSvCDhojn6FEl9vupwK2VCSDtEiEtqr8DFtzYFOdz63LBkxec7DYuc2jon6Q==}
    engines: {node: '>=6.0'}
    peerDependencies:
      supports-color: '*'
    peerDependenciesMeta:
      supports-color:
        optional: true
    dependencies:
      ms: 2.1.2
      supports-color: 8.1.1
    dev: true

  /debug/4.3.4:
    resolution: {integrity: sha512-PRWFHuSU3eDtQJPvnNY7Jcket1j0t5OuOsFzPPzsekD52Zl8qUfFIPEiswXqIvHWGVHOgX+7G/vCNNhehwxfkQ==}
    engines: {node: '>=6.0'}
    peerDependencies:
      supports-color: '*'
    peerDependenciesMeta:
      supports-color:
        optional: true
    dependencies:
      ms: 2.1.2

  /debug/4.3.4_supports-color@8.1.1:
    resolution: {integrity: sha512-PRWFHuSU3eDtQJPvnNY7Jcket1j0t5OuOsFzPPzsekD52Zl8qUfFIPEiswXqIvHWGVHOgX+7G/vCNNhehwxfkQ==}
    engines: {node: '>=6.0'}
    peerDependencies:
      supports-color: '*'
    peerDependenciesMeta:
      supports-color:
        optional: true
    dependencies:
      ms: 2.1.2
      supports-color: 8.1.1
    dev: true

  /debug/4.4.0:
    resolution: {integrity: sha512-6WTZ/IxCY/T6BALoZHaE4ctp9xm+Z5kY/pzYaCHRFeyVhojxlrm+46y68HA6hr0TcwEssoxNiDEUJQjfPZ/RYA==}
    engines: {node: '>=6.0'}
    peerDependencies:
      supports-color: '*'
    peerDependenciesMeta:
      supports-color:
        optional: true
    dependencies:
      ms: 2.1.3

  /decamelize/4.0.0:
    resolution: {integrity: sha512-9iE1PgSik9HeIIw2JO94IidnE3eBoQrFJ3w7sFuzSX4DpmZ3v5sZpUiV5Swcf6mQEF+Y0ru8Neo+p+nyh2J+hQ==}
    engines: {node: '>=10'}
    dev: true

  /deep-eql/4.1.3:
    resolution: {integrity: sha512-WaEtAOpRA1MQ0eohqZjpGD8zdI0Ovsm8mmFhaDN8dvDZzyoUMcYDnf5Y6iu7HTXxf8JDS23qWa4a+hKCDyOPzw==}
    engines: {node: '>=6'}
    dependencies:
      type-detect: 4.0.8
    dev: true

  /deep-equal/2.2.2:
    resolution: {integrity: sha512-xjVyBf0w5vH0I42jdAZzOKVldmPgSulmiyPRywoyq7HXC9qdgo17kxJE+rdnif5Tz6+pIrpJI8dCpMNLIGkUiA==}
    dependencies:
      array-buffer-byte-length: 1.0.0
      call-bind: 1.0.7
      es-get-iterator: 1.1.3
      get-intrinsic: 1.2.4
      is-arguments: 1.1.1
      is-array-buffer: 3.0.2
      is-date-object: 1.0.5
      is-regex: 1.1.4
      is-shared-array-buffer: 1.0.2
      isarray: 2.0.5
      object-is: 1.1.5
      object-keys: 1.1.1
      object.assign: 4.1.4
      regexp.prototype.flags: 1.5.1
      side-channel: 1.0.6
      which-boxed-primitive: 1.0.2
      which-collection: 1.0.1
      which-typed-array: 1.1.11
    dev: true

  /deep-is/0.1.4:
    resolution: {integrity: sha512-oIPzksmTg4/MriiaYGO+okXDT7ztn/w3Eptv/+gSIdMdKsJo0u4CfYNFJPy+4SKMuCqGw2wxnA+URMg3t8a/bQ==}
    dev: true

  /define-data-property/1.1.4:
    resolution: {integrity: sha512-rBMvIzlpA8v6E+SJZoo++HAYqsLrkg7MSfIinMPFhmkorw7X+dOXVJQs+QT69zGkzMyfDnIMN2Wid1+NbL3T+A==}
    engines: {node: '>= 0.4'}
    dependencies:
      es-define-property: 1.0.0
      es-errors: 1.3.0
      gopd: 1.0.1
    dev: true

  /define-lazy-prop/2.0.0:
    resolution: {integrity: sha512-Ds09qNh8yw3khSjiJjiUInaGX9xlqZDY7JVryGxdxV7NPeuqQfplOpQ66yJFZut3jLa5zOwkXw1g9EI2uKh4Og==}
    engines: {node: '>=8'}
    dev: true

  /define-properties/1.2.1:
    resolution: {integrity: sha512-8QmQKqEASLd5nx0U1B1okLElbUuuttJ/AnYmRXbbbGDWh6uS208EjD4Xqq/I9wK7u0v6O08XhTWnt5XtEbR6Dg==}
    engines: {node: '>= 0.4'}
    dependencies:
      define-data-property: 1.1.4
      has-property-descriptors: 1.0.2
      object-keys: 1.1.1
    dev: true

  /degenerator/5.0.1:
    resolution: {integrity: sha512-TllpMR/t0M5sqCXfj85i4XaAzxmS5tVA16dqvdkMwGmzI+dXLXnw3J+3Vdv7VKw+ThlTMboK6i9rnZ6Nntj5CQ==}
    engines: {node: '>= 14'}
    dependencies:
      ast-types: 0.13.4
      escodegen: 2.1.0
      esprima: 4.0.1
    dev: true

  /delayed-stream/1.0.0:
    resolution: {integrity: sha512-ZySD7Nf91aLB0RxL4KGrKHBXl7Eds1DAmEdcoVawXnLD7SDhpNgtuII2aAkg7a7QS41jxPSZ17p4VdGnMHk3MQ==}
    engines: {node: '>=0.4.0'}

  /depd/2.0.0:
    resolution: {integrity: sha512-g7nH6P6dyDioJogAAGprGpCtVImJhpPk/roCzdb3fIh61/s/nPsfR6onyMwkCAR/OlC3yBC0lESvUoQEAssIrw==}
    engines: {node: '>= 0.8'}
    dev: true

  /destroy/1.2.0:
    resolution: {integrity: sha512-2sJGJTaXIIaR1w4iJSNoN0hnMY7Gpc/n8D4qSCJw8QqFWXf7cuAgnEHxBpweaVcPevC2l3KpjYCx3NypQQgaJg==}
    engines: {node: '>= 0.8', npm: 1.2.8000 || >= 1.4.16}
    dev: true

  /devtools-protocol/0.0.1249869:
    resolution: {integrity: sha512-Ctp4hInA0BEavlUoRy9mhGq0i+JSo/AwVyX2EFgZmV1kYB+Zq+EMBAn52QWu6FbRr10hRb6pBl420upbp4++vg==}
    dev: true

  /di/0.0.1:
    resolution: {integrity: sha512-uJaamHkagcZtHPqCIHZxnFrXlunQXgBOsZSUOWwFw31QJCAbyTBoHMW75YOTur5ZNx8pIeAKgf6GWIgaqqiLhA==}
    dev: true

  /diff-sequences/29.6.3:
    resolution: {integrity: sha512-EjePK1srD3P08o2j4f0ExnylqRs5B9tJjcp9t1krH2qRi8CCdsYfwe9JgSLurFBWwq4uOlipzfk5fHNvwFKr8Q==}
    engines: {node: ^14.15.0 || ^16.10.0 || >=18.0.0}
    dev: true

  /diff/4.0.2:
    resolution: {integrity: sha512-58lmxKSA4BNyLz+HHMUzlOEpg09FV+ev6ZMe3vJihgdxzgcwZ8VoEEPmALCZG9LmqfVoNMMKpttIYTVG6uDY7A==}
    engines: {node: '>=0.3.1'}
    dev: true

  /diff/5.0.0:
    resolution: {integrity: sha512-/VTCrvm5Z0JGty/BWHljh+BAiw3IK+2j87NGMu8Nwc/f48WoDAC395uomO9ZD117ZOBaHmkX1oyLvkVM/aIT3w==}
    engines: {node: '>=0.3.1'}
    dev: true

  /dir-glob/3.0.1:
    resolution: {integrity: sha512-WkrWp9GR4KXfKGYzOLmTuGVi1UWFfws377n9cc55/tb6DuqyF6pcQ5AbiHEshaDpY9v6oaSr2XCDidGmMwdzIA==}
    engines: {node: '>=8'}
    dependencies:
      path-type: 4.0.0
    dev: true

  /directory-tree/2.4.0:
    resolution: {integrity: sha512-AM03Th+ypDAHefyB6SP3uezaWkTbol1P43CS5yFU7wePTuHnR4YoHgY6KbGHLr/a065ocN26l9lXOoFBzzM31w==}
    engines: {node: '>=10.0'}
    deprecated: Breaking change, bumped to 3.0.0
    dev: true

  /doctrine/3.0.0:
    resolution: {integrity: sha512-yS+Q5i3hBf7GBkd4KG8a7eBNNWNGLTaEwwYWUijIYM7zrlYDM0BFXHjjPWlWZ1Rg7UaddZeIDmi9jF3HmqiQ2w==}
    engines: {node: '>=6.0.0'}
    dependencies:
      esutils: 2.0.3
    dev: true

  /dom-serialize/2.2.1:
    resolution: {integrity: sha512-Yra4DbvoW7/Z6LBN560ZwXMjoNOSAN2wRsKFGc4iBeso+mpIA6qj1vfdf9HpMaKAqG6wXTy+1SYEzmNpKXOSsQ==}
    dependencies:
      custom-event: 1.0.1
      ent: 2.2.0
      extend: 3.0.2
      void-elements: 2.0.1
    dev: true

  /dotenv/16.3.1:
    resolution: {integrity: sha512-IPzF4w4/Rd94bA9imS68tZBaYyBWSCE47V1RGuMrB94iyTOIEwRmVL2x/4An+6mETpLrKJ5hQkB8W4kFAadeIQ==}
    engines: {node: '>=12'}
    dev: false

  /eastasianwidth/0.2.0:
    resolution: {integrity: sha512-I88TYZWc9XiYHRQ4/3c5rjjfgkjhLyW2luGIheGERbNQ6OY7yTybanSpDXZa8y7VUP9YmDcYa+eyq4ca7iLqWA==}

  /ecc-jsbn/0.1.2:
    resolution: {integrity: sha512-eh9O+hwRHNbG4BLTjEl3nw044CkGm5X6LoaCf7LPp7UU8Qrt47JYNi6nPX8xjW97TKGKm1ouctg0QSpZe9qrnw==}
    dependencies:
      jsbn: 0.1.1
      safer-buffer: 2.1.2
    dev: true

  /ecdsa-sig-formatter/1.0.11:
    resolution: {integrity: sha512-nagl3RYrbNv6kQkeJIpt6NJZy8twLB/2vtz6yN9Z4vRKHN4/QZJIEbqohALSgwKdnksuY3k5Addp5lg8sVoVcQ==}
    dependencies:
      safe-buffer: 5.2.1
    dev: true

  /ee-first/1.1.1:
    resolution: {integrity: sha512-WMwm9LhRUo+WUaRN+vRuETqG89IgZphVSNkdFgeb6sS/E4OrDIN7t48CAewSHXc6C8lefD8KKfr5vY61brQlow==}
    dev: true

  /electron-to-chromium/1.4.529:
    resolution: {integrity: sha512-6uyPyXTo8lkv8SWAmjKFbG42U073TXlzD4R8rW3EzuznhFS2olCIAfjjQtV2dV2ar/vRF55KUd3zQYnCB0dd3A==}
    dev: true

  /electron-to-chromium/1.4.798:
    resolution: {integrity: sha512-by9J2CiM9KPGj9qfp5U4FcPSbXJG7FNzqnYaY4WLzX+v2PHieVGmnsA4dxfpGE3QEC7JofpPZmn7Vn1B9NR2+Q==}
    dev: true

  /emoji-regex/8.0.0:
    resolution: {integrity: sha512-MSjYzcWNOA0ewAHpz0MxpYFvwg6yjy1NG3xteoqz644VCo/RPgnr1/GGt+ic3iJTzQ8Eu3TdM14SawnVUmGE6A==}

  /emoji-regex/9.2.2:
    resolution: {integrity: sha512-L18DaJsXSUk2+42pv8mLs5jJT2hqFkFE4j21wOmgbUqsZ2hL72NsUU785g9RXgo3s0ZNgVl42TiHp3ZtOv/Vyg==}

  /emojis-list/3.0.0:
    resolution: {integrity: sha512-/kyM18EfinwXZbno9FyUGeFh87KC8HRQBQGildHZbEuRyWFOmv1U10o9BBp8XVZDVNNuQKyIGIu5ZYAAXJ0V2Q==}
    engines: {node: '>= 4'}
    dev: true

  /enabled/2.0.0:
    resolution: {integrity: sha512-AKrN98kuwOzMIdAizXGI86UFBoo26CL21UM763y1h/GMSJ4/OHU9k2YlsmBpyScFo/wbLzWQJBMCW4+IO3/+OQ==}
    dev: true

  /encodeurl/1.0.2:
    resolution: {integrity: sha512-TPJXq8JqFaVYm2CWmPvnP2Iyo4ZSM7/QKcSmuMLDObfpH5fi7RUGmd/rTDf+rut/saiDiQEeVTNgAmJEdAOx0w==}
    engines: {node: '>= 0.8'}
    dev: true

  /encodeurl/2.0.0:
    resolution: {integrity: sha512-Q0n9HRi4m6JuGIV1eFlmvJB7ZEVxu93IrMyiMsGC0lrMJMWzRgx6WGquyfQgZVb31vhGgXnfmPNNXmxnOkRBrg==}
    engines: {node: '>= 0.8'}
    dev: true

  /encoding/0.1.13:
    resolution: {integrity: sha512-ETBauow1T35Y/WZMkio9jiM0Z5xjHHmJ4XmjZOq1l/dXz3lr2sRn87nJy20RupqSh1F2m3HHPSp8ShIPQJrJ3A==}
    requiresBuild: true
    dependencies:
      iconv-lite: 0.6.3
    optional: true

  /end-of-stream/1.4.4:
    resolution: {integrity: sha512-+uw1inIHVPQoaVuHzRyXd21icM+cnt4CzD5rW+NC1wjOUSTOs+Te7FOv7AhN7vS9x/oIyhLP5PR1H+phQAHu5Q==}
    dependencies:
      once: 1.4.0
    dev: true

  /engine.io-parser/5.2.1:
    resolution: {integrity: sha512-9JktcM3u18nU9N2Lz3bWeBgxVgOKpw7yhRaoxQA3FUDZzzw+9WlA6p4G4u0RixNkg14fH7EfEc/RhpurtiROTQ==}
    engines: {node: '>=10.0.0'}
    dev: true

  /engine.io/6.5.2:
    resolution: {integrity: sha512-IXsMcGpw/xRfjra46sVZVHiSWo/nJ/3g1337q9KNXtS6YRzbW5yIzTCb9DjhrBe7r3GZQR0I4+nq+4ODk5g/cA==}
    engines: {node: '>=10.2.0'}
    dependencies:
      '@types/cookie': 0.4.1
      '@types/cors': 2.8.14
      '@types/node': 18.18.0
      accepts: 1.3.8
      base64id: 2.0.0
      cookie: 0.4.2
      cors: 2.8.5
      debug: 4.3.4
      engine.io-parser: 5.2.1
      ws: 8.11.0
    transitivePeerDependencies:
      - bufferutil
      - supports-color
      - utf-8-validate
    dev: true

  /enhanced-resolve/5.15.0:
    resolution: {integrity: sha512-LXYT42KJ7lpIKECr2mAXIaMldcNCh/7E0KBKOu4KSfkHmP+mZmSs+8V5gBAqisWBy0OO4W5Oyys0GO1Y8KtdKg==}
    engines: {node: '>=10.13.0'}
    dependencies:
      graceful-fs: 4.2.11
      tapable: 2.2.1
    dev: true

  /ent/2.2.0:
    resolution: {integrity: sha512-GHrMyVZQWvTIdDtpiEXdHZnFQKzeO09apj8Cbl4pKWy4i0Oprcq17usfDt5aO63swf0JOeMWjWQE/LzgSRuWpA==}
    dev: true

  /entities/2.0.3:
    resolution: {integrity: sha512-MyoZ0jgnLvB2X3Lg5HqpFmn1kybDiIfEQmKzTb5apr51Rb+T3KdmMiqa70T+bhGnyv7bQ6WMj2QMHpGMmlrUYQ==}
    dev: true

  /env-paths/2.2.1:
    resolution: {integrity: sha512-+h1lkLKhZMTYjog1VEpJNG7NZJWcuc2DDk/qsqSTRRCOXiLjeQ1d1/udrUGhqMxUgAlwKNZ0cf2uqan5GLuS2A==}
    engines: {node: '>=6'}

  /envinfo/7.10.0:
    resolution: {integrity: sha512-ZtUjZO6l5mwTHvc1L9+1q5p/R3wTopcfqMW8r5t8SJSKqeVI/LtajORwRFEKpEFuekjD0VBjwu1HMxL4UalIRw==}
    engines: {node: '>=4'}
    hasBin: true
    dev: true

  /err-code/2.0.3:
    resolution: {integrity: sha512-2bmlRpNKBxT/CRmPOlyISQpNj+qSeYvcym/uT0Jx2bMOlKLtSy1ZmLuVxSEKKyor/N5yhvp/ZiG1oE3DEYMSFA==}

  /error-ex/1.3.2:
    resolution: {integrity: sha512-7dFHNmqeFSEt2ZBsCriorKnn3Z2pj+fd9kmI6QoWw4//DL+icEBfc0U7qJCisqrTsKTjw4fNFy2pW9OqStD84g==}
    dependencies:
      is-arrayish: 0.2.1
    dev: true

  /es-abstract/1.22.2:
    resolution: {integrity: sha512-YoxfFcDmhjOgWPWsV13+2RNjq1F6UQnfs+8TftwNqtzlmFzEXvlUwdrNrYeaizfjQzRMxkZ6ElWMOJIFKdVqwA==}
    engines: {node: '>= 0.4'}
    dependencies:
      array-buffer-byte-length: 1.0.0
      arraybuffer.prototype.slice: 1.0.2
      available-typed-arrays: 1.0.5
      call-bind: 1.0.7
      es-set-tostringtag: 2.0.1
      es-to-primitive: 1.2.1
      function.prototype.name: 1.1.6
      get-intrinsic: 1.2.4
      get-symbol-description: 1.0.0
      globalthis: 1.0.3
      gopd: 1.0.1
      has: 1.0.3
      has-property-descriptors: 1.0.2
      has-proto: 1.0.1
      has-symbols: 1.0.3
      internal-slot: 1.0.5
      is-array-buffer: 3.0.2
      is-callable: 1.2.7
      is-negative-zero: 2.0.2
      is-regex: 1.1.4
      is-shared-array-buffer: 1.0.2
      is-string: 1.0.7
      is-typed-array: 1.1.12
      is-weakref: 1.0.2
      object-inspect: 1.13.2
      object-keys: 1.1.1
      object.assign: 4.1.4
      regexp.prototype.flags: 1.5.1
      safe-array-concat: 1.0.1
      safe-regex-test: 1.0.0
      string.prototype.trim: 1.2.8
      string.prototype.trimend: 1.0.7
      string.prototype.trimstart: 1.0.7
      typed-array-buffer: 1.0.0
      typed-array-byte-length: 1.0.0
      typed-array-byte-offset: 1.0.0
      typed-array-length: 1.0.4
      unbox-primitive: 1.0.2
      which-typed-array: 1.1.11
    dev: true

  /es-define-property/1.0.0:
    resolution: {integrity: sha512-jxayLKShrEqqzJ0eumQbVhTYQM27CfT1T35+gCgDFoL82JLsXqTJ76zv6A0YLOgEnLUMvLzsDsGIrl8NFpT2gQ==}
    engines: {node: '>= 0.4'}
    dependencies:
      get-intrinsic: 1.2.4
    dev: true

  /es-errors/1.3.0:
    resolution: {integrity: sha512-Zf5H2Kxt2xjTvbJvP2ZWLEICxA6j+hAmMzIlypy4xcBg1vKVnx89Wy0GbS+kf5cwCVFFzdCFh2XSCFNULS6csw==}
    engines: {node: '>= 0.4'}
    dev: true

  /es-get-iterator/1.1.3:
    resolution: {integrity: sha512-sPZmqHBe6JIiTfN5q2pEi//TwxmAFHwj/XEuYjTuse78i8KxaqMTTzxPoFKuzRpDpTJ+0NAbpfenkmH2rePtuw==}
    dependencies:
      call-bind: 1.0.7
      get-intrinsic: 1.2.4
      has-symbols: 1.0.3
      is-arguments: 1.1.1
      is-map: 2.0.2
      is-set: 2.0.2
      is-string: 1.0.7
      isarray: 2.0.5
      stop-iteration-iterator: 1.0.0
    dev: true

  /es-module-lexer/1.3.1:
    resolution: {integrity: sha512-JUFAyicQV9mXc3YRxPnDlrfBKpqt6hUYzz9/boprUJHs4e4KVr3XwOF70doO6gwXUor6EWZJAyWAfKki84t20Q==}
    dev: true

  /es-set-tostringtag/2.0.1:
    resolution: {integrity: sha512-g3OMbtlwY3QewlqAiMLI47KywjWZoEytKr8pf6iTC8uJq5bIAH52Z9pnQ8pVL6whrCto53JZDuUIsifGeLorTg==}
    engines: {node: '>= 0.4'}
    dependencies:
      get-intrinsic: 1.2.4
      has: 1.0.3
      has-tostringtag: 1.0.0
    dev: true

  /es-to-primitive/1.2.1:
    resolution: {integrity: sha512-QCOllgZJtaUo9miYBcLChTUaHNjJF3PYs1VidD7AwiEj1kYxKeQTctLAezAOH5ZKRH0g2IgPn6KwB4IT8iRpvA==}
    engines: {node: '>= 0.4'}
    dependencies:
      is-callable: 1.2.7
      is-date-object: 1.0.5
      is-symbol: 1.0.4
    dev: true

  /esbuild/0.20.2:
    resolution: {integrity: sha512-WdOOppmUNU+IbZ0PaDiTst80zjnrOkyJNHoKupIcVyU8Lvla3Ugx94VzkQ32Ijqd7UhHJy75gNWDMUekcrSJ6g==}
    engines: {node: '>=12'}
    hasBin: true
    requiresBuild: true
    optionalDependencies:
      '@esbuild/aix-ppc64': 0.20.2
      '@esbuild/android-arm': 0.20.2
      '@esbuild/android-arm64': 0.20.2
      '@esbuild/android-x64': 0.20.2
      '@esbuild/darwin-arm64': 0.20.2
      '@esbuild/darwin-x64': 0.20.2
      '@esbuild/freebsd-arm64': 0.20.2
      '@esbuild/freebsd-x64': 0.20.2
      '@esbuild/linux-arm': 0.20.2
      '@esbuild/linux-arm64': 0.20.2
      '@esbuild/linux-ia32': 0.20.2
      '@esbuild/linux-loong64': 0.20.2
      '@esbuild/linux-mips64el': 0.20.2
      '@esbuild/linux-ppc64': 0.20.2
      '@esbuild/linux-riscv64': 0.20.2
      '@esbuild/linux-s390x': 0.20.2
      '@esbuild/linux-x64': 0.20.2
      '@esbuild/netbsd-x64': 0.20.2
      '@esbuild/openbsd-x64': 0.20.2
      '@esbuild/sunos-x64': 0.20.2
      '@esbuild/win32-arm64': 0.20.2
      '@esbuild/win32-ia32': 0.20.2
      '@esbuild/win32-x64': 0.20.2
    dev: true

  /esbuild/0.23.0:
    resolution: {integrity: sha512-1lvV17H2bMYda/WaFb2jLPeHU3zml2k4/yagNMG8Q/YtfMjCwEUZa2eXXMgZTVSL5q1n4H7sQ0X6CdJDqqeCFA==}
    engines: {node: '>=18'}
    hasBin: true
    requiresBuild: true
    optionalDependencies:
      '@esbuild/aix-ppc64': 0.23.0
      '@esbuild/android-arm': 0.23.0
      '@esbuild/android-arm64': 0.23.0
      '@esbuild/android-x64': 0.23.0
      '@esbuild/darwin-arm64': 0.23.0
      '@esbuild/darwin-x64': 0.23.0
      '@esbuild/freebsd-arm64': 0.23.0
      '@esbuild/freebsd-x64': 0.23.0
      '@esbuild/linux-arm': 0.23.0
      '@esbuild/linux-arm64': 0.23.0
      '@esbuild/linux-ia32': 0.23.0
      '@esbuild/linux-loong64': 0.23.0
      '@esbuild/linux-mips64el': 0.23.0
      '@esbuild/linux-ppc64': 0.23.0
      '@esbuild/linux-riscv64': 0.23.0
      '@esbuild/linux-s390x': 0.23.0
      '@esbuild/linux-x64': 0.23.0
      '@esbuild/netbsd-x64': 0.23.0
      '@esbuild/openbsd-arm64': 0.23.0
      '@esbuild/openbsd-x64': 0.23.0
      '@esbuild/sunos-x64': 0.23.0
      '@esbuild/win32-arm64': 0.23.0
      '@esbuild/win32-ia32': 0.23.0
      '@esbuild/win32-x64': 0.23.0
    dev: true

  /escalade/3.1.1:
    resolution: {integrity: sha512-k0er2gUkLf8O0zKJiAhmkTnJlTvINGv7ygDNPbeIsX/TJjGJZHuh9B2UxbsaEkmlEo9MfhrSzmhIlhRlI2GXnw==}
    engines: {node: '>=6'}

  /escalade/3.1.2:
    resolution: {integrity: sha512-ErCHMCae19vR8vQGe50xIsVomy19rg6gFu3+r3jkEO46suLMWBksvVyoGgQV+jOfl84ZSOSlmv6Gxa89PmTGmA==}
    engines: {node: '>=6'}
    dev: true

  /escape-html/1.0.3:
    resolution: {integrity: sha512-NiSupZ4OeuGwr68lGIeym/ksIZMJodUGOSCZ/FSnTxcrekbvqrgdUxlJOMpijaKZVjAJrWrGs/6Jy8OMuyj9ow==}
    dev: true

  /escape-string-regexp/1.0.5:
    resolution: {integrity: sha512-vbRorB5FUQWvla16U8R/qgaFIya2qGzwDrNmCZuYKrbdSUMG6I1ZCGQRefkRVhuOkIGVne7BQ35DSfo1qvJqFg==}
    engines: {node: '>=0.8.0'}
    dev: true

  /escape-string-regexp/4.0.0:
    resolution: {integrity: sha512-TtpcNJ3XAzx3Gq8sWRzJaVajRs0uVxA2YAkdb1jm2YkPz4G6egUFAyA3n5vtEIZefPk5Wa4UXbKuS5fKkJWdgA==}
    engines: {node: '>=10'}
    dev: true

  /escodegen/2.1.0:
    resolution: {integrity: sha512-2NlIDTwUWJN0mRPQOdtQBzbUHvdGY2P1VXSyU83Q3xKxM7WHX2Ql8dKq782Q9TgQUNOLEzEYu9bzLNj1q88I5w==}
    engines: {node: '>=6.0'}
    hasBin: true
    dependencies:
      esprima: 4.0.1
      estraverse: 5.3.0
      esutils: 2.0.3
    optionalDependencies:
      source-map: 0.6.1
    dev: true

  /eslint-plugin-require-extensions/0.1.3_eslint@8.50.0:
    resolution: {integrity: sha512-T3c1PZ9PIdI3hjV8LdunfYI8gj017UQjzAnCrxuo3wAjneDbTPHdE3oNWInOjMA+z/aBkUtlW5vC0YepYMZIug==}
    engines: {node: '>=16'}
    peerDependencies:
      eslint: '*'
    dependencies:
      eslint: 8.50.0
    dev: true

  /eslint-scope/5.1.1:
    resolution: {integrity: sha512-2NxwbF/hZ0KpepYN0cNbo+FN6XoK7GaHlQhgx/hIZl6Va0bF45RQOOwhLIy8lQDbuCiadSLCBnH2CFYquit5bw==}
    engines: {node: '>=8.0.0'}
    dependencies:
      esrecurse: 4.3.0
      estraverse: 4.3.0
    dev: true

  /eslint-scope/7.2.2:
    resolution: {integrity: sha512-dOt21O7lTMhDM+X9mB4GX+DZrZtCUJPL/wlcTqxyrx5IvO0IYtILdtrQGQp+8n5S0gwSVmOf9NQrjMOgfQZlIg==}
    engines: {node: ^12.22.0 || ^14.17.0 || >=16.0.0}
    dependencies:
      esrecurse: 4.3.0
      estraverse: 5.3.0
    dev: true

  /eslint-visitor-keys/3.4.3:
    resolution: {integrity: sha512-wpc+LXeiyiisxPlEkUzU6svyS1frIO3Mgxj1fdy7Pm8Ygzguax2N3Fa/D/ag1WqbOprdI+uY6wMUl8/a2G+iag==}
    engines: {node: ^12.22.0 || ^14.17.0 || >=16.0.0}
    dev: true

  /eslint/8.50.0:
    resolution: {integrity: sha512-FOnOGSuFuFLv/Sa+FDVRZl4GGVAAFFi8LecRsI5a1tMO5HIE8nCm4ivAlzt4dT3ol/PaaGC0rJEEXQmHJBGoOg==}
    engines: {node: ^12.22.0 || ^14.17.0 || >=16.0.0}
    hasBin: true
    dependencies:
      '@eslint-community/eslint-utils': 4.4.0_eslint@8.50.0
      '@eslint-community/regexpp': 4.8.2
      '@eslint/eslintrc': 2.1.2
      '@eslint/js': 8.50.0
      '@humanwhocodes/config-array': 0.11.11
      '@humanwhocodes/module-importer': 1.0.1
      '@nodelib/fs.walk': 1.2.8
      ajv: 6.12.6
      chalk: 4.1.2
      cross-spawn: 7.0.3
      debug: 4.3.4
      doctrine: 3.0.0
      escape-string-regexp: 4.0.0
      eslint-scope: 7.2.2
      eslint-visitor-keys: 3.4.3
      espree: 9.6.1
      esquery: 1.5.0
      esutils: 2.0.3
      fast-deep-equal: 3.1.3
      file-entry-cache: 6.0.1
      find-up: 5.0.0
      glob-parent: 6.0.2
      globals: 13.22.0
      graphemer: 1.4.0
      ignore: 5.2.4
      imurmurhash: 0.1.4
      is-glob: 4.0.3
      is-path-inside: 3.0.3
      js-yaml: 4.1.0
      json-stable-stringify-without-jsonify: 1.0.1
      levn: 0.4.1
      lodash.merge: 4.6.2
      minimatch: 3.1.2
      natural-compare: 1.4.0
      optionator: 0.9.3
      strip-ansi: 6.0.1
      text-table: 0.2.0
    transitivePeerDependencies:
      - supports-color
    dev: true

  /espree/9.6.1:
    resolution: {integrity: sha512-oruZaFkjorTpF32kDSI5/75ViwGeZginGGy2NoOSg3Q9bnwlnmDm4HLnkl0RE3n+njDXR037aY1+x58Z/zFdwQ==}
    engines: {node: ^12.22.0 || ^14.17.0 || >=16.0.0}
    dependencies:
      acorn: 8.10.0
      acorn-jsx: 5.3.2_acorn@8.10.0
      eslint-visitor-keys: 3.4.3
    dev: true

  /esprima/4.0.1:
    resolution: {integrity: sha512-eGuFFw7Upda+g4p+QHvnW0RyTX/SVeJBDM/gCtMARO0cLuT2HcEKnTPvhjV6aGeqrCB/sbNop0Kszm0jsaWU4A==}
    engines: {node: '>=4'}
    hasBin: true
    dev: true

  /esquery/1.5.0:
    resolution: {integrity: sha512-YQLXUplAwJgCydQ78IMJywZCceoqk1oH01OERdSAJc/7U2AylwjhSCLDEtqwg811idIS/9fIU5GjG73IgjKMVg==}
    engines: {node: '>=0.10'}
    dependencies:
      estraverse: 5.3.0
    dev: true

  /esrecurse/4.3.0:
    resolution: {integrity: sha512-KmfKL3b6G+RXvP8N1vr3Tq1kL/oCFgn2NYXEtqP8/L3pKapUA4G8cFVaoF3SU323CD4XypR/ffioHmkti6/Tag==}
    engines: {node: '>=4.0'}
    dependencies:
      estraverse: 5.3.0
    dev: true

  /estraverse/4.3.0:
    resolution: {integrity: sha512-39nnKffWz8xN1BU/2c79n9nB9HDzo0niYUqx6xyqUnyoAnQyyWpOTdZEeiCch8BBu515t4wp9ZmgVfVhn9EBpw==}
    engines: {node: '>=4.0'}
    dev: true

  /estraverse/5.3.0:
    resolution: {integrity: sha512-MMdARuVEQziNTeJD8DgMqmhwR11BRQ/cBP+pLtYdSTnf3MIO8fFeiINEbX36ZdNlfU/7A9f3gUw49B3oQsvwBA==}
    engines: {node: '>=4.0'}
    dev: true

  /estree-walker/3.0.3:
    resolution: {integrity: sha512-7RUKfXgSMMkzt6ZuXmqapOurLGPPfgj6l9uRZ7lRGolvk0y2yocc35LdcxKC5PQZdn2DMqioAQ2NoWcrTKmm6g==}
    dependencies:
      '@types/estree': 1.0.5
    dev: true

  /esutils/2.0.3:
    resolution: {integrity: sha512-kVscqXk4OCp68SZ0dkgEKVi6/8ij300KBWTJq32P/dYeWTSwK41WyTxalN1eRmA5Z9UU/LX9D7FWSmV9SAYx6g==}
    engines: {node: '>=0.10.0'}
    dev: true

  /etag/1.8.1:
    resolution: {integrity: sha512-aIL5Fx7mawVa300al2BnEE4iNvo1qETxLrPI/o05L7z6go7fCw1J6EQmbK4FmJ2AS7kgVF/KEZWufBfdClMcPg==}
    engines: {node: '>= 0.6'}
    dev: true

  /eventemitter3/4.0.7:
    resolution: {integrity: sha512-8guHBZCwKnFhYdHr2ysuRWErTwhoN2X8XELRlrRwpmfeY2jjuUN4taQMsULKUVo1K4DvZl+0pgfyoysHxvmvEw==}
    dev: true

  /events/3.3.0:
    resolution: {integrity: sha512-mQw+2fkQbALzQ7V0MY0IqdnXNOeTtP4r0lN9z7AAawCXgqea7bDii20AYrIBrFd/Hx0M2Ocz6S111CaFkUcb0Q==}
    engines: {node: '>=0.8.x'}
    dev: true

  /execa/8.0.1:
    resolution: {integrity: sha512-VyhnebXciFV2DESc+p6B+y0LjSm0krU4OgJN44qFAhBY0TJ+1V61tYD2+wHusZ6F9n5K+vl8k0sTy7PEfV4qpg==}
    engines: {node: '>=16.17'}
    dependencies:
      cross-spawn: 7.0.3
      get-stream: 8.0.1
      human-signals: 5.0.0
      is-stream: 3.0.0
      merge-stream: 2.0.0
      npm-run-path: 5.3.0
      onetime: 6.0.0
      signal-exit: 4.1.0
      strip-final-newline: 3.0.0
    dev: true

  /exponential-backoff/3.1.2:
    resolution: {integrity: sha512-8QxYTVXUkuy7fIIoitQkPwGonB8F3Zj8eEO8Sqg9Zv/bkI7RJAzowee4gr81Hak/dUTpA2Z7VfQgoijjPNlUZA==}

  /express-promise-router/4.1.1_express@4.18.2:
    resolution: {integrity: sha512-Lkvcy/ZGrBhzkl3y7uYBHLMtLI4D6XQ2kiFg9dq7fbktBch5gjqJ0+KovX0cvCAvTJw92raWunRLM/OM+5l4fA==}
    engines: {node: '>=10'}
    peerDependencies:
      '@types/express': ^4.0.0
      express: ^4.0.0
    peerDependenciesMeta:
      '@types/express':
        optional: true
    dependencies:
      express: 4.18.2
      is-promise: 4.0.0
      lodash.flattendeep: 4.4.0
      methods: 1.1.2
    dev: true

  /express-promise-router/4.1.1_express@4.21.1:
    resolution: {integrity: sha512-Lkvcy/ZGrBhzkl3y7uYBHLMtLI4D6XQ2kiFg9dq7fbktBch5gjqJ0+KovX0cvCAvTJw92raWunRLM/OM+5l4fA==}
    engines: {node: '>=10'}
    peerDependencies:
      '@types/express': ^4.0.0
      express: ^4.0.0
    peerDependenciesMeta:
      '@types/express':
        optional: true
    dependencies:
      express: 4.21.1
      is-promise: 4.0.0
      lodash.flattendeep: 4.4.0
      methods: 1.1.2
    dev: true

  /express-promise-router/4.1.1_express@4.21.2:
    resolution: {integrity: sha512-Lkvcy/ZGrBhzkl3y7uYBHLMtLI4D6XQ2kiFg9dq7fbktBch5gjqJ0+KovX0cvCAvTJw92raWunRLM/OM+5l4fA==}
    engines: {node: '>=10'}
    peerDependencies:
      '@types/express': ^4.0.0
      express: ^4.0.0
    peerDependenciesMeta:
      '@types/express':
        optional: true
    dependencies:
      express: 4.21.2
      is-promise: 4.0.0
      lodash.flattendeep: 4.4.0
      methods: 1.1.2
    dev: true

  /express/4.18.2:
    resolution: {integrity: sha512-5/PsL6iGPdfQ/lKM1UuielYgv3BUoJfz1aUwU9vHZ+J7gyvwdQXFEBIEIaxeGf0GIcreATNyBExtalisDbuMqQ==}
    engines: {node: '>= 0.10.0'}
    dependencies:
      accepts: 1.3.8
      array-flatten: 1.1.1
      body-parser: 1.20.1
      content-disposition: 0.5.4
      content-type: 1.0.5
      cookie: 0.5.0
      cookie-signature: 1.0.6
      debug: 2.6.9
      depd: 2.0.0
      encodeurl: 1.0.2
      escape-html: 1.0.3
      etag: 1.8.1
      finalhandler: 1.2.0
      fresh: 0.5.2
      http-errors: 2.0.0
      merge-descriptors: 1.0.1
      methods: 1.1.2
      on-finished: 2.4.1
      parseurl: 1.3.3
      path-to-regexp: 0.1.7
      proxy-addr: 2.0.7
      qs: 6.11.0
      range-parser: 1.2.1
      safe-buffer: 5.2.1
      send: 0.18.0
      serve-static: 1.15.0
      setprototypeof: 1.2.0
      statuses: 2.0.1
      type-is: 1.6.18
      utils-merge: 1.0.1
      vary: 1.1.2
    dev: true

  /express/4.21.1:
    resolution: {integrity: sha512-YSFlK1Ee0/GC8QaO91tHcDxJiE/X4FbpAyQWkxAvG6AXCuR65YzK8ua6D9hvi/TzUfZMpc+BwuM1IPw8fmQBiQ==}
    engines: {node: '>= 0.10.0'}
    dependencies:
      accepts: 1.3.8
      array-flatten: 1.1.1
      body-parser: 1.20.3
      content-disposition: 0.5.4
      content-type: 1.0.5
      cookie: 0.7.1
      cookie-signature: 1.0.6
      debug: 2.6.9
      depd: 2.0.0
      encodeurl: 2.0.0
      escape-html: 1.0.3
      etag: 1.8.1
      finalhandler: 1.3.1
      fresh: 0.5.2
      http-errors: 2.0.0
      merge-descriptors: 1.0.3
      methods: 1.1.2
      on-finished: 2.4.1
      parseurl: 1.3.3
      path-to-regexp: 0.1.10
      proxy-addr: 2.0.7
      qs: 6.13.0
      range-parser: 1.2.1
      safe-buffer: 5.2.1
      send: 0.19.0
      serve-static: 1.16.2
      setprototypeof: 1.2.0
      statuses: 2.0.1
      type-is: 1.6.18
      utils-merge: 1.0.1
      vary: 1.1.2
    dev: true

  /express/4.21.2:
    resolution: {integrity: sha512-28HqgMZAmih1Czt9ny7qr6ek2qddF4FclbMzwhCREB6OFfH+rXAnuNCwo1/wFvrtbgsQDb4kSbX9de9lFbrXnA==}
    engines: {node: '>= 0.10.0'}
    dependencies:
      accepts: 1.3.8
      array-flatten: 1.1.1
      body-parser: 1.20.3
      content-disposition: 0.5.4
      content-type: 1.0.5
      cookie: 0.7.1
      cookie-signature: 1.0.6
      debug: 2.6.9
      depd: 2.0.0
      encodeurl: 2.0.0
      escape-html: 1.0.3
      etag: 1.8.1
      finalhandler: 1.3.1
      fresh: 0.5.2
      http-errors: 2.0.0
      merge-descriptors: 1.0.3
      methods: 1.1.2
      on-finished: 2.4.1
      parseurl: 1.3.3
      path-to-regexp: 0.1.12
      proxy-addr: 2.0.7
      qs: 6.13.0
      range-parser: 1.2.1
      safe-buffer: 5.2.1
      send: 0.19.0
      serve-static: 1.16.2
      setprototypeof: 1.2.0
      statuses: 2.0.1
      type-is: 1.6.18
      utils-merge: 1.0.1
      vary: 1.1.2
    dev: true

  /extend/3.0.2:
    resolution: {integrity: sha512-fjquC59cD7CyW6urNXK0FBufkZcoiGG80wTuPujX590cB5Ttln20E2UB4S/WARVqhXffZl2LNgS+gQdPIIim/g==}
    dev: true

  /extract-zip/2.0.1:
    resolution: {integrity: sha512-GDhU9ntwuKyGXdZBUgTIe+vXnWj0fppUEtMDL0+idd5Sta8TGpHssn/eusA9mrPr9qNDym6SxAYZjNvCn/9RBg==}
    engines: {node: '>= 10.17.0'}
    hasBin: true
    dependencies:
      debug: 4.4.0
      get-stream: 5.2.0
      yauzl: 2.10.0
    optionalDependencies:
      '@types/yauzl': 2.10.1
    transitivePeerDependencies:
      - supports-color
    dev: true

  /extsprintf/1.3.0:
    resolution: {integrity: sha512-11Ndz7Nv+mvAC1j0ktTa7fAb0vLyGGX+rMHNBYQviQDGU0Hw7lhctJANqbPhu9nV9/izT/IntTgZ7Im/9LJs9g==}
    engines: {'0': node >=0.6.0}
    dev: true

  /fast-deep-equal/3.1.3:
    resolution: {integrity: sha512-f3qQ9oQy9j2AhBe/H9VC91wLmKBCCU/gDOnKNAYG5hswO7BLKj09Hc5HYNz9cGI++xlpDCIgDaitVs03ATR84Q==}

  /fast-fifo/1.3.2:
    resolution: {integrity: sha512-/d9sfos4yxzpwkDkuN7k2SqFKtYNmCTzgfEpz82x34IM9/zc8KGxQoXg1liNC/izpRM/MBdt44Nmx41ZWqk+FQ==}
    dev: true

  /fast-glob/3.3.2:
    resolution: {integrity: sha512-oX2ruAFQwf/Orj8m737Y5adxDQO0LAB7/S5MnxCdTNDd4p6BsyIVsv9JQsATbTSq8KHRpLwIHbVlUNatxd+1Ow==}
    engines: {node: '>=8.6.0'}
    dependencies:
      '@nodelib/fs.stat': 2.0.5
      '@nodelib/fs.walk': 1.2.8
      glob-parent: 5.1.2
      merge2: 1.4.1
      micromatch: 4.0.5

  /fast-json-stable-stringify/2.1.0:
    resolution: {integrity: sha512-lhd/wF+Lk98HZoTCtlVraHtfh5XYijIjalXck7saUtuanSDyLMxnHhSXEDJqHxD7msR8D0uCmqlkwjCV8xvwHw==}
    dev: true

  /fast-levenshtein/2.0.6:
    resolution: {integrity: sha512-DCXu6Ifhqcks7TZKY3Hxp3y6qphY5SJZmrWMDrKcERSOXWQdMhU9Ig/PYrzyw/ul9jOIyh0N4M0tbC5hodg8dw==}
    dev: true

  /fast-uri/3.0.1:
    resolution: {integrity: sha512-MWipKbbYiYI0UC7cl8m/i/IWTqfC8YXsqjzybjddLsFjStroQzsHXkc73JutMvBiXmOvapk+axIl79ig5t55Bw==}

  /fast-xml-parser/4.3.1:
    resolution: {integrity: sha512-viVv3xb8D+SiS1W4cv4tva3bni08kAkx0gQnWrykMM8nXPc1FxqZPU00dCEVjkiCg4HoXd2jC4x29Nzg/l2DAA==}
    hasBin: true
    dependencies:
      strnum: 1.0.5
    dev: true

  /fast-xml-parser/4.5.0:
    resolution: {integrity: sha512-/PlTQCI96+fZMAOLMZK4CWG1ItCbfZ/0jx7UIJFChPNrx7tcEgerUgWbeieCM9MfHInUDyK8DWYZ+YrywDJuTg==}
    hasBin: true
    dependencies:
      strnum: 1.0.5
    dev: true

  /fastest-levenshtein/1.0.16:
    resolution: {integrity: sha512-eRnCtTTtGZFpQCwhJiUOuxPQWRXVKYDn0b2PeHfXL6/Zi53SLAzAHfVhVWK2AryC/WH05kGfxhFIPvTF0SXQzg==}
    engines: {node: '>= 4.9.1'}
    dev: true

  /fastq/1.15.0:
    resolution: {integrity: sha512-wBrocU2LCXXa+lWBt8RoIRD89Fi8OdABODa/kEnyeyjS5aZO5/GNvI5sEINADqP/h8M29UHTHUb53sUu5Ihqdw==}
    dependencies:
      reusify: 1.0.4

  /fd-slicer/1.1.0:
    resolution: {integrity: sha512-cE1qsB/VwyQozZ+q1dGxR8LBYNZeofhEdUNGSMbQD3Gw2lAzX9Zb3uIU6Ebc/Fmyjo9AWWfnn0AUCHqtevs/8g==}
    dependencies:
      pend: 1.2.0
    dev: true

  /fecha/4.2.3:
    resolution: {integrity: sha512-OP2IUU6HeYKJi3i0z4A19kHMQoLVs4Hc+DPqqxI2h/DPZHTm/vjsfC6P0b4jCMy14XizLBqvndQ+UilD7707Jw==}
    dev: true

  /fetch-blob/3.2.0:
    resolution: {integrity: sha512-7yAQpD2UMJzLi1Dqv7qFYnPbaPx7ZfFK6PiIxQ4PfkGPyNyl2Ugx+a/umUonmKqjhM4DnfbMvdX6otXq83soQQ==}
    engines: {node: ^12.20 || >= 14.13}
    dependencies:
      node-domexception: 1.0.0
      web-streams-polyfill: 3.2.1
    dev: true

  /file-entry-cache/6.0.1:
    resolution: {integrity: sha512-7Gps/XWymbLk2QLYK4NzpMOrYjMhdIxXuIvy2QBsLE6ljuodKvdkWs/cpyJJ3CVIVpH0Oi1Hvg1ovbMzLdFBBg==}
    engines: {node: ^10.12.0 || >=12.0.0}
    dependencies:
      flat-cache: 3.1.0
    dev: true

  /fill-range/7.0.1:
    resolution: {integrity: sha512-qOo9F+dMUmC2Lcb4BbVvnKJxTPjCm+RRpe4gDuGrzkL7mEVl/djYSu2OdQ2Pa302N4oqkSg9ir6jaLWJ2USVpQ==}
    engines: {node: '>=8'}
    dependencies:
      to-regex-range: 5.0.1

  /finalhandler/1.1.2:
    resolution: {integrity: sha512-aAWcW57uxVNrQZqFXjITpW3sIUQmHGG3qSb9mUah9MgMC4NeWhNOlNjXEYq3HjRAvL6arUviZGGJsBg6z0zsWA==}
    engines: {node: '>= 0.8'}
    dependencies:
      debug: 2.6.9
      encodeurl: 1.0.2
      escape-html: 1.0.3
      on-finished: 2.3.0
      parseurl: 1.3.3
      statuses: 1.5.0
      unpipe: 1.0.0
    dev: true

  /finalhandler/1.2.0:
    resolution: {integrity: sha512-5uXcUVftlQMFnWC9qu/svkWv3GTd2PfUhK/3PLkYNAe7FbqJMt3515HaxE6eRL74GdsriiwujiawdaB1BpEISg==}
    engines: {node: '>= 0.8'}
    dependencies:
      debug: 2.6.9
      encodeurl: 1.0.2
      escape-html: 1.0.3
      on-finished: 2.4.1
      parseurl: 1.3.3
      statuses: 2.0.1
      unpipe: 1.0.0
    dev: true

  /finalhandler/1.3.1:
    resolution: {integrity: sha512-6BN9trH7bp3qvnrRyzsBz+g3lZxTNZTbVO2EV1CS0WIcDbawYVdYvGflME/9QP0h0pYlCDBCTjYa9nZzMDpyxQ==}
    engines: {node: '>= 0.8'}
    dependencies:
      debug: 2.6.9
      encodeurl: 2.0.0
      escape-html: 1.0.3
      on-finished: 2.4.1
      parseurl: 1.3.3
      statuses: 2.0.1
      unpipe: 1.0.0
    dev: true

  /find-up/4.1.0:
    resolution: {integrity: sha512-PpOwAdQ/YlXQ2vj8a3h8IipDuYRi3wceVQQGYWxNINccq40Anw7BlsEXCMbt1Zt+OLA6Fq9suIpIWD0OsnISlw==}
    engines: {node: '>=8'}
    dependencies:
      locate-path: 5.0.0
      path-exists: 4.0.0
    dev: true

  /find-up/5.0.0:
    resolution: {integrity: sha512-78/PXT1wlLLDgTzDs7sjq9hzz0vXD+zn+7wypEe4fXQxCmdmqfGsEPQxmiCSQI3ajFV91bVSsvNtrJRiW6nGng==}
    engines: {node: '>=10'}
    dependencies:
      locate-path: 6.0.0
      path-exists: 4.0.0
    dev: true

  /flat-cache/3.1.0:
    resolution: {integrity: sha512-OHx4Qwrrt0E4jEIcI5/Xb+f+QmJYNj2rrK8wiIdQOIrB9WrrJL8cjZvXdXuBTkkEwEqLycb5BeZDV1o2i9bTew==}
    engines: {node: '>=12.0.0'}
    dependencies:
      flatted: 3.2.9
      keyv: 4.5.3
      rimraf: 3.0.2
    dev: true

  /flat/5.0.2:
    resolution: {integrity: sha512-b6suED+5/3rTpUBdG1gupIl8MPFCAMA0QXwmljLhvCUKcUvdE4gWky9zpuGCcXHOsz4J9wPGNWq6OKpmIzz3hQ==}
    hasBin: true
    dev: true

  /flatted/3.2.9:
    resolution: {integrity: sha512-36yxDn5H7OFZQla0/jFJmbIKTdZAQHngCedGxiMmpNfEZM0sdEeT+WczLQrjK6D7o2aiyLYDnkw0R3JK0Qv1RQ==}
    dev: true

  /fn.name/1.1.0:
    resolution: {integrity: sha512-GRnmB5gPyJpAhTQdSZTSp9uaPSvl09KoYcMQtsB9rQoOmzs9dH6ffeccH+Z+cv6P68Hu5bC6JjRh4Ah/mHSNRw==}
    dev: true

  /follow-redirects/1.15.3:
    resolution: {integrity: sha512-1VzOtuEM8pC9SFU1E+8KfTjZyMztRsgEfwQl44z8A25uy13jSzTj6dyK2Df52iV0vgHCfBwLhDWevLn95w5v6Q==}
    engines: {node: '>=4.0'}
    peerDependencies:
      debug: '*'
    peerDependenciesMeta:
      debug:
        optional: true
    dev: true

  /follow-redirects/1.15.9:
    resolution: {integrity: sha512-gew4GsXizNgdoRyqmyfMHyAmXsZDk6mHkSxZFCzW9gwlbtOW44CDtYavM+y+72qD/Vq2l550kMF52DT8fOLJqQ==}
    engines: {node: '>=4.0'}
    peerDependencies:
      debug: '*'
    peerDependenciesMeta:
      debug:
        optional: true
    dev: true

  /for-each/0.3.3:
    resolution: {integrity: sha512-jqYfLp7mo9vIyQf8ykW2v7A+2N4QjeCeI5+Dz9XraiO1ign81wjiH7Fb9vSOWvQfNtmSa4H2RoQTrrXivdUZmw==}
    dependencies:
      is-callable: 1.2.7
    dev: true

  /foreground-child/3.1.1:
    resolution: {integrity: sha512-TMKDUnIte6bfb5nWv7V/caI169OHgvwjb7V4WkeUvbQQdjr5rWKqHFiKWb/fcOwB+CzBT+qbWjvj+DVwRskpIg==}
    engines: {node: '>=14'}
    dependencies:
      cross-spawn: 7.0.3
      signal-exit: 4.1.0

  /forever-agent/0.6.1:
    resolution: {integrity: sha512-j0KLYPhm6zeac4lz3oJ3o65qvgQCcPubiyotZrXqEaG4hNagNYO8qdlUrX5vwqv9ohqeT/Z3j6+yW067yWWdUw==}
    dev: true

  /form-data/2.3.3:
    resolution: {integrity: sha512-1lLKB2Mu3aGP1Q/2eCOx0fNbRMe7XdwktwOruhfqqd0rIJWwN4Dh+E3hrPSlDCXnSR7UtZ1N38rVXm+6+MEhJQ==}
    engines: {node: '>= 0.12'}
    dependencies:
      asynckit: 0.4.0
      combined-stream: 1.0.8
      mime-types: 2.1.35
    dev: true

  /form-data/4.0.0:
    resolution: {integrity: sha512-ETEklSGi5t0QMZuiXoA/Q6vcnxcLQP5vdugSpuAyi6SVGi2clPPp+xgEhuMaHC+zGgn31Kd235W35f7Hykkaww==}
    engines: {node: '>= 6'}
    dependencies:
      asynckit: 0.4.0
      combined-stream: 1.0.8
      mime-types: 2.1.35

  /form-data/4.0.1:
    resolution: {integrity: sha512-tzN8e4TX8+kkxGPK8D5u0FNmjPUjw3lwC9lSLxxoB/+GtsJG91CO8bSWy73APlgAZzZbXEYZJuxjkHH2w+Ezhw==}
    engines: {node: '>= 6'}
    dependencies:
      asynckit: 0.4.0
      combined-stream: 1.0.8
      mime-types: 2.1.35

  /formdata-polyfill/4.0.10:
    resolution: {integrity: sha512-buewHzMvYL29jdeQTVILecSaZKnt/RJWjoZCF5OW60Z67/GmSLBkOFM7qh1PI3zFNtJbaZL5eQu1vLfazOwj4g==}
    engines: {node: '>=12.20.0'}
    dependencies:
      fetch-blob: 3.2.0
    dev: true

  /forwarded/0.2.0:
    resolution: {integrity: sha512-buRG0fpBtRHSTCOASe6hD258tEubFoRLb4ZNA6NxMVHNw2gOcwHo9wyablzMzOA5z9xA9L1KNjk/Nt6MT9aYow==}
    engines: {node: '>= 0.6'}
    dev: true

  /fresh/0.5.2:
    resolution: {integrity: sha512-zJ2mQYM18rEFOudeV4GShTGIQ7RbzA7ozbU9I/XBpm7kqgMywgmylMwXHxZJmkVoYkna9d2pVXVXPdYTP9ej8Q==}
    engines: {node: '>= 0.6'}
    dev: true

  /fs-extra/10.1.0:
    resolution: {integrity: sha512-oRXApq54ETRj4eMiFzGnHWGy+zo5raudjuxN0b8H7s/RU2oW0Wvsx9O0ACRN/kRq9E8Vu/ReskGB5o3ji+FzHQ==}
    engines: {node: '>=12'}
    dependencies:
      graceful-fs: 4.2.11
      jsonfile: 6.1.0
      universalify: 2.0.0
    dev: true

  /fs-extra/11.1.1:
    resolution: {integrity: sha512-MGIE4HOvQCeUCzmlHs0vXpih4ysz4wg9qiSAu6cd42lVwPbTM1TjV7RusoyQqMmk/95gdQZX72u+YW+c3eEpFQ==}
    engines: {node: '>=14.14'}
    dependencies:
      graceful-fs: 4.2.11
      jsonfile: 6.1.0
      universalify: 2.0.0
    dev: false

  /fs-extra/7.0.1:
    resolution: {integrity: sha512-YJDaCJZEnBmcbw13fvdAM9AwNOJwOzrE4pqMqBq5nFiEqXUqHwlK4B+3pUw6JNvfSPtX05xFHtYy/1ni01eGCw==}
    engines: {node: '>=6 <7 || >=8'}
    dependencies:
      graceful-fs: 4.2.11
      jsonfile: 4.0.0
      universalify: 0.1.2
    dev: true

  /fs-extra/8.1.0:
    resolution: {integrity: sha512-yhlQgA6mnOJUKOsRUFsgJdQCvkKhcz8tlZG5HBQfReYZy46OwLcY+Zia0mtdHsOo9y/hP+CxMN0TU9QxoOtG4g==}
    engines: {node: '>=6 <7 || >=8'}
    dependencies:
      graceful-fs: 4.2.11
      jsonfile: 4.0.0
      universalify: 0.1.2
    dev: true

  /fs-minipass/2.1.0:
    resolution: {integrity: sha512-V/JgOLFCS+R6Vcq0slCuaeWEdNC3ouDlJMNIsacH2VtALiu9mV4LPrHc5cDl8k5aw6J8jwgWWpiTo5RYhmIzvg==}
    engines: {node: '>= 8'}
    dependencies:
      minipass: 3.3.6

  /fs-minipass/3.0.3:
    resolution: {integrity: sha512-XUBA9XClHbnJWSfBzjkm6RvPsyg3sryZt06BEQoXcF7EK/xpGaQYJgQKDJSUH5SGZ76Y7pFx1QBnXz09rU5Fbw==}
    engines: {node: ^14.17.0 || ^16.13.0 || >=18.0.0}
    dependencies:
      minipass: 7.1.2

  /fs.realpath/1.0.0:
    resolution: {integrity: sha512-OO0pH2lK6a0hZnAdau5ItzHPI6pUlvI7jMVnxUQRtw4owF2wk8lOSabtGDCTP4Ggrg2MbGnWO9X8K1t4+fGMDw==}
    dev: true

  /fsevents/2.3.3:
    resolution: {integrity: sha512-5xoDfX+fL7faATnagmWPpbFtwh/R77WmMMqqHGS65C3vvB0YHrgF+B1YmZ3441tMj5n63k0212XNoJwzlhffQw==}
    engines: {node: ^8.16.0 || ^10.6.0 || >=11.0.0}
    os: [darwin]
    requiresBuild: true
    dev: true
    optional: true

  /function-bind/1.1.2:
    resolution: {integrity: sha512-7XHNxH7qX9xG5mIwxkhumTox/MIRNcOgDrxWsMt2pAr23WHp6MrRlN7FBSFpCpr+oVO0F744iUgR82nJMfG2SA==}
    dev: true

  /function.prototype.name/1.1.6:
    resolution: {integrity: sha512-Z5kx79swU5P27WEayXM1tBi5Ze/lbIyiNgU3qyXUOf9b2rgXYyF9Dy9Cx+IQv/Lc8WCG6L82zwUPpSS9hGehIg==}
    engines: {node: '>= 0.4'}
    dependencies:
      call-bind: 1.0.7
      define-properties: 1.2.1
      es-abstract: 1.22.2
      functions-have-names: 1.2.3
    dev: true

  /functions-have-names/1.2.3:
    resolution: {integrity: sha512-xckBUXyTIqT97tq2x2AMb+g163b5JFysYk0x4qxNFwbfQkmNZoiRHb6sPzI9/QV33WeuvVYBUIiD4NzNIyqaRQ==}
    dev: true

  /gensync/1.0.0-beta.2:
    resolution: {integrity: sha512-3hN7NaskYvMDLQY55gnW3NQ+mesEAepTqlg+VEbj7zzqEMBVNhzcGYYeqFo/TlYz6eQiFcp1HcsCZO+nGgS8zg==}
    engines: {node: '>=6.9.0'}
    dev: true

  /get-caller-file/2.0.5:
    resolution: {integrity: sha512-DyFP3BM/3YHTQOCUL/w0OZHR0lpKeGrxotcHWcqNEdnltqFwXVfhEBQ94eIo34AfQpo0rGki4cyIiftY06h2Fg==}
    engines: {node: 6.* || 8.* || >= 10.*}

  /get-func-name/2.0.0:
    resolution: {integrity: sha512-Hm0ixYtaSZ/V7C8FJrtZIuBBI+iSgL+1Aq82zSu8VQNB4S3Gk8e7Qs3VwBDJAhmRZcFqkl3tQu36g/Foh5I5ig==}
    dev: true

  /get-func-name/2.0.2:
    resolution: {integrity: sha512-8vXOvuE167CtIc3OyItco7N/dpRtBbYOsPsXCz7X/PMnlGjYjSGuZJgM1Y7mmew7BKf9BqvLX2tnOVy1BBUsxQ==}
    dev: true

  /get-intrinsic/1.2.4:
    resolution: {integrity: sha512-5uYhsJH8VJBTv7oslg4BznJYhDoRI6waYCxMmCdnTrcCrHA/fCFKoTFz2JKKE0HdDFUF7/oQuhzumXJK7paBRQ==}
    engines: {node: '>= 0.4'}
    dependencies:
      es-errors: 1.3.0
      function-bind: 1.1.2
      has-proto: 1.0.1
      has-symbols: 1.0.3
      hasown: 2.0.2
    dev: true

  /get-stream/5.2.0:
    resolution: {integrity: sha512-nBF+F1rAZVCu/p7rjzgA+Yb4lfYXrpl7a6VmJrU8wF9I1CKvP/QwPNZHnOlwbTkY6dvtFIzFMSyQXbLoTQPRpA==}
    engines: {node: '>=8'}
    dependencies:
      pump: 3.0.0
    dev: true

  /get-stream/8.0.1:
    resolution: {integrity: sha512-VaUJspBffn/LMCJVoMvSAdmscJyS1auj5Zulnn5UoYcY531UWmdwhRWkcGKnGU93m5HSXP9LP2usOryrBtQowA==}
    engines: {node: '>=16'}
    dev: true

  /get-symbol-description/1.0.0:
    resolution: {integrity: sha512-2EmdH1YvIQiZpltCNgkuiUnyukzxM/R6NDJX31Ke3BG1Nq5b0S2PhX59UKi9vZpPDQVdqn+1IcaAwnzTT5vCjw==}
    engines: {node: '>= 0.4'}
    dependencies:
      call-bind: 1.0.7
      get-intrinsic: 1.2.4
    dev: true

  /get-tsconfig/4.7.6:
    resolution: {integrity: sha512-ZAqrLlu18NbDdRaHq+AKXzAmqIUPswPWKUchfytdAjiRFnCe5ojG2bstg6mRiZabkKfCoL/e98pbBELIV/YCeA==}
    dependencies:
      resolve-pkg-maps: 1.0.0
    dev: true

  /get-uri/6.0.2:
    resolution: {integrity: sha512-5KLucCJobh8vBY1K07EFV4+cPZH3mrV9YeAruUseCQKHB58SGjjT2l9/eA9LD082IiuMjSlFJEcdJ27TXvbZNw==}
    engines: {node: '>= 14'}
    dependencies:
      basic-ftp: 5.0.4
      data-uri-to-buffer: 6.0.1
      debug: 4.4.0
      fs-extra: 8.1.0
    transitivePeerDependencies:
      - supports-color
    dev: true

  /getpass/0.1.7:
    resolution: {integrity: sha512-0fzj9JxOLfJ+XGLhR8ze3unN0KZCgZwiSSDz168VERjK8Wl8kVSdcu2kspd4s4wtAa1y/qrVRiAA0WclVsu0ng==}
    dependencies:
      assert-plus: 1.0.0
    dev: true

  /glob-parent/5.1.2:
    resolution: {integrity: sha512-AOIgSQCepiJYwP3ARnGx+5VnTu2HBYdzbGP45eLw1vr3zB3vZLeyed1sC9hnbcOc9/SrMyM5RPQrkGz4aS9Zow==}
    engines: {node: '>= 6'}
    dependencies:
      is-glob: 4.0.3

  /glob-parent/6.0.2:
    resolution: {integrity: sha512-XxwI8EOhVQgWp6iDL+3b0r86f4d6AX6zSU55HfB4ydCEuXLXc5FcYeOu+nnGftS4TEju/11rt4KJPTMgbfmv4A==}
    engines: {node: '>=10.13.0'}
    dependencies:
      is-glob: 4.0.3
    dev: true

  /glob-to-regexp/0.4.1:
    resolution: {integrity: sha512-lkX1HJXwyMcprw/5YUZc2s7DrpAiHB21/V+E1rHUrVNokkvB6bqMzT0VfV6/86ZNabt1k14YOIaT7nDvOX3Iiw==}
    dev: true

  /glob/10.3.9:
    resolution: {integrity: sha512-2tU/LKevAQvDVuVJ9pg9Yv9xcbSh+TqHuTaXTNbQwf+0kDl9Fm6bMovi4Nm5c8TVvfxo2LLcqCGtmO9KoJaGWg==}
    engines: {node: '>=16 || 14 >=14.17'}
    hasBin: true
    dependencies:
      foreground-child: 3.1.1
      jackspeak: 2.3.5
      minimatch: 9.0.5
      minipass: 7.1.2
      path-scurry: 1.10.1
    dev: true

  /glob/10.4.5:
    resolution: {integrity: sha512-7Bv8RF0k6xjo7d4A/PxYLbUCfb6c+Vpd2/mB2yRDlew7Jb5hEXiCD9ibfO7wpk8i4sevK6DFny9h7EYbM3/sHg==}
    hasBin: true
    dependencies:
      foreground-child: 3.1.1
      jackspeak: 3.4.3
      minimatch: 9.0.5
      minipass: 7.1.2
      package-json-from-dist: 1.0.1
      path-scurry: 1.11.1

  /glob/7.2.0:
    resolution: {integrity: sha512-lmLf6gtyrPq8tTjSmrO94wBeQbFR3HbLHbuyD69wuyQkImp2hWqMGB47OX65FBkPffO641IP9jWa1z4ivqG26Q==}
    dependencies:
      fs.realpath: 1.0.0
      inflight: 1.0.6
      inherits: 2.0.4
      minimatch: 3.1.2
      once: 1.4.0
      path-is-absolute: 1.0.1
    dev: true

  /glob/7.2.3:
    resolution: {integrity: sha512-nFR0zLpU2YCaRxwoCJvL6UvCH2JFyFVIvwTLsIf21AuHlMskA1hhTdk+LlYJtOlYt9v6dvszD2BGRqBL+iQK9Q==}
    dependencies:
      fs.realpath: 1.0.0
      inflight: 1.0.6
      inherits: 2.0.4
      minimatch: 3.1.2
      once: 1.4.0
      path-is-absolute: 1.0.1
    dev: true

  /glob/8.1.0:
    resolution: {integrity: sha512-r8hpEjiQEYlF2QU0df3dS+nxxSIreXQS1qRhMJM0Q5NDdR386C7jb7Hwwod8Fgiuex+k0GFjgft18yvxm5XoCQ==}
    engines: {node: '>=12'}
    dependencies:
      fs.realpath: 1.0.0
      inflight: 1.0.6
      inherits: 2.0.4
      minimatch: 5.1.6
      once: 1.4.0
    dev: true

  /globals/11.12.0:
    resolution: {integrity: sha512-WOBp/EEGUiIsJSp7wcv/y6MO+lV9UoncWqxuFfm8eBwzWNgyfBd6Gz+IeKQ9jCmyhoH99g15M3T+QaVHFjizVA==}
    engines: {node: '>=4'}
    dev: true

  /globals/13.22.0:
    resolution: {integrity: sha512-H1Ddc/PbZHTDVJSnj8kWptIRSD6AM3pK+mKytuIVF4uoBV7rshFlhhvA58ceJ5wp3Er58w6zj7bykMpYXt3ETw==}
    engines: {node: '>=8'}
    dependencies:
      type-fest: 0.20.2
    dev: true

  /globalthis/1.0.3:
    resolution: {integrity: sha512-sFdI5LyBiNTHjRd7cGPWapiHWMOXKyuBNX/cWJ3NfzrZQVa8GI/8cofCl74AOVqq9W5kNmguTIzJ/1s2gyI9wA==}
    engines: {node: '>= 0.4'}
    dependencies:
      define-properties: 1.2.1
    dev: true

  /globby/11.1.0:
    resolution: {integrity: sha512-jhIXaOzy1sb8IyocaruWSn1TjmnBVs8Ayhcy83rmxNJ8q2uWKCAj3CnJY+KpGSXCueAPc0i05kVvVKtP1t9S3g==}
    engines: {node: '>=10'}
    dependencies:
      array-union: 2.1.0
      dir-glob: 3.0.1
      fast-glob: 3.3.2
      ignore: 5.2.4
      merge2: 1.4.1
      slash: 3.0.0
    dev: true

  /globby/14.0.2:
    resolution: {integrity: sha512-s3Fq41ZVh7vbbe2PN3nrW7yC7U7MFVc5c98/iTl9c2GawNMKx/J648KQRW6WKkuU8GIbbh2IXfIRQjOZnXcTnw==}
    engines: {node: '>=18'}
    dependencies:
      '@sindresorhus/merge-streams': 2.3.0
      fast-glob: 3.3.2
      ignore: 5.2.4
      path-type: 5.0.0
      slash: 5.1.0
      unicorn-magic: 0.1.0

  /gopd/1.0.1:
    resolution: {integrity: sha512-d65bNlIadxvpb/A2abVdlqKqV563juRnZ1Wtk6s1sIR8uNsXR70xqIzVqxVf1eTqDunwT2MkczEeaezCKTZhwA==}
    dependencies:
      get-intrinsic: 1.2.4
    dev: true

  /graceful-fs/4.2.11:
    resolution: {integrity: sha512-RbJ5/jmFcNNCcDV5o9eTnBLJ/HszWV0P73bc+Ff4nS/rJj+YaS6IGyiOL0VoBYX+l1Wrl3k63h/KrH+nhJ0XvQ==}

  /graphemer/1.4.0:
    resolution: {integrity: sha512-EtKwoO6kxCL9WO5xipiHTZlSzBm7WLT627TqC/uVRd0HKmq8NXyebnNYxDoBi7wt8eTWrUrKXCOVaFq9x1kgag==}
    dev: true

  /growl/1.10.5:
    resolution: {integrity: sha512-qBr4OuELkhPenW6goKVXiv47US3clb3/IbuWF9KNKEijAy9oeHxU9IgzjvJhHkUzhaj7rOUD7+YGWqUjLp5oSA==}
    engines: {node: '>=4.x'}
    dev: true

  /handlebars/4.7.8:
    resolution: {integrity: sha512-vafaFqs8MZkRrSX7sFVUdo3ap/eNiLnb4IakshzvP56X5Nr1iGKAIqdX6tMlm6HcNRIkr6AxO5jFEoJzzpT8aQ==}
    engines: {node: '>=0.4.7'}
    hasBin: true
    dependencies:
      minimist: 1.2.8
      neo-async: 2.6.2
      source-map: 0.6.1
      wordwrap: 1.0.0
    optionalDependencies:
      uglify-js: 3.17.4
    dev: false

  /har-schema/2.0.0:
    resolution: {integrity: sha512-Oqluz6zhGX8cyRaTQlFMPw80bSJVG2x/cFb8ZPhUILGgHka9SsokCCOQgpveePerqidZOrT14ipqfJb7ILcW5Q==}
    engines: {node: '>=4'}
    dev: true

  /har-validator/5.1.5:
    resolution: {integrity: sha512-nmT2T0lljbxdQZfspsno9hgrG3Uir6Ks5afism62poxqBM6sDnMEuPmzTq8XN0OEwqKLLdh1jQI3qyE66Nzb3w==}
    engines: {node: '>=6'}
    deprecated: this library is no longer supported
    dependencies:
      ajv: 6.12.6
      har-schema: 2.0.0
    dev: true

  /has-bigints/1.0.2:
    resolution: {integrity: sha512-tSvCKtBr9lkF0Ex0aQiP9N+OpV4zi2r/Nee5VkRDbaqv35RLYMzbwQfFSZZH0kR+Rd6302UJZ2p/bJCEoR3VoQ==}
    dev: true

  /has-flag/3.0.0:
    resolution: {integrity: sha512-sKJf1+ceQBr4SMkvQnBDNDtf4TXpVhVGateu0t918bl30FnbE2m4vNLX+VWe/dpjlb+HugGYzW7uQXH98HPEYw==}
    engines: {node: '>=4'}
    dev: true

  /has-flag/4.0.0:
    resolution: {integrity: sha512-EykJT/Q1KjTWctppgIAgfSO0tKVuZUjhgMr17kqTumMl6Afv3EISleU7qZUzoXDFTAHTDC4NOoG/ZxU3EvlMPQ==}
    engines: {node: '>=8'}
    dev: true

  /has-property-descriptors/1.0.2:
    resolution: {integrity: sha512-55JNKuIW+vq4Ke1BjOTjM2YctQIvCT7GFzHwmfZPGo5wnrgkid0YQtnAleFSqumZm4az3n2BS+erby5ipJdgrg==}
    dependencies:
      es-define-property: 1.0.0
    dev: true

  /has-proto/1.0.1:
    resolution: {integrity: sha512-7qE+iP+O+bgF9clE5+UoBFzE65mlBiVj3tKCrlNQ0Ogwm0BjpT/gK4SlLYDMybDh5I3TCTKnPPa0oMG7JDYrhg==}
    engines: {node: '>= 0.4'}
    dev: true

  /has-symbols/1.0.3:
    resolution: {integrity: sha512-l3LCuF6MgDNwTDKkdYGEihYjt5pRPbEg46rtlmnSPlUbgmB8LOIrKJbYYFBSbnPaJexMKtiPO8hmeRjRz2Td+A==}
    engines: {node: '>= 0.4'}
    dev: true

  /has-tostringtag/1.0.0:
    resolution: {integrity: sha512-kFjcSNhnlGV1kyoGk7OXKSawH5JOb/LzUc5w9B02hOTO0dfFRjbHQKvg1d6cf3HbeUmtU9VbbV3qzZ2Teh97WQ==}
    engines: {node: '>= 0.4'}
    dependencies:
      has-symbols: 1.0.3
    dev: true

  /has/1.0.3:
    resolution: {integrity: sha512-f2dvO0VU6Oej7RkWJGrehjbzMAjFp5/VKPp5tTpWIV4JHHZK1/BxbFRtf/siA2SWTe09caDmVtYYzWEIbBS4zw==}
    engines: {node: '>= 0.4.0'}
    dependencies:
      function-bind: 1.1.2
    dev: true

  /hasown/2.0.2:
    resolution: {integrity: sha512-0hJU9SCPvmMzIBdZFqNPXWa6dqh7WdH0cII9y+CyS8rG3nL48Bclra9HmKhVVUHyPWNH5Y7xDwAB7bfgSjkUMQ==}
    engines: {node: '>= 0.4'}
    dependencies:
      function-bind: 1.1.2
    dev: true

  /he/1.2.0:
    resolution: {integrity: sha512-F/1DnUGPopORZi0ni+CvrCgHQ5FyEAHRLSApuYWMmrbSwoN2Mn/7k+Gl38gJnR7yyDZk6WLXwiGod1JOWNDKGw==}
    hasBin: true
    dev: true

  /hosted-git-info/2.8.9:
    resolution: {integrity: sha512-mxIDAb9Lsm6DoOJ7xH+5+X4y1LU/4Hi50L9C5sIswK3JzULS4bwk1FvjdBgvYR4bzT4tuUQiC15FE2f5HbLvYw==}
    dev: true

  /hosted-git-info/8.0.2:
    resolution: {integrity: sha512-sYKnA7eGln5ov8T8gnYlkSOxFJvywzEx9BueN6xo/GKO8PGiI6uK6xx+DIGe45T3bdVjLAQDQW1aicT8z8JwQg==}
    engines: {node: ^18.17.0 || >=20.5.0}
    dependencies:
      lru-cache: 10.4.3

  /html-escaper/2.0.2:
    resolution: {integrity: sha512-H2iMtd0I4Mt5eYiapRdIDjp+XzelXQ0tFE4JS7YFwFevXXMmOp9myNrUvCg0D6ws8iqkRPBfKHgbwig1SmlLfg==}
    dev: true

  /http-cache-semantics/4.1.1:
    resolution: {integrity: sha512-er295DKPVsV82j5kw1Gjt+ADA/XYHsajl82cGNQG2eyoPkvgUhX+nDIyelzhIWbbsXP39EHcI6l5tYs2FYqYXQ==}

  /http-errors/2.0.0:
    resolution: {integrity: sha512-FtwrG/euBzaEjYeRqOgly7G0qviiXoJWnvEH2Z1plBdXgbyjv34pHTSb9zoeHMyDy33+DWy5Wt9Wo+TURtOYSQ==}
    engines: {node: '>= 0.8'}
    dependencies:
      depd: 2.0.0
      inherits: 2.0.4
      setprototypeof: 1.2.0
      statuses: 2.0.1
      toidentifier: 1.0.1
    dev: true

  /http-proxy-agent/5.0.0:
    resolution: {integrity: sha512-n2hY8YdoRE1i7r6M0w9DIw5GgZN0G25P8zLCRQ8rjXtTU3vsNFBI/vWK/UIeE6g5MUUz6avwAPXmL6Fy9D/90w==}
    engines: {node: '>= 6'}
    dependencies:
      '@tootallnate/once': 2.0.0
      agent-base: 6.0.2
      debug: 4.3.4
    transitivePeerDependencies:
      - supports-color

  /http-proxy-agent/7.0.2:
    resolution: {integrity: sha512-T1gkAiYYDWYx3V5Bmyu7HcfcvL7mUrTWiM6yOfa3PIphViJ/gFPbvidQ+veqSOHci/PxBcDabeUNCzpOODJZig==}
    engines: {node: '>= 14'}
    dependencies:
      agent-base: 7.1.3
      debug: 4.4.0
    transitivePeerDependencies:
      - supports-color

  /http-proxy/1.18.1:
    resolution: {integrity: sha512-7mz/721AbnJwIVbnaSv1Cz3Am0ZLT/UBwkC92VlxhXv/k/BBQfM2fXElQNC27BVGr0uwUpplYPQM9LnaBMR5NQ==}
    engines: {node: '>=8.0.0'}
    dependencies:
      eventemitter3: 4.0.7
      follow-redirects: 1.15.3
      requires-port: 1.0.0
    transitivePeerDependencies:
      - debug
    dev: true

  /http-signature/1.2.0:
    resolution: {integrity: sha512-CAbnr6Rz4CYQkLYUtSNXxQPUH2gK8f3iWexVlsnMeD+GjlsQ0Xsy1cOX+mN3dtxYomRy21CiOzU8Uhw6OwncEQ==}
    engines: {node: '>=0.8', npm: '>=1.3.7'}
    dependencies:
      assert-plus: 1.0.0
      jsprim: 1.4.2
      sshpk: 1.17.0
    dev: true

  /https-proxy-agent/5.0.1:
    resolution: {integrity: sha512-dFcAjpTQFgoLMzC2VwU+C/CbS7uRL0lWmxDITmqm7C+7F0Odmj6s9l6alZc6AELXhrnggM2CeWSXHGOdX2YtwA==}
    engines: {node: '>= 6'}
    dependencies:
      agent-base: 6.0.2
      debug: 4.3.4
    transitivePeerDependencies:
      - supports-color

  /https-proxy-agent/7.0.4:
    resolution: {integrity: sha512-wlwpilI7YdjSkWaQ/7omYBMTliDcmCN8OLihO6I9B86g06lMyAoqgoDpV0XqoaPOKj+0DIdAvnsWfyAAhmimcg==}
    engines: {node: '>= 14'}
    dependencies:
      agent-base: 7.1.3
      debug: 4.4.0
    transitivePeerDependencies:
      - supports-color

  /human-signals/5.0.0:
    resolution: {integrity: sha512-AXcZb6vzzrFAUE61HnN4mpLqd/cSIwNQjtNWR0euPm6y0iqx3G4gOXaIDdtdDwZmhwe82LA6+zinmW4UBWVePQ==}
    engines: {node: '>=16.17.0'}
    dev: true

  /iconv-lite/0.4.24:
    resolution: {integrity: sha512-v3MXnZAcvnywkTUEZomIActle7RXXeedOR31wwl7VlyoXO4Qi9arvSenNQWne1TcRwhCL1HwLI21bEqdpj8/rA==}
    engines: {node: '>=0.10.0'}
    dependencies:
      safer-buffer: 2.1.2
    dev: true

  /iconv-lite/0.6.3:
    resolution: {integrity: sha512-4fCk79wshMdzMp2rH06qWrJE4iolqLhCUH+OiuIgU++RB0+94NlDL81atO7GX55uUKueo0txHNtvEyI6D7WdMw==}
    engines: {node: '>=0.10.0'}
    dependencies:
      safer-buffer: 2.1.2

  /ieee754/1.2.1:
    resolution: {integrity: sha512-dcyqhDvX1C46lXZcVqCpK+FtMRQVdIMN6/Df5js2zouUsqG7I6sFxitIC+7KYK29KdXOLHdu9zL4sFnoVQnqaA==}
    dev: true

  /ignore-walk/7.0.0:
    resolution: {integrity: sha512-T4gbf83A4NH95zvhVYZc+qWocBBGlpzUXLPGurJggw/WIOwicfXJChLDP/iBZnN5WqROSu5Bm3hhle4z8a8YGQ==}
    engines: {node: ^18.17.0 || >=20.5.0}
    dependencies:
      minimatch: 9.0.5

  /ignore/5.2.4:
    resolution: {integrity: sha512-MAb38BcSbH0eHNBxn7ql2NH/kX33OkB3lZ1BNdh7ENeRChHTYsTvWrMubiIAMNS2llXEEgZ1MUOBtXChP3kaFQ==}
    engines: {node: '>= 4'}

  /import-fresh/3.3.0:
    resolution: {integrity: sha512-veYYhQa+D1QBKznvhUHxb8faxlrwUnxseDAbAp457E0wLNio2bOSKnjYDhMj+YiAq61xrMGhQk9iXVk5FzgQMw==}
    engines: {node: '>=6'}
    dependencies:
      parent-module: 1.0.1
      resolve-from: 4.0.0
    dev: true

  /import-lazy/4.0.0:
    resolution: {integrity: sha512-rKtvo6a868b5Hu3heneU+L4yEQ4jYKLtjpnPeUdK7h0yzXGmyBTypknlkCvHFBqfX9YlorEiMM6Dnq/5atfHkw==}
    engines: {node: '>=8'}
    dev: true

  /import-local/3.1.0:
    resolution: {integrity: sha512-ASB07uLtnDs1o6EHjKpX34BKYDSqnFerfTOJL2HvMqF70LnxpjkzDB8J44oT9pu4AMPkQwf8jl6szgvNd2tRIg==}
    engines: {node: '>=8'}
    hasBin: true
    dependencies:
      pkg-dir: 4.2.0
      resolve-cwd: 3.0.0
    dev: true

  /imurmurhash/0.1.4:
    resolution: {integrity: sha512-JmXMZ6wuvDmLiHEml9ykzqO6lwFbof0GG4IkcGaENdCRDDmMVnny7s5HsIgHCbaq0w2MyPhDqkhTUgS2LU2PHA==}
    engines: {node: '>=0.8.19'}

  /inflight/1.0.6:
    resolution: {integrity: sha512-k92I/b08q4wvFscXCLvqfsHCrjrF7yiXsQuIVvVE7N82W3+aqpzuUdBbfhWcy/FZR3/4IgflMgKLOsvPDrGCJA==}
    deprecated: This module is not supported, and leaks memory. Do not use it. Check out lru-cache if you want a good and tested way to coalesce async requests by a key value, which is much more comprehensive and powerful.
    dependencies:
      once: 1.4.0
      wrappy: 1.0.2
    dev: true

  /inherits/2.0.4:
    resolution: {integrity: sha512-k/vGaX4/Yla3WzyMCvTQOXYeIHvqOKtnqBduzTHpzpQZzAskKMhZ2K+EnBiSM9zGSoIFeMpXKxa4dYeZIQqewQ==}
    dev: true

  /ini/5.0.0:
    resolution: {integrity: sha512-+N0ngpO3e7cRUWOJAS7qw0IZIVc6XPrW4MlFBdD066F2L4k1L6ker3hLqSq7iXxU5tgS4WGkIUElWn5vogAEnw==}
    engines: {node: ^18.17.0 || >=20.5.0}

  /internal-slot/1.0.5:
    resolution: {integrity: sha512-Y+R5hJrzs52QCG2laLn4udYVnxsfny9CpOhNhUvk/SSSVyF6T27FzRbF0sroPidSu3X8oEAkOn2K804mjpt6UQ==}
    engines: {node: '>= 0.4'}
    dependencies:
      get-intrinsic: 1.2.4
      has: 1.0.3
      side-channel: 1.0.6
    dev: true

  /interpret/2.2.0:
    resolution: {integrity: sha512-Ju0Bz/cEia55xDwUWEa8+olFpCiQoypjnQySseKtmjNrnps3P+xfpUmGr90T7yjlVJmOtybRvPXhKMbHr+fWnw==}
    engines: {node: '>= 0.10'}
    dev: true

  /ip-address/9.0.5:
    resolution: {integrity: sha512-zHtQzGojZXTwZTHQqra+ETKd4Sn3vgi7uBmlPoXVWZqYvuKmtI0l/VZTjqGmJY9x88GGOaZ9+G9ES8hC4T4X8g==}
    engines: {node: '>= 12'}
    dependencies:
      jsbn: 1.1.0
      sprintf-js: 1.1.3

  /ip/1.1.8:
    resolution: {integrity: sha512-PuExPYUiu6qMBQb4l06ecm6T6ujzhmh+MeJcW9wa89PoAz5pvd4zPgN5WJV104mb6S2T1AwNIAaB70JNrLQWhg==}
    dev: true

  /ipaddr.js/1.9.1:
    resolution: {integrity: sha512-0KI/607xoxSToH7GjN1FfSbLoU0+btTicjsQSWQlh/hZykN8KpmMf7uYwPW3R+akZ6R/w18ZlXSHBYXiYUPO3g==}
    engines: {node: '>= 0.10'}
    dev: true

  /is-arguments/1.1.1:
    resolution: {integrity: sha512-8Q7EARjzEnKpt/PCD7e1cgUS0a6X8u5tdSiMqXhojOdoV9TsMsiO+9VLC5vAmO8N7/GmXn7yjR8qnA6bVAEzfA==}
    engines: {node: '>= 0.4'}
    dependencies:
      call-bind: 1.0.7
      has-tostringtag: 1.0.0
    dev: true

  /is-array-buffer/3.0.2:
    resolution: {integrity: sha512-y+FyyR/w8vfIRq4eQcM1EYgSTnmHXPqaF+IgzgraytCFq5Xh8lllDVmAZolPJiZttZLeFSINPYMaEJ7/vWUa1w==}
    dependencies:
      call-bind: 1.0.7
      get-intrinsic: 1.2.4
      is-typed-array: 1.1.12
    dev: true

  /is-arrayish/0.2.1:
    resolution: {integrity: sha512-zz06S8t0ozoDXMG+ube26zeCTNXcKIPJZJi8hBrF4idCLms4CG9QtK7qBl1boi5ODzFpjswb5JPmHCbMpjaYzg==}
    dev: true

  /is-arrayish/0.3.2:
    resolution: {integrity: sha512-eVRqCvVlZbuw3GrM63ovNSNAeA1K16kaR/LRY/92w0zxQ5/1YzwblUX652i4Xs9RwAGjW9d9y6X88t8OaAJfWQ==}
    dev: true

  /is-bigint/1.0.4:
    resolution: {integrity: sha512-zB9CruMamjym81i2JZ3UMn54PKGsQzsJeo6xvN3HJJ4CAsQNB6iRutp2To77OfCNuoxspsIhzaPoO1zyCEhFOg==}
    dependencies:
      has-bigints: 1.0.2
    dev: true

  /is-binary-path/2.1.0:
    resolution: {integrity: sha512-ZMERYes6pDydyuGidse7OsHxtbI7WVeUEozgR/g7rd0xUimYNlvZRE/K2MgZTjWy725IfelLeVcEM97mmtRGXw==}
    engines: {node: '>=8'}
    dependencies:
      binary-extensions: 2.2.0
    dev: true

  /is-boolean-object/1.1.2:
    resolution: {integrity: sha512-gDYaKHJmnj4aWxyj6YHyXVpdQawtVLHU5cb+eztPGczf6cjuTdwve5ZIEfgXqH4e57An1D1AKf8CZ3kYrQRqYA==}
    engines: {node: '>= 0.4'}
    dependencies:
      call-bind: 1.0.7
      has-tostringtag: 1.0.0
    dev: true

  /is-callable/1.2.7:
    resolution: {integrity: sha512-1BC0BVFhS/p0qtw6enp8e+8OD0UrK0oFLztSjNzhcKA3WDuJxxAPXzPuPtKkjEY9UUoEWlX/8fgKeu2S8i9JTA==}
    engines: {node: '>= 0.4'}
    dev: true

  /is-core-module/2.13.0:
    resolution: {integrity: sha512-Z7dk6Qo8pOCp3l4tsX2C5ZVas4V+UxwQodwZhLopL91TX8UyyHEXafPcyoeeWuLrwzHcr3igO78wNLwHJHsMCQ==}
    dependencies:
      has: 1.0.3
    dev: true

  /is-date-object/1.0.5:
    resolution: {integrity: sha512-9YQaSxsAiSwcvS33MBk3wTCVnWK+HhF8VZR2jRxehM16QcVOdHqPn4VPHmRK4lSr38n9JriurInLcP90xsYNfQ==}
    engines: {node: '>= 0.4'}
    dependencies:
      has-tostringtag: 1.0.0
    dev: true

  /is-docker/2.2.1:
    resolution: {integrity: sha512-F+i2BKsFrH66iaUFc0woD8sLy8getkwTwtOBjvs56Cx4CgJDeKQeqfz8wAYiSb8JOprWhHH5p77PbmYCvvUuXQ==}
    engines: {node: '>=8'}
    hasBin: true
    dev: true

  /is-extglob/2.1.1:
    resolution: {integrity: sha512-SbKbANkN603Vi4jEZv49LeVJMn4yGwsbzZworEoyEiutsN3nJYdbO36zfhGJ6QEDpOZIFkDtnq5JRxmvl3jsoQ==}
    engines: {node: '>=0.10.0'}

  /is-fullwidth-code-point/3.0.0:
    resolution: {integrity: sha512-zymm5+u+sCsSWyD9qNaejV3DFvhCKclKdizYaJUuHA83RLjb7nSuGnddCHGv0hk+KY7BMAlsWeK4Ueg6EV6XQg==}
    engines: {node: '>=8'}

  /is-glob/4.0.3:
    resolution: {integrity: sha512-xelSayHH36ZgE7ZWhli7pW34hNbNl8Ojv5KVmkJD4hBdD3th8Tfk9vYasLM+mXWOZhFkgZfxhLSnrwRr4elSSg==}
    engines: {node: '>=0.10.0'}
    dependencies:
      is-extglob: 2.1.1

  /is-map/2.0.2:
    resolution: {integrity: sha512-cOZFQQozTha1f4MxLFzlgKYPTyj26picdZTx82hbc/Xf4K/tZOOXSCkMvU4pKioRXGDLJRn0GM7Upe7kR721yg==}
    dev: true

  /is-negative-zero/2.0.2:
    resolution: {integrity: sha512-dqJvarLawXsFbNDeJW7zAz8ItJ9cd28YufuuFzh0G8pNHjJMnY08Dv7sYX2uF5UpQOwieAeOExEYAWWfu7ZZUA==}
    engines: {node: '>= 0.4'}
    dev: true

  /is-number-object/1.0.7:
    resolution: {integrity: sha512-k1U0IRzLMo7ZlYIfzRu23Oh6MiIFasgpb9X76eqfFZAqwH44UI4KTBvBYIZ1dSL9ZzChTB9ShHfLkR4pdW5krQ==}
    engines: {node: '>= 0.4'}
    dependencies:
      has-tostringtag: 1.0.0
    dev: true

  /is-number/7.0.0:
    resolution: {integrity: sha512-41Cifkg6e8TylSpdtTpeLVMqvSBEVzTttHvERD741+pnZ8ANv0004MRL43QKPDlK9cGvNp6NZWZUBlbGXYxxng==}
    engines: {node: '>=0.12.0'}

  /is-path-inside/3.0.3:
    resolution: {integrity: sha512-Fd4gABb+ycGAmKou8eMftCupSir5lRxqf4aD/vd0cD2qc4HL07OjCeuHMr8Ro4CoMaeCKDB0/ECBOVWjTwUvPQ==}
    engines: {node: '>=8'}
    dev: true

  /is-plain-obj/2.1.0:
    resolution: {integrity: sha512-YWnfyRwxL/+SsrWYfOpUtz5b3YD+nyfkHvjbcanzk8zgyO4ASD67uVMRt8k5bM4lLMDnXfriRhOpemw+NfT1eA==}
    engines: {node: '>=8'}
    dev: true

  /is-plain-object/2.0.4:
    resolution: {integrity: sha512-h5PpgXkWitc38BBMYawTYMWJHFZJVnBquFE57xFpjB8pJFiF6gZ+bU+WyI/yqXiFR5mdLsgYNaPe8uao6Uv9Og==}
    engines: {node: '>=0.10.0'}
    dependencies:
      isobject: 3.0.1
    dev: true

  /is-promise/4.0.0:
    resolution: {integrity: sha512-hvpoI6korhJMnej285dSg6nu1+e6uxs7zG3BYAm5byqDsgJNWwxzM6z6iZiAgQR4TJ30JmBTOwqZUw3WlyH3AQ==}
    dev: true

  /is-regex/1.1.4:
    resolution: {integrity: sha512-kvRdxDsxZjhzUX07ZnLydzS1TU/TJlTUHHY4YLL87e37oUA49DfkLqgy+VjFocowy29cKvcSiu+kIv728jTTVg==}
    engines: {node: '>= 0.4'}
    dependencies:
      call-bind: 1.0.7
      has-tostringtag: 1.0.0
    dev: true

  /is-set/2.0.2:
    resolution: {integrity: sha512-+2cnTEZeY5z/iXGbLhPrOAaK/Mau5k5eXq9j14CpRTftq0pAJu2MwVRSZhyZWBzx3o6X795Lz6Bpb6R0GKf37g==}
    dev: true

  /is-shared-array-buffer/1.0.2:
    resolution: {integrity: sha512-sqN2UDu1/0y6uvXyStCOzyhAjCSlHceFoMKJW8W9EU9cvic/QdsZ0kEU93HEy3IUEFZIiH/3w+AH/UQbPHNdhA==}
    dependencies:
      call-bind: 1.0.7
    dev: true

  /is-stream/2.0.1:
    resolution: {integrity: sha512-hFoiJiTl63nn+kstHGBtewWSKnQLpyb155KHheA1l39uvtO9nWIop1p3udqPcUd/xbF1VLMO4n7OI6p7RbngDg==}
    engines: {node: '>=8'}
    dev: true

  /is-stream/3.0.0:
    resolution: {integrity: sha512-LnQR4bZ9IADDRSkvpqMGvt/tEJWclzklNgSw48V5EAaAeDd6qGvN8ei6k5p0tvxSR171VmGyHuTiAOfxAbr8kA==}
    engines: {node: ^12.20.0 || ^14.13.1 || >=16.0.0}
    dev: true

  /is-string/1.0.7:
    resolution: {integrity: sha512-tE2UXzivje6ofPW7l23cjDOMa09gb7xlAqG6jG5ej6uPV32TlWP3NKPigtaGeHNu9fohccRYvIiZMfOOnOYUtg==}
    engines: {node: '>= 0.4'}
    dependencies:
      has-tostringtag: 1.0.0
    dev: true

  /is-symbol/1.0.4:
    resolution: {integrity: sha512-C/CPBqKWnvdcxqIARxyOh4v1UUEOCHpgDa0WYgpKDFMszcrPcffg5uhwSgPCLD2WWxmq6isisz87tzT01tuGhg==}
    engines: {node: '>= 0.4'}
    dependencies:
      has-symbols: 1.0.3
    dev: true

  /is-typed-array/1.1.12:
    resolution: {integrity: sha512-Z14TF2JNG8Lss5/HMqt0//T9JeHXttXy5pH/DBU4vi98ozO2btxzq9MwYDZYnKwU8nRsz/+GVFVRDq3DkVuSPg==}
    engines: {node: '>= 0.4'}
    dependencies:
      which-typed-array: 1.1.11
    dev: true

  /is-typedarray/1.0.0:
    resolution: {integrity: sha512-cyA56iCMHAh5CdzjJIa4aohJyeO1YbwLi3Jc35MmRU6poroFjIGZzUzupGiRPOjgHg9TLu43xbpwXk523fMxKA==}
    dev: true

  /is-unicode-supported/0.1.0:
    resolution: {integrity: sha512-knxG2q4UC3u8stRGyAVJCOdxFmv5DZiRcdlIaAQXAbSfJya+OhopNotLQrstBhququ4ZpuKbDc/8S6mgXgPFPw==}
    engines: {node: '>=10'}
    dev: true

  /is-weakmap/2.0.1:
    resolution: {integrity: sha512-NSBR4kH5oVj1Uwvv970ruUkCV7O1mzgVFO4/rev2cLRda9Tm9HrL70ZPut4rOHgY0FNrUu9BCbXA2sdQ+x0chA==}
    dev: true

  /is-weakref/1.0.2:
    resolution: {integrity: sha512-qctsuLZmIQ0+vSSMfoVvyFe2+GSEvnmZ2ezTup1SBse9+twCCeial6EEi3Nc2KFcf6+qz2FBPnjXsk8xhKSaPQ==}
    dependencies:
      call-bind: 1.0.7
    dev: true

  /is-weakset/2.0.2:
    resolution: {integrity: sha512-t2yVvttHkQktwnNNmBQ98AhENLdPUTDTE21uPqAQ0ARwQfGeQKRVS0NNurH7bTf7RrvcVn1OOge45CnBeHCSmg==}
    dependencies:
      call-bind: 1.0.7
      get-intrinsic: 1.2.4
    dev: true

  /is-wsl/2.2.0:
    resolution: {integrity: sha512-fKzAra0rGJUUBwGBgNkHZuToZcn+TtXHpeCgmkMJMMYx1sQDYaCSyjJBSCa2nH1DGm7s3n1oBnohoVTBaN7Lww==}
    engines: {node: '>=8'}
    dependencies:
      is-docker: 2.2.1
    dev: true

  /isarray/0.0.1:
    resolution: {integrity: sha512-D2S+3GLxWH+uhrNEcoh/fnmYeP8E8/zHl644d/jdA0g2uyXvy3sb0qxotE+ne0LtccHknQzWwZEzhak7oJ0COQ==}
    dev: true

  /isarray/1.0.0:
    resolution: {integrity: sha512-VLghIWNM6ELQzo7zwmcg0NmTVyWKYjvIeM83yjp0wRDTmUnrM678fQbcKBo6n2CJEF0szoG//ytg+TKla89ALQ==}
    dev: true

  /isarray/2.0.5:
    resolution: {integrity: sha512-xHjhDr3cNBK0BzdUJSPXZntQUx/mwMS5Rw4A7lPJ90XGAO6ISP/ePDNuo0vhqOZU+UD5JoodwCAAoZQd3FeAKw==}
    dev: true

  /isbinaryfile/4.0.10:
    resolution: {integrity: sha512-iHrqe5shvBUcFbmZq9zOQHBoeOhZJu6RQGrDpBgenUm/Am+F3JM2MgQj+rK3Z601fzrL5gLZWtAPH2OBaSVcyw==}
    engines: {node: '>= 8.0.0'}
    dev: true

  /isexe/2.0.0:
    resolution: {integrity: sha512-RHxMLp9lnKHGHRng9QFhRCMbYAcVpn69smSGcq3f36xjgVVWThj4qqLbTLlq7Ssj8B+fIQ1EuCEGI2lKsyQeIw==}

  /isexe/3.1.1:
    resolution: {integrity: sha512-LpB/54B+/2J5hqQ7imZHfdU31OlgQqx7ZicVlkm9kzg9/w8GKLEcFfJl/t7DCEDueOyBAD6zCCwTO6Fzs0NoEQ==}
    engines: {node: '>=16'}

  /isobject/3.0.1:
    resolution: {integrity: sha512-WhB9zCku7EGTj/HQQRz5aUQEUeoQZH2bWcltRErOpymJ4boYE6wL9Tbr23krRPSZ+C5zqNSrSw+Cc7sZZ4b7vg==}
    engines: {node: '>=0.10.0'}
    dev: true

  /isstream/0.1.2:
    resolution: {integrity: sha512-Yljz7ffyPbrLpLngrMtZ7NduUgVvi6wG9RJ9IUcyCd59YQ911PBJphODUcbOVbqYfxe1wuYf/LJ8PauMRwsM/g==}
    dev: true

  /istanbul-lib-coverage/3.2.2:
    resolution: {integrity: sha512-O8dpsF+r0WV/8MNRKfnmrtCWhuKjxrq2w+jpzBL5UZKTi2LeVWnWOmWRxFlesJONmc+wLAGvKQZEOanko0LFTg==}
    engines: {node: '>=8'}
    dev: true

  /istanbul-lib-instrument/6.0.2:
    resolution: {integrity: sha512-1WUsZ9R1lA0HtBSohTkm39WTPlNKSJ5iFk7UwqXkBLoHQT+hfqPsfsTDVuZdKGaBwn7din9bS7SsnoAr943hvw==}
    engines: {node: '>=10'}
    dependencies:
      '@babel/core': 7.24.7
      '@babel/parser': 7.24.7
      '@istanbuljs/schema': 0.1.3
      istanbul-lib-coverage: 3.2.2
      semver: 7.6.3
    transitivePeerDependencies:
      - supports-color
    dev: true

  /istanbul-lib-report/3.0.1:
    resolution: {integrity: sha512-GCfE1mtsHGOELCU8e/Z7YWzpmybrx/+dSTfLrvY8qRmaY6zXTKWn6WQIjaAFw069icm6GVMNkgu0NzI4iPZUNw==}
    engines: {node: '>=10'}
    dependencies:
      istanbul-lib-coverage: 3.2.2
      make-dir: 4.0.0
      supports-color: 7.2.0
    dev: true

  /istanbul-lib-source-maps/5.0.4:
    resolution: {integrity: sha512-wHOoEsNJTVltaJp8eVkm8w+GVkVNHT2YDYo53YdzQEL2gWm1hBX5cGFR9hQJtuGLebidVX7et3+dmDZrmclduw==}
    engines: {node: '>=10'}
    dependencies:
      '@jridgewell/trace-mapping': 0.3.25
      debug: 4.4.0
      istanbul-lib-coverage: 3.2.2
    transitivePeerDependencies:
      - supports-color
    dev: true

  /istanbul-reports/3.1.7:
    resolution: {integrity: sha512-BewmUXImeuRk2YY0PVbxgKAysvhRPUQE0h5QRM++nVWyubKGV0l8qQ5op8+B2DOmwSe63Jivj0BjkPQVf8fP5g==}
    engines: {node: '>=8'}
    dependencies:
      html-escaper: 2.0.2
      istanbul-lib-report: 3.0.1
    dev: true

  /jackspeak/2.3.5:
    resolution: {integrity: sha512-Ratx+B8WeXLAtRJn26hrhY8S1+Jz6pxPMrkrdkgb/NstTNiqMhX0/oFVu5wX+g5n6JlEu2LPsDJmY8nRP4+alw==}
    engines: {node: '>=14'}
    dependencies:
      '@isaacs/cliui': 8.0.2
    optionalDependencies:
      '@pkgjs/parseargs': 0.11.0
    dev: true

  /jackspeak/3.4.3:
    resolution: {integrity: sha512-OGlZQpz2yfahA/Rd1Y8Cd9SIEsqvXkLVoSw/cgwhnhFMDbsQFeZYoJJ7bIZBS9BcamUW96asq/npPWugM+RQBw==}
    dependencies:
      '@isaacs/cliui': 8.0.2
    optionalDependencies:
      '@pkgjs/parseargs': 0.11.0

  /jackspeak/4.0.2:
    resolution: {integrity: sha512-bZsjR/iRjl1Nk1UkjGpAzLNfQtzuijhn2g+pbZb98HQ1Gk8vM9hfbxeMBP+M2/UUdwj0RqGG3mlvk2MsAqwvEw==}
    engines: {node: 20 || >=22}
    dependencies:
      '@isaacs/cliui': 8.0.2
    dev: true

  /jest-worker/27.5.1:
    resolution: {integrity: sha512-7vuh85V5cdDofPyxn58nrPjBktZo0u9x1g8WtjQol+jZDaE+fhN+cIvTj11GndBnMnyfrUOG1sZQxCdjKh+DKg==}
    engines: {node: '>= 10.13.0'}
    dependencies:
      '@types/node': 18.18.0
      merge-stream: 2.0.0
      supports-color: 8.1.1
    dev: true

  /jju/1.4.0:
    resolution: {integrity: sha512-8wb9Yw966OSxApiCt0K3yNJL8pnNeIv+OEq2YMidz4FKP6nonSRoOXc80iXY4JaN2FC11B9qsNmDsm+ZOfMROA==}
    dev: true

  /js-tokens/4.0.0:
    resolution: {integrity: sha512-RdJUflcE3cUzKiMqQgsCu06FPu9UdIJO0beYbPhHN4k6apgJtifcoCtT9bcxOpYBtpD2kCM6Sbzg4CausW/PKQ==}

  /js-tokens/9.0.0:
    resolution: {integrity: sha512-WriZw1luRMlmV3LGJaR6QOJjWwgLUTf89OwT2lUOyjX2dJGBwgmIkbcz+7WFZjrZM635JOIR517++e/67CP9dQ==}
    dev: true

  /js-yaml/4.0.0:
    resolution: {integrity: sha512-pqon0s+4ScYUvX30wxQi3PogGFAlUyH0awepWvwkj4jD4v+ova3RiYw8bmA6x2rDrEaj8i/oWKoRxpVNW+Re8Q==}
    hasBin: true
    dependencies:
      argparse: 2.0.1
    dev: false

  /js-yaml/4.1.0:
    resolution: {integrity: sha512-wpxZs9NoxZaJESJGIZTyDEaYpl0FKSA+FB9aJiyemKhMwkxQg63h4T1KJgUGHpTqPDNRcmmYLugrRjJlBtWvRA==}
    hasBin: true
    dependencies:
      argparse: 2.0.1

  /jsbn/0.1.1:
    resolution: {integrity: sha512-UVU9dibq2JcFWxQPA6KCqj5O42VOmAY3zQUfEKxU0KpTGXwNoCjkX1e13eHNvw/xPynt6pU0rZ1htjWTNTSXsg==}
    dev: true

  /jsbn/1.1.0:
    resolution: {integrity: sha512-4bYVV3aAMtDTTu4+xsDYa6sy9GyJ69/amsu9sYF2zqjiEoZA5xJi3BrfX3uY+/IekIu7MwdObdbDWpoZdBv3/A==}

  /jsesc/2.5.2:
    resolution: {integrity: sha512-OYu7XEzjkCQ3C5Ps3QIZsQfNpqoJyZZA99wd9aWd05NCtC5pWOkShK2mkL6HXQR6/Cy2lbNdPlZBpuQHXE63gA==}
    engines: {node: '>=4'}
    hasBin: true
    dev: true

  /json-buffer/3.0.1:
    resolution: {integrity: sha512-4bV5BfR2mqfQTJm+V5tPPdf+ZpuhiIvTuAB5g8kcrXOZpTT/QwwVRWBywX1ozr6lEuPdbHxwaJlm9G6mI2sfSQ==}
    dev: true

  /json-parse-better-errors/1.0.2:
    resolution: {integrity: sha512-mrqyZKfX5EhL7hvqcV6WG1yYjnjeuYDzDhhcAAUrq8Po85NBQBJP+ZDUT75qZQ98IkUoBqdkExkukOU7Ts2wrw==}
    dev: true

  /json-parse-even-better-errors/2.3.1:
    resolution: {integrity: sha512-xyFwyhro/JEof6Ghe2iz2NcXoj2sloNsWr/XsERDK/oiPCfaNhl5ONfp+jQdAZRQQ0IJWNzH9zIZF7li91kh2w==}
    dev: true

  /json-parse-even-better-errors/4.0.0:
    resolution: {integrity: sha512-lR4MXjGNgkJc7tkQ97kb2nuEMnNCyU//XYVH0MKTGcXEiSudQ5MKGKen3C5QubYy0vmq+JGitUg92uuywGEwIA==}
    engines: {node: ^18.17.0 || >=20.5.0}

  /json-schema-traverse/0.4.1:
    resolution: {integrity: sha512-xbbCH5dCYU5T8LcEhhuh7HJ88HXuW3qsI3Y0zOZFKfZEHcpWiHU/Jxzk629Brsab/mMiHQti9wMP+845RPe3Vg==}
    dev: true

  /json-schema-traverse/1.0.0:
    resolution: {integrity: sha512-NM8/P9n3XjXhIZn1lLhkFaACTOURQXjWhV4BA/RnOv8xvgqtqpAX9IO4mRQxSx1Rlo4tqzeqb0sOlruaOy3dug==}

  /json-schema/0.4.0:
    resolution: {integrity: sha512-es94M3nTIfsEPisRafak+HDLfHXnKBhV3vU5eqPcS3flIWqcxJWgXHXiey3YrpaNsanY5ei1VoYEbOzijuq9BA==}
    dev: true

  /json-stable-stringify-without-jsonify/1.0.1:
    resolution: {integrity: sha512-Bdboy+l7tA3OGW6FjyFHWkP5LuByj1Tk33Ljyq0axyzdk9//JSi2u3fP1QSmd1KNwq6VOKYGlAu87CisVir6Pw==}
    dev: true

  /json-stringify-nice/1.1.4:
    resolution: {integrity: sha512-5Z5RFW63yxReJ7vANgW6eZFGWaQvnPE3WNmZoOJrSkGju2etKA2L5rrOa1sm877TVTFt57A80BH1bArcmlLfPw==}

  /json-stringify-safe/5.0.1:
    resolution: {integrity: sha512-ZClg6AaYvamvYEE82d3Iyd3vSSIjQ+odgjaTzRuO3s7toCdFKczob2i0zCh7JE8kWn17yvAWhUVxvqGwUalsRA==}
    dev: true

  /json5/2.2.3:
    resolution: {integrity: sha512-XmOWe7eyHYH14cLdVPoyg+GOH3rYX++KpzrylJwSW98t3Nk+U8XOl8FWKOgwtzdb8lXGf6zYwDUzeHMWfxasyg==}
    engines: {node: '>=6'}
    hasBin: true
    dev: true

  /jsonfile/4.0.0:
    resolution: {integrity: sha512-m6F1R3z8jjlf2imQHS2Qez5sjKWQzbuuhuJ/FKYFRZvPE3PuHcSMVZzfsLhGVOkfd20obL5SWEBew5ShlquNxg==}
    optionalDependencies:
      graceful-fs: 4.2.11
    dev: true

  /jsonfile/6.1.0:
    resolution: {integrity: sha512-5dgndWOriYSm5cnYaJNhalLNDKOqFwyDB/rr1E9ZsGciGvKPs8R2xYGCacuf3z6K1YKDz182fd+fY3cn3pMqXQ==}
    dependencies:
      universalify: 2.0.0
    optionalDependencies:
      graceful-fs: 4.2.11

  /jsonparse/1.3.1:
    resolution: {integrity: sha512-POQXvpdL69+CluYsillJ7SUhKvytYjW9vG/GKpnf+xP8UWgYEM/RaMzHHofbALDiKbbP1W8UEYmgGl39WkPZsg==}
    engines: {'0': node >= 0.2.0}

  /jsonwebtoken/9.0.2:
    resolution: {integrity: sha512-PRp66vJ865SSqOlgqS8hujT5U4AOgMfhrwYIuIhfKaoSCZcirrmASQr8CX7cUg+RMih+hgznrjp99o+W4pJLHQ==}
    engines: {node: '>=12', npm: '>=6'}
    dependencies:
      jws: 3.2.2
      lodash.includes: 4.3.0
      lodash.isboolean: 3.0.3
      lodash.isinteger: 4.0.4
      lodash.isnumber: 3.0.3
      lodash.isplainobject: 4.0.6
      lodash.isstring: 4.0.1
      lodash.once: 4.1.1
      ms: 2.1.3
      semver: 7.6.3
    dev: true

  /jsprim/1.4.2:
    resolution: {integrity: sha512-P2bSOMAc/ciLz6DzgjVlGJP9+BrJWu5UDGK70C2iweC5QBIeFf0ZXRvGjEj2uYgrY2MkAAhsSWHDWlFtEroZWw==}
    engines: {node: '>=0.6.0'}
    dependencies:
      assert-plus: 1.0.0
      extsprintf: 1.3.0
      json-schema: 0.4.0
      verror: 1.10.0
    dev: true

  /just-diff-apply/5.5.0:
    resolution: {integrity: sha512-OYTthRfSh55WOItVqwpefPtNt2VdKsq5AnAK6apdtR6yCH8pr0CmSr710J0Mf+WdQy7K/OzMy7K2MgAfdQURDw==}

  /just-diff/6.0.2:
    resolution: {integrity: sha512-S59eriX5u3/QhMNq3v/gm8Kd0w8OS6Tz2FS1NG4blv+z0MuQcBRJyFWjdovM0Rad4/P4aUPFtnkNjMjyMlMSYA==}

  /just-extend/4.2.1:
    resolution: {integrity: sha512-g3UB796vUFIY90VIv/WX3L2c8CS2MdWUww3CNrYmqza1Fg0DURc2K/O4YrnklBdQarSJ/y8JnJYDGc+1iumQjg==}
    dev: true

  /jwa/1.4.1:
    resolution: {integrity: sha512-qiLX/xhEEFKUAJ6FiBMbes3w9ATzyk5W7Hvzpa/SLYdxNtng+gcurvrI7TbACjIXlsJyr05/S1oUhZrc63evQA==}
    dependencies:
      buffer-equal-constant-time: 1.0.1
      ecdsa-sig-formatter: 1.0.11
      safe-buffer: 5.2.1
    dev: true

  /jwa/2.0.0:
    resolution: {integrity: sha512-jrZ2Qx916EA+fq9cEAeCROWPTfCwi1IVHqT2tapuqLEVVDKFDENFw1oL+MwrTvH6msKxsd1YTDVw6uKEcsrLEA==}
    dependencies:
      buffer-equal-constant-time: 1.0.1
      ecdsa-sig-formatter: 1.0.11
      safe-buffer: 5.2.1
    dev: true

  /jws/3.2.2:
    resolution: {integrity: sha512-YHlZCB6lMTllWDtSPHz/ZXTsi8S00usEV6v1tjq8tOUZzw7DpSDWVXjXDre6ed1w/pd495ODpHZYSdkRTsa0HA==}
    dependencies:
      jwa: 1.4.1
      safe-buffer: 5.2.1
    dev: true

  /jws/4.0.0:
    resolution: {integrity: sha512-KDncfTmOZoOMTFG4mBlG0qUIOlc03fmzH+ru6RgYVZhPkyiy/92Owlt/8UEN+a4TXR1FQetfIpJE8ApdvdVxTg==}
    dependencies:
      jwa: 2.0.0
      safe-buffer: 5.2.1
    dev: true

  /karma-chrome-launcher/3.2.0:
    resolution: {integrity: sha512-rE9RkUPI7I9mAxByQWkGJFXfFD6lE4gC5nPuZdobf/QdTEJI6EU4yIay/cfU/xV4ZxlM5JiTv7zWYgA64NpS5Q==}
    dependencies:
      which: 1.3.1
    dev: true

  /karma-mocha/2.0.1:
    resolution: {integrity: sha512-Tzd5HBjm8his2OA4bouAsATYEpZrp9vC7z5E5j4C5Of5Rrs1jY67RAwXNcVmd/Bnk1wgvQRou0zGVLey44G4tQ==}
    dependencies:
      minimist: 1.2.8
    dev: true

  /karma-source-map-support/1.4.0:
    resolution: {integrity: sha512-RsBECncGO17KAoJCYXjv+ckIz+Ii9NCi+9enk+rq6XC81ezYkb4/RHE6CTXdA7IOJqoF3wcaLfVG0CPmE5ca6A==}
    dependencies:
      source-map-support: 0.5.21
    dev: true

  /karma/6.4.2:
    resolution: {integrity: sha512-C6SU/53LB31BEgRg+omznBEMY4SjHU3ricV6zBcAe1EeILKkeScr+fZXtaI5WyDbkVowJxxAI6h73NcFPmXolQ==}
    engines: {node: '>= 10'}
    hasBin: true
    dependencies:
      '@colors/colors': 1.5.0
      body-parser: 1.20.2
      braces: 3.0.2
      chokidar: 3.5.3
      connect: 3.7.0
      di: 0.0.1
      dom-serialize: 2.2.1
      glob: 7.2.3
      graceful-fs: 4.2.11
      http-proxy: 1.18.1
      isbinaryfile: 4.0.10
      lodash: 4.17.21
      log4js: 6.9.1
      mime: 2.6.0
      minimatch: 3.1.2
      mkdirp: 0.5.6
      qjobs: 1.2.0
      range-parser: 1.2.1
      rimraf: 3.0.2
      socket.io: 4.7.2
      source-map: 0.6.1
      tmp: 0.2.1
      ua-parser-js: 0.7.36
      yargs: 16.2.0
    transitivePeerDependencies:
      - bufferutil
      - debug
      - supports-color
      - utf-8-validate
    dev: true

  /keyv/4.5.3:
    resolution: {integrity: sha512-QCiSav9WaX1PgETJ+SpNnx2PRRapJ/oRSXM4VO5OGYGSjrxbKPVFVhB3l2OCbLCk329N8qyAtsJjSjvVBWzEug==}
    dependencies:
      json-buffer: 3.0.1
    dev: true

  /kind-of/6.0.3:
    resolution: {integrity: sha512-dcS1ul+9tmeD95T+x28/ehLgd9mENa3LsvDTtzm3vyBEO7RPptvAD+t44WVXaUjTBRcrpFeFlC8WCruUR456hw==}
    engines: {node: '>=0.10.0'}
    dev: true

  /kleur/3.0.3:
    resolution: {integrity: sha512-eTIzlVOSUR+JxdDFepEYcBMtZ9Qqdef+rnzWdRZuMbOywu5tO2w2N7rqjoANZ5k9vywhL6Br1VRjUIgTQx4E8w==}
    engines: {node: '>=6'}

  /kuler/2.0.0:
    resolution: {integrity: sha512-Xq9nH7KlWZmXAtodXDDRE7vs6DU1gTU8zYDHDiWLSip45Egwq3plLHzPn27NgvzL2r1LMPC1vdqh98sQxtqj4A==}
    dev: true

  /levn/0.4.1:
    resolution: {integrity: sha512-+bT2uH4E5LGE7h/n3evcS/sQlJXCpIp6ym8OWJ5eV6+67Dsql/LaaT7qJBAt2rzfoa/5QBGBhxDix1dMt2kQKQ==}
    engines: {node: '>= 0.8.0'}
    dependencies:
      prelude-ls: 1.2.1
      type-check: 0.4.0
    dev: true

  /lines-and-columns/1.2.4:
    resolution: {integrity: sha512-7ylylesZQ/PV29jhEDl3Ufjo6ZX7gCqJr5F7PKrqc93v7fzSymt1BpwEU8nAUXs8qzzvqhbjhK5QZg6Mt/HkBg==}
    dev: true

  /load-json-file/4.0.0:
    resolution: {integrity: sha512-Kx8hMakjX03tiGTLAIdJ+lL0htKnXjEZN6hk/tozf/WOuYGdZBJrZ+rCJRbVCugsjB3jMLn9746NsQIf5VjBMw==}
    engines: {node: '>=4'}
    dependencies:
      graceful-fs: 4.2.11
      parse-json: 4.0.0
      pify: 3.0.0
      strip-bom: 3.0.0
    dev: true

  /loader-runner/4.3.0:
    resolution: {integrity: sha512-3R/1M+yS3j5ou80Me59j7F9IMs4PXs3VqRrm0TU3AbKPxlmpoY1TNscJV/oGJXo8qCatFGTfDbY6W6ipGOYXfg==}
    engines: {node: '>=6.11.5'}
    dev: true

  /loader-utils/2.0.4:
    resolution: {integrity: sha512-xXqpXoINfFhgua9xiqD8fPFHgkoq1mmmpE92WlDbm9rNRd/EbRb+Gqf908T2DMfuHjjJlksiK2RbHVOdD/MqSw==}
    engines: {node: '>=8.9.0'}
    dependencies:
      big.js: 5.2.2
      emojis-list: 3.0.0
      json5: 2.2.3
    dev: true

  /local-pkg/0.5.0:
    resolution: {integrity: sha512-ok6z3qlYyCDS4ZEU27HaU6x/xZa9Whf8jD4ptH5UZTQYZVYeb9bnZ3ojVhiJNLiXK1Hfc0GNbLXcmZ5plLDDBg==}
    engines: {node: '>=14'}
    dependencies:
      mlly: 1.7.1
      pkg-types: 1.1.1
    dev: true

  /locate-path/5.0.0:
    resolution: {integrity: sha512-t7hw9pI+WvuwNJXwk5zVHpyhIqzg2qTlklJOf0mVxGSbe3Fp2VieZcduNYjaLDoy6p9uGpQEGWG87WpMKlNq8g==}
    engines: {node: '>=8'}
    dependencies:
      p-locate: 4.1.0
    dev: true

  /locate-path/6.0.0:
    resolution: {integrity: sha512-iPZK6eYjbxRu3uB4/WZ3EsEIMJFMqAoopl3R+zuq0UjcAm/MO6KCweDgPfP3elTztoKP3KtnVHxTn2NHBSDVUw==}
    engines: {node: '>=10'}
    dependencies:
      p-locate: 5.0.0
    dev: true

  /lodash.flattendeep/4.4.0:
    resolution: {integrity: sha512-uHaJFihxmJcEX3kT4I23ABqKKalJ/zDrDg0lsFtc1h+3uw49SIJ5beyhx5ExVRti3AvKoOJngIj7xz3oylPdWQ==}
    dev: true

  /lodash.get/4.4.2:
    resolution: {integrity: sha512-z+Uw/vLuy6gQe8cfaFWD7p0wVv8fJl3mbzXh33RS+0oW2wvUqiRXiQ69gLWSLpgB5/6sU+r6BlQR0MBILadqTQ==}
    dev: true

  /lodash.includes/4.3.0:
    resolution: {integrity: sha512-W3Bx6mdkRTGtlJISOvVD/lbqjTlPPUDTMnlXZFnVwi9NKJ6tiAk6LVdlhZMm17VZisqhKcgzpO5Wz91PCt5b0w==}
    dev: true

  /lodash.isboolean/3.0.3:
    resolution: {integrity: sha512-Bz5mupy2SVbPHURB98VAcw+aHh4vRV5IPNhILUCsOzRmsTmSQ17jIuqopAentWoehktxGd9e/hbIXq980/1QJg==}
    dev: true

  /lodash.isinteger/4.0.4:
    resolution: {integrity: sha512-DBwtEWN2caHQ9/imiNeEA5ys1JoRtRfY3d7V9wkqtbycnAmTvRRmbHKDV4a0EYc678/dia0jrte4tjYwVBaZUA==}
    dev: true

  /lodash.isnumber/3.0.3:
    resolution: {integrity: sha512-QYqzpfwO3/CWf3XP+Z+tkQsfaLL/EnUlXWVkIk5FUPc4sBdTehEqZONuyRt2P67PXAk+NXmTBcc97zw9t1FQrw==}
    dev: true

  /lodash.isplainobject/4.0.6:
    resolution: {integrity: sha512-oSXzaWypCMHkPC3NvBEaPHf0KsA5mvPrOPgQWDsbg8n7orZ290M0BmC/jgRZ4vcJ6DTAhjrsSYgdsW/F+MFOBA==}
    dev: true

  /lodash.isstring/4.0.1:
    resolution: {integrity: sha512-0wJxfxH1wgO3GrbuP+dTTk7op+6L41QCXbGINEmD+ny/G/eCqGzxyCsh7159S+mgDDcoarnBw6PC1PS5+wUGgw==}
    dev: true

  /lodash.merge/4.6.2:
    resolution: {integrity: sha512-0KpjqXRVvrYyCsX1swR/XTK0va6VQkQM6MNo7PqW77ByjAhoARA8EfrP1N4+KlKj8YS0ZUCtRT/YUuhyYDujIQ==}
    dev: true

  /lodash.once/4.1.1:
    resolution: {integrity: sha512-Sb487aTOCr9drQVL8pIxOzVhafOjZN9UU54hiN8PU3uAiSV7lx1yYNpbNmex2PK6dSJoNTSJUUswT651yww3Mg==}
    dev: true

  /lodash/4.17.21:
    resolution: {integrity: sha512-v2kDEe57lecTulaDIuNTPy3Ry4gLGJ6Z1O3vE1krgXZNrsQ+LFTGHVxVjcXPs17LhbZVGedAJv8XZ1tvj5FvSg==}

  /log-symbols/4.1.0:
    resolution: {integrity: sha512-8XPvpAA8uyhfteu8pIvQxpJZ7SYYdpUivZpGy6sFsBuKRY/7rQGavedeB8aK+Zkyq6upMFVL/9AW6vOYzfRyLg==}
    engines: {node: '>=10'}
    dependencies:
      chalk: 4.1.2
      is-unicode-supported: 0.1.0
    dev: true

  /log4js/6.9.1:
    resolution: {integrity: sha512-1somDdy9sChrr9/f4UlzhdaGfDR2c/SaD2a4T7qEkG4jTS57/B3qmnjLYePwQ8cqWnUHZI0iAKxMBpCZICiZ2g==}
    engines: {node: '>=8.0'}
    dependencies:
      date-format: 4.0.14
      debug: 4.3.4
      flatted: 3.2.9
      rfdc: 1.3.0
      streamroller: 3.1.5
    transitivePeerDependencies:
      - supports-color
    dev: true

  /logform/2.5.1:
    resolution: {integrity: sha512-9FyqAm9o9NKKfiAKfZoYo9bGXXuwMkxQiQttkT4YjjVtQVIQtK6LmVtlxmCaFswo6N4AfEkHqZTV0taDtPotNg==}
    dependencies:
      '@colors/colors': 1.5.0
      '@types/triple-beam': 1.3.3
      fecha: 4.2.3
      ms: 2.1.3
      safe-stable-stringify: 2.4.3
      triple-beam: 1.4.1
    dev: true

  /logform/2.7.0:
    resolution: {integrity: sha512-TFYA4jnP7PVbmlBIfhlSe+WKxs9dklXMTEGcBCIvLhE/Tn3H6Gk1norupVW7m5Cnd4bLcr08AytbyV/xj7f/kQ==}
    engines: {node: '>= 12.0.0'}
    dependencies:
      '@colors/colors': 1.6.0
      '@types/triple-beam': 1.3.3
      fecha: 4.2.3
      ms: 2.1.3
      safe-stable-stringify: 2.4.3
      triple-beam: 1.4.1
    dev: true

  /loupe/2.3.6:
    resolution: {integrity: sha512-RaPMZKiMy8/JruncMU5Bt6na1eftNoo++R4Y+N2FrxkDVTrGvcyzFTsaGif4QTeKESheMGegbhw6iUAq+5A8zA==}
    deprecated: Please upgrade to 2.3.7 which fixes GHSA-4q6p-r6v2-jvc5
    dependencies:
      get-func-name: 2.0.2
    dev: true

  /loupe/2.3.7:
    resolution: {integrity: sha512-zSMINGVYkdpYSOBmLi0D1Uo7JU9nVdQKrHxC8eYlV+9YKK9WePqAlL7lSlorG/U2Fw1w0hTBmaa/jrQ3UbPHtA==}
    dependencies:
      get-func-name: 2.0.2
    dev: true

  /lru-cache/10.4.3:
    resolution: {integrity: sha512-JNAzZcXrCt42VGLuYz0zfAzDfAvJWW6AfYlDBQyDV5DClI2m5sAmK+OIO7s59XfsRsWHp02jAJrRadPRGTt6SQ==}

  /lru-cache/5.1.1:
    resolution: {integrity: sha512-KpNARQA3Iwv+jTA0utUVVbrh+Jlrr1Fv0e56GGzAFOXN7dk/FviaDW8LHmK52DlcH4WP2n6gI8vN1aesBFgo9w==}
    dependencies:
      yallist: 3.1.1
    dev: true

  /lru-cache/6.0.0:
    resolution: {integrity: sha512-Jo6dJ04CmSjuznwJSS3pUeWmd/H0ffTlkXXgwZi+eq1UCmqQwCh+eLsYOYCwY991i2Fah4h1BEMCx4qThGbsiA==}
    engines: {node: '>=10'}
    dependencies:
      yallist: 4.0.0

  /lru-cache/7.18.3:
    resolution: {integrity: sha512-jumlc0BIUrS3qJGgIkWZsyfAM7NCWiBcCDhnd+3NNM5KbBmLTgHVfWBcg6W+rLUsIpzpERPsvwUP7CckAQSOoA==}
    engines: {node: '>=12'}
    dev: true

  /magic-string/0.30.10:
    resolution: {integrity: sha512-iIRwTIf0QKV3UAnYK4PU8uiEc4SRh5jX0mwpIwETPpHdhVM4f53RSwS/vXvN1JhGX+Cs7B8qIq3d6AH49O5fAQ==}
    dependencies:
      '@jridgewell/sourcemap-codec': 1.4.15
    dev: true

  /magicast/0.3.4:
    resolution: {integrity: sha512-TyDF/Pn36bBji9rWKHlZe+PZb6Mx5V8IHCSxk7X4aljM4e/vyDvZZYwHewdVaqiA0nb3ghfHU/6AUpDxWoER2Q==}
    dependencies:
      '@babel/parser': 7.24.7
      '@babel/types': 7.24.7
      source-map-js: 1.2.0
    dev: true

  /make-dir/4.0.0:
    resolution: {integrity: sha512-hXdUTZYIVOt1Ex//jAQi+wTZZpUpwBj/0QsOzqegb3rGMMeJiSEu5xLHnYfBrRV4RH2+OCSOO95Is/7x1WJ4bw==}
    engines: {node: '>=10'}
    dependencies:
      semver: 7.6.3
    dev: true

  /make-error/1.3.6:
    resolution: {integrity: sha512-s8UhlNe7vPKomQhC1qFelMokr/Sc3AgNbso3n74mVPA5LTZwkB9NlXf4XPamLxJE8h0gh73rM94xvwRT2CVInw==}
    dev: true

  /make-fetch-happen/14.0.3:
    resolution: {integrity: sha512-QMjGbFTP0blj97EeidG5hk/QhKQ3T4ICckQGLgz38QF7Vgbk6e6FTARN8KhKxyBbWn8R0HU+bnw8aSoFPD4qtQ==}
    engines: {node: ^18.17.0 || >=20.5.0}
    dependencies:
      '@npmcli/agent': 3.0.0
      cacache: 19.0.1
      http-cache-semantics: 4.1.1
      minipass: 7.1.2
      minipass-fetch: 4.0.0
      minipass-flush: 1.0.5
      minipass-pipeline: 1.2.4
      negotiator: 1.0.0
      proc-log: 5.0.0
      promise-retry: 2.0.1
      ssri: 12.0.0
    transitivePeerDependencies:
      - supports-color

  /mdurl/1.0.1:
    resolution: {integrity: sha512-/sKlQJCBYVY9Ers9hqzKou4H6V5UWc/M59TH2dvkt+84itfnq7uFOMLpOiOS4ujvHP4etln18fmIxA5R5fll0g==}
    dev: true

  /media-typer/0.3.0:
    resolution: {integrity: sha512-dq+qelQ9akHpcOl/gUVRTxVIOkAJ1wR3QAvb4RsVjS8oVoFjDGTc679wJYmUmknUF5HwMLOgb5O+a3KxfWapPQ==}
    engines: {node: '>= 0.6'}
    dev: true

  /memorystream/0.3.1:
    resolution: {integrity: sha512-S3UwM3yj5mtUSEfP41UZmt/0SCoVYUcU1rkXv+BQ5Ig8ndL4sPoJNBUJERafdPb5jjHJGuMgytgKvKIf58XNBw==}
    engines: {node: '>= 0.10.0'}
    dev: true

  /merge-descriptors/1.0.1:
    resolution: {integrity: sha512-cCi6g3/Zr1iqQi6ySbseM1Xvooa98N0w31jzUYrXPX2xqObmFGHJ0tQ5u74H3mVh7wLouTseZyYIq39g8cNp1w==}
    dev: true

  /merge-descriptors/1.0.3:
    resolution: {integrity: sha512-gaNvAS7TZ897/rVaZ0nMtAyxNyi/pdbjbAwUpFQpN70GqnVfOiXpeUUMKRBmzXaSQ8DdTX4/0ms62r2K+hE6mQ==}
    dev: true

  /merge-stream/2.0.0:
    resolution: {integrity: sha512-abv/qOcuPfk3URPfDzmZU1LKmuw8kT+0nIHvKrKgFrwifol/doWcdA4ZqsWQ8ENrFKkd67Mfpo/LovbIUsbt3w==}
    dev: true

  /merge2/1.4.1:
    resolution: {integrity: sha512-8q7VEgMJW4J8tcfVPy8g09NcQwZdbwFEqhe/WZkoIzjn/3TGDwtOCYtXGxA3O8tPzpczCCDgv+P2P5y00ZJOOg==}
    engines: {node: '>= 8'}

  /methods/1.1.2:
    resolution: {integrity: sha512-iclAHeNqNm68zFtnZ0e+1L2yUIdvzNoauKU4WBA3VvH/vPFieF7qfRlwUZU+DA9P9bPXIS90ulxoUoCH23sV2w==}
    engines: {node: '>= 0.6'}
    dev: true

  /micromatch/4.0.5:
    resolution: {integrity: sha512-DMy+ERcEW2q8Z2Po+WNXuw3c5YaUSFjAO5GsJqfEl7UjvtIuFKO6ZrKvcItdy98dwFI2N1tg3zNIdKaQT+aNdA==}
    engines: {node: '>=8.6'}
    dependencies:
      braces: 3.0.2
      picomatch: 2.3.1

  /mime-db/1.52.0:
    resolution: {integrity: sha512-sPU4uV7dYlvtWJxwwxHD0PuihVNiE7TyAbQ5SWxDCB9mUYvOgroQOwYQQOKPJ8CIbE+1ETVlOoK1UC2nU3gYvg==}
    engines: {node: '>= 0.6'}

  /mime-types/2.1.35:
    resolution: {integrity: sha512-ZDY+bPm5zTTF+YpCrAU9nK0UgICYPT0QtT1NZWFv4s++TNkcgVaT0g6+4R2uI4MjQjzysHB1zxuWL50hzaeXiw==}
    engines: {node: '>= 0.6'}
    dependencies:
      mime-db: 1.52.0

  /mime/1.6.0:
    resolution: {integrity: sha512-x0Vn8spI+wuJ1O6S7gnbaQg8Pxh4NNHb7KSINmEWKiPE4RKOplvijn+NkmYmmRgP68mc70j2EbeTFRsrswaQeg==}
    engines: {node: '>=4'}
    hasBin: true
    dev: true

  /mime/2.6.0:
    resolution: {integrity: sha512-USPkMeET31rOMiarsBNIHZKLGgvKc/LrjofAnBlOttf5ajRvqiRA8QsenbcooctK6d6Ts6aqZXBA+XbkKthiQg==}
    engines: {node: '>=4.0.0'}
    hasBin: true
    dev: true

  /mimic-fn/4.0.0:
    resolution: {integrity: sha512-vqiC06CuhBTUdZH+RYl8sFrL096vA45Ok5ISO6sE/Mr1jRbGH4Csnhi8f3wKVl7x8mO4Au7Ir9D3Oyv1VYMFJw==}
    engines: {node: '>=12'}
    dev: true

  /minimatch/3.0.8:
    resolution: {integrity: sha512-6FsRAQsxQ61mw+qP1ZzbL9Bc78x2p5OqNgNpnoAFLTrX8n5Kxph0CsnhmKKNXTWjXqU5L0pGPR7hYk+XWZr60Q==}
    dependencies:
      brace-expansion: 1.1.11
    dev: true

  /minimatch/3.1.2:
    resolution: {integrity: sha512-J7p63hRiAjw1NDEww1W7i37+ByIrOWO5XQQAzZ3VOcL0PNybwpfmV/N05zFAzwQ9USyEcX6t3UO+K5aqBQOIHw==}
    dependencies:
      brace-expansion: 1.1.11
    dev: true

  /minimatch/4.2.1:
    resolution: {integrity: sha512-9Uq1ChtSZO+Mxa/CL1eGizn2vRn3MlLgzhT0Iz8zaY8NdvxvB0d5QdPFmCKf7JKA9Lerx5vRrnwO03jsSfGG9g==}
    engines: {node: '>=10'}
    dependencies:
      brace-expansion: 1.1.11
    dev: true

  /minimatch/5.0.1:
    resolution: {integrity: sha512-nLDxIFRyhDblz3qMuq+SoRZED4+miJ/G+tdDrjkkkRnjAsBexeGpgjLEQ0blJy7rHhR2b93rhQY4SvyWu9v03g==}
    engines: {node: '>=10'}
    dependencies:
      brace-expansion: 2.0.1
    dev: true

  /minimatch/5.1.6:
    resolution: {integrity: sha512-lKwV/1brpG6mBUFHtb7NUmtABCb2WZZmm2wNiOA5hAb8VdCS4B3dtMWyvcoViccwAW/COERjXLt0zP1zXUN26g==}
    engines: {node: '>=10'}
    dependencies:
      brace-expansion: 2.0.1
    dev: true

  /minimatch/9.0.5:
    resolution: {integrity: sha512-G6T0ZX48xgozx7587koeX9Ys2NYy6Gmv//P89sEte9V9whIapMNF4idKxnW2QtCcLiTWlb/wfCabAtAFWhhBow==}
    engines: {node: '>=16 || 14 >=14.17'}
    dependencies:
      brace-expansion: 2.0.1

  /minimist/1.2.8:
    resolution: {integrity: sha512-2yyAR8qBkN3YuheJanUpWC5U3bb5osDywNB8RzDVlDwDHbocAJveqqj1u8+SVD7jkWT4yvsHCpWqqWqAxb0zCA==}

  /minipass-collect/2.0.1:
    resolution: {integrity: sha512-D7V8PO9oaz7PWGLbCACuI1qEOsq7UKfLotx/C0Aet43fCUB/wfQ7DYeq2oR/svFJGYDHPr38SHATeaj/ZoKHKw==}
    engines: {node: '>=16 || 14 >=14.17'}
    dependencies:
      minipass: 7.1.2

  /minipass-fetch/4.0.0:
    resolution: {integrity: sha512-2v6aXUXwLP1Epd/gc32HAMIWoczx+fZwEPRHm/VwtrJzRGwR1qGZXEYV3Zp8ZjjbwaZhMrM6uHV4KVkk+XCc2w==}
    engines: {node: ^18.17.0 || >=20.5.0}
    dependencies:
      minipass: 7.1.2
      minipass-sized: 1.0.3
      minizlib: 3.0.1
    optionalDependencies:
      encoding: 0.1.13

  /minipass-flush/1.0.5:
    resolution: {integrity: sha512-JmQSYYpPUqX5Jyn1mXaRwOda1uQ8HP5KAT/oDSLCzt1BYRhQU0/hDtsB1ufZfEEzMZ9aAVmsBw8+FWsIXlClWw==}
    engines: {node: '>= 8'}
    dependencies:
      minipass: 3.3.6

  /minipass-pipeline/1.2.4:
    resolution: {integrity: sha512-xuIq7cIOt09RPRJ19gdi4b+RiNvDFYe5JH+ggNvBqGqpQXcru3PcRmOZuHBKWK1Txf9+cQ+HMVN4d6z46LZP7A==}
    engines: {node: '>=8'}
    dependencies:
      minipass: 3.3.6

  /minipass-sized/1.0.3:
    resolution: {integrity: sha512-MbkQQ2CTiBMlA2Dm/5cY+9SWFEN8pzzOXi6rlM5Xxq0Yqbda5ZQy9sU75a673FE9ZK0Zsbr6Y5iP6u9nktfg2g==}
    engines: {node: '>=8'}
    dependencies:
      minipass: 3.3.6

  /minipass/3.3.6:
    resolution: {integrity: sha512-DxiNidxSEK+tHG6zOIklvNOwm3hvCrbUrdtzY74U6HKTJxvIDfOUL5W5P2Ghd3DTkhhKPYGqeNUIh5qcM4YBfw==}
    engines: {node: '>=8'}
    dependencies:
      yallist: 4.0.0

  /minipass/5.0.0:
    resolution: {integrity: sha512-3FnjYuehv9k6ovOEbyOswadCDPX1piCfhV8ncmYtHOjuPwylVWsghTLo7rabjC3Rx5xD4HDx8Wm1xnMF7S5qFQ==}
    engines: {node: '>=8'}

  /minipass/7.1.2:
    resolution: {integrity: sha512-qOOzS1cBTWYF4BH8fVePDBOO9iptMnGUEZwNc/cMWnTV2nVLZ7VoNWEPHkYczZA0pdoA7dl6e7FL659nX9S2aw==}
    engines: {node: '>=16 || 14 >=14.17'}

  /minizlib/2.1.2:
    resolution: {integrity: sha512-bAxsR8BVfj60DWXHE3u30oHzfl4G7khkSuPW+qvpd7jFRHm7dLxOjUk1EHACJ/hxLY8phGJ0YhYHZo7jil7Qdg==}
    engines: {node: '>= 8'}
    dependencies:
      minipass: 3.3.6
      yallist: 4.0.0

  /minizlib/3.0.1:
    resolution: {integrity: sha512-umcy022ILvb5/3Djuu8LWeqUa8D68JaBzlttKeMWen48SjabqS3iY5w/vzeMzMUNhLDifyhbOwKDSznB1vvrwg==}
    engines: {node: '>= 18'}
    dependencies:
      minipass: 7.1.2
      rimraf: 5.0.10

  /mitt/3.0.1:
    resolution: {integrity: sha512-vKivATfr97l2/QBCYAkXYDbrIWPM2IIKEl7YPhjCvKlG3kE2gm+uBo6nEXK3M5/Ffh/FLpKExzOQ3JJoJGFKBw==}
    dev: true

  /mkdirp/0.5.6:
    resolution: {integrity: sha512-FP+p8RB8OWpF3YZBCrP5gtADmtXApB5AMLn+vdyA+PyxCjrCs00mjyUozssO33cwDeT3wNGdLxJ5M//YqtHAJw==}
    hasBin: true
    dependencies:
      minimist: 1.2.8
    dev: true

  /mkdirp/1.0.4:
    resolution: {integrity: sha512-vVqVZQyf3WLx2Shd0qJ9xuvqgAyKPLAiqITEtqW0oIUjzo3PePDd6fW9iFz30ef7Ysp/oiWqbhszeGWW2T6Gzw==}
    engines: {node: '>=10'}
    hasBin: true

  /mkdirp/3.0.1:
    resolution: {integrity: sha512-+NsyUUAZDmo6YVHzL/stxSu3t9YS1iljliy3BSDrXJ/dkn1KYdmtZODGGjLcc9XLgVVpH4KshHB8XmZgMhaBXg==}
    engines: {node: '>=10'}
    hasBin: true

  /mlly/1.7.1:
    resolution: {integrity: sha512-rrVRZRELyQzrIUAVMHxP97kv+G786pHmOKzuFII8zDYahFBS7qnHh2AlYSl1GAHhaMPCz6/oHjVMcfFYgFYHgA==}
    dependencies:
      acorn: 8.11.3
      pathe: 1.1.2
      pkg-types: 1.1.1
      ufo: 1.5.3
    dev: true

  /mocha/10.2.0:
    resolution: {integrity: sha512-IDY7fl/BecMwFHzoqF2sg/SHHANeBoMMXFlS9r0OXKDssYE1M5O43wUY/9BVPeIvfH2zmEbBfseqN9gBQZzXkg==}
    engines: {node: '>= 14.0.0'}
    hasBin: true
    dependencies:
      ansi-colors: 4.1.1
      browser-stdout: 1.3.1
      chokidar: 3.5.3
      debug: 4.3.4_supports-color@8.1.1
      diff: 5.0.0
      escape-string-regexp: 4.0.0
      find-up: 5.0.0
      glob: 7.2.0
      he: 1.2.0
      js-yaml: 4.1.0
      log-symbols: 4.1.0
      minimatch: 5.0.1
      ms: 2.1.3
      nanoid: 3.3.3
      serialize-javascript: 6.0.0
      strip-json-comments: 3.1.1
      supports-color: 8.1.1
      workerpool: 6.2.1
      yargs: 16.2.0
      yargs-parser: 20.2.4
      yargs-unparser: 2.0.0
    dev: true

  /mocha/10.4.0:
    resolution: {integrity: sha512-eqhGB8JKapEYcC4ytX/xrzKforgEc3j1pGlAXVy3eRwrtAy5/nIfT1SvgGzfN0XZZxeLq0aQWkOUAmqIJiv+bA==}
    engines: {node: '>= 14.0.0'}
    hasBin: true
    dependencies:
      ansi-colors: 4.1.1
      browser-stdout: 1.3.1
      chokidar: 3.5.3
      debug: 4.3.4_supports-color@8.1.1
      diff: 5.0.0
      escape-string-regexp: 4.0.0
      find-up: 5.0.0
      glob: 8.1.0
      he: 1.2.0
      js-yaml: 4.1.0
      log-symbols: 4.1.0
      minimatch: 5.0.1
      ms: 2.1.3
      serialize-javascript: 6.0.0
      strip-json-comments: 3.1.1
      supports-color: 8.1.1
      workerpool: 6.2.1
      yargs: 16.2.0
      yargs-parser: 20.2.4
      yargs-unparser: 2.0.0
    dev: true

  /mocha/9.2.2:
    resolution: {integrity: sha512-L6XC3EdwT6YrIk0yXpavvLkn8h+EU+Y5UcCHKECyMbdUIxyMuZj4bX4U9e1nvnvUUvQVsV2VHQr5zLdcUkhW/g==}
    engines: {node: '>= 12.0.0'}
    hasBin: true
    dependencies:
      '@ungap/promise-all-settled': 1.1.2
      ansi-colors: 4.1.1
      browser-stdout: 1.3.1
      chokidar: 3.5.3
      debug: 4.3.3_supports-color@8.1.1
      diff: 5.0.0
      escape-string-regexp: 4.0.0
      find-up: 5.0.0
      glob: 7.2.0
      growl: 1.10.5
      he: 1.2.0
      js-yaml: 4.1.0
      log-symbols: 4.1.0
      minimatch: 4.2.1
      ms: 2.1.3
      nanoid: 3.3.1
      serialize-javascript: 6.0.0
      strip-json-comments: 3.1.1
      supports-color: 8.1.1
      which: 2.0.2
      workerpool: 6.2.0
      yargs: 16.2.0
      yargs-parser: 20.2.4
      yargs-unparser: 2.0.0
    dev: true

  /moment/2.29.4:
    resolution: {integrity: sha512-5LC9SOxjSc2HF6vO2CyuTDNivEdoz2IvyJJGj6X8DJ0eFyfszE0QiEd+iXmBvUP3WHxSjFH/vIsA0EN00cgr8w==}
    dev: true

  /morgan/1.10.0:
    resolution: {integrity: sha512-AbegBVI4sh6El+1gNwvD5YIck7nSA36weD7xvIxG4in80j/UoK8AEGaWnnz8v1GxonMCltmlNs5ZKbGvl9b1XQ==}
    engines: {node: '>= 0.8.0'}
    dependencies:
      basic-auth: 2.0.1
      debug: 2.6.9
      depd: 2.0.0
      on-finished: 2.3.0
      on-headers: 1.0.2
    dev: true

  /ms/2.0.0:
    resolution: {integrity: sha512-Tpp60P6IUJDTuOq/5Z8cdskzJujfwqfOTkrwIwj7IRISpnkJnT6SyJ4PCPnGMoFjC9ddhal5KVIYtAt97ix05A==}
    dev: true

  /ms/2.1.2:
    resolution: {integrity: sha512-sGkPx+VjMtmA6MX27oA4FBFELFCZZ4S4XqeGOXCv68tT+jb3vk/RyaKWP0PTKyWtmLSM0b+adUTEvbs1PEaH2w==}

  /ms/2.1.3:
    resolution: {integrity: sha512-6FlzubTLZG3J2a/NVCAleEhjzq5oxgHyaCU9yYXvcLsvoVaHJq/s5xXI6/XXP6tz7R9xAOtHnSO/tXtF3WRTlA==}

  /multer/1.4.5-lts.1:
    resolution: {integrity: sha512-ywPWvcDMeH+z9gQq5qYHCCy+ethsk4goepZ45GLD63fOu0YcNecQxi64nDs3qluZB+murG3/D4dJ7+dGctcCQQ==}
    engines: {node: '>= 6.0.0'}
    dependencies:
      append-field: 1.0.0
      busboy: 1.6.0
      concat-stream: 1.6.2
      mkdirp: 0.5.6
      object-assign: 4.1.1
      type-is: 1.6.18
      xtend: 4.0.2
    dev: true

  /mustache/4.2.0:
    resolution: {integrity: sha512-71ippSywq5Yb7/tVYyGbkBggbU8H3u5Rz56fH60jGFgr8uHwxs+aSKeqmluIVzM0m0kB7xQjKS6qPfd0b2ZoqQ==}
    hasBin: true

  /nanoid/3.3.1:
    resolution: {integrity: sha512-n6Vs/3KGyxPQd6uO0eH4Bv0ojGSUvuLlIHtC3Y0kEO23YRge8H9x1GCzLn28YX0H66pMkxuaeESFq4tKISKwdw==}
    engines: {node: ^10 || ^12 || ^13.7 || ^14 || >=15.0.1}
    hasBin: true
    dev: true

  /nanoid/3.3.3:
    resolution: {integrity: sha512-p1sjXuopFs0xg+fPASzQ28agW1oHD7xDsd9Xkf3T15H3c/cifrFHVwrh74PdoklAPi+i7MdRsE47vm2r6JoB+w==}
    engines: {node: ^10 || ^12 || ^13.7 || ^14 || >=15.0.1}
    hasBin: true
    dev: true

  /nanoid/3.3.7:
    resolution: {integrity: sha512-eSRppjcPIatRIMC1U6UngP8XFcz8MQWGQdt1MTBQ7NaAmvXDfvNxbvWV3x2y6CdEUciCSsDHDQZbhYaB8QEo2g==}
    engines: {node: ^10 || ^12 || ^13.7 || ^14 || >=15.0.1}
    hasBin: true
    dev: true

  /natural-compare/1.4.0:
    resolution: {integrity: sha512-OWND8ei3VtNC9h7V60qff3SVobHr996CTwgxubgyQYEpg290h9J0buyECNNJexkFm5sOajh5G116RYA1c8ZMSw==}
    dev: true

  /negotiator/0.6.3:
    resolution: {integrity: sha512-+EUsqGPLsM+j/zdChZjsnX51g4XrHFOIXwfnCVPGlQk/k5giakcKsuxCObBRu6DSm9opw/O6slWbJdghQM4bBg==}
    engines: {node: '>= 0.6'}
    dev: true

  /negotiator/1.0.0:
    resolution: {integrity: sha512-8Ofs/AUQh8MaEcrlq5xOX0CQ9ypTF5dl78mjlMNfOK08fzpgTHQRQPBxcPlEtIw0yRpws+Zo/3r+5WRby7u3Gg==}
    engines: {node: '>= 0.6'}

  /neo-async/2.6.2:
    resolution: {integrity: sha512-Yd3UES5mWCSqR+qNT93S3UoYUkqAZ9lLg8a7g9rimsWmYGK8cVToA4/sF3RrshdyV3sAGMXVUmpMYOw+dLpOuw==}

  /netmask/2.0.2:
    resolution: {integrity: sha512-dBpDMdxv9Irdq66304OLfEmQ9tbNRFnFTuZiLo+bD+r332bBmMJ8GBLXklIXXgxd3+v9+KUnZaUR5PJMa75Gsg==}
    engines: {node: '>= 0.4.0'}
    dev: true

  /nice-try/1.0.5:
    resolution: {integrity: sha512-1nh45deeb5olNY7eX82BkPO7SSxR5SSYJiPTrTdFUVYwAl8CKMA5N9PjTYkHiRjisVcxcQ1HXdLhx2qxxJzLNQ==}
    dev: true

  /nise/5.1.4:
    resolution: {integrity: sha512-8+Ib8rRJ4L0o3kfmyVCL7gzrohyDe0cMFTBa2d364yIrEGMEoetznKJx899YxjybU6bL9SQkYPSBBs1gyYs8Xg==}
    dependencies:
      '@sinonjs/commons': 2.0.0
      '@sinonjs/fake-timers': 10.3.0
      '@sinonjs/text-encoding': 0.7.2
      just-extend: 4.2.1
      path-to-regexp: 1.8.0
    dev: true

  /node-cmd/3.0.0:
    resolution: {integrity: sha512-SBvtm39iEkhEEDbUowR0O2YVaqpbD2nRvQ3fxXP/Tn1FgRpZAaUb8yKeEtFulBIv+xTHDodOKkj4EXIBANj+AQ==}
    dev: true

  /node-domexception/1.0.0:
    resolution: {integrity: sha512-/jKZoMpw0F8GRwl4/eLROPA3cfcXtLApP0QzLmUT/HuPCZWyB7IY9ZrMeKw2O/nFIqPQB3PVM9aYm0F312AXDQ==}
    engines: {node: '>=10.5.0'}
    dev: true

  /node-fetch/2.7.0:
    resolution: {integrity: sha512-c4FRfUm/dbcWZ7U+1Wq0AwCyFL+3nt2bEw05wfxSz+DWpWsitgmSgYmy2dQdWyKC1694ELPqMs/YzUSNozLt8A==}
    engines: {node: 4.x || >=6.0.0}
    peerDependencies:
      encoding: ^0.1.0
    peerDependenciesMeta:
      encoding:
        optional: true
    dependencies:
      whatwg-url: 5.0.0

  /node-fetch/3.3.2:
    resolution: {integrity: sha512-dRB78srN/l6gqWulah9SrxeYnxeddIG30+GOqK/9OlLVyLg3HPnr6SqOWTWOXKRwC2eGYCkZ59NNuSgvSrpgOA==}
    engines: {node: ^12.20.0 || ^14.13.1 || >=16.0.0}
    dependencies:
      data-uri-to-buffer: 4.0.1
      fetch-blob: 3.2.0
      formdata-polyfill: 4.0.10
    dev: true

  /node-gyp/11.1.0:
    resolution: {integrity: sha512-/+7TuHKnBpnMvUQnsYEb0JOozDZqarQbfNuSGLXIjhStMT0fbw7IdSqWgopOP5xhRZE+lsbIvAHcekddruPZgQ==}
    engines: {node: ^18.17.0 || >=20.5.0}
    hasBin: true
    dependencies:
      env-paths: 2.2.1
      exponential-backoff: 3.1.2
      glob: 10.4.5
      graceful-fs: 4.2.11
      make-fetch-happen: 14.0.3
      nopt: 8.1.0
      proc-log: 5.0.0
      semver: 7.6.3
      tar: 7.4.3
      which: 5.0.0
    transitivePeerDependencies:
      - supports-color

  /node-releases/2.0.13:
    resolution: {integrity: sha512-uYr7J37ae/ORWdZeQ1xxMJe3NtdmqMC/JZK+geofDrkLUApKRHPd18/TxtBOJ4A0/+uUIliorNrfYV6s1b02eQ==}
    dev: true

  /node-releases/2.0.14:
    resolution: {integrity: sha512-y10wOWt8yZpqXmOgRo77WaHEmhYQYGNA6y421PKsKYWEK8aW+cqAphborZDhqfyKrbZEN92CN1X2KbafY2s7Yw==}
    dev: true

  /nopt/8.1.0:
    resolution: {integrity: sha512-ieGu42u/Qsa4TFktmaKEwM6MQH0pOWnaB3htzh0JRtx84+Mebc0cbZYN5bC+6WTZ4+77xrL9Pn5m7CV6VIkV7A==}
    engines: {node: ^18.17.0 || >=20.5.0}
    hasBin: true
    dependencies:
      abbrev: 3.0.0

  /normalize-package-data/2.5.0:
    resolution: {integrity: sha512-/5CMN3T0R4XTj4DcGaexo+roZSdSFW/0AOOTROrjxzCG1wrWXEsGbRKevjlIL+ZDE4sZlJr5ED4YW0yqmkK+eA==}
    dependencies:
      hosted-git-info: 2.8.9
      resolve: 1.22.6
      semver: 5.7.2
      validate-npm-package-license: 3.0.4
    dev: true

  /normalize-path/3.0.0:
    resolution: {integrity: sha512-6eZs5Ls3WtCisHWp9S2GUy8dqkpGi4BVSz3GaqiE6ezub0512ESztXUwUB6C6IKbQkY2Pnb/mD4WYojCRwcwLA==}
    engines: {node: '>=0.10.0'}
    dev: true

  /npm-bundled/4.0.0:
    resolution: {integrity: sha512-IxaQZDMsqfQ2Lz37VvyyEtKLe8FsRZuysmedy/N06TU1RyVppYKXrO4xIhR0F+7ubIBox6Q7nir6fQI3ej39iA==}
    engines: {node: ^18.17.0 || >=20.5.0}
    dependencies:
      npm-normalize-package-bin: 4.0.0

  /npm-install-checks/7.1.1:
    resolution: {integrity: sha512-u6DCwbow5ynAX5BdiHQ9qvexme4U3qHW3MWe5NqH+NeBm0LbiH6zvGjNNew1fY+AZZUtVHbOPF3j7mJxbUzpXg==}
    engines: {node: ^18.17.0 || >=20.5.0}
    dependencies:
      semver: 7.6.3

  /npm-normalize-package-bin/4.0.0:
    resolution: {integrity: sha512-TZKxPvItzai9kN9H/TkmCtx/ZN/hvr3vUycjlfmH0ootY9yFBzNOpiXAdIn1Iteqsvk4lQn6B5PTrt+n6h8k/w==}
    engines: {node: ^18.17.0 || >=20.5.0}

  /npm-package-arg/12.0.2:
    resolution: {integrity: sha512-f1NpFjNI9O4VbKMOlA5QoBq/vSQPORHcTZ2feJpFkTHJ9eQkdlmZEKSjcAhxTGInC7RlEyScT9ui67NaOsjFWA==}
    engines: {node: ^18.17.0 || >=20.5.0}
    dependencies:
      hosted-git-info: 8.0.2
      proc-log: 5.0.0
      semver: 7.6.3
      validate-npm-package-name: 6.0.0

  /npm-packlist/9.0.0:
    resolution: {integrity: sha512-8qSayfmHJQTx3nJWYbbUmflpyarbLMBc6LCAjYsiGtXxDB68HaZpb8re6zeaLGxZzDuMdhsg70jryJe+RrItVQ==}
    engines: {node: ^18.17.0 || >=20.5.0}
    dependencies:
      ignore-walk: 7.0.0

  /npm-pick-manifest/10.0.0:
    resolution: {integrity: sha512-r4fFa4FqYY8xaM7fHecQ9Z2nE9hgNfJR+EmoKv0+chvzWkBcORX3r0FpTByP+CbOVJDladMXnPQGVN8PBLGuTQ==}
    engines: {node: ^18.17.0 || >=20.5.0}
    dependencies:
      npm-install-checks: 7.1.1
      npm-normalize-package-bin: 4.0.0
      npm-package-arg: 12.0.2
      semver: 7.6.3

  /npm-registry-fetch/18.0.2:
    resolution: {integrity: sha512-LeVMZBBVy+oQb5R6FDV9OlJCcWDU+al10oKpe+nsvcHnG24Z3uM3SvJYKfGJlfGjVU8v9liejCrUR/M5HO5NEQ==}
    engines: {node: ^18.17.0 || >=20.5.0}
    dependencies:
      '@npmcli/redact': 3.1.1
      jsonparse: 1.3.1
      make-fetch-happen: 14.0.3
      minipass: 7.1.2
      minipass-fetch: 4.0.0
      minizlib: 3.0.1
      npm-package-arg: 12.0.2
      proc-log: 5.0.0
    transitivePeerDependencies:
      - supports-color

  /npm-run-all/4.1.5:
    resolution: {integrity: sha512-Oo82gJDAVcaMdi3nuoKFavkIHBRVqQ1qvMb+9LHk/cF4P6B2m8aP04hGf7oL6wZ9BuGwX1onlLhpuoofSyoQDQ==}
    engines: {node: '>= 4'}
    hasBin: true
    dependencies:
      ansi-styles: 3.2.1
      chalk: 2.4.2
      cross-spawn: 6.0.5
      memorystream: 0.3.1
      minimatch: 3.1.2
      pidtree: 0.3.1
      read-pkg: 3.0.0
      shell-quote: 1.8.1
      string.prototype.padend: 3.1.5
    dev: true

  /npm-run-path/5.3.0:
    resolution: {integrity: sha512-ppwTtiJZq0O/ai0z7yfudtBpWIoxM8yE6nHi1X47eFR2EWORqfbu6CnPlNsjeN683eT0qG6H/Pyf9fCcvjnnnQ==}
    engines: {node: ^12.20.0 || ^14.13.1 || >=16.0.0}
    dependencies:
      path-key: 4.0.0
    dev: true

  /oauth-sign/0.9.0:
    resolution: {integrity: sha512-fexhUFFPTGV8ybAtSIGbV6gOkSv8UtRbDBnAyLQw4QPKkgNlsH2ByPGtMUqdWkos6YCRmAqViwgZrJc/mRDzZQ==}
    dev: true

  /object-assign/4.1.1:
    resolution: {integrity: sha512-rJgTQnkUnH1sFw8yT6VSU3zD3sWmu6sZhIseY8VX+GRu3P6F7Fu+JNDoXfklElbLJSnc3FUQHVe4cU5hj+BcUg==}
    engines: {node: '>=0.10.0'}
    dev: true

  /object-inspect/1.13.2:
    resolution: {integrity: sha512-IRZSRuzJiynemAXPYtPe5BoI/RESNYR7TYm50MC5Mqbd3Jmw5y790sErYw3V6SryFJD64b74qQQs9wn5Bg/k3g==}
    engines: {node: '>= 0.4'}
    dev: true

  /object-is/1.1.5:
    resolution: {integrity: sha512-3cyDsyHgtmi7I7DfSSI2LDp6SK2lwvtbg0p0R1e0RvTqF5ceGx+K2dfSjm1bKDMVCFEDAQvy+o8c6a7VujOddw==}
    engines: {node: '>= 0.4'}
    dependencies:
      call-bind: 1.0.7
      define-properties: 1.2.1
    dev: true

  /object-keys/1.1.1:
    resolution: {integrity: sha512-NuAESUOUMrlIXOfHKzD6bpPu3tYt3xvjNdRIQ+FeT0lNb4K8WR70CaDxhuNguS2XG+GjkyMwOzsN5ZktImfhLA==}
    engines: {node: '>= 0.4'}
    dev: true

  /object.assign/4.1.4:
    resolution: {integrity: sha512-1mxKf0e58bvyjSCtKYY4sRe9itRk3PJpquJOjeIkz885CczcI4IvJJDLPS72oowuSh+pBxUFROpX+TU++hxhZQ==}
    engines: {node: '>= 0.4'}
    dependencies:
      call-bind: 1.0.7
      define-properties: 1.2.1
      has-symbols: 1.0.3
      object-keys: 1.1.1
    dev: true

  /on-finished/2.3.0:
    resolution: {integrity: sha512-ikqdkGAAyf/X/gPhXGvfgAytDZtDbr+bkNUJ0N9h5MI/dmdgCs3l6hoHrcUv41sRKew3jIwrp4qQDXiK99Utww==}
    engines: {node: '>= 0.8'}
    dependencies:
      ee-first: 1.1.1
    dev: true

  /on-finished/2.4.1:
    resolution: {integrity: sha512-oVlzkg3ENAhCk2zdv7IJwd/QUD4z2RxRwpkcGY8psCVcCYZNq4wYnVWALHM+brtuJjePWiYF/ClmuDr8Ch5+kg==}
    engines: {node: '>= 0.8'}
    dependencies:
      ee-first: 1.1.1
    dev: true

  /on-headers/1.0.2:
    resolution: {integrity: sha512-pZAE+FJLoyITytdqK0U5s+FIpjN0JP3OzFi/u8Rx+EV5/W+JTWGXG8xFzevE7AjBfDqHv/8vL8qQsIhHnqRkrA==}
    engines: {node: '>= 0.8'}
    dev: true

  /once/1.4.0:
    resolution: {integrity: sha512-lNaJgI+2Q5URQBkccEKHTQOPaXdUxnZZElQTZY0MFUAuaEqe1E+Nyvgdz/aIyNi6Z9MzO5dv1H8n58/GELp3+w==}
    dependencies:
      wrappy: 1.0.2
    dev: true

  /one-time/1.0.0:
    resolution: {integrity: sha512-5DXOiRKwuSEcQ/l0kGCF6Q3jcADFv5tSmRaJck/OqkVFcOzutB134KRSfF0xDrL39MNnqxbHBbUUcjZIhTgb2g==}
    dependencies:
      fn.name: 1.1.0
    dev: true

  /onetime/6.0.0:
    resolution: {integrity: sha512-1FlR+gjXK7X+AsAHso35MnyN5KqGwJRi/31ft6x0M194ht7S+rWAvd7PHss9xSKMzE0asv1pyIHaJYq+BbacAQ==}
    engines: {node: '>=12'}
    dependencies:
      mimic-fn: 4.0.0
    dev: true

  /open/8.4.2:
    resolution: {integrity: sha512-7x81NCL719oNbsq/3mh+hVrAWmFuEYUqrq/Iw3kUzH8ReypT9QQ0BLoJS7/G9k6N81XjW4qHWtjWwe/9eLy1EQ==}
    engines: {node: '>=12'}
    dependencies:
      define-lazy-prop: 2.0.0
      is-docker: 2.2.1
      is-wsl: 2.2.0
    dev: true

  /openapi-types/12.1.3:
    resolution: {integrity: sha512-N4YtSYJqghVu4iek2ZUvcN/0aqH1kRDuNqzcycDxhOUpg7GdvLa2F3DgS6yBNhInhv2r/6I0Flkn7CqL8+nIcw==}
    dev: false

  /openapi-types/7.2.3:
    resolution: {integrity: sha512-olbaNxz12R27+mTyJ/ZAFEfUruauHH27AkeQHDHRq5AF0LdNkK1SSV7EourXQDK+4aX7dv2HtyirAGK06WMAsA==}
    dev: true

  /optionator/0.9.3:
    resolution: {integrity: sha512-JjCoypp+jKn1ttEFExxhetCKeJt9zhAgAve5FXHixTvFDW/5aEktX9bufBKLRRMdU7bNtpLfcGu94B3cdEJgjg==}
    engines: {node: '>= 0.8.0'}
    dependencies:
      '@aashutoshrathi/word-wrap': 1.2.6
      deep-is: 0.1.4
      fast-levenshtein: 2.0.6
      levn: 0.4.1
      prelude-ls: 1.2.1
      type-check: 0.4.0
    dev: true

  /p-limit/2.3.0:
    resolution: {integrity: sha512-//88mFWSJx8lxCzwdAABTJL2MyWB12+eIY7MDL2SqLmAkeKU9qxRvWuSyTjm3FUmpBEMuFfckAIqEaVGUDxb6w==}
    engines: {node: '>=6'}
    dependencies:
      p-try: 2.2.0
    dev: true

  /p-limit/3.1.0:
    resolution: {integrity: sha512-TYOanM3wGwNGsZN2cVTYPArw454xnXj5qmWF1bEoAc4+cU/ol7GVh7odevjp1FNHduHc3KZMcFduxU5Xc6uJRQ==}
    engines: {node: '>=10'}
    dependencies:
      yocto-queue: 0.1.0
    dev: true

  /p-limit/5.0.0:
    resolution: {integrity: sha512-/Eaoq+QyLSiXQ4lyYV23f14mZRQcXnxfHrN0vCai+ak9G0pp9iEQukIIZq5NccEvwRB8PUnZT0KsOoDCINS1qQ==}
    engines: {node: '>=18'}
    dependencies:
      yocto-queue: 1.0.0
    dev: true

  /p-locate/4.1.0:
    resolution: {integrity: sha512-R79ZZ/0wAxKGu3oYMlz8jy/kbhsNrS7SKZ7PxEHBgJ5+F2mtFW2fK2cOtBh1cHYkQsbzFV7I+EoRKe6Yt0oK7A==}
    engines: {node: '>=8'}
    dependencies:
      p-limit: 2.3.0
    dev: true

  /p-locate/5.0.0:
    resolution: {integrity: sha512-LaNjtRWUBY++zB5nE/NwcaoMylSPk+S+ZHNB1TzdbMJMny6dynpAGt7X/tl/QYq3TIeE6nxHppbo2LGymrG5Pw==}
    engines: {node: '>=10'}
    dependencies:
      p-limit: 3.1.0
    dev: true

  /p-map/7.0.3:
    resolution: {integrity: sha512-VkndIv2fIB99swvQoA65bm+fsmt6UNdGeIB0oxBs+WhAhdh08QA04JXpI7rbB9r08/nkbysKoya9rtDERYOYMA==}
    engines: {node: '>=18'}

  /p-try/2.2.0:
    resolution: {integrity: sha512-R4nPAVTAU0B9D35/Gk3uJf/7XYbQcyohSKdvAxIRSNghFl4e71hVoGnBNQz9cWaXxO2I10KTC+3jMdvvoKw6dQ==}
    engines: {node: '>=6'}
    dev: true

  /pac-proxy-agent/7.0.1:
    resolution: {integrity: sha512-ASV8yU4LLKBAjqIPMbrgtaKIvxQri/yh2OpI+S6hVa9JRkUI3Y3NPFbfngDtY7oFtSMD3w31Xns89mDa3Feo5A==}
    engines: {node: '>= 14'}
    dependencies:
      '@tootallnate/quickjs-emscripten': 0.23.0
      agent-base: 7.1.3
      debug: 4.4.0
      get-uri: 6.0.2
      http-proxy-agent: 7.0.2
      https-proxy-agent: 7.0.4
      pac-resolver: 7.0.0
      socks-proxy-agent: 8.0.5
    transitivePeerDependencies:
      - supports-color
    dev: true

  /pac-resolver/7.0.0:
    resolution: {integrity: sha512-Fd9lT9vJbHYRACT8OhCbZBbxr6KRSawSovFpy8nDGshaK99S/EBhVIHp9+crhxrsZOuvLpgL1n23iyPg6Rl2hg==}
    engines: {node: '>= 14'}
    dependencies:
      degenerator: 5.0.1
      ip: 1.1.8
      netmask: 2.0.2
    dev: true

  /package-json-from-dist/1.0.1:
    resolution: {integrity: sha512-UEZIS3/by4OC8vL3P2dTXRETpebLI2NiI5vIrjaD/5UtrkFX/tNbwjTSRAGC/+7CAo2pIcBaRgWmcBBHcsaCIw==}

  /pacote/19.0.1:
    resolution: {integrity: sha512-zIpxWAsr/BvhrkSruspG8aqCQUUrWtpwx0GjiRZQhEM/pZXrigA32ElN3vTcCPUDOFmHr6SFxwYrvVUs5NTEUg==}
    engines: {node: ^18.17.0 || >=20.5.0}
    hasBin: true
    dependencies:
      '@npmcli/git': 6.0.1
      '@npmcli/installed-package-contents': 3.0.0
      '@npmcli/package-json': 6.1.1
      '@npmcli/promise-spawn': 8.0.2
      '@npmcli/run-script': 9.0.2
      cacache: 19.0.1
      fs-minipass: 3.0.3
      minipass: 7.1.2
      npm-package-arg: 12.0.2
      npm-packlist: 9.0.0
      npm-pick-manifest: 10.0.0
      npm-registry-fetch: 18.0.2
      proc-log: 5.0.0
      promise-retry: 2.0.1
      sigstore: 3.1.0
      ssri: 12.0.0
      tar: 6.2.1
    transitivePeerDependencies:
      - supports-color

  /pacote/20.0.0:
    resolution: {integrity: sha512-pRjC5UFwZCgx9kUFDVM9YEahv4guZ1nSLqwmWiLUnDbGsjs+U5w7z6Uc8HNR1a6x8qnu5y9xtGE6D1uAuYz+0A==}
    engines: {node: ^18.17.0 || >=20.5.0}
    hasBin: true
    dependencies:
      '@npmcli/git': 6.0.1
      '@npmcli/installed-package-contents': 3.0.0
      '@npmcli/package-json': 6.1.1
      '@npmcli/promise-spawn': 8.0.2
      '@npmcli/run-script': 9.0.2
      cacache: 19.0.1
      fs-minipass: 3.0.3
      minipass: 7.1.2
      npm-package-arg: 12.0.2
      npm-packlist: 9.0.0
      npm-pick-manifest: 10.0.0
      npm-registry-fetch: 18.0.2
      proc-log: 5.0.0
      promise-retry: 2.0.1
      sigstore: 3.1.0
      ssri: 12.0.0
      tar: 6.2.1
    transitivePeerDependencies:
      - supports-color

  /parent-module/1.0.1:
    resolution: {integrity: sha512-GQ2EWRpQV8/o+Aw8YqtfZZPfNRWZYkbidE9k5rpl/hC3vtHHBfGm2Ifi6qWV+coDGkrUKZAxE3Lot5kcsRlh+g==}
    engines: {node: '>=6'}
    dependencies:
      callsites: 3.1.0
    dev: true

  /parse-conflict-json/4.0.0:
    resolution: {integrity: sha512-37CN2VtcuvKgHUs8+0b1uJeEsbGn61GRHz469C94P5xiOoqpDYJYwjg4RY9Vmz39WyZAVkR5++nbJwLMIgOCnQ==}
    engines: {node: ^18.17.0 || >=20.5.0}
    dependencies:
      json-parse-even-better-errors: 4.0.0
      just-diff: 6.0.2
      just-diff-apply: 5.5.0

  /parse-json/4.0.0:
    resolution: {integrity: sha512-aOIos8bujGN93/8Ox/jPLh7RwVnPEysynVFE+fQZyg6jKELEHwzgKdLRFHUgXJL6kylijVSBC4BvN9OmsB48Rw==}
    engines: {node: '>=4'}
    dependencies:
      error-ex: 1.3.2
      json-parse-better-errors: 1.0.2
    dev: true

  /parse-json/5.2.0:
    resolution: {integrity: sha512-ayCKvm/phCGxOkYRSCM82iDwct8/EonSEgCSxWxD7ve6jHggsFl4fZVQBPRNgQoKiuV/odhFrGzQXZwbifC8Rg==}
    engines: {node: '>=8'}
    dependencies:
      '@babel/code-frame': 7.26.2
      error-ex: 1.3.2
      json-parse-even-better-errors: 2.3.1
      lines-and-columns: 1.2.4
    dev: true

  /parseurl/1.3.3:
    resolution: {integrity: sha512-CiyeOxFT/JZyN5m0z9PfXw4SCBJ6Sygz1Dpl0wqjlhDEGGBP1GnsUVEL0p63hoG1fcj3fHynXi9NYO4nWOL+qQ==}
    engines: {node: '>= 0.8'}
    dev: true

  /path-browserify/1.0.1:
    resolution: {integrity: sha512-b7uo2UCUOYZcnF/3ID0lulOJi/bafxa1xPe7ZPsammBSpjSWQkjNxlt635YGS2MiR9GjvuXCtz2emr3jbsz98g==}

  /path-exists/4.0.0:
    resolution: {integrity: sha512-ak9Qy5Q7jYb2Wwcey5Fpvg2KoAc/ZIhLSLOSBmRmygPsGwkVVt0fZa0qrtMz+m6tJTAHfZQ8FnmB4MG4LWy7/w==}
    engines: {node: '>=8'}
    dev: true

  /path-is-absolute/1.0.1:
    resolution: {integrity: sha512-AVbw3UJ2e9bq64vSaS9Am0fje1Pa8pbGqTTsmXfaIiMpnr5DlDhfJOuLj9Sf95ZPVDAUerDfEk88MPmPe7UCQg==}
    engines: {node: '>=0.10.0'}
    dev: true

  /path-key/2.0.1:
    resolution: {integrity: sha512-fEHGKCSmUSDPv4uoj8AlD+joPlq3peND+HRYyxFz4KPw4z926S/b8rIuFs2FYJg3BwsxJf6A9/3eIdLaYC+9Dw==}
    engines: {node: '>=4'}
    dev: true

  /path-key/3.1.1:
    resolution: {integrity: sha512-ojmeN0qd+y0jszEtoY48r0Peq5dwMEkIlCOu6Q5f41lfkswXuKtYrhgoTpLnyIcHm24Uhqx+5Tqm2InSwLhE6Q==}
    engines: {node: '>=8'}

  /path-key/4.0.0:
    resolution: {integrity: sha512-haREypq7xkM7ErfgIyA0z+Bj4AGKlMSdlQE2jvJo6huWD1EdkKYV+G/T4nq0YEF2vgTT8kqMFKo1uHn950r4SQ==}
    engines: {node: '>=12'}
    dev: true

  /path-parse/1.0.7:
    resolution: {integrity: sha512-LDJzPVEEEPR+y48z93A0Ed0yXb8pAByGWo/k5YYdYgpY2/2EsOsksJrq7lOHxryrVOn1ejG6oAp8ahvOIQD8sw==}
    dev: true

  /path-scurry/1.10.1:
    resolution: {integrity: sha512-MkhCqzzBEpPvxxQ71Md0b1Kk51W01lrYvlMzSUaIzNsODdd7mqhiimSZlr+VegAz5Z6Vzt9Xg2ttE//XBhH3EQ==}
    engines: {node: '>=16 || 14 >=14.17'}
    dependencies:
      lru-cache: 10.4.3
      minipass: 7.1.2
    dev: true

  /path-scurry/1.11.1:
    resolution: {integrity: sha512-Xa4Nw17FS9ApQFJ9umLiJS4orGjm7ZzwUrwamcGQuHSzDyth9boKDaycYdDcZDuqYATXw4HFXgaqWTctW/v1HA==}
    engines: {node: '>=16 || 14 >=14.18'}
    dependencies:
      lru-cache: 10.4.3
      minipass: 7.1.2

  /path-to-regexp/0.1.10:
    resolution: {integrity: sha512-7lf7qcQidTku0Gu3YDPc8DJ1q7OOucfa/BSsIwjuh56VU7katFvuM8hULfkwB3Fns/rsVF7PwPKVw1sl5KQS9w==}
    dev: true

  /path-to-regexp/0.1.12:
    resolution: {integrity: sha512-RA1GjUVMnvYFxuqovrEqZoxxW5NUZqbwKtYz/Tt7nXerk0LbLblQmrsgdeOxV5SFHf0UDggjS/bSeOZwt1pmEQ==}
    dev: true

  /path-to-regexp/0.1.7:
    resolution: {integrity: sha512-5DFkuoqlv1uYQKxy8omFBeJPQcdoE07Kv2sferDCrAq1ohOU+MSDswDIbnx3YAM60qIOnYa53wBhXW0EbMonrQ==}
    dev: true

  /path-to-regexp/1.8.0:
    resolution: {integrity: sha512-n43JRhlUKUAlibEJhPeir1ncUID16QnEjNpwzNdO3Lm4ywrBpBZ5oLD0I6br9evr1Y9JTqwRtAh7JLoOzAQdVA==}
    dependencies:
      isarray: 0.0.1
    dev: true

  /path-type/3.0.0:
    resolution: {integrity: sha512-T2ZUsdZFHgA3u4e5PfPbjd7HDDpxPnQb5jN0SrDsjNSuVXHJqtwTnWqG0B1jZrgmJ/7lj1EmVIByWt1gxGkWvg==}
    engines: {node: '>=4'}
    dependencies:
      pify: 3.0.0
    dev: true

  /path-type/4.0.0:
    resolution: {integrity: sha512-gDKb8aZMDeD/tZWs9P6+q0J9Mwkdl6xMV8TjnGP3qJVJ06bdMgkbBlLU8IdfOsIsFz2BW1rNVT3XuNEl8zPAvw==}
    engines: {node: '>=8'}
    dev: true

  /path-type/5.0.0:
    resolution: {integrity: sha512-5HviZNaZcfqP95rwpv+1HDgUamezbqdSYTyzjTvwtJSnIH+3vnbmWsItli8OFEndS984VT55M3jduxZbX351gg==}
    engines: {node: '>=12'}

  /pathe/1.1.2:
    resolution: {integrity: sha512-whLdWMYL2TwI08hn8/ZqAbrVemu0LNaNNJZX73O6qaIdCTfXutsLhMkjdENX0qhsQ9uIimo4/aQOmXkoon2nDQ==}
    dev: true

  /pathval/1.1.1:
    resolution: {integrity: sha512-Dp6zGqpTdETdR63lehJYPeIOqpiNBNtc7BpWSLrOje7UaIsE5aY92r/AunQA7rsXvet3lrJ3JnZX29UPTKXyKQ==}
    dev: true

  /pend/1.2.0:
    resolution: {integrity: sha512-F3asv42UuXchdzt+xXqfW1OGlVBe+mxa2mqI0pg5yAHZPvFmY3Y6drSf/GQ1A86WgWEN9Kzh/WrgKa6iGcHXLg==}
    dev: true

  /performance-now/2.1.0:
    resolution: {integrity: sha512-7EAHlyLHI56VEIdK57uwHdHKIaAGbnXPiw0yWbarQZOKaKpvUIgW0jWRVLiatnM+XXlSwsanIBH/hzGMJulMow==}
    dev: true

  /picocolors/1.0.1:
    resolution: {integrity: sha512-anP1Z8qwhkbmu7MFP5iTt+wQKXgwzf7zTyGlcdzabySa9vd0Xt392U0rVmz9poOaBj0uHJKyyo9/upk0HrEQew==}
    dev: true

  /picocolors/1.1.0:
    resolution: {integrity: sha512-TQ92mBOW0l3LeMeyLV6mzy/kWr8lkd/hp3mTg7wYK7zJhuBStmGMBG0BdeDZS/dZx1IukaX6Bk11zcln25o1Aw==}
    dev: true

  /picocolors/1.1.1:
    resolution: {integrity: sha512-xceH2snhtb5M9liqDsmEw56le376mTZkEX/jEb/RxNFyegNul7eNslCXP9FDj/Lcu0X8KEyMceP2ntpaHrDEVA==}

  /picomatch/2.3.1:
    resolution: {integrity: sha512-JU3teHTNjmE2VCGFzuY8EXzCDVwEqB2a8fsIvwaStHhAWJEeVd1o1QD80CU6+ZdEXXSLbSsuLwJjkCBWqRQUVA==}
    engines: {node: '>=8.6'}

  /pidtree/0.3.1:
    resolution: {integrity: sha512-qQbW94hLHEqCg7nhby4yRC7G2+jYHY4Rguc2bjw7Uug4GIJuu1tvf2uHaZv5Q8zdt+WKJ6qK1FOI6amaWUo5FA==}
    engines: {node: '>=0.10'}
    hasBin: true
    dev: true

  /pify/3.0.0:
    resolution: {integrity: sha512-C3FsVNH1udSEX48gGX1xfvwTWfsYWj5U+8/uK15BGzIGrKoUpghX8hWZwa/OFnakBiiVNmBvemTJR5mcy7iPcg==}
    engines: {node: '>=4'}
    dev: true

  /pkg-dir/4.2.0:
    resolution: {integrity: sha512-HRDzbaKjC+AOWVXxAU/x54COGeIv9eb+6CkDSQoNTt4XyWoIJvuPsXizxu/Fr23EiekbtZwmh1IcIG/l/a10GQ==}
    engines: {node: '>=8'}
    dependencies:
      find-up: 4.1.0
    dev: true

  /pkg-types/1.1.1:
    resolution: {integrity: sha512-ko14TjmDuQJ14zsotODv7dBlwxKhUKQEhuhmbqo1uCi9BB0Z2alo/wAXg6q1dTR5TyuqYyWhjtfe/Tsh+X28jQ==}
    dependencies:
      confbox: 0.1.7
      mlly: 1.7.1
      pathe: 1.1.2
    dev: true

  /pluralize/8.0.0:
    resolution: {integrity: sha512-Nc3IT5yHzflTfbjgqWcCPpo7DaKy4FnpB0l/zCAW0Tc7jxAiuqSxHasntB3D7887LSrA93kDJ9IXovxJYxyLCA==}
    engines: {node: '>=4'}

  /postcss-selector-parser/6.1.2:
    resolution: {integrity: sha512-Q8qQfPiZ+THO/3ZrOrO0cJJKfpYCagtMUkXbnEfmgUjwXg6z/WBeOyS9APBBPCTSiDV+s4SwQGu8yFsiMRIudg==}
    engines: {node: '>=4'}
    dependencies:
      cssesc: 3.0.0
      util-deprecate: 1.0.2

  /postcss/8.4.38:
    resolution: {integrity: sha512-Wglpdk03BSfXkHoQa3b/oulrotAkwrlLDRSOb9D0bN86FdRyE9lppSp33aHNPgBa0JKCoB+drFLZkQoRRYae5A==}
    engines: {node: ^10 || ^12 || >=14}
    dependencies:
      nanoid: 3.3.7
      picocolors: 1.1.1
      source-map-js: 1.2.0
    dev: true

  /prelude-ls/1.2.1:
    resolution: {integrity: sha512-vkcDPrRZo1QZLbn5RLGPpg/WmIQ65qoWWhcGKf/b5eplkkarX0m9z8ppCat4mlOqUsWpyNuYgO3VRyrYHSzX5g==}
    engines: {node: '>= 0.8.0'}
    dev: true

  /prettier/3.1.1:
    resolution: {integrity: sha512-22UbSzg8luF4UuZtzgiUOfcGM8s4tjBv6dJRT7j275NXsy2jb4aJa4NNveul5x4eqlF1wuhuR2RElK71RvmVaw==}
    engines: {node: '>=14'}
    hasBin: true

  /prettier/3.3.3:
    resolution: {integrity: sha512-i2tDNA0O5IrMO757lfrdQZCc2jPNDVntV0m/+4whiDfWaTKfMNgR7Qz0NAeGz/nRqF4m5/6CLzbP4/liHt12Ew==}
    engines: {node: '>=14'}
    hasBin: true

  /prettier/3.4.2:
    resolution: {integrity: sha512-e9MewbtFo+Fevyuxn/4rrcDAaq0IYxPGLvObpQjiZBMAzB9IGmzlnG9RZy3FFas+eBMu2vA0CszMeduow5dIuQ==}
    engines: {node: '>=14'}
    hasBin: true

  /pretty-format/29.7.0:
    resolution: {integrity: sha512-Pdlw/oPxN+aXdmM9R00JVC9WVFoCLTKJvDVLgmJ+qAffBMxsV85l/Lu7sNx4zSzPyoL2euImuEwHhOXdEgNFZQ==}
    engines: {node: ^14.15.0 || ^16.10.0 || >=18.0.0}
    dependencies:
      '@jest/schemas': 29.6.3
      ansi-styles: 5.2.0
      react-is: 18.3.1
    dev: true

  /proc-log/5.0.0:
    resolution: {integrity: sha512-Azwzvl90HaF0aCz1JrDdXQykFakSSNPaPoiZ9fm5qJIMHioDZEi7OAdRwSm6rSoPtY3Qutnm3L7ogmg3dc+wbQ==}
    engines: {node: ^18.17.0 || >=20.5.0}

  /process-nextick-args/2.0.1:
    resolution: {integrity: sha512-3ouUOpQhtgrbOa17J7+uxOTpITYWaGP7/AhoR3+A+/1e9skrzelGi/dXzEYyvbxubEF6Wn2ypscTKiKJFFn1ag==}
    dev: true

  /process/0.11.10:
    resolution: {integrity: sha512-cdGef/drWFoydD1JsMzuFf8100nZl+GT+yacc2bEced5f9Rjk4z+WtFUTBu9PhOi9j/jfmBPu0mMEY4wIdAF8A==}
    engines: {node: '>= 0.6.0'}

  /proggy/3.0.0:
    resolution: {integrity: sha512-QE8RApCM3IaRRxVzxrjbgNMpQEX6Wu0p0KBeoSiSEw5/bsGwZHsshF4LCxH2jp/r6BU+bqA3LrMDEYNfJnpD8Q==}
    engines: {node: ^18.17.0 || >=20.5.0}

  /progress/2.0.3:
    resolution: {integrity: sha512-7PiHtLll5LdnKIMw100I+8xJXR5gW2QwWYkT6iJva0bXitZKa/XMrSbdmg3r2Xnaidz9Qumd0VPaMrZlF9V9sA==}
    engines: {node: '>=0.4.0'}
    dev: true

  /promise-all-reject-late/1.0.1:
    resolution: {integrity: sha512-vuf0Lf0lOxyQREH7GDIOUMLS7kz+gs8i6B+Yi8dC68a2sychGrHTJYghMBD6k7eUcH0H5P73EckCA48xijWqXw==}

  /promise-call-limit/3.0.2:
    resolution: {integrity: sha512-mRPQO2T1QQVw11E7+UdCJu7S61eJVWknzml9sC1heAdj1jxl0fWMBypIt9ZOcLFf8FkG995ZD7RnVk7HH72fZw==}

  /promise-inflight/1.0.1:
    resolution: {integrity: sha512-6zWPyEOFaQBJYcGMHBKTKJ3u6TBsnMFOIZSa6ce1e/ZrrsOlnHRHbabMjLiBYKp+n44X9eUI6VUPaukCXHuG4g==}

  /promise-retry/2.0.1:
    resolution: {integrity: sha512-y+WKFlBR8BGXnsNlIHFGPZmyDf3DFMoLhaflAnyZgV6rG6xu+JwesTo2Q9R6XwYmtmwAFCkAk3e35jEdoeh/3g==}
    engines: {node: '>=10'}
    dependencies:
      err-code: 2.0.3
      retry: 0.12.0

  /prompts/2.4.2:
    resolution: {integrity: sha512-NxNv/kLguCA7p3jE8oL2aEBsrJWgAakBpgmgK6lpPWV+WuOmY6r2/zbAVnP+T8bQlA0nzHXSJSJW0Hq7ylaD2Q==}
    engines: {node: '>= 6'}
    dependencies:
      kleur: 3.0.3
      sisteransi: 1.0.5

  /proper-lockfile/2.0.1:
    resolution: {integrity: sha512-rjaeGbsmhNDcDInmwi4MuI6mRwJu6zq8GjYCLuSuE7GF+4UjgzkL69sVKKJ2T2xH61kK7rXvGYpvaTu909oXaQ==}
    engines: {node: '>=4.0.0'}
    dependencies:
      graceful-fs: 4.2.11
      retry: 0.10.1
    dev: false

  /proxy-addr/2.0.7:
    resolution: {integrity: sha512-llQsMLSUDUPT44jdrU/O37qlnifitDP+ZwrmmZcoSKyLKvtZxpyV0n2/bD/N4tBAAZ/gJEdZU7KMraoK1+XYAg==}
    engines: {node: '>= 0.10'}
    dependencies:
      forwarded: 0.2.0
      ipaddr.js: 1.9.1
    dev: true

  /proxy-agent/6.4.0:
    resolution: {integrity: sha512-u0piLU+nCOHMgGjRbimiXmA9kM/L9EHh3zL81xCdp7m+Y2pHIsnmbdDoEDoAz5geaonNR6q6+yOPQs6n4T6sBQ==}
    engines: {node: '>= 14'}
    dependencies:
      agent-base: 7.1.3
      debug: 4.4.0
      http-proxy-agent: 7.0.2
      https-proxy-agent: 7.0.4
      lru-cache: 7.18.3
      pac-proxy-agent: 7.0.1
      proxy-from-env: 1.1.0
      socks-proxy-agent: 8.0.5
    transitivePeerDependencies:
      - supports-color
    dev: true

  /proxy-from-env/1.1.0:
    resolution: {integrity: sha512-D+zkORCbA9f1tdWRK0RaCR3GPv50cMxcrz4X8k5LTSUD1Dkw47mKJEZQNunItRTkWwgtaUSo1RVFRIG9ZXiFYg==}
    dev: true

  /psl/1.9.0:
    resolution: {integrity: sha512-E/ZsdU4HLs/68gYzgGTkMicWTLPdAftJLfJFlLUAAKZGkStNU72sZjT66SnMDVOfOWY/YAoiD7Jxa9iHvngcag==}
    dev: true

  /pump/3.0.0:
    resolution: {integrity: sha512-LwZy+p3SFs1Pytd/jYct4wpv49HiYCqd9Rlc5ZVdk0V+8Yzv6jR5Blk3TRmPL1ft69TxP0IMZGJ+WPFU2BFhww==}
    dependencies:
      end-of-stream: 1.4.4
      once: 1.4.0
    dev: true

  /punycode/2.3.0:
    resolution: {integrity: sha512-rRV+zQD8tVFys26lAGR9WUuS4iUAngJScM+ZRSKtvl5tKeZ2t5bvdNFdNHBW9FWR4guGHlgmsZ1G7BSm2wTbuA==}
    engines: {node: '>=6'}
    dev: true

  /puppeteer-core/22.4.1:
    resolution: {integrity: sha512-l9nf8NcirYOHdID12CIMWyy7dqcJCVtgVS+YAiJuUJHg8+9yjgPiG2PcNhojIEEpCkvw3FxvnyITVfKVmkWpjA==}
    engines: {node: '>=18'}
    dependencies:
      '@puppeteer/browsers': 2.1.0
      chromium-bidi: 0.5.12_74t7hwmhzgczi6zz4gvli4zmpa
      cross-fetch: 4.0.0
      debug: 4.3.4
      devtools-protocol: 0.0.1249869
      ws: 8.16.0
    transitivePeerDependencies:
      - bufferutil
      - encoding
      - supports-color
      - utf-8-validate
    dev: true

  /puppeteer/22.4.1_typescript@5.6.2:
    resolution: {integrity: sha512-Mag1wRLanzwS4yEUyrDRBUgsKlH3dpL6oAfVwNHG09oxd0+ySsatMvYj7HwjynWy/S+Hg+XHLgjyC/F6CsL/lg==}
    engines: {node: '>=18'}
    hasBin: true
    requiresBuild: true
    dependencies:
      '@puppeteer/browsers': 2.1.0
      cosmiconfig: 9.0.0_typescript@5.6.2
      puppeteer-core: 22.4.1
    transitivePeerDependencies:
      - bufferutil
      - encoding
      - supports-color
      - typescript
      - utf-8-validate
    dev: true

  /qjobs/1.2.0:
    resolution: {integrity: sha512-8YOJEHtxpySA3fFDyCRxA+UUV+fA+rTWnuWvylOK/NCjhY+b4ocCtmu8TtsWb+mYeU+GCHf/S66KZF/AsteKHg==}
    engines: {node: '>=0.9'}
    dev: true

  /qs/6.11.0:
    resolution: {integrity: sha512-MvjoMCJwEarSbUYk5O+nmoSzSutSsTwF85zcHPQ9OrlFoZOYIjaqBAJIqIXjptyD5vThxGq52Xu/MaJzRkIk4Q==}
    engines: {node: '>=0.6'}
    dependencies:
      side-channel: 1.0.6
    dev: true

  /qs/6.13.0:
    resolution: {integrity: sha512-+38qI9SOr8tfZ4QmJNplMUxqjbe7LKvvZgWdExBOmd+egZTtjLB67Gu0HRX3u/XOq7UU2Nx6nsjvS16Z9uwfpg==}
    engines: {node: '>=0.6'}
    dependencies:
      side-channel: 1.0.6
    dev: true

  /qs/6.5.3:
    resolution: {integrity: sha512-qxXIEh4pCGfHICj1mAJQ2/2XVZkjCDTcEgfoSQxc/fYivUZxTkk7L3bDBJSoNrEzXI17oUO5Dp07ktqE5KzczA==}
    engines: {node: '>=0.6'}
    dev: true

  /queue-microtask/1.2.3:
    resolution: {integrity: sha512-NuaNSa6flKT5JaSYQzJok04JzTL1CA6aGhv5rfLW3PgqA+M2ChpZQnAC8h8i4ZFkBS8X5RqkDBHA7r4hej3K9A==}

  /queue-tick/1.0.1:
    resolution: {integrity: sha512-kJt5qhMxoszgU/62PLP1CJytzd2NKetjSRnyuj31fDd3Rlcz3fzlFdFLD1SItunPwyqEOkca6GbV612BWfaBag==}
    dev: true

  /randombytes/2.1.0:
    resolution: {integrity: sha512-vYl3iOX+4CKUWuxGi9Ukhie6fsqXqS9FE2Zaic4tNFD2N2QQaXOMFbuKK4QmDHC0JO6B1Zp41J0LpT0oR68amQ==}
    dependencies:
      safe-buffer: 5.2.1
    dev: true

  /range-parser/1.2.1:
    resolution: {integrity: sha512-Hrgsx+orqoygnmhFbKaHE6c296J+HTAQXoxEF6gNupROmmGJRoyzfG3ccAveqCBrwr/2yxQ5BVd/GTl5agOwSg==}
    engines: {node: '>= 0.6'}
    dev: true

  /raw-body/2.5.1:
    resolution: {integrity: sha512-qqJBtEyVgS0ZmPGdCFPWJ3FreoqvG4MVQln/kCgF7Olq95IbOp0/BWyMwbdtn4VTvkM8Y7khCQ2Xgk/tcrCXig==}
    engines: {node: '>= 0.8'}
    dependencies:
      bytes: 3.1.2
      http-errors: 2.0.0
      iconv-lite: 0.4.24
      unpipe: 1.0.0
    dev: true

  /raw-body/2.5.2:
    resolution: {integrity: sha512-8zGqypfENjCIqGhgXToC8aB2r7YrBX+AQAfIPs/Mlk+BtPTztOvTS01NRW/3Eh60J+a48lt8qsCzirQ6loCVfA==}
    engines: {node: '>= 0.8'}
    dependencies:
      bytes: 3.1.2
      http-errors: 2.0.0
      iconv-lite: 0.4.24
      unpipe: 1.0.0
    dev: true

  /react-is/18.3.1:
    resolution: {integrity: sha512-/LLMVyas0ljjAtoYiPqYiL8VWXzUUdThrmU5+n20DZv+a+ClRoevUzw5JxU+Ieh5/c87ytoTBV9G1FiKfNJdmg==}
    dev: true

  /read-cmd-shim/5.0.0:
    resolution: {integrity: sha512-SEbJV7tohp3DAAILbEMPXavBjAnMN0tVnh4+9G8ihV4Pq3HYF9h8QNez9zkJ1ILkv9G2BjdzwctznGZXgu/HGw==}
    engines: {node: ^18.17.0 || >=20.5.0}

  /read-package-json-fast/4.0.0:
    resolution: {integrity: sha512-qpt8EwugBWDw2cgE2W+/3oxC+KTez2uSVR8JU9Q36TXPAGCaozfQUs59v4j4GFpWTaw0i6hAZSvOmu1J0uOEUg==}
    engines: {node: ^18.17.0 || >=20.5.0}
    dependencies:
      json-parse-even-better-errors: 4.0.0
      npm-normalize-package-bin: 4.0.0

  /read-pkg/3.0.0:
    resolution: {integrity: sha512-BLq/cCO9two+lBgiTYNqD6GdtK8s4NpaWrl6/rCO9w0TUS8oJl7cmToOZfRYllKTISY6nt1U7jQ53brmKqY6BA==}
    engines: {node: '>=4'}
    dependencies:
      load-json-file: 4.0.0
      normalize-package-data: 2.5.0
      path-type: 3.0.0
    dev: true

  /readable-stream/2.3.8:
    resolution: {integrity: sha512-8p0AUk4XODgIewSi0l8Epjs+EVnWiK7NoDIEGU0HhE7+ZyY8D1IMY7odu5lRrFXGg71L15KG8QrPmum45RTtdA==}
    dependencies:
      core-util-is: 1.0.2
      inherits: 2.0.4
      isarray: 1.0.0
      process-nextick-args: 2.0.1
      safe-buffer: 5.1.2
      string_decoder: 1.1.1
      util-deprecate: 1.0.2
    dev: true

  /readable-stream/3.6.2:
    resolution: {integrity: sha512-9u/sniCrY3D5WdsERHzHE4G2YCXqoG5FTHUiCC4SIbr6XcLZBY05ya9EKjYek9O5xOAwjGq+1JdGBAS7Q9ScoA==}
    engines: {node: '>= 6'}
    dependencies:
      inherits: 2.0.4
      string_decoder: 1.3.0
      util-deprecate: 1.0.2
    dev: true

  /readdirp/3.6.0:
    resolution: {integrity: sha512-hOS089on8RduqdbhvQ5Z37A0ESjsqz6qnRcffsMU3495FuTdqSm+7bhJ29JvIOsBDEEnan5DPu9t3To9VRlMzA==}
    engines: {node: '>=8.10.0'}
    dependencies:
      picomatch: 2.3.1
    dev: true

  /rechoir/0.7.1:
    resolution: {integrity: sha512-/njmZ8s1wVeR6pjTZ+0nCnv8SpZNRMT2D1RLOJQESlYFDBvwpTA4KWJpZ+sBJ4+vhjILRcK7JIFdGCdxEAAitg==}
    engines: {node: '>= 0.10'}
    dependencies:
      resolve: 1.22.6
    dev: true

  /regexp.prototype.flags/1.5.1:
    resolution: {integrity: sha512-sy6TXMN+hnP/wMy+ISxg3krXx7BAtWVO4UouuCN/ziM9UEne0euamVNafDfvC83bRNr95y0V5iijeDQFUNpvrg==}
    engines: {node: '>= 0.4'}
    dependencies:
      call-bind: 1.0.7
      define-properties: 1.2.1
      set-function-name: 2.0.1
    dev: true

  /request-promise-core/1.1.4_request@2.88.2:
    resolution: {integrity: sha512-TTbAfBBRdWD7aNNOoVOBH4pN/KigV6LyapYNNlAPA8JwbovRti1E88m3sYAwsLi5ryhPKsE9APwnjFTgdUjTpw==}
    engines: {node: '>=0.10.0'}
    peerDependencies:
      request: ^2.34
    dependencies:
      lodash: 4.17.21
      request: 2.88.2
    dev: true

  /request-promise-native/1.0.9_request@2.88.2:
    resolution: {integrity: sha512-wcW+sIUiWnKgNY0dqCpOZkUbF/I+YPi+f09JZIDa39Ec+q82CpSYniDp+ISgTTbKmnpJWASeJBPZmoxH84wt3g==}
    engines: {node: '>=0.12.0'}
    deprecated: request-promise-native has been deprecated because it extends the now deprecated request package, see https://github.com/request/request/issues/3142
    peerDependencies:
      request: ^2.34
    dependencies:
      request: 2.88.2
      request-promise-core: 1.1.4_request@2.88.2
      stealthy-require: 1.1.1
      tough-cookie: 2.5.0
    dev: true

  /request/2.88.2:
    resolution: {integrity: sha512-MsvtOrfG9ZcrOwAW+Qi+F6HbD0CWXEh9ou77uOb7FM2WPhwT7smM833PzanhJLsgXjN89Ir6V2PczXNnMpwKhw==}
    engines: {node: '>= 6'}
    deprecated: request has been deprecated, see https://github.com/request/request/issues/3142
    dependencies:
      aws-sign2: 0.7.0
      aws4: 1.12.0
      caseless: 0.12.0
      combined-stream: 1.0.8
      extend: 3.0.2
      forever-agent: 0.6.1
      form-data: 2.3.3
      har-validator: 5.1.5
      http-signature: 1.2.0
      is-typedarray: 1.0.0
      isstream: 0.1.2
      json-stringify-safe: 5.0.1
      mime-types: 2.1.35
      oauth-sign: 0.9.0
      performance-now: 2.1.0
      qs: 6.5.3
      safe-buffer: 5.2.1
      tough-cookie: 2.5.0
      tunnel-agent: 0.6.0
      uuid: 3.4.0
    dev: true

  /require-directory/2.1.1:
    resolution: {integrity: sha512-fGxEI7+wsG9xrvdjsrlmL22OMTTiHRwAMroiEeMgq8gzoLC/PQr7RsRDSTLUg/bZAZtF+TVIkHc6/4RIKrui+Q==}
    engines: {node: '>=0.10.0'}

  /require-from-string/2.0.2:
    resolution: {integrity: sha512-Xf0nWe6RseziFMu+Ap9biiUbmplq6S9/p+7w7YXP/JBHhrUDDUhwa+vANyubuqfZWTveU//DYVGsDG7RKL/vEw==}
    engines: {node: '>=0.10.0'}

  /requires-port/1.0.0:
    resolution: {integrity: sha512-KigOCHcocU3XODJxsu8i/j8T9tzT4adHiecwORRQ0ZZFcp7ahwXuRU1m+yuO90C5ZUyGeGfocHDI14M3L3yDAQ==}
    dev: true

  /resolve-cwd/3.0.0:
    resolution: {integrity: sha512-OrZaX2Mb+rJCpH/6CpSqt9xFVpN++x01XnN2ie9g6P5/3xelLAkXWVADpdz1IHD/KFfEXyE6V0U01OQ3UO2rEg==}
    engines: {node: '>=8'}
    dependencies:
      resolve-from: 5.0.0
    dev: true

  /resolve-from/4.0.0:
    resolution: {integrity: sha512-pb/MYmXstAkysRFx8piNI1tGFNQIFA3vkE3Gq4EuA1dF6gHp/+vgZqsCGJapvy8N3Q+4o7FwvquPJcnZ7RYy4g==}
    engines: {node: '>=4'}
    dev: true

  /resolve-from/5.0.0:
    resolution: {integrity: sha512-qYg9KP24dD5qka9J47d0aVky0N+b4fTU89LN9iDnjB5waksiC49rvMB0PrUJQGoTmH50XPiqOvAjDfaijGxYZw==}
    engines: {node: '>=8'}
    dev: true

  /resolve-pkg-maps/1.0.0:
    resolution: {integrity: sha512-seS2Tj26TBVOC2NIc2rOe2y2ZO7efxITtLZcGSOnHHNOQ7CkiUBfw0Iw2ck6xkIhPwLhKNLS8BO+hEpngQlqzw==}
    dev: true

  /resolve/1.22.6:
    resolution: {integrity: sha512-njhxM7mV12JfufShqGy3Rz8j11RPdLy4xi15UurGJeoHLfJpVXKdh3ueuOqbYUcDZnffr6X739JBo5LzyahEsw==}
    hasBin: true
    dependencies:
      is-core-module: 2.13.0
      path-parse: 1.0.7
      supports-preserve-symlinks-flag: 1.0.0
    dev: true

  /retry/0.10.1:
    resolution: {integrity: sha512-ZXUSQYTHdl3uS7IuCehYfMzKyIDBNoAuUblvy5oGO5UJSUTmStUUVPXbA9Qxd173Bgre53yCQczQuHgRWAdvJQ==}
    dev: false

  /retry/0.12.0:
    resolution: {integrity: sha512-9LkiTwjUh6rT555DtE9rTX+BKByPfrMzEAtnlEtdEwr3Nkffwiihqe2bWADg+OQRjt9gl6ICdmB/ZFDCGAtSow==}
    engines: {node: '>= 4'}

  /reusify/1.0.4:
    resolution: {integrity: sha512-U9nH88a3fc/ekCF1l0/UP1IosiuIjyTh7hBvXVMHYgVcfGvt897Xguj2UOLDeI5BG2m7/uwyaLVT6fbtCwTyzw==}
    engines: {iojs: '>=1.0.0', node: '>=0.10.0'}

  /rfdc/1.3.0:
    resolution: {integrity: sha512-V2hovdzFbOi77/WajaSMXk2OLm+xNIeQdMMuB7icj7bk6zi2F8GGAxigcnDFpJHbNyNcgyJDiP+8nOrY5cZGrA==}
    dev: true

  /rimraf/3.0.2:
    resolution: {integrity: sha512-JZkJMZkAGFFPP2YqXZXPbMlMBgsxzE8ILs4lMIX/2o0L9UBw9O/Y3o6wFw/i9YLapcUJWwqbi3kdxIPdC62TIA==}
    hasBin: true
    dependencies:
      glob: 7.2.3
    dev: true

  /rimraf/5.0.10:
    resolution: {integrity: sha512-l0OE8wL34P4nJH/H2ffoaniAokM2qSmrtXHmlpvYr5AVVX8msAyW0l8NVJFDxlSK4u3Uh/f41cQheDVdnYijwQ==}
    hasBin: true
    dependencies:
      glob: 10.4.5

  /rimraf/5.0.4:
    resolution: {integrity: sha512-rizQI/o/YAMM1us0Zyax0uRfIK39XR52EAjjOi0fzMolpGp0onj6CWzBAXuOx6+6Xi9Rgi0d9tUZojhJerLUmQ==}
    engines: {node: '>=14'}
    hasBin: true
    dependencies:
      glob: 10.3.9
    dev: true

  /rollup/4.18.0:
    resolution: {integrity: sha512-QmJz14PX3rzbJCN1SG4Xe/bAAX2a6NpCP8ab2vfu2GiUr8AQcr2nCV/oEO3yneFarB67zk8ShlIyWb2LGTb3Sg==}
    engines: {node: '>=18.0.0', npm: '>=8.0.0'}
    hasBin: true
    dependencies:
      '@types/estree': 1.0.5
    optionalDependencies:
      '@rollup/rollup-android-arm-eabi': 4.18.0
      '@rollup/rollup-android-arm64': 4.18.0
      '@rollup/rollup-darwin-arm64': 4.18.0
      '@rollup/rollup-darwin-x64': 4.18.0
      '@rollup/rollup-linux-arm-gnueabihf': 4.18.0
      '@rollup/rollup-linux-arm-musleabihf': 4.18.0
      '@rollup/rollup-linux-arm64-gnu': 4.18.0
      '@rollup/rollup-linux-arm64-musl': 4.18.0
      '@rollup/rollup-linux-powerpc64le-gnu': 4.18.0
      '@rollup/rollup-linux-riscv64-gnu': 4.18.0
      '@rollup/rollup-linux-s390x-gnu': 4.18.0
      '@rollup/rollup-linux-x64-gnu': 4.18.0
      '@rollup/rollup-linux-x64-musl': 4.18.0
      '@rollup/rollup-win32-arm64-msvc': 4.18.0
      '@rollup/rollup-win32-ia32-msvc': 4.18.0
      '@rollup/rollup-win32-x64-msvc': 4.18.0
      fsevents: 2.3.3
    dev: true

  /run-parallel/1.2.0:
    resolution: {integrity: sha512-5l4VyZR86LZ/lDxZTR6jqL8AFE2S0IFLMP26AbjsLVADxHdhB/c0GUsH+y39UfCi3dzz8OlQuPmnaJOMoDHQBA==}
    dependencies:
      queue-microtask: 1.2.3

  /safe-array-concat/1.0.1:
    resolution: {integrity: sha512-6XbUAseYE2KtOuGueyeobCySj9L4+66Tn6KQMOPQJrAJEowYKW/YR/MGJZl7FdydUdaFu4LYyDZjxf4/Nmo23Q==}
    engines: {node: '>=0.4'}
    dependencies:
      call-bind: 1.0.7
      get-intrinsic: 1.2.4
      has-symbols: 1.0.3
      isarray: 2.0.5
    dev: true

  /safe-buffer/5.1.2:
    resolution: {integrity: sha512-Gd2UZBJDkXlY7GbJxfsE8/nvKkUEU1G38c1siN6QP6a9PT9MmHB8GnpscSmMJSoF8LOIrt8ud/wPtojys4G6+g==}
    dev: true

  /safe-buffer/5.2.1:
    resolution: {integrity: sha512-rp3So07KcdmmKbGvgaNxQSJr7bGVSVk5S9Eq1F+ppbRo70+YeaDxkw5Dd8NPN+GD6bjnYm2VuPuCXmpuYvmCXQ==}
    dev: true

  /safe-regex-test/1.0.0:
    resolution: {integrity: sha512-JBUUzyOgEwXQY1NuPtvcj/qcBDbDmEvWufhlnXZIm75DEHp+afM1r1ujJpJsV/gSM4t59tpDyPi1sd6ZaPFfsA==}
    dependencies:
      call-bind: 1.0.7
      get-intrinsic: 1.2.4
      is-regex: 1.1.4
    dev: true

  /safe-stable-stringify/2.4.3:
    resolution: {integrity: sha512-e2bDA2WJT0wxseVd4lsDP4+3ONX6HpMXQa1ZhFQ7SU+GjvORCmShbCMltrtIDfkYhVHrOcPtj+KhmDBdPdZD1g==}
    engines: {node: '>=10'}
    dev: true

  /safer-buffer/2.1.2:
    resolution: {integrity: sha512-YZo3K82SD7Riyi0E1EQPojLz7kpepnSQI9IyPbHHg1XXXevb5dJI7tpyN2ADxGcQbHG7vcyRHk0cbwqcQriUtg==}

  /sax/1.2.4:
    resolution: {integrity: sha512-NqVDv9TpANUjFm0N8uM5GxL36UgKi9/atZw+x7YFnQ8ckwFGKrl4xX4yWtrey3UJm5nP1kUbnYgLopqWNSRhWw==}

  /schema-utils/3.3.0:
    resolution: {integrity: sha512-pN/yOAvcC+5rQ5nERGuwrjLlYvLTbCibnZ1I7B1LaiAz9BRBlE9GMgE/eqV30P7aJQUf7Ddimy/RsbYO/GrVGg==}
    engines: {node: '>= 10.13.0'}
    dependencies:
      '@types/json-schema': 7.0.15
      ajv: 6.12.6
      ajv-keywords: 3.5.2_ajv@6.12.6
    dev: true

  /semver/5.7.2:
    resolution: {integrity: sha512-cBznnQ9KjJqU67B52RMC65CMarK2600WFnbkcaiwWq3xy/5haFJlshgnpjovMVJ+Hff49d8GEn0b87C5pDQ10g==}
    hasBin: true
    dev: true

  /semver/6.3.1:
    resolution: {integrity: sha512-BR7VvDCVHO+q2xBEWskxS6DJE1qRnb7DxzUrogb71CWoSficBxYsiAGd+Kl0mmq/MprG9yArRkyrQxTO6XjMzA==}
    hasBin: true
    dev: true

  /semver/7.5.4:
    resolution: {integrity: sha512-1bCSESV6Pv+i21Hvpxp3Dx+pSD8lIPt8uVjRrxAUt/nbswYc+tK6Y2btiULjd4+fnq15PX+nqQDC7Oft7WkwcA==}
    engines: {node: '>=10'}
    hasBin: true
    dependencies:
      lru-cache: 6.0.0

  /semver/7.6.0:
    resolution: {integrity: sha512-EnwXhrlwXMk9gKu5/flx5sv/an57AkRplG3hTK68W7FRDN+k+OWBj65M7719OkA82XLBxrcX0KSHj+X5COhOVg==}
    engines: {node: '>=10'}
    hasBin: true
    dependencies:
      lru-cache: 6.0.0
    dev: true

  /semver/7.6.3:
    resolution: {integrity: sha512-oVekP1cKtI+CTDvHWYFUcMtsK/00wmAEfyqKfNdARm8u1wNVhSgaX7A8d4UuIlUI5e84iEwOhs7ZPYRmzU9U6A==}
    engines: {node: '>=10'}
    hasBin: true

  /send/0.18.0:
    resolution: {integrity: sha512-qqWzuOjSFOuqPjFe4NOsMLafToQQwBSOEpS+FwEt3A2V3vKubTquT3vmLTQpFgMXp8AlFWFuP1qKaJZOtPpVXg==}
    engines: {node: '>= 0.8.0'}
    dependencies:
      debug: 2.6.9
      depd: 2.0.0
      destroy: 1.2.0
      encodeurl: 1.0.2
      escape-html: 1.0.3
      etag: 1.8.1
      fresh: 0.5.2
      http-errors: 2.0.0
      mime: 1.6.0
      ms: 2.1.3
      on-finished: 2.4.1
      range-parser: 1.2.1
      statuses: 2.0.1
    dev: true

  /send/0.19.0:
    resolution: {integrity: sha512-dW41u5VfLXu8SJh5bwRmyYUbAoSB3c9uQh6L8h/KtsFREPWpbX1lrljJo186Jc4nmci/sGUZ9a0a0J2zgfq2hw==}
    engines: {node: '>= 0.8.0'}
    dependencies:
      debug: 2.6.9
      depd: 2.0.0
      destroy: 1.2.0
      encodeurl: 1.0.2
      escape-html: 1.0.3
      etag: 1.8.1
      fresh: 0.5.2
      http-errors: 2.0.0
      mime: 1.6.0
      ms: 2.1.3
      on-finished: 2.4.1
      range-parser: 1.2.1
      statuses: 2.0.1
    dev: true

  /serialize-javascript/6.0.0:
    resolution: {integrity: sha512-Qr3TosvguFt8ePWqsvRfrKyQXIiW+nGbYpy8XK24NQHE83caxWt+mIymTT19DGFbNWNLfEwsrkSmN64lVWB9ag==}
    dependencies:
      randombytes: 2.1.0
    dev: true

  /serialize-javascript/6.0.1:
    resolution: {integrity: sha512-owoXEFjWRllis8/M1Q+Cw5k8ZH40e3zhp/ovX+Xr/vi1qj6QesbyXXViFbpNvWvPNAD62SutwEXavefrLJWj7w==}
    dependencies:
      randombytes: 2.1.0
    dev: true

  /serve-static/1.15.0:
    resolution: {integrity: sha512-XGuRDNjXUijsUL0vl6nSD7cwURuzEgglbOaFuZM9g3kwDXOWVTck0jLzjPzGD+TazWbboZYu52/9/XPdUgne9g==}
    engines: {node: '>= 0.8.0'}
    dependencies:
      encodeurl: 1.0.2
      escape-html: 1.0.3
      parseurl: 1.3.3
      send: 0.18.0
    dev: true

  /serve-static/1.16.2:
    resolution: {integrity: sha512-VqpjJZKadQB/PEbEwvFdO43Ax5dFBZ2UECszz8bQ7pi7wt//PWe1P6MN7eCnjsatYtBT6EuiClbjSWP2WrIoTw==}
    engines: {node: '>= 0.8.0'}
    dependencies:
      encodeurl: 2.0.0
      escape-html: 1.0.3
      parseurl: 1.3.3
      send: 0.19.0
    dev: true

  /set-function-length/1.2.2:
    resolution: {integrity: sha512-pgRc4hJ4/sNjWCSS9AmnS40x3bNMDTknHgL5UaMBTMyJnU90EgWh1Rz+MC9eFu4BuN/UwZjKQuY/1v3rM7HMfg==}
    engines: {node: '>= 0.4'}
    dependencies:
      define-data-property: 1.1.4
      es-errors: 1.3.0
      function-bind: 1.1.2
      get-intrinsic: 1.2.4
      gopd: 1.0.1
      has-property-descriptors: 1.0.2
    dev: true

  /set-function-name/2.0.1:
    resolution: {integrity: sha512-tMNCiqYVkXIZgc2Hnoy2IvC/f8ezc5koaRFkCjrpWzGpCd3qbZXPzVy9MAZzK1ch/X0jvSkojys3oqJN0qCmdA==}
    engines: {node: '>= 0.4'}
    dependencies:
      define-data-property: 1.1.4
      functions-have-names: 1.2.3
      has-property-descriptors: 1.0.2
    dev: true

  /setprototypeof/1.2.0:
    resolution: {integrity: sha512-E5LDX7Wrp85Kil5bhZv46j8jOeboKq5JMmYM3gVGdGH8xFpPWXUMsNrlODCrkoxMEeNi/XZIwuRvY4XNwYMJpw==}
    dev: true

  /shallow-clone/3.0.1:
    resolution: {integrity: sha512-/6KqX+GVUdqPuPPd2LxDDxzX6CAbjJehAAOKlNpqqUpAqPM6HeL8f+o3a+JsyGjn2lv0WY8UsTgUJjU9Ok55NA==}
    engines: {node: '>=8'}
    dependencies:
      kind-of: 6.0.3
    dev: true

  /shebang-command/1.2.0:
    resolution: {integrity: sha512-EV3L1+UQWGor21OmnvojK36mhg+TyIKDh3iFBKBohr5xeXIhNBcx8oWdgkTEEQ+BEFFYdLRuqMfd5L84N1V5Vg==}
    engines: {node: '>=0.10.0'}
    dependencies:
      shebang-regex: 1.0.0
    dev: true

  /shebang-command/2.0.0:
    resolution: {integrity: sha512-kHxr2zZpYtdmrN1qDjrrX/Z1rR1kG8Dx+gkpK1G4eXmvXswmcE1hTWBWYUzlraYw1/yZp6YuDY77YtvbN0dmDA==}
    engines: {node: '>=8'}
    dependencies:
      shebang-regex: 3.0.0

  /shebang-regex/1.0.0:
    resolution: {integrity: sha512-wpoSFAxys6b2a2wHZ1XpDSgD7N9iVjg29Ph9uV/uaP9Ex/KXlkTZTeddxDPSYQpgvzKLGJke2UU0AzoGCjNIvQ==}
    engines: {node: '>=0.10.0'}
    dev: true

  /shebang-regex/3.0.0:
    resolution: {integrity: sha512-7++dFhtcx3353uBaq8DDR4NuxBetBzC7ZQOhmTQInHEd6bSrXdiEyzCvG07Z44UYdLShWUyXt5M/yhz8ekcb1A==}
    engines: {node: '>=8'}

  /shell-quote/1.8.1:
    resolution: {integrity: sha512-6j1W9l1iAs/4xYBI1SYOVZyFcCis9b4KCLQ8fgAGG07QvzaRLVVRQvAy85yNmmZSjYjg4MWh4gNvlPujU/5LpA==}
    dev: true

  /side-channel/1.0.6:
    resolution: {integrity: sha512-fDW/EZ6Q9RiO8eFG8Hj+7u/oW+XrPTIChwCOM2+th2A6OblDtYYIpve9m+KvI9Z4C9qSEXlaGR6bTEYHReuglA==}
    engines: {node: '>= 0.4'}
    dependencies:
      call-bind: 1.0.7
      es-errors: 1.3.0
      get-intrinsic: 1.2.4
      object-inspect: 1.13.2
    dev: true

  /siginfo/2.0.0:
    resolution: {integrity: sha512-ybx0WO1/8bSBLEWXZvEd7gMW3Sn3JFlW3TvX1nREbDLRNQNaeNN8WK0meBwPdAaOI7TtRRRJn/Es1zhrrCHu7g==}
    dev: true

  /signal-exit/4.1.0:
    resolution: {integrity: sha512-bzyZ1e88w9O1iNJbKnOlvYTrWPDl46O1bG0D3XInv+9tkPrxrN8jUUTiFlDkkmKWgn1M6CfIA13SuGqOa9Korw==}
    engines: {node: '>=14'}

  /sigstore/3.1.0:
    resolution: {integrity: sha512-ZpzWAFHIFqyFE56dXqgX/DkDRZdz+rRcjoIk/RQU4IX0wiCv1l8S7ZrXDHcCc+uaf+6o7w3h2l3g6GYG5TKN9Q==}
    engines: {node: ^18.17.0 || >=20.5.0}
    dependencies:
      '@sigstore/bundle': 3.1.0
      '@sigstore/core': 2.0.0
      '@sigstore/protobuf-specs': 0.4.0
      '@sigstore/sign': 3.1.0
      '@sigstore/tuf': 3.1.0
      '@sigstore/verify': 2.1.0
    transitivePeerDependencies:
      - supports-color

  /simple-swizzle/0.2.2:
    resolution: {integrity: sha512-JA//kQgZtbuY83m+xT+tXJkmJncGMTFT+C+g2h2R9uxkYIrE2yy9sgmcLhCnw57/WSD+Eh3J97FPEDFnbXnDUg==}
    dependencies:
      is-arrayish: 0.3.2
    dev: true

  /sinon/10.0.1:
    resolution: {integrity: sha512-1rf86mvW4Mt7JitEIgmNaLXaWnrWd/UrVKZZlL+kbeOujXVf9fmC4kQEQ/YeHoiIA23PLNngYWK+dngIx/AumA==}
    deprecated: Breaking change found in this patch version
    dependencies:
      '@sinonjs/commons': 1.8.6
      '@sinonjs/fake-timers': 7.1.2
      '@sinonjs/samsam': 6.1.3
      diff: 4.0.2
      nise: 5.1.4
      supports-color: 7.2.0
    dev: true

  /sisteransi/1.0.5:
    resolution: {integrity: sha512-bLGGlR1QxBcynn2d5YmDX4MGjlZvy2MRBDRNHLJ8VI6l6+9FUiyTFNJ0IveOSP0bcXgVDPRcfGqA0pjaqUpfVg==}

  /slash/3.0.0:
    resolution: {integrity: sha512-g9Q1haeby36OSStwb4ntCGGGaKsaVSjQ68fBxoQcutl5fS1vuY18H3wSt3jFyFtrkx+Kz0V1G85A4MyAdDMi2Q==}
    engines: {node: '>=8'}
    dev: true

  /slash/5.1.0:
    resolution: {integrity: sha512-ZA6oR3T/pEyuqwMgAKT0/hAv8oAXckzbkmR0UkUosQ+Mc4RxGoJkRmwHgHufaenlyAgE1Mxgpdcrf75y6XcnDg==}
    engines: {node: '>=14.16'}

  /smart-buffer/4.2.0:
    resolution: {integrity: sha512-94hK0Hh8rPqQl2xXc3HsaBoOXKV20MToPkcXvwbISWLEs+64sBq5kFgn2kJDHb1Pry9yrP0dxrCI9RRci7RXKg==}
    engines: {node: '>= 6.0.0', npm: '>= 3.0.0'}

  /socket.io-adapter/2.5.2:
    resolution: {integrity: sha512-87C3LO/NOMc+eMcpcxUBebGjkpMDkNBS9tf7KJqcDsmL936EChtVva71Dw2q4tQcuVC+hAUy4an2NO/sYXmwRA==}
    dependencies:
      ws: 8.11.0
    transitivePeerDependencies:
      - bufferutil
      - utf-8-validate
    dev: true

  /socket.io-parser/4.2.4:
    resolution: {integrity: sha512-/GbIKmo8ioc+NIWIhwdecY0ge+qVBSMdgxGygevmdHj24bsfgtCmcUUcQ5ZzcylGFHsN3k4HB4Cgkl96KVnuew==}
    engines: {node: '>=10.0.0'}
    dependencies:
      '@socket.io/component-emitter': 3.1.0
      debug: 4.3.4
    transitivePeerDependencies:
      - supports-color
    dev: true

  /socket.io/4.7.2:
    resolution: {integrity: sha512-bvKVS29/I5fl2FGLNHuXlQaUH/BlzX1IN6S+NKLNZpBsPZIDH+90eQmCs2Railn4YUiww4SzUedJ6+uzwFnKLw==}
    engines: {node: '>=10.2.0'}
    dependencies:
      accepts: 1.3.8
      base64id: 2.0.0
      cors: 2.8.5
      debug: 4.3.4
      engine.io: 6.5.2
      socket.io-adapter: 2.5.2
      socket.io-parser: 4.2.4
    transitivePeerDependencies:
      - bufferutil
      - supports-color
      - utf-8-validate
    dev: true

  /socks-proxy-agent/8.0.5:
    resolution: {integrity: sha512-HehCEsotFqbPW9sJ8WVYB6UbmIMv7kUUORIF2Nncq4VQvBfNBLibW9YZR5dlYCSUhwcD628pRllm7n+E+YTzJw==}
    engines: {node: '>= 14'}
    dependencies:
      agent-base: 7.1.3
      debug: 4.4.0
      socks: 2.8.4
    transitivePeerDependencies:
      - supports-color

  /socks/2.8.4:
    resolution: {integrity: sha512-D3YaD0aRxR3mEcqnidIs7ReYJFVzWdd6fXJYUM8ixcQcJRGTka/b3saV0KflYhyVJXKhb947GndU35SxYNResQ==}
    engines: {node: '>= 10.0.0', npm: '>= 3.0.0'}
    dependencies:
      ip-address: 9.0.5
      smart-buffer: 4.2.0

  /source-map-js/1.2.0:
    resolution: {integrity: sha512-itJW8lvSA0TXEphiRoawsCksnlf8SyvmFzIhltqAHluXd88pkCd+cXJVHTDwdCr0IzwptSm035IHQktUu1QUMg==}
    engines: {node: '>=0.10.0'}
    dev: true

  /source-map-loader/1.1.3_webpack@5.88.2:
    resolution: {integrity: sha512-6YHeF+XzDOrT/ycFJNI53cgEsp/tHTMl37hi7uVyqFAlTXW109JazaQCkbc+jjoL2637qkH1amLi+JzrIpt5lA==}
    engines: {node: '>= 10.13.0'}
    peerDependencies:
      webpack: ^4.0.0 || ^5.0.0
    dependencies:
      abab: 2.0.6
      iconv-lite: 0.6.3
      loader-utils: 2.0.4
      schema-utils: 3.3.0
      source-map: 0.6.1
      webpack: 5.88.2_webpack-cli@4.10.0
      whatwg-mimetype: 2.3.0
    dev: true

  /source-map-support/0.5.21:
    resolution: {integrity: sha512-uBHU3L3czsIyYXKX88fdrGovxdSCoTGDRZ6SYXtSRxLZUzHg5P/66Ht6uoUlHu9EZod+inXhKo3qQgwXUT/y1w==}
    dependencies:
      buffer-from: 1.1.2
      source-map: 0.6.1

  /source-map/0.6.1:
    resolution: {integrity: sha512-UjgapumWlbMhkBgzT7Ykc5YXUT46F0iKu8SGXq0bcwP5dz/h0Plj6enJqjz1Zbq2l5WaqYnrVbwWOWMyF3F47g==}
    engines: {node: '>=0.10.0'}

  /spdx-correct/3.2.0:
    resolution: {integrity: sha512-kN9dJbvnySHULIluDHy32WHRUu3Og7B9sbY7tsFLctQkIqnMh3hErYgdMjTYuqmcXX+lK5T1lnUt3G7zNswmZA==}
    dependencies:
      spdx-expression-parse: 3.0.1
      spdx-license-ids: 3.0.15

  /spdx-exceptions/2.3.0:
    resolution: {integrity: sha512-/tTrYOC7PPI1nUAgx34hUpqXuyJG+DTHJTnIULG4rDygi4xu/tfgmq1e1cIRwRzwZgo4NLySi+ricLkZkw4i5A==}

  /spdx-expression-parse/3.0.1:
    resolution: {integrity: sha512-cbqHunsQWnJNE6KhVSMsMeH5H/L9EpymbzqTQ3uLwNCLZ1Q481oWaofqH7nO6V07xlXwY6PhQdQ2IedWx/ZK4Q==}
    dependencies:
      spdx-exceptions: 2.3.0
      spdx-license-ids: 3.0.15

  /spdx-license-ids/3.0.15:
    resolution: {integrity: sha512-lpT8hSQp9jAKp9mhtBU4Xjon8LPGBvLIuBiSVhMEtmLecTh2mO0tlqrAMp47tBXzMr13NJMQ2lf7RpQGLJ3HsQ==}

  /sprintf-js/1.0.3:
    resolution: {integrity: sha512-D9cPgkvLlV3t3IzL0D0YLvGA9Ahk4PcvVwUbN0dSGr1aP0Nrt4AEnTUbuGvquEC0mA64Gqt1fzirlRs5ibXx8g==}
    dev: true

  /sprintf-js/1.1.3:
    resolution: {integrity: sha512-Oo+0REFV59/rz3gfJNKQiBlwfHaSESl1pcGyABQsnnIfWOFt6JNj5gCog2U6MLZ//IGYD+nA8nI+mTShREReaA==}

  /sshpk/1.17.0:
    resolution: {integrity: sha512-/9HIEs1ZXGhSPE8X6Ccm7Nam1z8KcoCqPdI7ecm1N33EzAetWahvQWVqLZtaZQ+IDKX4IyA2o0gBzqIMkAagHQ==}
    engines: {node: '>=0.10.0'}
    hasBin: true
    dependencies:
      asn1: 0.2.6
      assert-plus: 1.0.0
      bcrypt-pbkdf: 1.0.2
      dashdash: 1.14.1
      ecc-jsbn: 0.1.2
      getpass: 0.1.7
      jsbn: 0.1.1
      safer-buffer: 2.1.2
      tweetnacl: 0.14.5
    dev: true

  /ssri/12.0.0:
    resolution: {integrity: sha512-S7iGNosepx9RadX82oimUkvr0Ct7IjJbEbs4mJcTxst8um95J3sDYU1RBEOvdu6oL1Wek2ODI5i4MAw+dZ6cAQ==}
    engines: {node: ^18.17.0 || >=20.5.0}
    dependencies:
      minipass: 7.1.2

  /stack-trace/0.0.10:
    resolution: {integrity: sha512-KGzahc7puUKkzyMt+IqAep+TVNbKP+k2Lmwhub39m1AsTSkaDutx56aDCo+HLDzf/D26BIHTJWNiTG1KAJiQCg==}
    dev: true

  /stackback/0.0.2:
    resolution: {integrity: sha512-1XMJE5fQo1jGH6Y/7ebnwPOBEkIEnT4QF32d5R1+VXdXveM0IBMJt8zfaxX1P3QhVwrYe+576+jkANtSS2mBbw==}
    dev: true

  /statuses/1.5.0:
    resolution: {integrity: sha512-OpZ3zP+jT1PI7I8nemJX4AKmAX070ZkYPVWV/AaKTJl+tXCTGyVdC1a4SL8RUQYEwk/f34ZX8UTykN68FwrqAA==}
    engines: {node: '>= 0.6'}
    dev: true

  /statuses/2.0.1:
    resolution: {integrity: sha512-RwNA9Z/7PrK06rYLIzFMlaF+l73iwpzsqRIFgbMLbTcLD6cOao82TaWefPXQvB2fOC4AjuYSEndS7N/mTCbkdQ==}
    engines: {node: '>= 0.8'}
    dev: true

  /std-env/3.7.0:
    resolution: {integrity: sha512-JPbdCEQLj1w5GilpiHAx3qJvFndqybBysA3qUOnznweH4QbNYUsW/ea8QzSrnh0vNsezMMw5bcVool8lM0gwzg==}
    dev: true

  /stealthy-require/1.1.1:
    resolution: {integrity: sha512-ZnWpYnYugiOVEY5GkcuJK1io5V8QmNYChG62gSit9pQVGErXtrKuPC55ITaVSukmMta5qpMU7vqLt2Lnni4f/g==}
    engines: {node: '>=0.10.0'}
    dev: true

  /stop-iteration-iterator/1.0.0:
    resolution: {integrity: sha512-iCGQj+0l0HOdZ2AEeBADlsRC+vsnDsZsbdSiH1yNSjcfKM7fdpCMfqAL/dwF5BLiw/XhRft/Wax6zQbhq2BcjQ==}
    engines: {node: '>= 0.4'}
    dependencies:
      internal-slot: 1.0.5
    dev: true

  /stoppable/1.1.0:
    resolution: {integrity: sha512-KXDYZ9dszj6bzvnEMRYvxgeTHU74QBFL54XKtP3nyMuJ81CFYtABZ3bAzL2EdFUaEwJOBOgENyFj3R7oTzDyyw==}
    engines: {node: '>=4', npm: '>=6'}
    dev: true

  /streamroller/3.1.5:
    resolution: {integrity: sha512-KFxaM7XT+irxvdqSP1LGLgNWbYN7ay5owZ3r/8t77p+EtSUAfUgtl7be3xtqtOmGUl9K9YPO2ca8133RlTjvKw==}
    engines: {node: '>=8.0'}
    dependencies:
      date-format: 4.0.14
      debug: 4.4.0
      fs-extra: 8.1.0
    transitivePeerDependencies:
      - supports-color
    dev: true

  /streamsearch/1.1.0:
    resolution: {integrity: sha512-Mcc5wHehp9aXz1ax6bZUyY5afg9u2rv5cqQI3mRrYkGC8rW2hM02jWuwjtL++LS5qinSyhj2QfLyNsuc+VsExg==}
    engines: {node: '>=10.0.0'}
    dev: true

  /streamx/2.15.6:
    resolution: {integrity: sha512-q+vQL4AAz+FdfT137VF69Cc/APqUbxy+MDOImRrMvchJpigHj9GksgDU2LYbO9rx7RX6osWgxJB2WxhYv4SZAw==}
    dependencies:
      fast-fifo: 1.3.2
      queue-tick: 1.0.1
    dev: true

  /string-argv/0.3.2:
    resolution: {integrity: sha512-aqD2Q0144Z+/RqG52NeHEkZauTAUWJO8c6yTftGJKO3Tja5tUgIfmIl6kExvhtxSDP7fXB6DvzkfMpCd/F3G+Q==}
    engines: {node: '>=0.6.19'}
    dev: true

  /string-width/4.2.3:
    resolution: {integrity: sha512-wKyQRQpjJ0sIp62ErSZdGsjMJWsap5oRNihHhu6G7JVO/9jIB6UyevL+tXuOqrng8j/cxKTWyWUwvSTriiZz/g==}
    engines: {node: '>=8'}
    dependencies:
      emoji-regex: 8.0.0
      is-fullwidth-code-point: 3.0.0
      strip-ansi: 6.0.1

  /string-width/5.1.2:
    resolution: {integrity: sha512-HnLOCR3vjcY8beoNLtcjZ5/nxn2afmME6lhrDrebokqMap+XbeW8n9TXpPDOqdGK5qcI3oT0GKTW6wC7EMiVqA==}
    engines: {node: '>=12'}
    dependencies:
      eastasianwidth: 0.2.0
      emoji-regex: 9.2.2
      strip-ansi: 7.1.0

  /string.prototype.padend/3.1.5:
    resolution: {integrity: sha512-DOB27b/2UTTD+4myKUFh+/fXWcu/UDyASIXfg+7VzoCNNGOfWvoyU/x5pvVHr++ztyt/oSYI1BcWBBG/hmlNjA==}
    engines: {node: '>= 0.4'}
    dependencies:
      call-bind: 1.0.2
      define-properties: 1.2.1
      es-abstract: 1.22.2
    dev: true

  /string.prototype.repeat/0.2.0:
    resolution: {integrity: sha512-1BH+X+1hSthZFW+X+JaUkjkkUPwIlLEMJBLANN3hOob3RhEk5snLWNECDnYbgn/m5c5JV7Ersu1Yubaf+05cIA==}
    dev: true

  /string.prototype.trim/1.2.8:
    resolution: {integrity: sha512-lfjY4HcixfQXOfaqCvcBuOIapyaroTXhbkfJN3gcB1OtyupngWK4sEET9Knd0cXd28kTUqu/kHoV4HKSJdnjiQ==}
    engines: {node: '>= 0.4'}
    dependencies:
      call-bind: 1.0.7
      define-properties: 1.2.1
      es-abstract: 1.22.2
    dev: true

  /string.prototype.trimend/1.0.7:
    resolution: {integrity: sha512-Ni79DqeB72ZFq1uH/L6zJ+DKZTkOtPIHovb3YZHQViE+HDouuU4mBrLOLDn5Dde3RF8qw5qVETEjhu9locMLvA==}
    dependencies:
      call-bind: 1.0.7
      define-properties: 1.2.1
      es-abstract: 1.22.2
    dev: true

  /string.prototype.trimstart/1.0.7:
    resolution: {integrity: sha512-NGhtDFu3jCEm7B4Fy0DpLewdJQOZcQ0rGbwQ/+stjnrp2i+rlKeCvos9hOIeCmqwratM47OBxY7uFZzjxHXmrg==}
    dependencies:
      call-bind: 1.0.7
      define-properties: 1.2.1
      es-abstract: 1.22.2
    dev: true

  /string_decoder/1.1.1:
    resolution: {integrity: sha512-n/ShnvDi6FHbbVfviro+WojiFzv+s8MPMHBczVePfUpDJLwoLT0ht1l4YwBCbi8pJAveEEdnkHyPyTP/mzRfwg==}
    dependencies:
      safe-buffer: 5.1.2
    dev: true

  /string_decoder/1.3.0:
    resolution: {integrity: sha512-hkRX8U1WjJFd8LsDJ2yQ/wWWxaopEsABU1XfkM8A+j0+85JAGppt16cr1Whg6KIbb4okU6Mql6BOj+uup/wKeA==}
    dependencies:
      safe-buffer: 5.2.1
    dev: true

  /strip-ansi/6.0.1:
    resolution: {integrity: sha512-Y38VPSHcqkFrCpFnQ9vuSXmquuv5oXOKpGeT6aGrr3o3Gc9AlVa6JBfUSOCnbxGGZF+/0ooI7KrPuUSztUdU5A==}
    engines: {node: '>=8'}
    dependencies:
      ansi-regex: 5.0.1

  /strip-ansi/7.1.0:
    resolution: {integrity: sha512-iq6eVVI64nQQTRYq2KtEg2d2uU7LElhTJwsH4YzIHZshxlgZms/wIc4VoDQTlG/IvVIrBKG06CrZnp0qv7hkcQ==}
    engines: {node: '>=12'}
    dependencies:
      ansi-regex: 6.0.1

  /strip-bom/3.0.0:
    resolution: {integrity: sha512-vavAMRXOgBVNF6nyEEmL3DBK19iRpDcoIwW+swQ+CbGiu7lju6t+JklA1MHweoWtadgt4ISVUsXLyDq34ddcwA==}
    engines: {node: '>=4'}
    dev: true

  /strip-final-newline/3.0.0:
    resolution: {integrity: sha512-dOESqjYr96iWYylGObzd39EuNTa5VJxyvVAEm5Jnh7KGo75V43Hk1odPQkNDyXNmUR6k+gEiDVXnjB8HJ3crXw==}
    engines: {node: '>=12'}
    dev: true

  /strip-json-comments/3.1.1:
    resolution: {integrity: sha512-6fPc+R4ihwqP6N/aIv2f1gMH8lOVtWQHoqC4yK6oSDVVocumAsfCqjkXnqiYMhmMwS/mEHLp7Vehlt3ql6lEig==}
    engines: {node: '>=8'}
    dev: true

  /strip-literal/2.1.0:
    resolution: {integrity: sha512-Op+UycaUt/8FbN/Z2TWPBLge3jWrP3xj10f3fnYxf052bKuS3EKs1ZQcVGjnEMdsNVAM+plXRdmjrZ/KgG3Skw==}
    dependencies:
      js-tokens: 9.0.0
    dev: true

  /strnum/1.0.5:
    resolution: {integrity: sha512-J8bbNyKKXl5qYcR36TIO8W3mVGVHrmmxsd5PAItGkmyzwJvybiw2IVq5nqd0i4LSNSkB/sx9VHllbfFdr9k1JA==}
    dev: true

  /supports-color/5.5.0:
    resolution: {integrity: sha512-QjVjwdXIt408MIiAqCX4oUKsgU2EqAGzs2Ppkm4aQYbjm+ZEWEcW4SfFNTr4uMNZma0ey4f5lgLrkB0aX0QMow==}
    engines: {node: '>=4'}
    dependencies:
      has-flag: 3.0.0
    dev: true

  /supports-color/7.2.0:
    resolution: {integrity: sha512-qpCAvRl9stuOHveKsn7HncJRvv501qIacKzQlO/+Lwxc9+0q2wLyv4Dfvt80/DPn2pqOBsJdDiogXGR9+OvwRw==}
    engines: {node: '>=8'}
    dependencies:
      has-flag: 4.0.0
    dev: true

  /supports-color/8.1.1:
    resolution: {integrity: sha512-MpUEN2OodtUzxvKQl72cUF7RQ5EiHsGvSsVG0ia9c5RbWGL2CI4C7EpPS8UTBIplnlzZiNuV56w+FuNxy3ty2Q==}
    engines: {node: '>=10'}
    dependencies:
      has-flag: 4.0.0
    dev: true

  /supports-preserve-symlinks-flag/1.0.0:
    resolution: {integrity: sha512-ot0WnXS9fgdkgIcePe6RHNk1WA8+muPa6cSjeR3V8K27q9BB1rTE3R1p7Hv0z1ZyAc8s6Vvv8DIyWf681MAt0w==}
    engines: {node: '>= 0.4'}
    dev: true

  /tapable/2.2.1:
    resolution: {integrity: sha512-GNzQvQTOIP6RyTfE2Qxb8ZVlNmw0n88vp1szwWRimP02mnTsx3Wtn5qRdqY9w2XduFNUgvOwhNnQsjwCp+kqaQ==}
    engines: {node: '>=6'}
    dev: true

  /tar-fs/3.0.5:
    resolution: {integrity: sha512-JOgGAmZyMgbqpLwct7ZV8VzkEB6pxXFBVErLtb+XCOqzc6w1xiWKI9GVd6bwk68EX7eJ4DWmfXVmq8K2ziZTGg==}
    dependencies:
      pump: 3.0.0
      tar-stream: 3.1.6
    optionalDependencies:
      bare-fs: 2.2.2
      bare-path: 2.1.0
    dev: true

  /tar-stream/3.1.6:
    resolution: {integrity: sha512-B/UyjYwPpMBv+PaFSWAmtYjwdrlEaZQEhMIBFNC5oEG8lpiW8XjcSdmEaClj28ArfKScKHs2nshz3k2le6crsg==}
    dependencies:
      b4a: 1.6.4
      fast-fifo: 1.3.2
      streamx: 2.15.6
    dev: true

  /tar/6.2.1:
    resolution: {integrity: sha512-DZ4yORTwrbTj/7MZYq2w+/ZFdI6OZ/f9SFHR+71gIVUZhOQPHzVCLpvRnPgyaMpfWxxk/4ONva3GQSyNIKRv6A==}
    engines: {node: '>=10'}
    dependencies:
      chownr: 2.0.0
      fs-minipass: 2.1.0
      minipass: 5.0.0
      minizlib: 2.1.2
      mkdirp: 1.0.4
      yallist: 4.0.0

  /tar/7.4.3:
    resolution: {integrity: sha512-5S7Va8hKfV7W5U6g3aYxXmlPoZVAwUMy9AOKyF2fVuZa2UD3qZjg578OrLRt8PcNN1PleVaL/5/yYATNL0ICUw==}
    engines: {node: '>=18'}
    dependencies:
      '@isaacs/fs-minipass': 4.0.1
      chownr: 3.0.0
      minipass: 7.1.2
      minizlib: 3.0.1
      mkdirp: 3.0.1
      yallist: 5.0.0

  /temporal-polyfill/0.2.5:
    resolution: {integrity: sha512-ye47xp8Cb0nDguAhrrDS1JT1SzwEV9e26sSsrWzVu+yPZ7LzceEcH0i2gci9jWfOfSCCgM3Qv5nOYShVUUFUXA==}
    dependencies:
      temporal-spec: 0.2.4

  /temporal-spec/0.2.4:
    resolution: {integrity: sha512-lDMFv4nKQrSjlkHKAlHVqKrBG4DyFfa9F74cmBZ3Iy3ed8yvWnlWSIdi4IKfSqwmazAohBNwiN64qGx4y5Q3IQ==}

  /terser-webpack-plugin/5.3.9_webpack@5.88.2:
    resolution: {integrity: sha512-ZuXsqE07EcggTWQjXUj+Aot/OMcD0bMKGgF63f7UxYcu5/AJF53aIpK1YoP5xR9l6s/Hy2b+t1AM0bLNPRuhwA==}
    engines: {node: '>= 10.13.0'}
    peerDependencies:
      '@swc/core': '*'
      esbuild: '*'
      uglify-js: '*'
      webpack: ^5.1.0
    peerDependenciesMeta:
      '@swc/core':
        optional: true
      esbuild:
        optional: true
      uglify-js:
        optional: true
    dependencies:
      '@jridgewell/trace-mapping': 0.3.25
      jest-worker: 27.5.1
      schema-utils: 3.3.0
      serialize-javascript: 6.0.1
      terser: 5.20.0
      webpack: 5.88.2_webpack-cli@4.10.0
    dev: true

  /terser/5.20.0:
    resolution: {integrity: sha512-e56ETryaQDyebBwJIWYB2TT6f2EZ0fL0sW/JRXNMN26zZdKi2u/E/5my5lG6jNxym6qsrVXfFRmOdV42zlAgLQ==}
    engines: {node: '>=10'}
    hasBin: true
    dependencies:
      '@jridgewell/source-map': 0.3.5
      acorn: 8.11.3
      commander: 2.20.3
      source-map-support: 0.5.21
    dev: true

  /test-exclude/6.0.0:
    resolution: {integrity: sha512-cAGWPIyOHU6zlmg88jwm7VRyXnMN7iV68OGAbYDk/Mh/xC/pzVPlQtY6ngoIH/5/tciuhGfvESU8GrHrcxD56w==}
    engines: {node: '>=8'}
    dependencies:
      '@istanbuljs/schema': 0.1.3
      glob: 7.2.3
      minimatch: 3.1.2
    dev: true

  /text-hex/1.0.0:
    resolution: {integrity: sha512-uuVGNWzgJ4yhRaNSiubPY7OjISw4sw4E5Uv0wbjp+OzcbmVU/rsT8ujgcXJhn9ypzsgr5vlzpPqP+MBBKcGvbg==}
    dev: true

  /text-table/0.2.0:
    resolution: {integrity: sha512-N+8UisAXDGk8PFXP4HAzVR9nbfmVJ3zYLAWiTIoqC5v5isinhr+r5uaO8+7r3BMfuNIufIsA7RdpVgacC2cSpw==}
    dev: true

  /through/2.3.8:
    resolution: {integrity: sha512-w89qg7PI8wAdvX60bMDP+bFoD5Dvhm9oLheFp5O4a2QF0cSBGsBX4qZmadPMvVqlLJBBci+WqGGOAPvcDeNSVg==}
    dev: true

  /tinybench/2.8.0:
    resolution: {integrity: sha512-1/eK7zUnIklz4JUUlL+658n58XO2hHLQfSk1Zf2LKieUjxidN16eKFEoDEfjHc3ohofSSqK3X5yO6VGb6iW8Lw==}
    dev: true

  /tinypool/0.8.4:
    resolution: {integrity: sha512-i11VH5gS6IFeLY3gMBQ00/MmLncVP7JLXOw1vlgkytLmJK7QnEr7NXf0LBdxfmNPAeyetukOk0bOYrJrFGjYJQ==}
    engines: {node: '>=14.0.0'}
    dev: true

  /tinyspy/2.2.1:
    resolution: {integrity: sha512-KYad6Vy5VDWV4GH3fjpseMQ/XU2BhIYP7Vzd0LG44qRWm/Yt2WCOTicFdvmgo6gWaqooMQCawTtILVQJupKu7A==}
    engines: {node: '>=14.0.0'}
    dev: true

  /tmp/0.2.1:
    resolution: {integrity: sha512-76SUhtfqR2Ijn+xllcI5P1oyannHNHByD80W1q447gU3mp9G9PSpGdWmjUOHRDPiHYacIk66W7ubDTuPF3BEtQ==}
    engines: {node: '>=8.17.0'}
    dependencies:
      rimraf: 3.0.2
    dev: true

  /to-fast-properties/2.0.0:
    resolution: {integrity: sha512-/OaKK0xYrs3DmxRYqL/yDc+FxFUVYhDlXMhRmv3z915w2HF1tnN1omB354j8VUGO/hbRzyD6Y3sA7v7GS/ceog==}
    engines: {node: '>=4'}
    dev: true

  /to-regex-range/5.0.1:
    resolution: {integrity: sha512-65P7iz6X5yEr1cwcgvQxbbIw7Uk3gOy5dIdtZ4rDveLqhrdJP+Li/Hx6tyK0NEb+2GCyneCMJiGqrADCSNk8sQ==}
    engines: {node: '>=8.0'}
    dependencies:
      is-number: 7.0.0

  /toidentifier/1.0.1:
    resolution: {integrity: sha512-o5sSPKEkg/DIQNmH43V0/uerLrpzVedkUh8tGNvaeXpfpuwjKenlSox/2O/BTlZUtEe+JG7s5YhEz608PlAHRA==}
    engines: {node: '>=0.6'}
    dev: true

  /tough-cookie/2.5.0:
    resolution: {integrity: sha512-nlLsUzgm1kfLXSXfRZMc1KLAugd4hqJHDTvc2hDIwS3mZAfMEuMbc03SujMF+GEcpaX/qboeycw6iO8JwVv2+g==}
    engines: {node: '>=0.8'}
    dependencies:
      psl: 1.9.0
      punycode: 2.3.0
    dev: true

  /tr46/0.0.3:
    resolution: {integrity: sha512-N3WMsuqV66lT30CrXNbEjx4GEwlow3v6rr4mCcv6prnfwhS01rkgyFdjPNBYd9br7LpXV1+Emh01fHnq2Gdgrw==}

  /treeverse/3.0.0:
    resolution: {integrity: sha512-gcANaAnd2QDZFmHFEOF4k7uc1J/6a6z3DJMd/QwEyxLoKGiptJRwid582r7QIsFlFMIZ3SnxfS52S4hm2DHkuQ==}
    engines: {node: ^14.17.0 || ^16.13.0 || >=18.0.0}

  /triple-beam/1.4.1:
    resolution: {integrity: sha512-aZbgViZrg1QNcG+LULa7nhZpJTZSLm/mXnHXnbAbjmN5aSa0y7V+wvv6+4WaBtpISJzThKy+PIPxc1Nq1EJ9mg==}
    engines: {node: '>= 14.0.0'}
    dev: true

  /ts-api-utils/1.0.3_typescript@5.6.2:
    resolution: {integrity: sha512-wNMeqtMz5NtwpT/UZGY5alT+VoKdSsOOP/kqHFcUW1P/VRhH2wJ48+DN2WwUliNbQ976ETwDL0Ifd2VVvgonvg==}
    engines: {node: '>=16.13.0'}
    peerDependencies:
      typescript: '>=4.2.0'
    dependencies:
      typescript: 5.6.2
    dev: true

  /ts-morph/23.0.0:
    resolution: {integrity: sha512-FcvFx7a9E8TUe6T3ShihXJLiJOiqyafzFKUO4aqIHDUCIvADdGNShcbc2W5PMr3LerXRv7mafvFZ9lRENxJmug==}
    dependencies:
      '@ts-morph/common': 0.24.0
      code-block-writer: 13.0.2
    dev: false

  /ts-node/10.9.1_jaxbkr345bnladzl3q4nioo63e:
    resolution: {integrity: sha512-NtVysVPkxxrwFGUUxGYhfux8k78pQB3JqYBXlLRZgdGUqTO5wU/UyHop5p70iEbGhB7q5KmiZiU0Y3KlJrScEw==}
    hasBin: true
    peerDependencies:
      '@swc/core': '>=1.2.50'
      '@swc/wasm': '>=1.2.50'
      '@types/node': '*'
      typescript: '>=2.7'
    peerDependenciesMeta:
      '@swc/core':
        optional: true
      '@swc/wasm':
        optional: true
    dependencies:
      '@cspotcode/source-map-support': 0.8.1
      '@tsconfig/node10': 1.0.9
      '@tsconfig/node12': 1.0.11
      '@tsconfig/node14': 1.0.3
      '@tsconfig/node16': 1.0.4
      '@types/node': 18.18.0
      acorn: 8.10.0
      acorn-walk: 8.2.0
      arg: 4.1.3
      create-require: 1.1.1
      diff: 4.0.2
      make-error: 1.3.6
      typescript: 5.6.2
      v8-compile-cache-lib: 3.0.1
      yn: 3.1.1
    dev: true

  /ts-node/8.10.2_typescript@5.6.2:
    resolution: {integrity: sha512-ISJJGgkIpDdBhWVu3jufsWpK3Rzo7bdiIXJjQc0ynKxVOVcg2oIrf2H2cejminGrptVc6q6/uynAHNCuWGbpVA==}
    engines: {node: '>=6.0.0'}
    hasBin: true
    peerDependencies:
      typescript: '>=2.7'
    dependencies:
      arg: 4.1.3
      diff: 4.0.2
      make-error: 1.3.6
      source-map-support: 0.5.21
      typescript: 5.6.2
      yn: 3.1.1
    dev: true

  /tslib/2.6.2:
    resolution: {integrity: sha512-AEYxH93jGFPn/a2iVAwW87VuUIkR1FVUKB77NwMF7nBTDkDrrT/Hpt/IrCJ0QXhW27jTBDcf5ZY7w6RiqTMw2Q==}

  /tsx/4.17.0:
    resolution: {integrity: sha512-eN4mnDA5UMKDt4YZixo9tBioibaMBpoxBkD+rIPAjVmYERSG0/dWEY1CEFuV89CgASlKL499q8AhmkMnnjtOJg==}
    engines: {node: '>=18.0.0'}
    hasBin: true
    dependencies:
      esbuild: 0.23.0
      get-tsconfig: 4.7.6
    optionalDependencies:
      fsevents: 2.3.3
    dev: true

  /tuf-js/3.0.1:
    resolution: {integrity: sha512-+68OP1ZzSF84rTckf3FA95vJ1Zlx/uaXyiiKyPd1pA4rZNkpEvDAKmsu1xUSmbF/chCRYgZ6UZkDwC7PmzmAyA==}
    engines: {node: ^18.17.0 || >=20.5.0}
    dependencies:
      '@tufjs/models': 3.0.1
      debug: 4.4.0
      make-fetch-happen: 14.0.3
    transitivePeerDependencies:
      - supports-color

  /tunnel-agent/0.6.0:
    resolution: {integrity: sha512-McnNiV1l8RYeY8tBgEpuodCC1mLUdbSN+CYBL7kJsJNInOP8UjDDEwdk6Mw60vdLLrr5NHKZhMAOSrR2NZuQ+w==}
    dependencies:
      safe-buffer: 5.2.1
    dev: true

  /tunnel/0.0.6:
    resolution: {integrity: sha512-1h/Lnq9yajKY2PEbBadPXj3VxsDDu844OnaAo52UVmIzIvwwtBPIuNvkjuzBlTWpfJyUbG3ez0KSBibQkj4ojg==}
    engines: {node: '>=0.6.11 <=0.7.0 || >=0.7.3'}

  /tweetnacl/0.14.5:
    resolution: {integrity: sha512-KXXFFdAbFXY4geFIwoyNK+f5Z1b7swfXABfL7HXCmoIWMKU3dmS26672A4EeQtDzLKy7SXmfBu51JolvEKwtGA==}
    dev: true

  /type-check/0.4.0:
    resolution: {integrity: sha512-XleUoc9uwGXqjWwXaUTZAmzMcFZ5858QA2vvx1Ur5xIcixXIP+8LnFDgRplU30us6teqdlskFfu+ae4K79Ooew==}
    engines: {node: '>= 0.8.0'}
    dependencies:
      prelude-ls: 1.2.1
    dev: true

  /type-detect/4.0.8:
    resolution: {integrity: sha512-0fr/mIH1dlO+x7TlcMy+bIDqKPsw/70tVyeHW787goQjhmqaZe10uwLujubK9q9Lg6Fiho1KUKDYz0Z7k7g5/g==}
    engines: {node: '>=4'}
    dev: true

  /type-fest/0.20.2:
    resolution: {integrity: sha512-Ne+eE4r0/iWnpAxD852z3A+N0Bt5RN//NjJwRd2VFHEmrywxf5vsZlh4R6lixl6B+wz/8d+maTSAkN1FIkI3LQ==}
    engines: {node: '>=10'}
    dev: true

  /type-is/1.6.18:
    resolution: {integrity: sha512-TkRKr9sUTxEH8MdfuCSP7VizJyzRNMjj2J2do2Jr3Kym598JVdEksuzPQCnlFPW4ky9Q+iA+ma9BGm06XQBy8g==}
    engines: {node: '>= 0.6'}
    dependencies:
      media-typer: 0.3.0
      mime-types: 2.1.35
    dev: true

  /typed-array-buffer/1.0.0:
    resolution: {integrity: sha512-Y8KTSIglk9OZEr8zywiIHG/kmQ7KWyjseXs1CbSo8vC42w7hg2HgYTxSWwP0+is7bWDc1H+Fo026CpHFwm8tkw==}
    engines: {node: '>= 0.4'}
    dependencies:
      call-bind: 1.0.7
      get-intrinsic: 1.2.4
      is-typed-array: 1.1.12
    dev: true

  /typed-array-byte-length/1.0.0:
    resolution: {integrity: sha512-Or/+kvLxNpeQ9DtSydonMxCx+9ZXOswtwJn17SNLvhptaXYDJvkFFP5zbfU/uLmvnBJlI4yrnXRxpdWH/M5tNA==}
    engines: {node: '>= 0.4'}
    dependencies:
      call-bind: 1.0.7
      for-each: 0.3.3
      has-proto: 1.0.1
      is-typed-array: 1.1.12
    dev: true

  /typed-array-byte-offset/1.0.0:
    resolution: {integrity: sha512-RD97prjEt9EL8YgAgpOkf3O4IF9lhJFr9g0htQkm0rchFp/Vx7LW5Q8fSXXub7BXAODyUQohRMyOc3faCPd0hg==}
    engines: {node: '>= 0.4'}
    dependencies:
      available-typed-arrays: 1.0.5
      call-bind: 1.0.7
      for-each: 0.3.3
      has-proto: 1.0.1
      is-typed-array: 1.1.12
    dev: true

  /typed-array-length/1.0.4:
    resolution: {integrity: sha512-KjZypGq+I/H7HI5HlOoGHkWUUGq+Q0TPhQurLbyrVrvnKTBgzLhIJ7j6J/XTQOi0d1RjyZ0wdas8bKs2p0x3Ng==}
    dependencies:
      call-bind: 1.0.7
      for-each: 0.3.3
      is-typed-array: 1.1.12
    dev: true

  /typedarray/0.0.6:
    resolution: {integrity: sha512-/aCDEGatGvZ2BIk+HmLf4ifCJFwvKFNb9/JeZPMulfgFracn9QFcAf5GO8B/mweUjSoblS5In0cWhqpfs/5PQA==}
    dev: true

  /typescript/5.4.2:
    resolution: {integrity: sha512-+2/g0Fds1ERlP6JsakQQDXjZdZMM+rqpamFZJEKh4kwTIn3iDkgKtby0CeNd5ATNZ4Ry1ax15TMx0W2V+miizQ==}
    engines: {node: '>=14.17'}
    hasBin: true
    dev: true

  /typescript/5.6.2:
    resolution: {integrity: sha512-NW8ByodCSNCwZeghjN3o+JX5OFH0Ojg6sadjEKY4huZ52TqbJTJnDo5+Tw98lSy63NZvi4n+ez5m2u5d4PkZyw==}
    engines: {node: '>=14.17'}
    hasBin: true
    dev: true

  /ua-parser-js/0.7.36:
    resolution: {integrity: sha512-CPPLoCts2p7D8VbybttE3P2ylv0OBZEAy7a12DsulIEcAiMtWJy+PBgMXgWDI80D5UwqE8oQPHYnk13tm38M2Q==}
    dev: true

  /ufo/1.5.3:
    resolution: {integrity: sha512-Y7HYmWaFwPUmkoQCUIAYpKqkOf+SbVj/2fJJZ4RJMCfZp0rTGwRbzQD+HghfnhKOjL9E01okqz+ncJskGYfBNw==}
    dev: true

  /uglify-js/3.17.4:
    resolution: {integrity: sha512-T9q82TJI9e/C1TAxYvfb16xO120tMVFZrGA3f9/P4424DNu6ypK103y0GPFVa17yotwSyZW5iYXgjYHkGrJW/g==}
    engines: {node: '>=0.8.0'}
    hasBin: true
    requiresBuild: true
    dev: false
    optional: true

  /unbox-primitive/1.0.2:
    resolution: {integrity: sha512-61pPlCD9h51VoreyJ0BReideM3MDKMKnh6+V9L08331ipq6Q8OFXZYiqP6n/tbHx4s5I9uRhcye6BrbkizkBDw==}
    dependencies:
      call-bind: 1.0.7
      has-bigints: 1.0.2
      has-symbols: 1.0.3
      which-boxed-primitive: 1.0.2
    dev: true

  /unbzip2-stream/1.4.3:
    resolution: {integrity: sha512-mlExGW4w71ebDJviH16lQLtZS32VKqsSfk80GCfUlwT/4/hNRFsoscrF/c++9xinkMzECL1uL9DDwXqFWkruPg==}
    dependencies:
      buffer: 5.7.1
      through: 2.3.8
    dev: true

  /underscore/1.13.6:
    resolution: {integrity: sha512-+A5Sja4HP1M08MaXya7p5LvjuM7K6q/2EaC0+iovj/wOcMsTzMvDFbasi/oSapiwOlt252IqsKqPjCl7huKS0A==}
    dev: true

  /undici-types/6.20.0:
    resolution: {integrity: sha512-Ny6QZ2Nju20vw1SRHe3d9jVu6gJ+4e3+MMpqu7pqE5HT6WsTSlce++GQmK5UXS8mzV8DSYHrQH+Xrf2jVcuKNg==}
    dev: true

  /unicorn-magic/0.1.0:
    resolution: {integrity: sha512-lRfVq8fE8gz6QMBuDM6a+LO3IAzTi05H6gCVaUpir2E1Rwpo4ZUog45KpNXKC/Mn3Yb9UDuHumeFTo9iV/D9FQ==}
    engines: {node: '>=18'}

  /unique-filename/4.0.0:
    resolution: {integrity: sha512-XSnEewXmQ+veP7xX2dS5Q4yZAvO40cBN2MWkJ7D/6sW4Dg6wYBNwM1Vrnz1FhH5AdeLIlUXRI9e28z1YZi71NQ==}
    engines: {node: ^18.17.0 || >=20.5.0}
    dependencies:
      unique-slug: 5.0.0

  /unique-slug/5.0.0:
    resolution: {integrity: sha512-9OdaqO5kwqR+1kVgHAhsp5vPNU0hnxRa26rBFNfNgM7M6pNtgzeBn3s/xbyCQL3dcjzOatcef6UUHpB/6MaETg==}
    engines: {node: ^18.17.0 || >=20.5.0}
    dependencies:
      imurmurhash: 0.1.4

  /universalify/0.1.2:
    resolution: {integrity: sha512-rBJeI5CXAlmy1pV+617WB9J63U6XcazHHF2f2dbJix4XzpUF0RS3Zbj0FGIOCAva5P/d/GBOYaACQ1w+0azUkg==}
    engines: {node: '>= 4.0.0'}
    dev: true

  /universalify/2.0.0:
    resolution: {integrity: sha512-hAZsKq7Yy11Zu1DE0OzWjw7nnLZmJZYTDZZyEFHZdUhV8FkH5MCfoU1XMaxXovpyW5nq5scPqq0ZDP9Zyl04oQ==}
    engines: {node: '>= 10.0.0'}

  /unpipe/1.0.0:
    resolution: {integrity: sha512-pjy2bYhSsufwWlKwPc+l3cN7+wuJlK6uz0YdJEOlQDbl6jo/YlPi4mb8agUkVC8BF7V8NuzeyPNqRksA3hztKQ==}
    engines: {node: '>= 0.8'}
    dev: true

  /update-browserslist-db/1.0.13_browserslist@4.21.11:
    resolution: {integrity: sha512-xebP81SNcPuNpPP3uzeW1NYXxI3rxyJzF3pD6sH4jE7o/IX+WtSpwnVU+qIsDPyk0d3hmFQ7mjqc6AtV604hbg==}
    hasBin: true
    peerDependencies:
      browserslist: '>= 4.21.0'
    dependencies:
      browserslist: 4.21.11
      escalade: 3.1.2
      picocolors: 1.1.1
    dev: true

  /update-browserslist-db/1.0.16_browserslist@4.23.1:
    resolution: {integrity: sha512-KVbTxlBYlckhF5wgfyZXTWnMn7MMZjMu9XG8bPlliUOP9ThaF4QnhP8qrjrH7DRzHfSk0oQv1wToW+iA5GajEQ==}
    hasBin: true
    peerDependencies:
      browserslist: '>= 4.21.0'
    dependencies:
      browserslist: 4.23.1
      escalade: 3.1.2
      picocolors: 1.1.1
    dev: true

  /uri-js/4.4.1:
    resolution: {integrity: sha512-7rKUyy33Q1yc98pQ1DAmLtwX109F7TIfWlW1Ydo8Wl1ii1SeHieeh0HHfPeL2fMXK6z0s8ecKs9frCuLJvndBg==}
    dependencies:
      punycode: 2.3.0
    dev: true

  /urlpattern-polyfill/10.0.0:
    resolution: {integrity: sha512-H/A06tKD7sS1O1X2SshBVeA5FLycRpjqiBeqGKmBwBDBy28EnRjORxTNe269KSSr5un5qyWi1iL61wLxpd+ZOg==}
    dev: true

  /util-deprecate/1.0.2:
    resolution: {integrity: sha512-EPD5q1uXyFxJpCrLnCc1nHnq3gOa6DZBocAIiI2TaSCA7VCJ1UJDMagCzIkXNsUYfD1daK//LTEQ8xiIbrHtcw==}

  /utils-merge/1.0.1:
    resolution: {integrity: sha512-pMZTvIkT1d+TFGvDOqodOclx0QWkkgi6Tdoa8gC8ffGAAqz9pzPTZWAybbsHHoED/ztMtkv/VoYTYyShUn81hA==}
    engines: {node: '>= 0.4.0'}
    dev: true

  /uuid/3.4.0:
    resolution: {integrity: sha512-HjSDRw6gZE5JMggctHBcjVak08+KEVhSIiDzFnT9S9aegmp85S/bReBVTb4QTFaRNptJ9kuYaNhnbNEOkbKb/A==}
    deprecated: Please upgrade  to version 7 or higher.  Older versions may use Math.random() in certain circumstances, which is known to be problematic.  See https://v8.dev/blog/math-random for details.
    hasBin: true
    dev: true

  /uuid/8.3.2:
    resolution: {integrity: sha512-+NYs2QeMWy+GWFOEm9xnn6HCDp0l7QBD7ml8zLUmJ+93Q5NF0NocErnwkTkXVFNiX3/fpC6afS8Dhb/gz7R7eg==}
    hasBin: true

  /v8-compile-cache-lib/3.0.1:
    resolution: {integrity: sha512-wa7YjyUGfNZngI/vtK0UHAN+lgDCxBPCylVXGp0zu59Fz5aiGtNXaq3DhIov063MorB+VfufLh3JlF2KdTK3xg==}
    dev: true

  /validate-npm-package-license/3.0.4:
    resolution: {integrity: sha512-DpKm2Ui/xN7/HQKCtpZxoRWBhZ9Z0kqtygG8XCgNQ8ZlDnxuQmWhj566j8fN4Cu3/JmbhsDo7fcAJq4s9h27Ew==}
    dependencies:
      spdx-correct: 3.2.0
      spdx-expression-parse: 3.0.1

  /validate-npm-package-name/6.0.0:
    resolution: {integrity: sha512-d7KLgL1LD3U3fgnvWEY1cQXoO/q6EQ1BSz48Sa149V/5zVTAbgmZIpyI8TRi6U9/JNyeYLlTKsEMPtLC27RFUg==}
    engines: {node: ^18.17.0 || >=20.5.0}

  /vary/1.1.2:
    resolution: {integrity: sha512-BNGbWLfd0eUPabhkXUVm0j8uuvREyTh5ovRa/dyow/BqAbZJyC+5fU+IzQOzmAKzYqYRAISoRhdQr3eIZ/PXqg==}
    engines: {node: '>= 0.8'}
    dev: true

  /verror/1.10.0:
    resolution: {integrity: sha512-ZZKSmDAEFOijERBLkmYfJ+vmk3w+7hOLYDNkRCuRuMJGEmqYNCNLyBBFwWKVMhfwaEF3WOd0Zlw86U/WC/+nYw==}
    engines: {'0': node >=0.6.0}
    dependencies:
      assert-plus: 1.0.0
      core-util-is: 1.0.2
      extsprintf: 1.3.0
    dev: true

  /vite-node/1.6.0_@types+node@18.18.0:
    resolution: {integrity: sha512-de6HJgzC+TFzOu0NTC4RAIsyf/DY/ibWDYQUcuEA84EMHhcefTUGkjFHKKEJhQN4A+6I0u++kr3l36ZF2d7XRw==}
    engines: {node: ^18.0.0 || >=20.0.0}
    hasBin: true
    dependencies:
      cac: 6.7.14
      debug: 4.4.0
      pathe: 1.1.2
      picocolors: 1.1.1
      vite: 5.2.13_@types+node@18.18.0
    transitivePeerDependencies:
      - '@types/node'
      - less
      - lightningcss
      - sass
      - stylus
      - sugarss
      - supports-color
      - terser
    dev: true

  /vite/5.2.13_@types+node@18.18.0:
    resolution: {integrity: sha512-SSq1noJfY9pR3I1TUENL3rQYDQCFqgD+lM6fTRAM8Nv6Lsg5hDLaXkjETVeBt+7vZBCMoibD+6IWnT2mJ+Zb/A==}
    engines: {node: ^18.0.0 || >=20.0.0}
    hasBin: true
    peerDependencies:
      '@types/node': ^18.0.0 || >=20.0.0
      less: '*'
      lightningcss: ^1.21.0
      sass: '*'
      stylus: '*'
      sugarss: '*'
      terser: ^5.4.0
    peerDependenciesMeta:
      '@types/node':
        optional: true
      less:
        optional: true
      lightningcss:
        optional: true
      sass:
        optional: true
      stylus:
        optional: true
      sugarss:
        optional: true
      terser:
        optional: true
    dependencies:
      '@types/node': 18.18.0
      esbuild: 0.20.2
      postcss: 8.4.38
      rollup: 4.18.0
    optionalDependencies:
      fsevents: 2.3.3
    dev: true

  /vitest/1.6.0_@types+node@18.18.0:
    resolution: {integrity: sha512-H5r/dN06swuFnzNFhq/dnz37bPXnq8xB2xB5JOVk8K09rUtoeNN+LHWkoQ0A/i3hvbUKKcCei9KpbxqHMLhLLA==}
    engines: {node: ^18.0.0 || >=20.0.0}
    hasBin: true
    peerDependencies:
      '@edge-runtime/vm': '*'
      '@types/node': ^18.0.0 || >=20.0.0
      '@vitest/browser': 1.6.0
      '@vitest/ui': 1.6.0
      happy-dom: '*'
      jsdom: '*'
    peerDependenciesMeta:
      '@edge-runtime/vm':
        optional: true
      '@types/node':
        optional: true
      '@vitest/browser':
        optional: true
      '@vitest/ui':
        optional: true
      happy-dom:
        optional: true
      jsdom:
        optional: true
    dependencies:
      '@types/node': 18.18.0
      '@vitest/expect': 1.6.0
      '@vitest/runner': 1.6.0
      '@vitest/snapshot': 1.6.0
      '@vitest/spy': 1.6.0
      '@vitest/utils': 1.6.0
      acorn-walk: 8.3.2
      chai: 4.4.1
      debug: 4.3.4
      execa: 8.0.1
      local-pkg: 0.5.0
      magic-string: 0.30.10
      pathe: 1.1.2
      picocolors: 1.0.1
      std-env: 3.7.0
      strip-literal: 2.1.0
      tinybench: 2.8.0
      tinypool: 0.8.4
      vite: 5.2.13_@types+node@18.18.0
      vite-node: 1.6.0_@types+node@18.18.0
      why-is-node-running: 2.2.2
    transitivePeerDependencies:
      - less
      - lightningcss
      - sass
      - stylus
      - sugarss
      - supports-color
      - terser
    dev: true

  /void-elements/2.0.1:
    resolution: {integrity: sha512-qZKX4RnBzH2ugr8Lxa7x+0V6XD9Sb/ouARtiasEQCHB1EVU4NXtmHsDDrx1dO4ne5fc3J6EW05BP1Dl0z0iung==}
    engines: {node: '>=0.10.0'}
    dev: true

  /vscode-jsonrpc/3.6.2:
    resolution: {integrity: sha512-T24Jb5V48e4VgYliUXMnZ379ItbrXgOimweKaJshD84z+8q7ZOZjJan0MeDe+Ugb+uqERDVV8SBmemaGMSMugA==}
    engines: {node: '>=4.0.0 || >=6.0.0'}
    dev: false

  /vscode-jsonrpc/8.2.0:
    resolution: {integrity: sha512-C+r0eKJUIfiDIfwJhria30+TYWPtuHJXHtI7J0YlOmKAo7ogxP20T0zxB7HZQIFhIyvoBPwWskjxrvAtfjyZfA==}
    engines: {node: '>=14.0.0'}

  /vscode-languageserver-protocol/3.17.5:
    resolution: {integrity: sha512-mb1bvRJN8SVznADSGWM9u/b07H7Ecg0I3OgXDuLdn307rl/J3A9YD6/eYOssqhecL27hK1IPZAsaqh00i/Jljg==}
    dependencies:
      vscode-jsonrpc: 8.2.0
      vscode-languageserver-types: 3.17.5

  /vscode-languageserver-textdocument/1.0.12:
    resolution: {integrity: sha512-cxWNPesCnQCcMPeenjKKsOCKQZ/L6Tv19DTRIGuLWe32lyzWhihGVJ/rcckZXJxfdKCFvRLS3fpBIsV/ZGX4zA==}

  /vscode-languageserver-types/3.17.5:
    resolution: {integrity: sha512-Ld1VelNuX9pdF39h2Hgaeb5hEZM2Z3jUrrMgWQAu82jMtZp7p3vJT3BzToKtZI7NgQssZje5o0zryOrhQvzQAg==}

  /vscode-languageserver/9.0.1:
    resolution: {integrity: sha512-woByF3PDpkHFUreUa7Hos7+pUWdeWMXRd26+ZX2A8cFx6v/JPTtd4/uN0/jB6XQHYaOlHbio03NTHCqrgG5n7g==}
    hasBin: true
    dependencies:
      vscode-languageserver-protocol: 3.17.5

  /wait-port/0.2.14:
    resolution: {integrity: sha512-kIzjWcr6ykl7WFbZd0TMae8xovwqcqbx6FM9l+7agOgUByhzdjfzZBPK2CPufldTOMxbUivss//Sh9MFawmPRQ==}
    engines: {node: '>=8'}
    hasBin: true
    dependencies:
      chalk: 2.4.2
      commander: 3.0.2
      debug: 4.3.4
    transitivePeerDependencies:
      - supports-color
    dev: true

  /walk-up-path/3.0.1:
    resolution: {integrity: sha512-9YlCL/ynK3CTlrSRrDxZvUauLzAswPCrsaCgilqFevUYpeEW0/3ScEjaa3kbW/T0ghhkEr7mv+fpjqn1Y1YuTA==}

  /watchpack/2.4.0:
    resolution: {integrity: sha512-Lcvm7MGST/4fup+ifyKi2hjyIAwcdI4HRgtvTpIUxBRhB+RFtUh8XtDOxUfctVCnhVi+QQj49i91OyvzkJl6cg==}
    engines: {node: '>=10.13.0'}
    dependencies:
      glob-to-regexp: 0.4.1
      graceful-fs: 4.2.11
    dev: true

  /web-streams-polyfill/3.2.1:
    resolution: {integrity: sha512-e0MO3wdXWKrLbL0DgGnUV7WHVuw9OUvL4hjgnPkIeEvESk74gAITi5G606JtZPp39cd8HA9VQzCIvA49LpPN5Q==}
    engines: {node: '>= 8'}
    dev: true

  /webidl-conversions/3.0.1:
    resolution: {integrity: sha512-2JAn3z8AR6rjK8Sm8orRC0h/bcl/DqL7tRPdGZ4I1CjdF+EaMLmYxBHyXuKL849eucPFhvBoxMsflfOb8kxaeQ==}

  /webpack-cli/4.10.0_webpack@5.88.2:
    resolution: {integrity: sha512-NLhDfH/h4O6UOy+0LSso42xvYypClINuMNBVVzX4vX98TmTaTUxwRbXdhucbFMd2qLaCTcLq/PdYrvi8onw90w==}
    engines: {node: '>=10.13.0'}
    hasBin: true
    peerDependencies:
      '@webpack-cli/generators': '*'
      '@webpack-cli/migrate': '*'
      webpack: 4.x.x || 5.x.x
      webpack-bundle-analyzer: '*'
      webpack-dev-server: '*'
    peerDependenciesMeta:
      '@webpack-cli/generators':
        optional: true
      '@webpack-cli/migrate':
        optional: true
      webpack-bundle-analyzer:
        optional: true
      webpack-dev-server:
        optional: true
    dependencies:
      '@discoveryjs/json-ext': 0.5.7
      '@webpack-cli/configtest': 1.2.0_w3wu7rcwmvifygnqiqkxwjppse
      '@webpack-cli/info': 1.5.0_webpack-cli@4.10.0
      '@webpack-cli/serve': 1.7.0_webpack-cli@4.10.0
      colorette: 2.0.20
      commander: 7.2.0
      cross-spawn: 7.0.3
      fastest-levenshtein: 1.0.16
      import-local: 3.1.0
      interpret: 2.2.0
      rechoir: 0.7.1
      webpack: 5.88.2_webpack-cli@4.10.0
      webpack-merge: 5.9.0
    dev: true

  /webpack-merge/5.9.0:
    resolution: {integrity: sha512-6NbRQw4+Sy50vYNTw7EyOn41OZItPiXB8GNv3INSoe3PSFaHJEz3SHTrYVaRm2LilNGnFUzh0FAwqPEmU/CwDg==}
    engines: {node: '>=10.0.0'}
    dependencies:
      clone-deep: 4.0.1
      wildcard: 2.0.1
    dev: true

  /webpack-sources/3.2.3:
    resolution: {integrity: sha512-/DyMEOrDgLKKIG0fmvtz+4dUX/3Ghozwgm6iPp8KRhvn+eQf9+Q7GWxVNMk3+uCPWfdXYC4ExGBckIXdFEfH1w==}
    engines: {node: '>=10.13.0'}
    dev: true

  /webpack/5.88.2_webpack-cli@4.10.0:
    resolution: {integrity: sha512-JmcgNZ1iKj+aiR0OvTYtWQqJwq37Pf683dY9bVORwVbUrDhLhdn/PlO2sHsFHPkj7sHNQF3JwaAkp49V+Sq1tQ==}
    engines: {node: '>=10.13.0'}
    hasBin: true
    peerDependencies:
      webpack-cli: '*'
    peerDependenciesMeta:
      webpack-cli:
        optional: true
    dependencies:
      '@types/eslint-scope': 3.7.5
      '@types/estree': 1.0.2
      '@webassemblyjs/ast': 1.11.6
      '@webassemblyjs/wasm-edit': 1.11.6
      '@webassemblyjs/wasm-parser': 1.11.6
      acorn: 8.10.0
      acorn-import-assertions: 1.9.0_acorn@8.10.0
      browserslist: 4.21.11
      chrome-trace-event: 1.0.3
      enhanced-resolve: 5.15.0
      es-module-lexer: 1.3.1
      eslint-scope: 5.1.1
      events: 3.3.0
      glob-to-regexp: 0.4.1
      graceful-fs: 4.2.11
      json-parse-even-better-errors: 2.3.1
      loader-runner: 4.3.0
      mime-types: 2.1.35
      neo-async: 2.6.2
      schema-utils: 3.3.0
      tapable: 2.2.1
      terser-webpack-plugin: 5.3.9_webpack@5.88.2
      watchpack: 2.4.0
      webpack-cli: 4.10.0_webpack@5.88.2
      webpack-sources: 3.2.3
    transitivePeerDependencies:
      - '@swc/core'
      - esbuild
      - uglify-js
    dev: true

  /whatwg-mimetype/2.3.0:
    resolution: {integrity: sha512-M4yMwr6mAnQz76TbJm914+gPpB/nCwvZbJU28cUD6dR004SAxDLOOSUaB1JDRqLtaOV/vi0IC5lEAGFgrjGv/g==}
    dev: true

  /whatwg-url/5.0.0:
    resolution: {integrity: sha512-saE57nupxk6v3HY35+jzBwYa0rKSy0XR8JSxZPwgLr7ys0IBzhGviA1/TUGJLmSVqs8pb9AnvICXEuOHLprYTw==}
    dependencies:
      tr46: 0.0.3
      webidl-conversions: 3.0.1

  /which-boxed-primitive/1.0.2:
    resolution: {integrity: sha512-bwZdv0AKLpplFY2KZRX6TvyuN7ojjr7lwkg6ml0roIy9YeuSr7JS372qlNW18UQYzgYK9ziGcerWqZOmEn9VNg==}
    dependencies:
      is-bigint: 1.0.4
      is-boolean-object: 1.1.2
      is-number-object: 1.0.7
      is-string: 1.0.7
      is-symbol: 1.0.4
    dev: true

  /which-collection/1.0.1:
    resolution: {integrity: sha512-W8xeTUwaln8i3K/cY1nGXzdnVZlidBcagyNFtBdD5kxnb4TvGKR7FfSIS3mYpwWS1QUCutfKz8IY8RjftB0+1A==}
    dependencies:
      is-map: 2.0.2
      is-set: 2.0.2
      is-weakmap: 2.0.1
      is-weakset: 2.0.2
    dev: true

  /which-typed-array/1.1.11:
    resolution: {integrity: sha512-qe9UWWpkeG5yzZ0tNYxDmd7vo58HDBc39mZ0xWWpolAGADdFOzkfamWLDxkOWcvHQKVmdTyQdLD4NOfjLWTKew==}
    engines: {node: '>= 0.4'}
    dependencies:
      available-typed-arrays: 1.0.5
      call-bind: 1.0.7
      for-each: 0.3.3
      gopd: 1.0.1
      has-tostringtag: 1.0.0
    dev: true

  /which/1.3.1:
    resolution: {integrity: sha512-HxJdYWq1MTIQbJ3nw0cqssHoTNU267KlrDuGZ1WYlxDStUtKUhOaJmh112/TZmHxxUfuJqPXSOm7tDyas0OSIQ==}
    hasBin: true
    dependencies:
      isexe: 2.0.0
    dev: true

  /which/2.0.2:
    resolution: {integrity: sha512-BLI3Tl1TW3Pvl70l3yq3Y64i+awpwXqsGBYWkkqMtnbXgrMD+yj7rhW0kuEDxzJaYXGjEW5ogapKNMEKNMjibA==}
    engines: {node: '>= 8'}
    hasBin: true
    dependencies:
      isexe: 2.0.0

  /which/5.0.0:
    resolution: {integrity: sha512-JEdGzHwwkrbWoGOlIHqQ5gtprKGOenpDHpxE9zVR1bWbOtYRyPPHMe9FaP6x61CmNaTThSkb0DAJte5jD+DmzQ==}
    engines: {node: ^18.17.0 || >=20.5.0}
    hasBin: true
    dependencies:
      isexe: 3.1.1

  /why-is-node-running/2.2.2:
    resolution: {integrity: sha512-6tSwToZxTOcotxHeA+qGCq1mVzKR3CwcJGmVcY+QE8SHy6TnpFnh8PAvPNHYr7EcuVeG0QSMxtYCuO1ta/G/oA==}
    engines: {node: '>=8'}
    hasBin: true
    dependencies:
      siginfo: 2.0.0
      stackback: 0.0.2
    dev: true

  /wildcard/2.0.1:
    resolution: {integrity: sha512-CC1bOL87PIWSBhDcTrdeLo6eGT7mCFtrg0uIJtqJUFyK+eJnzl8A1niH56uu7KMa5XFrtiV+AQuHO3n7DsHnLQ==}
    dev: true

  /winston-transport/4.5.0:
    resolution: {integrity: sha512-YpZzcUzBedhlTAfJg6vJDlyEai/IFMIVcaEZZyl3UXIl4gmqRpU7AE89AHLkbzLUsv0NVmw7ts+iztqKxxPW1Q==}
    engines: {node: '>= 6.4.0'}
    dependencies:
      logform: 2.7.0
      readable-stream: 3.6.2
      triple-beam: 1.4.1
    dev: true

  /winston-transport/4.9.0:
    resolution: {integrity: sha512-8drMJ4rkgaPo1Me4zD/3WLfI/zPdA9o2IipKODunnGDcuqbHwjsbB79ylv04LCGGzU0xQ6vTznOMpQGaLhhm6A==}
    engines: {node: '>= 12.0.0'}
    dependencies:
      logform: 2.7.0
      readable-stream: 3.6.2
      triple-beam: 1.4.1
    dev: true

  /winston/3.10.0:
    resolution: {integrity: sha512-nT6SIDaE9B7ZRO0u3UvdrimG0HkB7dSTAgInQnNR2SOPJ4bvq5q79+pXLftKmP52lJGW15+H5MCK0nM9D3KB/g==}
    engines: {node: '>= 12.0.0'}
    dependencies:
      '@colors/colors': 1.5.0
      '@dabh/diagnostics': 2.0.3
      async: 3.2.4
      is-stream: 2.0.1
      logform: 2.5.1
      one-time: 1.0.0
      readable-stream: 3.6.2
      safe-stable-stringify: 2.4.3
      stack-trace: 0.0.10
      triple-beam: 1.4.1
      winston-transport: 4.5.0
    dev: true

  /winston/3.17.0:
    resolution: {integrity: sha512-DLiFIXYC5fMPxaRg832S6F5mJYvePtmO5G9v9IgUFPhXm9/GkXarH/TUrBAVzhTCzAj9anE/+GjrgXp/54nOgw==}
    engines: {node: '>= 12.0.0'}
    dependencies:
      '@colors/colors': 1.6.0
      '@dabh/diagnostics': 2.0.3
      async: 3.2.4
      is-stream: 2.0.1
      logform: 2.7.0
      one-time: 1.0.0
      readable-stream: 3.6.2
      safe-stable-stringify: 2.4.3
      stack-trace: 0.0.10
      triple-beam: 1.4.1
      winston-transport: 4.9.0
    dev: true

  /wordwrap/1.0.0:
    resolution: {integrity: sha512-gvVzJFlPycKc5dZN4yPkP8w7Dc37BtP1yczEneOb4uq34pXZcvrtRTmWV8W+Ume+XCxKgbjM+nevkyFPMybd4Q==}
    dev: false

  /workerpool/6.2.0:
    resolution: {integrity: sha512-Rsk5qQHJ9eowMH28Jwhe8HEbmdYDX4lwoMWshiCXugjtHqMD9ZbiqSDLxcsfdqsETPzVUtX5s1Z5kStiIM6l4A==}
    dev: true

  /workerpool/6.2.1:
    resolution: {integrity: sha512-ILEIE97kDZvF9Wb9f6h5aXK4swSlKGUcOEGiIYb2OOu/IrDU9iwj0fD//SsA6E5ibwJxpEvhullJY4Sl4GcpAw==}
    dev: true

  /wrap-ansi/7.0.0:
    resolution: {integrity: sha512-YVGIj2kamLSTxw6NsZjoBxfSwsn0ycdesmc4p+Q21c5zPuZ1pl+NfxVdxPtdHvmNVOQ6XSYG4AUtyt/Fi7D16Q==}
    engines: {node: '>=10'}
    dependencies:
      ansi-styles: 4.3.0
      string-width: 4.2.3
      strip-ansi: 6.0.1

  /wrap-ansi/8.1.0:
    resolution: {integrity: sha512-si7QWI6zUMq56bESFvagtmzMdGOtoxfR+Sez11Mobfc7tm+VkUckk9bW2UeffTGVUbOksxmSw0AA2gs8g71NCQ==}
    engines: {node: '>=12'}
    dependencies:
      ansi-styles: 6.2.1
      string-width: 5.1.2
      strip-ansi: 7.1.0

  /wrappy/1.0.2:
    resolution: {integrity: sha512-l4Sp/DRseor9wL6EvV2+TuQn63dMkPjZ/sp9XkghTEbV9KlPS1xUsZ3u7/IQO4wxtcFB4bgpQPRcR3QCvezPcQ==}
    dev: true

  /write-file-atomic/6.0.0:
    resolution: {integrity: sha512-GmqrO8WJ1NuzJ2DrziEI2o57jKAVIQNf8a18W3nCYU3H7PNWqCCVTeH6/NQE93CIllIgQS98rrmVkYgTX9fFJQ==}
    engines: {node: ^18.17.0 || >=20.5.0}
    dependencies:
      imurmurhash: 0.1.4
      signal-exit: 4.1.0

  /ws/8.11.0:
    resolution: {integrity: sha512-HPG3wQd9sNQoT9xHyNCXoDUa+Xw/VevmY9FoHyQ+g+rrMn4j6FB4np7Z0OhdTgjx6MgQLK7jwSy1YecU1+4Asg==}
    engines: {node: '>=10.0.0'}
    peerDependencies:
      bufferutil: ^4.0.1
      utf-8-validate: ^5.0.2
    peerDependenciesMeta:
      bufferutil:
        optional: true
      utf-8-validate:
        optional: true
    dev: true

  /ws/8.16.0:
    resolution: {integrity: sha512-HS0c//TP7Ina87TfiPUz1rQzMhHrl/SG2guqRcTOIUYD2q8uhUdNHZYJUaQ8aTGPzCh+c6oawMKW35nFl1dxyQ==}
    engines: {node: '>=10.0.0'}
    peerDependencies:
      bufferutil: ^4.0.1
      utf-8-validate: '>=5.0.2'
    peerDependenciesMeta:
      bufferutil:
        optional: true
      utf-8-validate:
        optional: true
    dev: true

  /xml2js/0.5.0:
    resolution: {integrity: sha512-drPFnkQJik/O+uPKpqSgr22mpuFHqKdbS835iAQrUC73L2F5WkboIRd63ai/2Yg6I1jzifPFKH2NTK+cfglkIA==}
    engines: {node: '>=4.0.0'}
    dependencies:
      sax: 1.2.4
      xmlbuilder: 11.0.1

  /xml2js/0.6.2:
    resolution: {integrity: sha512-T4rieHaC1EXcES0Kxxj4JWgaUQHDk+qwHcYOCFHfiwKz7tOVPLq7Hjq9dM1WCMhylqMEfP7hMcOIChvotiZegA==}
    engines: {node: '>=4.0.0'}
    dependencies:
      sax: 1.2.4
      xmlbuilder: 11.0.1
    dev: true

  /xmlbuilder/11.0.1:
    resolution: {integrity: sha512-fDlsI/kFEx7gLvbecc0/ohLG50fugQp8ryHzMTuW9vSa1GJ0XYWKnhsUx7oie3G98+r56aTQIUB4kht42R3JvA==}
    engines: {node: '>=4.0'}

  /xtend/4.0.2:
    resolution: {integrity: sha512-LKYU1iAXJXUgAXn9URjiu+MWhyUXHsvfp7mcuYm9dSUKK0/CjtrUwFAxD82/mCWbtLsGjFIad0wIsod4zrTAEQ==}
    engines: {node: '>=0.4'}
    dev: true

  /y18n/5.0.8:
    resolution: {integrity: sha512-0pfFzegeDWJHJIAmTLRP2DwHjdF5s7jo9tuztdQxAhINCdvS+3nGINqPd00AphqJR/0LhANUS6/+7SCb98YOfA==}
    engines: {node: '>=10'}

  /yallist/3.1.1:
    resolution: {integrity: sha512-a4UGQaWPH59mOXUYnAG2ewncQS4i4F43Tv3JoAM+s2VDAmS9NsK8GpDMLrCHPksFT7h3K6TOoUNn2pb7RoXx4g==}
    dev: true

  /yallist/4.0.0:
    resolution: {integrity: sha512-3wdGidZyq5PB084XLES5TpOSRA3wjXAlIWMhum2kRcv/41Sn2emQ0dycQW4uZXLejwKvg6EsvbdlVL+FYEct7A==}

  /yallist/5.0.0:
    resolution: {integrity: sha512-YgvUTfwqyc7UXVMrB+SImsVYSmTS8X/tSrtdNZMImM+n7+QTriRXyXim0mBrTXNeqzVF0KWGgHPeiyViFFrNDw==}
    engines: {node: '>=18'}

  /yaml/2.7.0:
    resolution: {integrity: sha512-+hSoy/QHluxmC9kCIJyL/uyFmLmc+e5CFR5Wa+bpIhIj85LVb9ZH2nVnqrHoSvKogwODv0ClqZkmiSSaIH5LTA==}
    engines: {node: '>= 14'}
    hasBin: true

  /yargs-parser/20.2.4:
    resolution: {integrity: sha512-WOkpgNhPTlE73h4VFAFsOnomJVaovO8VqLDzy5saChRBFQFBoMYirowyW+Q9HB4HFF4Z7VZTiG3iSzJJA29yRA==}
    engines: {node: '>=10'}
    dev: true

  /yargs-parser/20.2.9:
    resolution: {integrity: sha512-y11nGElTIV+CT3Zv9t7VKl+Q3hTQoT9a1Qzezhhl6Rp21gJ/IVTW7Z3y9EWXhuUBC2Shnf+DX0antecpAwSP8w==}
    engines: {node: '>=10'}
    dev: true

  /yargs-parser/21.1.1:
    resolution: {integrity: sha512-tVpsJW7DdjecAiFpbIB1e3qxIQsE6NoPc5/eTdrbbIC4h0LVsWhnoa3g+m2HclBIujHzsxZ4VJVA+GUuc2/LBw==}
    engines: {node: '>=12'}

  /yargs-unparser/2.0.0:
    resolution: {integrity: sha512-7pRTIA9Qc1caZ0bZ6RYRGbHJthJWuakf+WmHK0rVeLkNrrGhfoabBNdue6kdINI6r4if7ocq9aD/n7xwKOdzOA==}
    engines: {node: '>=10'}
    dependencies:
      camelcase: 6.3.0
      decamelize: 4.0.0
      flat: 5.0.2
      is-plain-obj: 2.1.0
    dev: true

  /yargs/16.2.0:
    resolution: {integrity: sha512-D1mvvtDG0L5ft/jGWkLpG1+m0eQxOfaBvTNELraWj22wSVUMWxZUvYgJYcKh6jGGIkJFhH4IZPQhR4TKpc8mBw==}
    engines: {node: '>=10'}
    dependencies:
      cliui: 7.0.4
      escalade: 3.1.2
      get-caller-file: 2.0.5
      require-directory: 2.1.1
      string-width: 4.2.3
      y18n: 5.0.8
      yargs-parser: 20.2.9
    dev: true

  /yargs/17.7.2:
    resolution: {integrity: sha512-7dSzzRQ++CKnNI/krKnYRV7JKKPUXMEh61soaHKg9mrWEhzFWhFnxPxGl+69cD1Ou63C13NUPCnmIcrvqCuM6w==}
    engines: {node: '>=12'}
    dependencies:
      cliui: 8.0.1
      escalade: 3.1.1
      get-caller-file: 2.0.5
      require-directory: 2.1.1
      string-width: 4.2.3
      y18n: 5.0.8
      yargs-parser: 21.1.1

  /yauzl/2.10.0:
    resolution: {integrity: sha512-p4a9I6X6nu6IhoGmBqAcbJy1mlC4j27vEPZX9F4L4/vZT3Lyq1VkFHw/V/PUcB9Buo+DG3iHkT0x3Qya58zc3g==}
    dependencies:
      buffer-crc32: 0.2.13
      fd-slicer: 1.1.0
    dev: true

  /yn/3.1.1:
    resolution: {integrity: sha512-Ux4ygGWsu2c7isFWe8Yu1YluJmqVhxqK2cLXNQA5AcC3QfbGNpM7fu0Y8b/z16pXLnFxZYvWhd3fhBY9DLmC6Q==}
    engines: {node: '>=6'}
    dev: true

  /yocto-queue/0.1.0:
    resolution: {integrity: sha512-rVksvsnNCdJ/ohGc6xgPwyN8eheCxsiLM8mxuE/t/mOVqJewPuO1miLpTHQiRgTKCLexL4MeAFVagts7HmNZ2Q==}
    engines: {node: '>=10'}
    dev: true

  /yocto-queue/1.0.0:
    resolution: {integrity: sha512-9bnSc/HEW2uRy67wc+T8UwauLuPJVn28jb+GtJY16iiKWyvmYJRXVT4UamsAEGQfPohgr2q4Tq0sQbQlxTfi1g==}
    engines: {node: '>=12.20'}
    dev: true<|MERGE_RESOLUTION|>--- conflicted
+++ resolved
@@ -199,24 +199,14 @@
       '@azure-tools/typespec-ts': workspace:^0.38.2
       '@types/mocha': ^5.2.7
       '@types/node': ^18.0.0
-<<<<<<< HEAD
-      '@typespec/compiler': '>=0.64.0 <1.0.0'
-      '@typespec/http': '>=0.64.0 <1.0.0'
-      '@typespec/json-schema': '>=0.64.0 <1.0.0'
-      '@typespec/openapi': '>=0.64.0 <1.0.0'
-      '@typespec/openapi3': '>=0.64.0 <1.0.0'
-      '@typespec/rest': '>=0.64.0 <1.0.0'
-      '@typespec/streams': '>=0.64.0 <1.0.0'
-      '@typespec/versioning': '>=0.64.0 <1.0.0'
-=======
       '@typespec/compiler': '>=0.65.2 <1.0.0'
       '@typespec/http': '>=0.65.0 <1.0.0'
       '@typespec/json-schema': '>=0.65.0 <1.0.0'
       '@typespec/openapi': '>=0.65.0 <1.0.0'
       '@typespec/openapi3': '>=0.65.0 <1.0.0'
       '@typespec/rest': '>=0.65.0 <1.0.0'
+      '@typespec/streams': '>=0.65.0 <1.0.0'
       '@typespec/versioning': '>=0.65.0 <1.0.0'
->>>>>>> 4f75ef40
       prettier: ^3.1.0
       ts-node: ^8.5.2
       typescript: ~5.6.2
@@ -227,24 +217,14 @@
       '@azure-tools/typespec-azure-rulesets': 0.51.0_yptyyregsxd6rsnjqnpcn5azla
       '@azure-tools/typespec-client-generator-core': 0.51.2_uybkmmtj4abxklqgaanaw2wahi
       '@azure-tools/typespec-ts': link:../typespec-ts
-<<<<<<< HEAD
-      '@typespec/compiler': 0.64.0
-      '@typespec/http': 0.64.0_qswcvnn2uwxom3otn243dxh36q
-      '@typespec/json-schema': 0.64.0_@typespec+compiler@0.64.0
-      '@typespec/openapi': 0.64.0_3iuxys3wzzu2f6cvuvfg7gykxi
-      '@typespec/openapi3': 0.64.0_glb6whlqofhhikp2a6rpbf2vk4
-      '@typespec/rest': 0.64.0_3iuxys3wzzu2f6cvuvfg7gykxi
-      '@typespec/streams': 0.65.0_@typespec+compiler@0.64.0
-      '@typespec/versioning': 0.64.0_@typespec+compiler@0.64.0
-=======
       '@typespec/compiler': 0.65.2
-      '@typespec/http': 0.65.0_@typespec+compiler@0.65.2
+      '@typespec/http': 0.65.0_v4e2z4gcp374lqn452euubxwzq
       '@typespec/json-schema': 0.65.0_@typespec+compiler@0.65.2
       '@typespec/openapi': 0.65.0_lto6tt3m2ucqza2m7nwxs6ej6m
       '@typespec/openapi3': 0.65.0_ybn3jvd4avhojf6fcd3b3yv3xy
       '@typespec/rest': 0.65.0_lto6tt3m2ucqza2m7nwxs6ej6m
+      '@typespec/streams': 0.65.0_@typespec+compiler@0.65.2
       '@typespec/versioning': 0.65.0_@typespec+compiler@0.65.2
->>>>>>> 4f75ef40
       prettier: 3.1.1
     devDependencies:
       '@types/mocha': 5.2.7
@@ -524,28 +504,6 @@
     resolution: {integrity: sha512-PmhY5zxtsebTqNDRcssc1faaTuXyh284iwVY0Qn/mwNDczBOstqPbuBq/0j1LePnagRndvINowhqrePBmxCi6A==}
     engines: {node: '>=18.0.0'}
     peerDependencies:
-<<<<<<< HEAD
-      '@azure-tools/typespec-azure-core': ~0.50.0
-      '@azure-tools/typespec-azure-resource-manager': ~0.50.0
-      '@azure-tools/typespec-client-generator-core': ~0.50.0
-      '@typespec/compiler': ~0.64.0
-      '@typespec/http': ~0.64.0
-      '@typespec/openapi': ~0.64.0
-      '@typespec/rest': ~0.64.0
-      '@typespec/versioning': ~0.64.0
-    dependencies:
-      '@azure-tools/typespec-azure-core': 0.50.0_oaywhha3am3mqfpwn5f5vofo2y
-      '@azure-tools/typespec-azure-resource-manager': 0.50.0_ziwq2vcxhnefmvyineli4kclg4
-      '@azure-tools/typespec-client-generator-core': 0.50.2_ekyyo47wopztcpfcizlgiutz7y
-      '@typespec/compiler': 0.64.0
-      '@typespec/http': 0.64.0_qswcvnn2uwxom3otn243dxh36q
-      '@typespec/openapi': 0.64.0_3iuxys3wzzu2f6cvuvfg7gykxi
-      '@typespec/rest': 0.64.0_3iuxys3wzzu2f6cvuvfg7gykxi
-      '@typespec/versioning': 0.64.0_@typespec+compiler@0.64.0
-
-  /@azure-tools/typespec-azure-core/0.50.0_oaywhha3am3mqfpwn5f5vofo2y:
-    resolution: {integrity: sha512-6kUhWNQc4Btgx7rIbx3dubBLst73qv04dGWg0yNoVi86iIXy+8wr4ee6pgk+niMsZDeHEBEWeeLy9VwCg3MgTg==}
-=======
       '@azure-tools/typespec-azure-core': ~0.51.0
       '@azure-tools/typespec-azure-resource-manager': ~0.51.0
       '@azure-tools/typespec-client-generator-core': ~0.51.0
@@ -559,7 +517,7 @@
       '@azure-tools/typespec-azure-resource-manager': 0.51.0_ltmz2tafmde5xehglyqabm2a64
       '@azure-tools/typespec-client-generator-core': 0.51.2_uybkmmtj4abxklqgaanaw2wahi
       '@typespec/compiler': 0.65.2
-      '@typespec/http': 0.65.0_@typespec+compiler@0.65.2
+      '@typespec/http': 0.65.0_v4e2z4gcp374lqn452euubxwzq
       '@typespec/openapi': 0.65.0_lto6tt3m2ucqza2m7nwxs6ej6m
       '@typespec/rest': 0.65.0_lto6tt3m2ucqza2m7nwxs6ej6m
       '@typespec/versioning': 0.65.0_@typespec+compiler@0.65.2
@@ -567,7 +525,6 @@
 
   /@azure-tools/typespec-autorest/0.51.0_jxi6hjuqpfn72ajr4ui4bymlbi:
     resolution: {integrity: sha512-PmhY5zxtsebTqNDRcssc1faaTuXyh284iwVY0Qn/mwNDczBOstqPbuBq/0j1LePnagRndvINowhqrePBmxCi6A==}
->>>>>>> 4f75ef40
     engines: {node: '>=18.0.0'}
     peerDependencies:
       '@azure-tools/typespec-azure-core': ~0.51.0
@@ -597,35 +554,14 @@
       '@typespec/http': ~0.65.0
       '@typespec/rest': ~0.65.0
     dependencies:
-<<<<<<< HEAD
-      '@typespec/compiler': 0.64.0
-      '@typespec/http': 0.64.0_qswcvnn2uwxom3otn243dxh36q
-      '@typespec/rest': 0.64.0_3iuxys3wzzu2f6cvuvfg7gykxi
-=======
       '@typespec/compiler': 0.65.2
-      '@typespec/http': 0.65.0_@typespec+compiler@0.65.2
+      '@typespec/http': 0.65.0_v4e2z4gcp374lqn452euubxwzq
       '@typespec/rest': 0.65.0_lto6tt3m2ucqza2m7nwxs6ej6m
->>>>>>> 4f75ef40
 
   /@azure-tools/typespec-azure-resource-manager/0.51.0_ltmz2tafmde5xehglyqabm2a64:
     resolution: {integrity: sha512-vqEwAsT8pkG90V3u1cPTKV3nZTuuyl6W+GMBeDfVLYmhQmJQBiJ78jTgFEqsGarAvp9KSRdY4+HUvaOGonONPA==}
     engines: {node: '>=18.0.0'}
     peerDependencies:
-<<<<<<< HEAD
-      '@azure-tools/typespec-azure-core': ~0.50.0
-      '@typespec/compiler': ~0.64.0
-      '@typespec/http': ~0.64.0
-      '@typespec/openapi': ~0.64.0
-      '@typespec/rest': ~0.64.0
-      '@typespec/versioning': ~0.64.0
-    dependencies:
-      '@azure-tools/typespec-azure-core': 0.50.0_oaywhha3am3mqfpwn5f5vofo2y
-      '@typespec/compiler': 0.64.0
-      '@typespec/http': 0.64.0_qswcvnn2uwxom3otn243dxh36q
-      '@typespec/openapi': 0.64.0_3iuxys3wzzu2f6cvuvfg7gykxi
-      '@typespec/rest': 0.64.0_3iuxys3wzzu2f6cvuvfg7gykxi
-      '@typespec/versioning': 0.64.0_@typespec+compiler@0.64.0
-=======
       '@azure-tools/typespec-azure-core': ~0.51.0
       '@typespec/compiler': ~0.65.0
       '@typespec/http': ~0.65.0
@@ -635,11 +571,10 @@
     dependencies:
       '@azure-tools/typespec-azure-core': 0.51.0_m7ebnmc5ssbalgb45rl6t3nm2e
       '@typespec/compiler': 0.65.2
-      '@typespec/http': 0.65.0_@typespec+compiler@0.65.2
+      '@typespec/http': 0.65.0_v4e2z4gcp374lqn452euubxwzq
       '@typespec/openapi': 0.65.0_lto6tt3m2ucqza2m7nwxs6ej6m
       '@typespec/rest': 0.65.0_lto6tt3m2ucqza2m7nwxs6ej6m
       '@typespec/versioning': 0.65.0_@typespec+compiler@0.65.2
->>>>>>> 4f75ef40
       change-case: 5.4.4
       pluralize: 8.0.0
 
@@ -662,23 +597,6 @@
     resolution: {integrity: sha512-wMhZXjQykZJSTxGH1bzJh6Ktu8Y0XAjkqwO8pL9NkKNQOvpouSxF8RfovrUlzjJDHJVyjbfYQAfH8ldYGq0p0w==}
     engines: {node: '>=18.0.0'}
     peerDependencies:
-<<<<<<< HEAD
-      '@azure-tools/typespec-azure-core': ~0.50.0
-      '@typespec/compiler': ~0.64.0
-      '@typespec/http': ~0.64.0
-      '@typespec/openapi': ~0.64.0
-      '@typespec/rest': ~0.64.0
-      '@typespec/versioning': ~0.64.0
-      '@typespec/xml': ~0.64.0
-    dependencies:
-      '@azure-tools/typespec-azure-core': 0.50.0_oaywhha3am3mqfpwn5f5vofo2y
-      '@typespec/compiler': 0.64.0
-      '@typespec/http': 0.64.0_qswcvnn2uwxom3otn243dxh36q
-      '@typespec/openapi': 0.64.0_3iuxys3wzzu2f6cvuvfg7gykxi
-      '@typespec/rest': 0.64.0_3iuxys3wzzu2f6cvuvfg7gykxi
-      '@typespec/versioning': 0.64.0_@typespec+compiler@0.64.0
-      '@typespec/xml': 0.64.0_@typespec+compiler@0.64.0
-=======
       '@azure-tools/typespec-azure-core': ~0.51.0
       '@typespec/compiler': ~0.65.0
       '@typespec/http': ~0.65.0
@@ -689,12 +607,11 @@
     dependencies:
       '@azure-tools/typespec-azure-core': 0.51.0_m7ebnmc5ssbalgb45rl6t3nm2e
       '@typespec/compiler': 0.65.2
-      '@typespec/http': 0.65.0_@typespec+compiler@0.65.2
+      '@typespec/http': 0.65.0_v4e2z4gcp374lqn452euubxwzq
       '@typespec/openapi': 0.65.0_lto6tt3m2ucqza2m7nwxs6ej6m
       '@typespec/rest': 0.65.0_lto6tt3m2ucqza2m7nwxs6ej6m
       '@typespec/versioning': 0.65.0_@typespec+compiler@0.65.2
       '@typespec/xml': 0.65.0_@typespec+compiler@0.65.2
->>>>>>> 4f75ef40
       change-case: 5.4.4
       pluralize: 8.0.0
       yaml: 2.7.0
@@ -2742,25 +2659,21 @@
       '@typespec/streams':
         optional: true
     dependencies:
-<<<<<<< HEAD
-      '@typespec/compiler': 0.64.0
-    dev: true
-
-  /@typespec/http/0.64.0_qswcvnn2uwxom3otn243dxh36q:
-    resolution: {integrity: sha512-vyyZP3Woo7or/2Oiq1fH+R0X/4WOBDjAlGsb9tLQzswfQHp710kNfiecA10y9gDC/9h+PjKsTElS1RcRRanpwA==}
+      '@typespec/compiler': 0.65.2
+    dev: true
+
+  /@typespec/http/0.65.0_v4e2z4gcp374lqn452euubxwzq:
+    resolution: {integrity: sha512-mSJUVmlBq4VO2Pv+mXNXccsuq+8AySWUwbJbbyNQTtpb2M9MIKh2+fbnyb8EMjskxpBWNP2DqABhfEMVesVUkg==}
     engines: {node: '>=18.0.0'}
     peerDependencies:
-      '@typespec/compiler': ~0.64.0
-      '@typespec/streams': ~0.64.0
+      '@typespec/compiler': ~0.65.0
+      '@typespec/streams': ~0.65.0
     peerDependenciesMeta:
       '@typespec/streams':
         optional: true
     dependencies:
-      '@typespec/compiler': 0.64.0
-      '@typespec/streams': 0.65.0_@typespec+compiler@0.64.0
-=======
       '@typespec/compiler': 0.65.2
->>>>>>> 4f75ef40
+      '@typespec/streams': 0.65.0_@typespec+compiler@0.65.2
 
   /@typespec/json-schema/0.65.0_@typespec+compiler@0.65.2:
     resolution: {integrity: sha512-AzwSjsLmvd4S8E5PNwAN4yGe0HSL7SiUyl1ebzfmuKjMTXf3eDKqgdgMdjtyfAIqAdLmgiUji0HINcAiZWP2Aw==}
@@ -2779,13 +2692,8 @@
       '@typespec/compiler': ~0.65.0
       '@typespec/http': ~0.65.0
     dependencies:
-<<<<<<< HEAD
-      '@typespec/compiler': 0.64.0
-      '@typespec/http': 0.64.0_qswcvnn2uwxom3otn243dxh36q
-=======
       '@typespec/compiler': 0.65.2
-      '@typespec/http': 0.65.0_@typespec+compiler@0.65.2
->>>>>>> 4f75ef40
+      '@typespec/http': 0.65.0_v4e2z4gcp374lqn452euubxwzq
 
   /@typespec/openapi3/0.65.0_ybn3jvd4avhojf6fcd3b3yv3xy:
     resolution: {integrity: sha512-TuOCW+TobY8ecWGP2bXduyVYUkjKrCcTKBykxuYHRVEwhs9XW2rpL5vN+V5JP4r/xV0TnADd9Nowi+iwHBFVuw==}
@@ -2804,23 +2712,13 @@
       '@typespec/xml':
         optional: true
     dependencies:
-<<<<<<< HEAD
-      '@readme/openapi-parser': 2.6.0_openapi-types@12.1.3
-      '@typespec/compiler': 0.64.0
-      '@typespec/http': 0.64.0_qswcvnn2uwxom3otn243dxh36q
-      '@typespec/json-schema': 0.64.0_@typespec+compiler@0.64.0
-      '@typespec/openapi': 0.64.0_3iuxys3wzzu2f6cvuvfg7gykxi
-      '@typespec/versioning': 0.64.0_@typespec+compiler@0.64.0
-      '@typespec/xml': 0.64.0_@typespec+compiler@0.64.0
-=======
       '@apidevtools/swagger-parser': 10.1.1_openapi-types@12.1.3
       '@typespec/compiler': 0.65.2
-      '@typespec/http': 0.65.0_@typespec+compiler@0.65.2
+      '@typespec/http': 0.65.0_v4e2z4gcp374lqn452euubxwzq
       '@typespec/json-schema': 0.65.0_@typespec+compiler@0.65.2
       '@typespec/openapi': 0.65.0_lto6tt3m2ucqza2m7nwxs6ej6m
       '@typespec/versioning': 0.65.0_@typespec+compiler@0.65.2
       '@typespec/xml': 0.65.0_@typespec+compiler@0.65.2
->>>>>>> 4f75ef40
       openapi-types: 12.1.3
       yaml: 2.7.0
     dev: false
@@ -2832,13 +2730,8 @@
       '@typespec/compiler': ~0.65.0
       '@typespec/http': ~0.65.0
     dependencies:
-<<<<<<< HEAD
-      '@typespec/compiler': 0.64.0
-      '@typespec/http': 0.64.0_qswcvnn2uwxom3otn243dxh36q
-=======
       '@typespec/compiler': 0.65.2
-      '@typespec/http': 0.65.0_@typespec+compiler@0.65.2
->>>>>>> 4f75ef40
+      '@typespec/http': 0.65.0_v4e2z4gcp374lqn452euubxwzq
 
   /@typespec/spec-api/0.1.0-alpha.0:
     resolution: {integrity: sha512-SgWSt5mnl9bbc+C9toMzh4i8RESWcAfMg/Wyq+3oY+0EcKlmDYNWgDhQi/Eh8bA4zyMoymj48hcEzD97E1ERtQ==}
@@ -2927,13 +2820,13 @@
       - supports-color
     dev: true
 
-  /@typespec/streams/0.65.0_@typespec+compiler@0.64.0:
+  /@typespec/streams/0.65.0_@typespec+compiler@0.65.2:
     resolution: {integrity: sha512-lfHlIweg/zwRyj4RoCMNbNUjx0Lj/FSg+HkjP7yjuk4C3n9t/kA/uqYeVQJm/kIvTGnU+MNFUyPh47Gt93x6+Q==}
     engines: {node: '>=18.0.0'}
     peerDependencies:
       '@typespec/compiler': ~0.65.0
     dependencies:
-      '@typespec/compiler': 0.64.0
+      '@typespec/compiler': 0.65.2
 
   /@typespec/ts-http-runtime/0.1.0:
     resolution: {integrity: sha512-0NspintCRrSIIZBUtVfWjJ5TpOjpP0mNsJXZOqzuxdY/q2yCr0amyUCEw+WLhRykP39XMNMG0f1F9LbC2+c+Rw==}
