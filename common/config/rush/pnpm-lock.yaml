--- conflicted
+++ resolved
@@ -191,21 +191,12 @@
 
   ../../packages/typespec-test:
     specifiers:
-<<<<<<< HEAD
-      '@azure-tools/typespec-autorest': '>=0.49.0 <1.0.0'
-      '@azure-tools/typespec-azure-core': '>=0.49.0 <1.0.0'
-      '@azure-tools/typespec-azure-resource-manager': '>=0.49.0 <1.0.0'
-      '@azure-tools/typespec-azure-rulesets': '>=0.49.0 <1.0.0'
-      '@azure-tools/typespec-client-generator-core': '>=0.49.0 <1.0.0'
-      '@azure-tools/typespec-ts': workspace:^0.38.0
-=======
       '@azure-tools/typespec-autorest': '>=0.50.0 <1.0.0'
       '@azure-tools/typespec-azure-core': '>=0.50.0 <1.0.0'
       '@azure-tools/typespec-azure-resource-manager': '>=0.50.0 <1.0.0'
       '@azure-tools/typespec-azure-rulesets': '>=0.50.0 <1.0.0'
       '@azure-tools/typespec-client-generator-core': '>=0.50.0 <1.0.0'
-      '@azure-tools/typespec-ts': workspace:^0.37.0
->>>>>>> 3edf1766
+      '@azure-tools/typespec-ts': workspace:^0.38.0
       '@types/mocha': ^5.2.7
       '@types/node': ^18.0.0
       '@typespec/compiler': '>=0.64.0 <1.0.0'
@@ -243,19 +234,11 @@
     specifiers:
       '@azure-rest/core-client': ^2.3.1
       '@azure-tools/azure-http-specs': 0.1.0-alpha.4
-<<<<<<< HEAD
       '@azure-tools/rlc-common': workspace:^0.38.0
-      '@azure-tools/typespec-autorest': '>=0.49.0 <1.0.0'
-      '@azure-tools/typespec-azure-core': '>=0.49.0 <1.0.0'
-      '@azure-tools/typespec-azure-resource-manager': '>=0.49.0 <1.0.0'
-      '@azure-tools/typespec-client-generator-core': '>=0.49.0 <1.0.0'
-=======
-      '@azure-tools/rlc-common': workspace:^0.37.0
       '@azure-tools/typespec-autorest': '>=0.50.0 <1.0.0'
       '@azure-tools/typespec-azure-core': '>=0.50.0 <1.0.0'
       '@azure-tools/typespec-azure-resource-manager': '>=0.50.0 <1.0.0'
       '@azure-tools/typespec-client-generator-core': '>=0.50.0 <1.0.0'
->>>>>>> 3edf1766
       '@azure/abort-controller': ^2.1.2
       '@azure/core-auth': ^1.6.0
       '@azure/core-lro': ^3.1.0
