--- conflicted
+++ resolved
@@ -232,12 +232,8 @@
       '@azure-tools/cadl-ranch-specs': ^0.31.2
       '@azure-tools/rlc-common': workspace:^0.25.0
       '@azure-tools/typespec-azure-core': '>=0.40.0 <1.0.0'
-<<<<<<< HEAD
-      '@azure-tools/typespec-client-generator-core': 0.40.0
+      '@azure-tools/typespec-client-generator-core': '>=0.40.0 <1.0.0'
       '@azure/abort-controller': ^2.0.0
-=======
-      '@azure-tools/typespec-client-generator-core': '>=0.40.0 <1.0.0'
->>>>>>> 2ccb67cf
       '@azure/core-auth': ^1.6.0
       '@azure/core-lro': ^2.5.4
       '@azure/core-paging': ^1.5.0
