lockfileVersion: 5.4

importers:

  .:
    specifiers: {}

  ../../packages/autorest.typescript:
    specifiers:
      '@autorest/codemodel': ~4.19.2
      '@autorest/extension-base': ^3.5.0
      '@autorest/testmodeler': ^2.6.1
      '@azure-rest/core-client': ^1.4.0
      '@azure-tools/codegen': ^2.9.1
      '@azure-tools/rlc-common': workspace:^0.37.0
      '@azure-tools/test-recorder': ^3.0.0
      '@azure/abort-controller': ^2.1.2
      '@azure/core-auth': ^1.6.0
      '@azure/core-client': ^1.6.1
      '@azure/core-http': ^3.0.0
      '@azure/core-http-compat': ^1.2.0
      '@azure/core-lro': ^2.5.4
      '@azure/core-paging': ^1.5.0
      '@azure/core-rest-pipeline': ^1.14.0
      '@azure/core-tracing': ^1.0.0
      '@azure/core-util': ^1.4.0
      '@azure/core-xml': ^1.0.0-beta.1
      '@azure/logger': ^1.0.0
      '@microsoft.azure/autorest.testserver': ^3.3.34
      '@types/chai': ^4.2.8
      '@types/chai-as-promised': ^7.1.4
      '@types/fs-extra': ^9.0.13
      '@types/js-yaml': 3.12.1
      '@types/lodash': ^4.14.149
      '@types/mocha': ^5.2.7
      '@types/node': ^18.0.0
      '@types/sinon': ^10.0.0
      '@types/xmlbuilder': 0.0.34
      '@types/yargs': ^17.0.10
      '@typescript-eslint/eslint-plugin': ^6.8.0
      '@typescript-eslint/parser': ^6.8.0
      autorest: ^3.4.2
      buffer: ^6.0.3
      chai: ^4.2.0
      chai-as-promised: ^7.1.1
      chalk: ^4.0.0
      directory-tree: ^2.2.7
      dotenv: ^16.0.0
      eslint: ^8.18.0
      fs-extra: ^11.1.0
      handlebars: ^4.7.7
      karma: ^6.3.18
      karma-chrome-launcher: ^3.1.0
      karma-mocha: ^2.0.1
      karma-source-map-support: ^1.4.0
      lodash: ^4.17.21
      mocha: ^9.2.2
      moment: ^2.29.4
      node-cmd: ^3.0.0
      npm-run-all: ^4.1.5
      openapi-types: ^7.0.0
      path-browserify: ^1.0.1
      prettier: ^3.1.0
      puppeteer: ^22.2.0
      rimraf: ^5.0.0
      sinon: ^10.0.0
      source-map-loader: ^1.0.0
      source-map-support: ^0.5.16
      ts-morph: ^23.0.0
      ts-node: ^8.5.2
      tslib: ^2.3.1
      typescript: ~5.6.2
      wait-port: ^0.2.6
      webpack: ^5.72.0
      webpack-cli: ^4.9.2
      yargs: ^17.4.1
    dependencies:
      '@autorest/codemodel': 4.19.3
      '@autorest/extension-base': 3.5.2
      '@autorest/testmodeler': 2.6.1
      '@azure-rest/core-client': 1.4.0
      '@azure-tools/codegen': 2.9.2
      '@azure-tools/rlc-common': link:../rlc-common
      '@azure/core-auth': 1.6.0
      '@azure/core-client': 1.7.3
      '@azure/core-http': 3.0.3
      '@azure/core-http-compat': 1.3.0
      '@azure/core-lro': 2.5.4
      '@azure/core-paging': 1.5.0
      '@azure/core-rest-pipeline': 1.14.0
      '@azure/core-tracing': 1.0.1
      '@azure/logger': 1.0.4
      '@types/lodash': 4.14.199
      dotenv: 16.3.1
      fs-extra: 11.1.1
      handlebars: 4.7.8
      lodash: 4.17.21
      prettier: 3.1.1
      source-map-support: 0.5.21
      ts-morph: 23.0.0
    devDependencies:
      '@azure-tools/test-recorder': 3.0.0
      '@azure/abort-controller': 2.1.2
      '@azure/core-util': 1.5.0
      '@azure/core-xml': 1.3.4
      '@microsoft.azure/autorest.testserver': 3.3.48
      '@types/chai': 4.3.6
      '@types/chai-as-promised': 7.1.6
      '@types/fs-extra': 9.0.13
      '@types/js-yaml': 3.12.1
      '@types/mocha': 5.2.7
      '@types/node': 18.18.0
      '@types/sinon': 10.0.17
      '@types/xmlbuilder': 0.0.34
      '@types/yargs': 17.0.25
      '@typescript-eslint/eslint-plugin': 6.8.0_wroavni7rd6ng5lxj6jm5p2pxq
      '@typescript-eslint/parser': 6.8.0_wgnkk2eh2432jxos7omdkkhhte
      autorest: 3.6.3
      buffer: 6.0.3
      chai: 4.3.8
      chai-as-promised: 7.1.1_chai@4.3.8
      chalk: 4.1.2
      directory-tree: 2.4.0
      eslint: 8.50.0
      karma: 6.4.2
      karma-chrome-launcher: 3.2.0
      karma-mocha: 2.0.1
      karma-source-map-support: 1.4.0
      mocha: 9.2.2
      moment: 2.29.4
      node-cmd: 3.0.0
      npm-run-all: 4.1.5
      openapi-types: 7.2.3
      path-browserify: 1.0.1
      puppeteer: 22.4.1_typescript@5.6.2
      rimraf: 5.0.4
      sinon: 10.0.1
      source-map-loader: 1.1.3_webpack@5.88.2
      ts-node: 8.10.2_typescript@5.6.2
      tslib: 2.6.2
      typescript: 5.6.2
      wait-port: 0.2.14
      webpack: 5.88.2_webpack-cli@4.10.0
      webpack-cli: 4.10.0_webpack@5.88.2
      yargs: 17.7.2

  ../../packages/rlc-common:
    specifiers:
      '@types/chai': ^4.3.4
      '@types/fs-extra': ^8.1.0
      '@types/lodash': ^4.14.182
      '@types/mocha': ^10.0.1
      '@types/node': ^18.0.0
      '@typescript-eslint/eslint-plugin': ^6.8.0
      '@typescript-eslint/parser': ^6.8.0
      chai: ^4.3.7
      cross-env: 7.0.3
      eslint: ^8.9.0
      eslint-plugin-require-extensions: 0.1.3
      fs-extra: ^10.0.0
      handlebars: ^4.7.7
      lodash: ^4.17.21
      mocha: ^10.2.0
      prettier: ^3.1.0
      rimraf: ^5.0.0
      ts-morph: ^23.0.0
      ts-node: ^10.7.0
      typescript: ~5.6.2
    dependencies:
      handlebars: 4.7.8
      lodash: 4.17.21
      ts-morph: 23.0.0
    devDependencies:
      '@types/chai': 4.3.6
      '@types/fs-extra': 8.1.3
      '@types/lodash': 4.14.199
      '@types/mocha': 10.0.1
      '@types/node': 18.18.0
      '@typescript-eslint/eslint-plugin': 6.8.0_wroavni7rd6ng5lxj6jm5p2pxq
      '@typescript-eslint/parser': 6.8.0_wgnkk2eh2432jxos7omdkkhhte
      chai: 4.3.8
      cross-env: 7.0.3
      eslint: 8.50.0
      eslint-plugin-require-extensions: 0.1.3_eslint@8.50.0
      fs-extra: 10.1.0
      mocha: 10.2.0
      prettier: 3.1.1
      rimraf: 5.0.4
      ts-node: 10.9.1_jaxbkr345bnladzl3q4nioo63e
      typescript: 5.6.2

  ../../packages/typespec-test:
    specifiers:
      '@azure-tools/typespec-autorest': '>=0.49.0 <1.0.0'
      '@azure-tools/typespec-azure-core': '>=0.49.0 <1.0.0'
      '@azure-tools/typespec-azure-resource-manager': '>=0.49.0 <1.0.0'
      '@azure-tools/typespec-azure-rulesets': '>=0.49.0 <1.0.0'
      '@azure-tools/typespec-client-generator-core': '>=0.49.0 <1.0.0'
      '@azure-tools/typespec-ts': workspace:^0.37.0
      '@types/mocha': ^5.2.7
      '@types/node': ^18.0.0
      '@typespec/compiler': '>=0.63.0 <1.0.0'
      '@typespec/http': '>=0.63.0 <1.0.0'
      '@typespec/json-schema': '>=0.63.0 <1.0.0'
      '@typespec/openapi': '>=0.63.0 <1.0.0'
      '@typespec/openapi3': '>=0.63.0 <1.0.0'
      '@typespec/rest': '>=0.63.0 <1.0.0'
      '@typespec/versioning': '>=0.63.0 <1.0.0'
      prettier: ^3.1.0
      ts-node: ^8.5.2
      typescript: ~5.6.2
    dependencies:
      '@azure-tools/typespec-autorest': 0.49.0_uqxpqfozgqwkdzs7u74gtza3vu
      '@azure-tools/typespec-azure-core': 0.49.0_kj4jfkbw33dcu4jtzp54cnb2fm
      '@azure-tools/typespec-azure-resource-manager': 0.49.0_3qeo4wm44dy4dvllcauv7rlpye
      '@azure-tools/typespec-azure-rulesets': 0.49.0_oxkf4c4gkopslysihdam4ympee
      '@azure-tools/typespec-client-generator-core': 0.49.0_3qeo4wm44dy4dvllcauv7rlpye
      '@azure-tools/typespec-ts': link:../typespec-ts
      '@typespec/compiler': 0.63.0
      '@typespec/http': 0.63.0_@typespec+compiler@0.63.0
      '@typespec/json-schema': 0.63.0_@typespec+compiler@0.63.0
      '@typespec/openapi': 0.63.0_qz2z3dajrrgsjonwob7haqlhte
      '@typespec/openapi3': 0.63.0_sqdvtoykz5tnrrjz5ge5rvjoie
      '@typespec/rest': 0.63.0_qz2z3dajrrgsjonwob7haqlhte
      '@typespec/versioning': 0.63.0_@typespec+compiler@0.63.0
      prettier: 3.1.1
    devDependencies:
      '@types/mocha': 5.2.7
      '@types/node': 18.18.0
      ts-node: 8.10.2_typescript@5.6.2
      typescript: 5.6.2

  ../../packages/typespec-ts:
    specifiers:
      '@azure-rest/core-client': ^2.3.1
<<<<<<< HEAD
      '@azure-tools/azure-http-specs': 0.1.0-alpha.4
      '@azure-tools/rlc-common': workspace:^0.36.0
=======
      '@azure-tools/cadl-ranch': ^0.16.1
      '@azure-tools/cadl-ranch-api': ^0.5.0
      '@azure-tools/cadl-ranch-expect': ^0.15.6
      '@azure-tools/cadl-ranch-specs': ^0.39.5
      '@azure-tools/rlc-common': workspace:^0.37.0
>>>>>>> c5d27046
      '@azure-tools/typespec-autorest': '>=0.49.0 <1.0.0'
      '@azure-tools/typespec-azure-core': '>=0.49.0 <1.0.0'
      '@azure-tools/typespec-azure-resource-manager': '>=0.49.0 <1.0.0'
      '@azure-tools/typespec-client-generator-core': '>=0.49.0 <1.0.0'
      '@azure/abort-controller': ^2.1.2
      '@azure/core-auth': ^1.6.0
      '@azure/core-lro': ^3.1.0
      '@azure/core-paging': ^1.5.0
      '@azure/core-rest-pipeline': ^1.14.0
      '@azure/core-util': ^1.4.0
      '@azure/logger': ^1.0.4
      '@microsoft/api-extractor': ^7.47.5
      '@types/chai': ^4.3.1
      '@types/fs-extra': ^9.0.13
      '@types/lodash': ^4.17.4
      '@types/mocha': ^10.0.6
      '@types/node': ^18.0.0
      '@typescript-eslint/eslint-plugin': ^6.8.0
      '@typescript-eslint/parser': ^6.8.0
      '@typespec/compiler': '>=0.63.0 <1.0.0'
      '@typespec/http': '>=0.63.0 <1.0.0'
      '@typespec/http-specs': 0.1.0-alpha.5
      '@typespec/openapi': '>=0.63.0, <1.0.0'
      '@typespec/rest': '>=0.63.0 <1.0.0'
      '@typespec/spec-api': 0.1.0-alpha.0
      '@typespec/spector': 0.1.0-alpha.5
      '@typespec/ts-http-runtime': 0.1.0
      '@typespec/versioning': '>=0.63.0 <1.0.0'
      '@vitest/coverage-istanbul': ~1.6.0
      '@vitest/coverage-v8': ~1.6.0
      chai: ^4.3.6
      chalk: ^4.0.0
      cross-env: ^7.0.3
      dotenv: latest
      eslint: ^8.9.0
      eslint-plugin-require-extensions: 0.1.3
      fs-extra: ^11.1.0
      lodash: ^4.17.21
      mkdirp: ^3.0.1
      mocha: ^10.4.0
      npm-run-all: ~4.1.5
      prettier: ^3.3.3
      rimraf: ^5.0.0
      ts-morph: ^23.0.0
      ts-node: ~10.9.1
      tslib: ^2.3.1
      tsx: ^4.16.5
      typescript: ~5.6.2
      vitest: ~1.6.0
    dependencies:
      '@azure-tools/rlc-common': link:../rlc-common
      fs-extra: 11.1.1
      lodash: 4.17.21
      prettier: 3.3.3
      ts-morph: 23.0.0
      tslib: 2.6.2
    devDependencies:
      '@azure-rest/core-client': 2.3.1
      '@azure-tools/azure-http-specs': 0.1.0-alpha.4_ldprqbayjzr22uuwm2eyga4jyy
      '@azure-tools/typespec-autorest': 0.49.0_uqxpqfozgqwkdzs7u74gtza3vu
      '@azure-tools/typespec-azure-core': 0.49.0_kj4jfkbw33dcu4jtzp54cnb2fm
      '@azure-tools/typespec-azure-resource-manager': 0.49.0_3qeo4wm44dy4dvllcauv7rlpye
      '@azure-tools/typespec-client-generator-core': 0.49.0_3qeo4wm44dy4dvllcauv7rlpye
      '@azure/abort-controller': 2.1.2
      '@azure/core-auth': 1.6.0
      '@azure/core-lro': 3.1.0
      '@azure/core-paging': 1.5.0
      '@azure/core-rest-pipeline': 1.14.0
      '@azure/core-util': 1.5.0
      '@azure/logger': 1.0.4
      '@microsoft/api-extractor': 7.47.5_@types+node@18.18.0
      '@types/chai': 4.3.6
      '@types/fs-extra': 9.0.13
      '@types/lodash': 4.17.4
      '@types/mocha': 10.0.6
      '@types/node': 18.18.0
      '@typescript-eslint/eslint-plugin': 6.8.0_wroavni7rd6ng5lxj6jm5p2pxq
      '@typescript-eslint/parser': 6.8.0_wgnkk2eh2432jxos7omdkkhhte
      '@typespec/compiler': 0.63.0
      '@typespec/http': 0.63.0_@typespec+compiler@0.63.0
      '@typespec/http-specs': 0.1.0-alpha.5_yw7pnhxbudkc7q4tltxs2pwzqi
      '@typespec/openapi': 0.63.0_qz2z3dajrrgsjonwob7haqlhte
      '@typespec/rest': 0.63.0_qz2z3dajrrgsjonwob7haqlhte
      '@typespec/spec-api': 0.1.0-alpha.0
      '@typespec/spector': 0.1.0-alpha.5
      '@typespec/ts-http-runtime': 0.1.0
      '@typespec/versioning': 0.63.0_@typespec+compiler@0.63.0
      '@vitest/coverage-istanbul': 1.6.0_vitest@1.6.0
      '@vitest/coverage-v8': 1.6.0_vitest@1.6.0
      chai: 4.3.8
      chalk: 4.1.2
      cross-env: 7.0.3
      dotenv: 16.4.7
      eslint: 8.50.0
      eslint-plugin-require-extensions: 0.1.3_eslint@8.50.0
      mkdirp: 3.0.1
      mocha: 10.4.0
      npm-run-all: 4.1.5
      rimraf: 5.0.4
      ts-node: 10.9.1_jaxbkr345bnladzl3q4nioo63e
      tsx: 4.17.0
      typescript: 5.6.2
      vitest: 1.6.0_@types+node@18.18.0

packages:

  /@aashutoshrathi/word-wrap/1.2.6:
    resolution: {integrity: sha512-1Yjs2SvM8TflER/OD3cOjhWWOZb58A2t7wpE2S9XfBYTiIl+XFhQG2bjy4Pu1I+EAlCNUzRDYDdFwFYUKvXcIA==}
    engines: {node: '>=0.10.0'}
    dev: true

  /@ampproject/remapping/2.3.0:
    resolution: {integrity: sha512-30iZtAPgz+LTIYoeivqYo853f02jBYSd5uGnGpkFV0M3xOt9aN73erkgYAmZU43x4VfqcnLxW9Kpg3R5LC4YYw==}
    engines: {node: '>=6.0.0'}
    dependencies:
      '@jridgewell/gen-mapping': 0.3.5
      '@jridgewell/trace-mapping': 0.3.25
    dev: true

  /@apidevtools/swagger-methods/3.0.2:
    resolution: {integrity: sha512-QAkD5kK2b1WfjDS/UQn/qQkbwF31uqRjPTrsCs5ZG9BQGAkjwvqGFjjPqAuzac/IYzpPtRzjCP1WrTuAIjMrXg==}
    dev: false

  /@autorest/codemodel/4.19.3:
    resolution: {integrity: sha512-8RMPjq2BmLNn080EHGbSc0E9pk7EO6i+vi3vGrz8xrfnTBydOZPJUZqmOpEmNnV6LRbr23cthXQo0JbA/bStWg==}
    engines: {node: '>=12.0.0'}
    dependencies:
      '@azure-tools/codegen': 2.9.2
      js-yaml: 4.0.0
    dev: false

  /@autorest/extension-base/3.5.2:
    resolution: {integrity: sha512-brpRtQ34mo/SZPTWrOUYvDHOKbvDa9eX5N15qd0OGLX8q3y29nXjhokMVoink4w1jW+8p2KXy2emMIZL14s+HQ==}
    engines: {node: '>=12.0.0'}
    dependencies:
      '@azure-tools/codegen': 2.9.2
      js-yaml: 4.0.0
      vscode-jsonrpc: 3.6.2
    dev: false

  /@autorest/testmodeler/2.6.1:
    resolution: {integrity: sha512-7OXzYet3S/Hiow9LzHUY5qdNRnceSQd41wKEGzfcGVleyWRobYJgYxGmUEyFZP4ZSerAb+QqygSvo9yWIC3nrQ==}
    dev: false

  /@azure-rest/core-client/1.4.0:
    resolution: {integrity: sha512-ozTDPBVUDR5eOnMIwhggbnVmOrka4fXCs8n8mvUo4WLLc38kki6bAOByDoVZZPz/pZy2jMt2kwfpvy/UjALj6w==}
    engines: {node: '>=18.0.0'}
    dependencies:
      '@azure/abort-controller': 2.1.2
      '@azure/core-auth': 1.6.0
      '@azure/core-rest-pipeline': 1.14.0
      '@azure/core-tracing': 1.0.1
      '@azure/core-util': 1.5.0
      tslib: 2.6.2
    transitivePeerDependencies:
      - supports-color
    dev: false

  /@azure-rest/core-client/2.3.1:
    resolution: {integrity: sha512-sGTdh2Ln95F/Jqikr9OybQvx00EVvljwgxjfcxTqjID0PBVGDuNR0ie9e9HsTA1vJT23BlVRd/dCIGzJriYw9g==}
    engines: {node: '>=18.0.0'}
    dependencies:
      '@azure/abort-controller': 2.1.2
      '@azure/core-auth': 1.6.0
      '@azure/core-rest-pipeline': 1.14.0
      '@azure/core-tracing': 1.1.2
      '@azure/core-util': 1.9.0
      tslib: 2.6.2
    transitivePeerDependencies:
      - supports-color
    dev: true

  /@azure-tools/async-io/3.0.254:
    resolution: {integrity: sha512-X1C7XdyCuo50ch9FzKtTvmK18FgDxxf1Bbt3cSoknQqeDaRegHSSCO+zByq2YA4NvUzKXeZ1engh29IDxZXgpQ==}
    engines: {node: '>=10.12.0'}
    dependencies:
      '@azure-tools/tasks': 3.0.255
      proper-lockfile: 2.0.1
    dev: false

  /@azure-tools/azure-http-specs/0.1.0-alpha.4_ldprqbayjzr22uuwm2eyga4jyy:
    resolution: {integrity: sha512-kXjUnGU0yW3RYU22D+KCliDcnUjhkfX0MSZT0Xi7OBfJqEtD1ONyfUVVtUt5QYpRQH/8oazL96SRZ0XAz6Zaew==}
    engines: {node: '>=18.0.0'}
    peerDependencies:
      '@azure-tools/typespec-azure-core': ~0.49.0
      '@typespec/compiler': ~0.63.0
      '@typespec/http': ~0.63.0
      '@typespec/rest': ~0.63.0
      '@typespec/versioning': ~0.63.0
      '@typespec/xml': ~0.63.0
    dependencies:
      '@azure-tools/typespec-azure-core': 0.49.0_kj4jfkbw33dcu4jtzp54cnb2fm
      '@typespec/compiler': 0.63.0
      '@typespec/http': 0.63.0_@typespec+compiler@0.63.0
      '@typespec/rest': 0.63.0_qz2z3dajrrgsjonwob7haqlhte
      '@typespec/spec-api': 0.1.0-alpha.0
      '@typespec/spector': 0.1.0-alpha.5
      '@typespec/versioning': 0.63.0_@typespec+compiler@0.63.0
      '@typespec/xml': 0.63.0_@typespec+compiler@0.63.0
    transitivePeerDependencies:
      - '@types/express'
      - '@typespec/streams'
      - debug
      - supports-color
    dev: true

  /@azure-tools/codegen/2.9.2:
    resolution: {integrity: sha512-brVLyffOtPiEijYYBYgV+4q7IyAfqXIec7XbdEqvv7As6SeEdq5WtbtN9N0LdGVHDWtEfc+JArwIx9aYGFdMUg==}
    engines: {node: '>=12.0.0'}
    dependencies:
      '@azure-tools/async-io': 3.0.254
      js-yaml: 4.0.0
      semver: 7.5.4
    dev: false

  /@azure-tools/tasks/3.0.255:
    resolution: {integrity: sha512-GjALNLz7kWMEdRVbaN5g0cJHNAr3XVTbP0611Mv2UzMgGL6FOhNZJK+oPHJKLDR8EEDZNnkwPlyi7B+INXUSQA==}
    engines: {node: '>=10.12.0'}
    dev: false

  /@azure-tools/test-recorder/3.0.0:
    resolution: {integrity: sha512-1M1cjyqZa0TwKpaeaRaNON/c5yLWMEnMijc0V0Vu67pWrLkqoZE+6rmzrGLXapWUB1YmflvVaXQEWbbulGK3Ew==}
    engines: {node: '>=14.0.0'}
    dependencies:
      '@azure/core-auth': 1.6.0
      '@azure/core-rest-pipeline': 1.14.0
      '@azure/core-util': 1.5.0
      '@azure/logger': 1.0.4
    transitivePeerDependencies:
      - supports-color
    dev: true

  /@azure-tools/typespec-autorest/0.49.0_uqxpqfozgqwkdzs7u74gtza3vu:
    resolution: {integrity: sha512-stwfhmEc3yPeXbM8yfLKVCtaX5mR0H+sL74Xy/eMdEWoJgiE3aJxkgRWESu/7/vo99vugzo/HRwIEO5ELnyfRg==}
    engines: {node: '>=18.0.0'}
    peerDependencies:
      '@azure-tools/typespec-azure-core': ~0.49.0
      '@azure-tools/typespec-azure-resource-manager': ~0.49.0
      '@azure-tools/typespec-client-generator-core': ~0.49.0
      '@typespec/compiler': ~0.63.0
      '@typespec/http': ~0.63.0
      '@typespec/openapi': ~0.63.0
      '@typespec/rest': ~0.63.0
      '@typespec/versioning': ~0.63.0
    dependencies:
      '@azure-tools/typespec-azure-core': 0.49.0_kj4jfkbw33dcu4jtzp54cnb2fm
      '@azure-tools/typespec-azure-resource-manager': 0.49.0_3qeo4wm44dy4dvllcauv7rlpye
      '@azure-tools/typespec-client-generator-core': 0.49.0_3qeo4wm44dy4dvllcauv7rlpye
      '@typespec/compiler': 0.63.0
      '@typespec/http': 0.63.0_@typespec+compiler@0.63.0
      '@typespec/openapi': 0.63.0_qz2z3dajrrgsjonwob7haqlhte
      '@typespec/rest': 0.63.0_qz2z3dajrrgsjonwob7haqlhte
      '@typespec/versioning': 0.63.0_@typespec+compiler@0.63.0

  /@azure-tools/typespec-azure-core/0.49.0_kj4jfkbw33dcu4jtzp54cnb2fm:
    resolution: {integrity: sha512-hNKy+aePmPkB1brHQkO1tsJXqXPzt/9ehy10dv0rKdp9xq5dE3yBctHF5Aj3Nr8kr8GRG5z4KYpYPbV5guoT5w==}
    engines: {node: '>=18.0.0'}
    peerDependencies:
      '@typespec/compiler': ~0.63.0
      '@typespec/http': ~0.63.0
      '@typespec/rest': ~0.63.0
    dependencies:
      '@typespec/compiler': 0.63.0
      '@typespec/http': 0.63.0_@typespec+compiler@0.63.0
      '@typespec/rest': 0.63.0_qz2z3dajrrgsjonwob7haqlhte

  /@azure-tools/typespec-azure-resource-manager/0.49.0_3qeo4wm44dy4dvllcauv7rlpye:
    resolution: {integrity: sha512-1xWuG8OBJDykYM6BFD2owV9WH+oC32zt7XteXA0T4nH2T+D+sEFKppkCOMtIjX7ENBAlecmbdwgSNTZYQf4vaw==}
    engines: {node: '>=18.0.0'}
    peerDependencies:
      '@azure-tools/typespec-azure-core': ~0.49.0
      '@typespec/compiler': ~0.63.0
      '@typespec/http': ~0.63.0
      '@typespec/openapi': ~0.63.0
      '@typespec/rest': ~0.63.0
      '@typespec/versioning': ~0.63.0
    dependencies:
      '@azure-tools/typespec-azure-core': 0.49.0_kj4jfkbw33dcu4jtzp54cnb2fm
      '@typespec/compiler': 0.63.0
      '@typespec/http': 0.63.0_@typespec+compiler@0.63.0
      '@typespec/openapi': 0.63.0_qz2z3dajrrgsjonwob7haqlhte
      '@typespec/rest': 0.63.0_qz2z3dajrrgsjonwob7haqlhte
      '@typespec/versioning': 0.63.0_@typespec+compiler@0.63.0
      change-case: 5.4.4
      pluralize: 8.0.0

  /@azure-tools/typespec-azure-rulesets/0.49.0_oxkf4c4gkopslysihdam4ympee:
    resolution: {integrity: sha512-qKynK3lp+eqlt6QPGFSptrt9uqJUfeuv6yVXYDuaX1Jqu7tbTAgGf0HtN8mqPzfu3eAb84bdq6VgNspxyXLDOg==}
    engines: {node: '>=18.0.0'}
    peerDependencies:
      '@azure-tools/typespec-azure-core': ~0.49.0
      '@azure-tools/typespec-azure-resource-manager': ~0.49.0
      '@azure-tools/typespec-client-generator-core': ~0.49.0
      '@typespec/compiler': ~0.63.0
    dependencies:
      '@azure-tools/typespec-azure-core': 0.49.0_kj4jfkbw33dcu4jtzp54cnb2fm
      '@azure-tools/typespec-azure-resource-manager': 0.49.0_3qeo4wm44dy4dvllcauv7rlpye
      '@azure-tools/typespec-client-generator-core': 0.49.0_3qeo4wm44dy4dvllcauv7rlpye
      '@typespec/compiler': 0.63.0
    dev: false

  /@azure-tools/typespec-client-generator-core/0.49.0_3qeo4wm44dy4dvllcauv7rlpye:
    resolution: {integrity: sha512-inFLRIeTU0mQg4PT19O3YwT/4YODLuTgIsXuhKDdG/sEsx8PG8AEFTabtnZJ0w3Lc4xuxKFJrzZ2ZH2iiAAbig==}
    engines: {node: '>=18.0.0'}
    peerDependencies:
      '@azure-tools/typespec-azure-core': ~0.49.0
      '@typespec/compiler': ~0.63.0
      '@typespec/http': ~0.63.0
      '@typespec/openapi': ~0.63.0
      '@typespec/rest': ~0.63.0
      '@typespec/versioning': ~0.63.0
    dependencies:
      '@azure-tools/typespec-azure-core': 0.49.0_kj4jfkbw33dcu4jtzp54cnb2fm
      '@typespec/compiler': 0.63.0
      '@typespec/http': 0.63.0_@typespec+compiler@0.63.0
      '@typespec/openapi': 0.63.0_qz2z3dajrrgsjonwob7haqlhte
      '@typespec/rest': 0.63.0_qz2z3dajrrgsjonwob7haqlhte
      '@typespec/versioning': 0.63.0_@typespec+compiler@0.63.0
      change-case: 5.4.4
      pluralize: 8.0.0
      yaml: 2.5.1

  /@azure/abort-controller/1.1.0:
    resolution: {integrity: sha512-TrRLIoSQVzfAJX9H1JeFjzAoDGcoK1IYX1UImfceTZpsyYfWr09Ss1aHW1y5TrrR3iq6RZLBwJ3E24uwPhwahw==}
    engines: {node: '>=12.0.0'}
    dependencies:
      tslib: 2.6.2

  /@azure/abort-controller/2.1.2:
    resolution: {integrity: sha512-nBrLsEWm4J2u5LpAPjxADTlq3trDgVZZXHNKabeXZtpq3d3AbN/KGO82R87rdDz5/lYB024rtEf10/q0urNgsA==}
    engines: {node: '>=18.0.0'}
    dependencies:
      tslib: 2.6.2

  /@azure/core-auth/1.6.0:
    resolution: {integrity: sha512-3X9wzaaGgRaBCwhLQZDtFp5uLIXCPrGbwJNWPPugvL4xbIGgScv77YzzxToKGLAKvG9amDoofMoP+9hsH1vs1w==}
    engines: {node: '>=18.0.0'}
    dependencies:
      '@azure/abort-controller': 2.1.2
      '@azure/core-util': 1.5.0
      tslib: 2.6.2

  /@azure/core-client/1.7.3:
    resolution: {integrity: sha512-kleJ1iUTxcO32Y06dH9Pfi9K4U+Tlb111WXEnbt7R/ne+NLRwppZiTGJuTD5VVoxTMK5NTbEtm5t2vcdNCFe2g==}
    engines: {node: '>=14.0.0'}
    dependencies:
      '@azure/abort-controller': 1.1.0
      '@azure/core-auth': 1.6.0
      '@azure/core-rest-pipeline': 1.14.0
      '@azure/core-tracing': 1.0.1
      '@azure/core-util': 1.5.0
      '@azure/logger': 1.0.4
      tslib: 2.6.2
    transitivePeerDependencies:
      - supports-color
    dev: false

  /@azure/core-client/1.9.2:
    resolution: {integrity: sha512-kRdry/rav3fUKHl/aDLd/pDLcB+4pOFwPPTVEExuMyaI5r+JBbMWqRbCY1pn5BniDaU3lRxO9eaQ1AmSMehl/w==}
    engines: {node: '>=18.0.0'}
    dependencies:
      '@azure/abort-controller': 2.1.2
      '@azure/core-auth': 1.6.0
      '@azure/core-rest-pipeline': 1.14.0
      '@azure/core-tracing': 1.1.2
      '@azure/core-util': 1.9.0
      '@azure/logger': 1.0.4
      tslib: 2.6.2
    transitivePeerDependencies:
      - supports-color

  /@azure/core-http-compat/1.3.0:
    resolution: {integrity: sha512-ZN9avruqbQ5TxopzG3ih3KRy52n8OAbitX3fnZT5go4hzu0J+KVPSzkL+Wt3hpJpdG8WIfg1sBD1tWkgUdEpBA==}
    engines: {node: '>=12.0.0'}
    dependencies:
      '@azure/abort-controller': 1.1.0
      '@azure/core-client': 1.9.2
      '@azure/core-rest-pipeline': 1.14.0
    transitivePeerDependencies:
      - supports-color
    dev: false

  /@azure/core-http-compat/2.1.2:
    resolution: {integrity: sha512-5MnV1yqzZwgNLLjlizsU3QqOeQChkIXw781Fwh1xdAqJR5AA32IUaq6xv1BICJvfbHoa+JYcaij2HFkhLbNTJQ==}
    engines: {node: '>=18.0.0'}
    dependencies:
      '@azure/abort-controller': 2.1.2
      '@azure/core-client': 1.9.2
      '@azure/core-rest-pipeline': 1.14.0
    transitivePeerDependencies:
      - supports-color
    dev: true

  /@azure/core-http/3.0.3:
    resolution: {integrity: sha512-QMib3wXotJMFhHgmJBPUF9YsyErw34H0XDFQd9CauH7TPB+RGcyl9Ayy7iURtJB04ngXhE6YwrQsWDXlSLrilg==}
    engines: {node: '>=14.0.0'}
    deprecated: This package is no longer supported. Please migrate to use @azure/core-rest-pipeline
    dependencies:
      '@azure/abort-controller': 1.1.0
      '@azure/core-auth': 1.6.0
      '@azure/core-tracing': 1.0.0-preview.13
      '@azure/core-util': 1.9.0
      '@azure/logger': 1.0.4
      '@types/node-fetch': 2.6.6
      '@types/tunnel': 0.0.3
      form-data: 4.0.0
      node-fetch: 2.7.0
      process: 0.11.10
      tslib: 2.6.2
      tunnel: 0.0.6
      uuid: 8.3.2
      xml2js: 0.5.0
    transitivePeerDependencies:
      - encoding

  /@azure/core-lro/2.5.4:
    resolution: {integrity: sha512-3GJiMVH7/10bulzOKGrrLeG/uCBH/9VtxqaMcB9lIqAeamI/xYQSHJL/KcsLDuH+yTjYpro/u6D/MuRe4dN70Q==}
    engines: {node: '>=14.0.0'}
    dependencies:
      '@azure/abort-controller': 1.1.0
      '@azure/core-util': 1.5.0
      '@azure/logger': 1.0.4
      tslib: 2.6.2

  /@azure/core-lro/3.1.0:
    resolution: {integrity: sha512-W/vVbZumJLFMvmiUspyBzKai0O3HiD6KmsWnpCLasFr92qmafwgz+tThmnpMFH7vCS4MUl4ehFd0Z6OWb8BPog==}
    engines: {node: '>=18.0.0'}
    dependencies:
      '@azure/abort-controller': 2.1.2
      '@azure/core-util': 1.9.0
      '@azure/logger': 1.0.4
      tslib: 2.6.2
    dev: true

  /@azure/core-paging/1.5.0:
    resolution: {integrity: sha512-zqWdVIt+2Z+3wqxEOGzR5hXFZ8MGKK52x4vFLw8n58pR6ZfKRx3EXYTxTaYxYHc/PexPUTyimcTWFJbji9Z6Iw==}
    engines: {node: '>=14.0.0'}
    dependencies:
      tslib: 2.6.2

  /@azure/core-rest-pipeline/1.14.0:
    resolution: {integrity: sha512-Tp4M6NsjCmn9L5p7HsW98eSOS7A0ibl3e5ntZglozT0XuD/0y6i36iW829ZbBq0qihlGgfaeFpkLjZ418KDm1Q==}
    engines: {node: '>=18.0.0'}
    dependencies:
      '@azure/abort-controller': 2.1.2
      '@azure/core-auth': 1.6.0
      '@azure/core-tracing': 1.0.1
      '@azure/core-util': 1.5.0
      '@azure/logger': 1.0.4
      http-proxy-agent: 5.0.0
      https-proxy-agent: 5.0.1
      tslib: 2.6.2
    transitivePeerDependencies:
      - supports-color

  /@azure/core-tracing/1.0.0-preview.13:
    resolution: {integrity: sha512-KxDlhXyMlh2Jhj2ykX6vNEU0Vou4nHr025KoSEiz7cS3BNiHNaZcdECk/DmLkEB0as5T7b/TpRcehJ5yV6NeXQ==}
    engines: {node: '>=12.0.0'}
    dependencies:
      '@opentelemetry/api': 1.6.0
      tslib: 2.6.2

  /@azure/core-tracing/1.0.1:
    resolution: {integrity: sha512-I5CGMoLtX+pI17ZdiFJZgxMJApsK6jjfm85hpgp3oazCdq5Wxgh4wMr7ge/TTWW1B5WBuvIOI1fMU/FrOAMKrw==}
    engines: {node: '>=12.0.0'}
    dependencies:
      tslib: 2.6.2

  /@azure/core-tracing/1.1.2:
    resolution: {integrity: sha512-dawW9ifvWAWmUm9/h+/UQ2jrdvjCJ7VJEuCJ6XVNudzcOwm53BFZH4Q845vjfgoUAM8ZxokvVNxNxAITc502YA==}
    engines: {node: '>=18.0.0'}
    dependencies:
      tslib: 2.6.2

  /@azure/core-util/1.5.0:
    resolution: {integrity: sha512-GZBpVFDtQ/15hW1OgBcRdT4Bl7AEpcEZqLfbAvOtm1CQUncKWiYapFHVD588hmlV27NbOOtSm3cnLF3lvoHi4g==}
    engines: {node: '>=14.0.0'}
    dependencies:
      '@azure/abort-controller': 1.1.0
      tslib: 2.6.2

  /@azure/core-util/1.9.0:
    resolution: {integrity: sha512-AfalUQ1ZppaKuxPPMsFEUdX6GZPB3d9paR9d/TTL7Ow2De8cJaC7ibi7kWVlFAVPCYo31OcnGymc0R89DX8Oaw==}
    engines: {node: '>=18.0.0'}
    dependencies:
      '@azure/abort-controller': 2.1.2
      tslib: 2.6.2

  /@azure/core-xml/1.3.4:
    resolution: {integrity: sha512-B1xI79Ur/u+KR69fGTcsMNj8KDjBSqAy0Ys6Byy4Qm1CqoUy7gCT5A7Pej0EBWRskuH6bpCwrAnosfmQEalkcg==}
    engines: {node: '>=14.0.0'}
    dependencies:
      fast-xml-parser: 4.3.1
      tslib: 2.6.2
    dev: true

  /@azure/core-xml/1.4.4:
    resolution: {integrity: sha512-J4FYAqakGXcbfeZjwjMzjNcpcH4E+JtEBv+xcV1yL0Ydn/6wbQfeFKTCHh9wttAi0lmajHw7yBbHPRG+YHckZQ==}
    engines: {node: '>=18.0.0'}
    dependencies:
      fast-xml-parser: 4.5.0
      tslib: 2.6.2
    dev: true

  /@azure/identity/4.4.1:
    resolution: {integrity: sha512-DwnG4cKFEM7S3T+9u05NstXU/HN0dk45kPOinUyNKsn5VWwpXd9sbPKEg6kgJzGbm1lMuhx9o31PVbCtM5sfBA==}
    engines: {node: '>=18.0.0'}
    dependencies:
      '@azure/abort-controller': 1.1.0
      '@azure/core-auth': 1.6.0
      '@azure/core-client': 1.9.2
      '@azure/core-rest-pipeline': 1.14.0
      '@azure/core-tracing': 1.1.2
      '@azure/core-util': 1.9.0
      '@azure/logger': 1.0.4
      '@azure/msal-browser': 3.18.0
      '@azure/msal-node': 2.10.0
      events: 3.3.0
      jws: 4.0.0
      open: 8.4.2
      stoppable: 1.1.0
      tslib: 2.6.2
    transitivePeerDependencies:
      - supports-color
    dev: true

  /@azure/logger/1.0.4:
    resolution: {integrity: sha512-ustrPY8MryhloQj7OWGe+HrYx+aoiOxzbXTtgblbV3xwCqpzUK36phH3XNHQKj3EPonyFUuDTfR3qFhTEAuZEg==}
    engines: {node: '>=14.0.0'}
    dependencies:
      tslib: 2.6.2

  /@azure/msal-browser/3.18.0:
    resolution: {integrity: sha512-jvK5bDUWbpOaJt2Io/rjcaOVcUzkqkrCme/WntdV1SMUc67AiTcEdKuY6G/nMQ7N5Cfsk9SfpugflQwDku53yg==}
    engines: {node: '>=0.8.0'}
    dependencies:
      '@azure/msal-common': 14.13.0
    dev: true

  /@azure/msal-common/14.13.0:
    resolution: {integrity: sha512-b4M/tqRzJ4jGU91BiwCsLTqChveUEyFK3qY2wGfZ0zBswIBZjAxopx5CYt5wzZFKuN15HqRDYXQbztttuIC3nA==}
    engines: {node: '>=0.8.0'}
    dev: true

  /@azure/msal-node/2.10.0:
    resolution: {integrity: sha512-JxsSE0464a8IA/+q5EHKmchwNyUFJHtCH00tSXsLaOddwLjG6yVvTH6lGgPcWMhO7YWUXj/XVgVgeE9kZtsPUQ==}
    engines: {node: '>=16'}
    dependencies:
      '@azure/msal-common': 14.13.0
      jsonwebtoken: 9.0.2
      uuid: 8.3.2
    dev: true

  /@azure/storage-blob/12.16.0:
    resolution: {integrity: sha512-jz33rUSUGUB65FgYrTRgRDjG6hdPHwfvHe+g/UrwVG8MsyLqSxg9TaW7Yuhjxu1v1OZ5xam2NU6+IpCN0xJO8Q==}
    engines: {node: '>=14.0.0'}
    dependencies:
      '@azure/abort-controller': 1.1.0
      '@azure/core-http': 3.0.3
      '@azure/core-lro': 2.5.4
      '@azure/core-paging': 1.5.0
      '@azure/core-tracing': 1.0.0-preview.13
      '@azure/logger': 1.0.4
      events: 3.3.0
      tslib: 2.6.2
    transitivePeerDependencies:
      - encoding
    dev: true

  /@azure/storage-blob/12.25.0:
    resolution: {integrity: sha512-oodouhA3nCCIh843tMMbxty3WqfNT+Vgzj3Xo5jqR9UPnzq3d7mzLjlHAYz7lW+b4km3SIgz+NAgztvhm7Z6kQ==}
    engines: {node: '>=18.0.0'}
    dependencies:
      '@azure/abort-controller': 2.1.2
      '@azure/core-auth': 1.6.0
      '@azure/core-client': 1.9.2
      '@azure/core-http-compat': 2.1.2
      '@azure/core-lro': 2.5.4
      '@azure/core-paging': 1.5.0
      '@azure/core-rest-pipeline': 1.14.0
      '@azure/core-tracing': 1.1.2
      '@azure/core-util': 1.9.0
      '@azure/core-xml': 1.4.4
      '@azure/logger': 1.0.4
      events: 3.3.0
      tslib: 2.6.2
    transitivePeerDependencies:
      - supports-color
    dev: true

  /@babel/code-frame/7.25.9:
    resolution: {integrity: sha512-z88xeGxnzehn2sqZ8UdGQEvYErF1odv2CftxInpSYJt6uHuPe9YjahKZITGs3l5LeI9d2ROG+obuDAoSlqbNfQ==}
    engines: {node: '>=6.9.0'}
    dependencies:
      '@babel/highlight': 7.25.9
      picocolors: 1.1.1

  /@babel/compat-data/7.24.7:
    resolution: {integrity: sha512-qJzAIcv03PyaWqxRgO4mSU3lihncDT296vnyuE2O8uA4w3UHWI4S3hgeZd1L8W1Bft40w9JxJ2b412iDUFFRhw==}
    engines: {node: '>=6.9.0'}
    dev: true

  /@babel/core/7.24.7:
    resolution: {integrity: sha512-nykK+LEK86ahTkX/3TgauT0ikKoNCfKHEaZYTUVupJdTLzGNvrblu4u6fa7DhZONAltdf8e662t/abY8idrd/g==}
    engines: {node: '>=6.9.0'}
    dependencies:
      '@ampproject/remapping': 2.3.0
      '@babel/code-frame': 7.25.9
      '@babel/generator': 7.24.7
      '@babel/helper-compilation-targets': 7.24.7
      '@babel/helper-module-transforms': 7.24.7_@babel+core@7.24.7
      '@babel/helpers': 7.24.7
      '@babel/parser': 7.24.7
      '@babel/template': 7.24.7
      '@babel/traverse': 7.24.7
      '@babel/types': 7.24.7
      convert-source-map: 2.0.0
      debug: 4.3.4
      gensync: 1.0.0-beta.2
      json5: 2.2.3
      semver: 6.3.1
    transitivePeerDependencies:
      - supports-color
    dev: true

  /@babel/generator/7.24.7:
    resolution: {integrity: sha512-oipXieGC3i45Y1A41t4tAqpnEZWgB/lC6Ehh6+rOviR5XWpTtMmLN+fGjz9vOiNRt0p6RtO6DtD0pdU3vpqdSA==}
    engines: {node: '>=6.9.0'}
    dependencies:
      '@babel/types': 7.24.7
      '@jridgewell/gen-mapping': 0.3.5
      '@jridgewell/trace-mapping': 0.3.25
      jsesc: 2.5.2
    dev: true

  /@babel/helper-compilation-targets/7.24.7:
    resolution: {integrity: sha512-ctSdRHBi20qWOfy27RUb4Fhp07KSJ3sXcuSvTrXrc4aG8NSYDo1ici3Vhg9bg69y5bj0Mr1lh0aeEgTvc12rMg==}
    engines: {node: '>=6.9.0'}
    dependencies:
      '@babel/compat-data': 7.24.7
      '@babel/helper-validator-option': 7.24.7
      browserslist: 4.23.1
      lru-cache: 5.1.1
      semver: 6.3.1
    dev: true

  /@babel/helper-environment-visitor/7.24.7:
    resolution: {integrity: sha512-DoiN84+4Gnd0ncbBOM9AZENV4a5ZiL39HYMyZJGZ/AZEykHYdJw0wW3kdcsh9/Kn+BRXHLkkklZ51ecPKmI1CQ==}
    engines: {node: '>=6.9.0'}
    dependencies:
      '@babel/types': 7.24.7
    dev: true

  /@babel/helper-function-name/7.24.7:
    resolution: {integrity: sha512-FyoJTsj/PEUWu1/TYRiXTIHc8lbw+TDYkZuoE43opPS5TrI7MyONBE1oNvfguEXAD9yhQRrVBnXdXzSLQl9XnA==}
    engines: {node: '>=6.9.0'}
    dependencies:
      '@babel/template': 7.24.7
      '@babel/types': 7.24.7
    dev: true

  /@babel/helper-hoist-variables/7.24.7:
    resolution: {integrity: sha512-MJJwhkoGy5c4ehfoRyrJ/owKeMl19U54h27YYftT0o2teQ3FJ3nQUf/I3LlJsX4l3qlw7WRXUmiyajvHXoTubQ==}
    engines: {node: '>=6.9.0'}
    dependencies:
      '@babel/types': 7.24.7
    dev: true

  /@babel/helper-module-imports/7.24.7:
    resolution: {integrity: sha512-8AyH3C+74cgCVVXow/myrynrAGv+nTVg5vKu2nZph9x7RcRwzmh0VFallJuFTZ9mx6u4eSdXZfcOzSqTUm0HCA==}
    engines: {node: '>=6.9.0'}
    dependencies:
      '@babel/traverse': 7.24.7
      '@babel/types': 7.24.7
    transitivePeerDependencies:
      - supports-color
    dev: true

  /@babel/helper-module-transforms/7.24.7_@babel+core@7.24.7:
    resolution: {integrity: sha512-1fuJEwIrp+97rM4RWdO+qrRsZlAeL1lQJoPqtCYWv0NL115XM93hIH4CSRln2w52SqvmY5hqdtauB6QFCDiZNQ==}
    engines: {node: '>=6.9.0'}
    peerDependencies:
      '@babel/core': ^7.0.0
    dependencies:
      '@babel/core': 7.24.7
      '@babel/helper-environment-visitor': 7.24.7
      '@babel/helper-module-imports': 7.24.7
      '@babel/helper-simple-access': 7.24.7
      '@babel/helper-split-export-declaration': 7.24.7
      '@babel/helper-validator-identifier': 7.25.9
    transitivePeerDependencies:
      - supports-color
    dev: true

  /@babel/helper-simple-access/7.24.7:
    resolution: {integrity: sha512-zBAIvbCMh5Ts+b86r/CjU+4XGYIs+R1j951gxI3KmmxBMhCg4oQMsv6ZXQ64XOm/cvzfU1FmoCyt6+owc5QMYg==}
    engines: {node: '>=6.9.0'}
    dependencies:
      '@babel/traverse': 7.24.7
      '@babel/types': 7.24.7
    transitivePeerDependencies:
      - supports-color
    dev: true

  /@babel/helper-split-export-declaration/7.24.7:
    resolution: {integrity: sha512-oy5V7pD+UvfkEATUKvIjvIAH/xCzfsFVw7ygW2SI6NClZzquT+mwdTfgfdbUiceh6iQO0CHtCPsyze/MZ2YbAA==}
    engines: {node: '>=6.9.0'}
    dependencies:
      '@babel/types': 7.24.7
    dev: true

  /@babel/helper-string-parser/7.24.7:
    resolution: {integrity: sha512-7MbVt6xrwFQbunH2DNQsAP5sTGxfqQtErvBIvIMi6EQnbgUOuVYanvREcmFrOPhoXBrTtjhhP+lW+o5UfK+tDg==}
    engines: {node: '>=6.9.0'}
    dev: true

  /@babel/helper-validator-identifier/7.25.9:
    resolution: {integrity: sha512-Ed61U6XJc3CVRfkERJWDz4dJwKe7iLmmJsbOGu9wSloNSFttHV0I8g6UAgb7qnK5ly5bGLPd4oXZlxCdANBOWQ==}
    engines: {node: '>=6.9.0'}

  /@babel/helper-validator-option/7.24.7:
    resolution: {integrity: sha512-yy1/KvjhV/ZCL+SM7hBrvnZJ3ZuT9OuZgIJAGpPEToANvc3iM6iDvBnRjtElWibHU6n8/LPR/EjX9EtIEYO3pw==}
    engines: {node: '>=6.9.0'}
    dev: true

  /@babel/helpers/7.24.7:
    resolution: {integrity: sha512-NlmJJtvcw72yRJRcnCmGvSi+3jDEg8qFu3z0AFoymmzLx5ERVWyzd9kVXr7Th9/8yIJi2Zc6av4Tqz3wFs8QWg==}
    engines: {node: '>=6.9.0'}
    dependencies:
      '@babel/template': 7.24.7
      '@babel/types': 7.24.7
    dev: true

  /@babel/highlight/7.25.9:
    resolution: {integrity: sha512-llL88JShoCsth8fF8R4SJnIn+WLvR6ccFxu1H3FlMhDontdcmZWf2HgIZ7AIqV3Xcck1idlohrN4EUBQz6klbw==}
    engines: {node: '>=6.9.0'}
    dependencies:
      '@babel/helper-validator-identifier': 7.25.9
      chalk: 2.4.2
      js-tokens: 4.0.0
      picocolors: 1.1.1

  /@babel/parser/7.24.7:
    resolution: {integrity: sha512-9uUYRm6OqQrCqQdG1iCBwBPZgN8ciDBro2nIOFaiRz1/BCxaI7CNvQbDHvsArAC7Tw9Hda/B3U+6ui9u4HWXPw==}
    engines: {node: '>=6.0.0'}
    hasBin: true
    dev: true

  /@babel/runtime/7.24.8:
    resolution: {integrity: sha512-5F7SDGs1T72ZczbRwbGO9lQi0NLjQxzl6i4lJxLxfW9U5UluCSyEJeniWvnhl3/euNiqQVbo8zruhsDfid0esA==}
    engines: {node: '>=6.9.0'}
    dependencies:
      regenerator-runtime: 0.14.1
    dev: false

  /@babel/template/7.24.7:
    resolution: {integrity: sha512-jYqfPrU9JTF0PmPy1tLYHW4Mp4KlgxJD9l2nP9fD6yT/ICi554DmrWBAEYpIelzjHf1msDP3PxJIRt/nFNfBig==}
    engines: {node: '>=6.9.0'}
    dependencies:
      '@babel/code-frame': 7.25.9
      '@babel/parser': 7.24.7
      '@babel/types': 7.24.7
    dev: true

  /@babel/traverse/7.24.7:
    resolution: {integrity: sha512-yb65Ed5S/QAcewNPh0nZczy9JdYXkkAbIsEo+P7BE7yO3txAY30Y/oPa3QkQ5It3xVG2kpKMg9MsdxZaO31uKA==}
    engines: {node: '>=6.9.0'}
    dependencies:
      '@babel/code-frame': 7.25.9
      '@babel/generator': 7.24.7
      '@babel/helper-environment-visitor': 7.24.7
      '@babel/helper-function-name': 7.24.7
      '@babel/helper-hoist-variables': 7.24.7
      '@babel/helper-split-export-declaration': 7.24.7
      '@babel/parser': 7.24.7
      '@babel/types': 7.24.7
      debug: 4.3.4
      globals: 11.12.0
    transitivePeerDependencies:
      - supports-color
    dev: true

  /@babel/types/7.24.7:
    resolution: {integrity: sha512-XEFXSlxiG5td2EJRe8vOmRbaXVgfcBlszKujvVmWIK/UpywWljQCfzAv3RQCGujWQ1RD4YYWEAqDXfuJiy8f5Q==}
    engines: {node: '>=6.9.0'}
    dependencies:
      '@babel/helper-string-parser': 7.24.7
      '@babel/helper-validator-identifier': 7.25.9
      to-fast-properties: 2.0.0
    dev: true

  /@bcoe/v8-coverage/0.2.3:
    resolution: {integrity: sha512-0hYQ8SB4Db5zvZB4axdMHGwEaQjkZzFjQiN9LVYvIFB2nSUHW9tYpxWriPrWDASIxiaXax83REcLxuSdnGPZtw==}
    dev: true

  /@colors/colors/1.5.0:
    resolution: {integrity: sha512-ooWCrlZP11i8GImSjTHYHLkvFDP48nS4+204nGb1RiX/WXYHmJA2III9/e2DWVabCESdW7hBAEzHRqUn9OUVvQ==}
    engines: {node: '>=0.1.90'}
    dev: true

  /@colors/colors/1.6.0:
    resolution: {integrity: sha512-Ir+AOibqzrIsL6ajt3Rz3LskB7OiMVHqltZmspbW/TJuTVuyOMirVqAkjfY6JISiLHgyNqicAC8AyHHGzNd/dA==}
    engines: {node: '>=0.1.90'}
    dev: true

  /@cspotcode/source-map-support/0.8.1:
    resolution: {integrity: sha512-IchNf6dN4tHoMFIn/7OE8LWZ19Y6q/67Bmf6vnGREv8RSbBVb9LPJxEcnwrcwX6ixSvaiGoomAUvu4YSxXrVgw==}
    engines: {node: '>=12'}
    dependencies:
      '@jridgewell/trace-mapping': 0.3.9
    dev: true

  /@dabh/diagnostics/2.0.3:
    resolution: {integrity: sha512-hrlQOIi7hAfzsMqlGSFyVucrx38O+j6wiGOf//H2ecvIEqYN4ADBSS2iLMh5UFyDunCNniUIPk/q3riFv45xRA==}
    dependencies:
      colorspace: 1.1.4
      enabled: 2.0.0
      kuler: 2.0.0
    dev: true

  /@discoveryjs/json-ext/0.5.7:
    resolution: {integrity: sha512-dBVuXR082gk3jsFp7Rd/JI4kytwGHecnCoTtXFb7DB6CNHp4rg5k1bhg0nWdLGLnOV71lmDzGQaLMy8iPLY0pw==}
    engines: {node: '>=10.0.0'}
    dev: true

  /@esbuild/aix-ppc64/0.20.2:
    resolution: {integrity: sha512-D+EBOJHXdNZcLJRBkhENNG8Wji2kgc9AZ9KiPr1JuZjsNtyHzrsfLRrY0tk2H2aoFu6RANO1y1iPPUCDYWkb5g==}
    engines: {node: '>=12'}
    cpu: [ppc64]
    os: [aix]
    requiresBuild: true
    dev: true
    optional: true

  /@esbuild/aix-ppc64/0.23.0:
    resolution: {integrity: sha512-3sG8Zwa5fMcA9bgqB8AfWPQ+HFke6uD3h1s3RIwUNK8EG7a4buxvuFTs3j1IMs2NXAk9F30C/FF4vxRgQCcmoQ==}
    engines: {node: '>=18'}
    cpu: [ppc64]
    os: [aix]
    requiresBuild: true
    dev: true
    optional: true

  /@esbuild/android-arm/0.20.2:
    resolution: {integrity: sha512-t98Ra6pw2VaDhqNWO2Oph2LXbz/EJcnLmKLGBJwEwXX/JAN83Fym1rU8l0JUWK6HkIbWONCSSatf4sf2NBRx/w==}
    engines: {node: '>=12'}
    cpu: [arm]
    os: [android]
    requiresBuild: true
    dev: true
    optional: true

  /@esbuild/android-arm/0.23.0:
    resolution: {integrity: sha512-+KuOHTKKyIKgEEqKbGTK8W7mPp+hKinbMBeEnNzjJGyFcWsfrXjSTNluJHCY1RqhxFurdD8uNXQDei7qDlR6+g==}
    engines: {node: '>=18'}
    cpu: [arm]
    os: [android]
    requiresBuild: true
    dev: true
    optional: true

  /@esbuild/android-arm64/0.20.2:
    resolution: {integrity: sha512-mRzjLacRtl/tWU0SvD8lUEwb61yP9cqQo6noDZP/O8VkwafSYwZ4yWy24kan8jE/IMERpYncRt2dw438LP3Xmg==}
    engines: {node: '>=12'}
    cpu: [arm64]
    os: [android]
    requiresBuild: true
    dev: true
    optional: true

  /@esbuild/android-arm64/0.23.0:
    resolution: {integrity: sha512-EuHFUYkAVfU4qBdyivULuu03FhJO4IJN9PGuABGrFy4vUuzk91P2d+npxHcFdpUnfYKy0PuV+n6bKIpHOB3prQ==}
    engines: {node: '>=18'}
    cpu: [arm64]
    os: [android]
    requiresBuild: true
    dev: true
    optional: true

  /@esbuild/android-x64/0.20.2:
    resolution: {integrity: sha512-btzExgV+/lMGDDa194CcUQm53ncxzeBrWJcncOBxuC6ndBkKxnHdFJn86mCIgTELsooUmwUm9FkhSp5HYu00Rg==}
    engines: {node: '>=12'}
    cpu: [x64]
    os: [android]
    requiresBuild: true
    dev: true
    optional: true

  /@esbuild/android-x64/0.23.0:
    resolution: {integrity: sha512-WRrmKidLoKDl56LsbBMhzTTBxrsVwTKdNbKDalbEZr0tcsBgCLbEtoNthOW6PX942YiYq8HzEnb4yWQMLQuipQ==}
    engines: {node: '>=18'}
    cpu: [x64]
    os: [android]
    requiresBuild: true
    dev: true
    optional: true

  /@esbuild/darwin-arm64/0.20.2:
    resolution: {integrity: sha512-4J6IRT+10J3aJH3l1yzEg9y3wkTDgDk7TSDFX+wKFiWjqWp/iCfLIYzGyasx9l0SAFPT1HwSCR+0w/h1ES/MjA==}
    engines: {node: '>=12'}
    cpu: [arm64]
    os: [darwin]
    requiresBuild: true
    dev: true
    optional: true

  /@esbuild/darwin-arm64/0.23.0:
    resolution: {integrity: sha512-YLntie/IdS31H54Ogdn+v50NuoWF5BDkEUFpiOChVa9UnKpftgwzZRrI4J132ETIi+D8n6xh9IviFV3eXdxfow==}
    engines: {node: '>=18'}
    cpu: [arm64]
    os: [darwin]
    requiresBuild: true
    dev: true
    optional: true

  /@esbuild/darwin-x64/0.20.2:
    resolution: {integrity: sha512-tBcXp9KNphnNH0dfhv8KYkZhjc+H3XBkF5DKtswJblV7KlT9EI2+jeA8DgBjp908WEuYll6pF+UStUCfEpdysA==}
    engines: {node: '>=12'}
    cpu: [x64]
    os: [darwin]
    requiresBuild: true
    dev: true
    optional: true

  /@esbuild/darwin-x64/0.23.0:
    resolution: {integrity: sha512-IMQ6eme4AfznElesHUPDZ+teuGwoRmVuuixu7sv92ZkdQcPbsNHzutd+rAfaBKo8YK3IrBEi9SLLKWJdEvJniQ==}
    engines: {node: '>=18'}
    cpu: [x64]
    os: [darwin]
    requiresBuild: true
    dev: true
    optional: true

  /@esbuild/freebsd-arm64/0.20.2:
    resolution: {integrity: sha512-d3qI41G4SuLiCGCFGUrKsSeTXyWG6yem1KcGZVS+3FYlYhtNoNgYrWcvkOoaqMhwXSMrZRl69ArHsGJ9mYdbbw==}
    engines: {node: '>=12'}
    cpu: [arm64]
    os: [freebsd]
    requiresBuild: true
    dev: true
    optional: true

  /@esbuild/freebsd-arm64/0.23.0:
    resolution: {integrity: sha512-0muYWCng5vqaxobq6LB3YNtevDFSAZGlgtLoAc81PjUfiFz36n4KMpwhtAd4he8ToSI3TGyuhyx5xmiWNYZFyw==}
    engines: {node: '>=18'}
    cpu: [arm64]
    os: [freebsd]
    requiresBuild: true
    dev: true
    optional: true

  /@esbuild/freebsd-x64/0.20.2:
    resolution: {integrity: sha512-d+DipyvHRuqEeM5zDivKV1KuXn9WeRX6vqSqIDgwIfPQtwMP4jaDsQsDncjTDDsExT4lR/91OLjRo8bmC1e+Cw==}
    engines: {node: '>=12'}
    cpu: [x64]
    os: [freebsd]
    requiresBuild: true
    dev: true
    optional: true

  /@esbuild/freebsd-x64/0.23.0:
    resolution: {integrity: sha512-XKDVu8IsD0/q3foBzsXGt/KjD/yTKBCIwOHE1XwiXmrRwrX6Hbnd5Eqn/WvDekddK21tfszBSrE/WMaZh+1buQ==}
    engines: {node: '>=18'}
    cpu: [x64]
    os: [freebsd]
    requiresBuild: true
    dev: true
    optional: true

  /@esbuild/linux-arm/0.20.2:
    resolution: {integrity: sha512-VhLPeR8HTMPccbuWWcEUD1Az68TqaTYyj6nfE4QByZIQEQVWBB8vup8PpR7y1QHL3CpcF6xd5WVBU/+SBEvGTg==}
    engines: {node: '>=12'}
    cpu: [arm]
    os: [linux]
    requiresBuild: true
    dev: true
    optional: true

  /@esbuild/linux-arm/0.23.0:
    resolution: {integrity: sha512-SEELSTEtOFu5LPykzA395Mc+54RMg1EUgXP+iw2SJ72+ooMwVsgfuwXo5Fn0wXNgWZsTVHwY2cg4Vi/bOD88qw==}
    engines: {node: '>=18'}
    cpu: [arm]
    os: [linux]
    requiresBuild: true
    dev: true
    optional: true

  /@esbuild/linux-arm64/0.20.2:
    resolution: {integrity: sha512-9pb6rBjGvTFNira2FLIWqDk/uaf42sSyLE8j1rnUpuzsODBq7FvpwHYZxQ/It/8b+QOS1RYfqgGFNLRI+qlq2A==}
    engines: {node: '>=12'}
    cpu: [arm64]
    os: [linux]
    requiresBuild: true
    dev: true
    optional: true

  /@esbuild/linux-arm64/0.23.0:
    resolution: {integrity: sha512-j1t5iG8jE7BhonbsEg5d9qOYcVZv/Rv6tghaXM/Ug9xahM0nX/H2gfu6X6z11QRTMT6+aywOMA8TDkhPo8aCGw==}
    engines: {node: '>=18'}
    cpu: [arm64]
    os: [linux]
    requiresBuild: true
    dev: true
    optional: true

  /@esbuild/linux-ia32/0.20.2:
    resolution: {integrity: sha512-o10utieEkNPFDZFQm9CoP7Tvb33UutoJqg3qKf1PWVeeJhJw0Q347PxMvBgVVFgouYLGIhFYG0UGdBumROyiig==}
    engines: {node: '>=12'}
    cpu: [ia32]
    os: [linux]
    requiresBuild: true
    dev: true
    optional: true

  /@esbuild/linux-ia32/0.23.0:
    resolution: {integrity: sha512-P7O5Tkh2NbgIm2R6x1zGJJsnacDzTFcRWZyTTMgFdVit6E98LTxO+v8LCCLWRvPrjdzXHx9FEOA8oAZPyApWUA==}
    engines: {node: '>=18'}
    cpu: [ia32]
    os: [linux]
    requiresBuild: true
    dev: true
    optional: true

  /@esbuild/linux-loong64/0.20.2:
    resolution: {integrity: sha512-PR7sp6R/UC4CFVomVINKJ80pMFlfDfMQMYynX7t1tNTeivQ6XdX5r2XovMmha/VjR1YN/HgHWsVcTRIMkymrgQ==}
    engines: {node: '>=12'}
    cpu: [loong64]
    os: [linux]
    requiresBuild: true
    dev: true
    optional: true

  /@esbuild/linux-loong64/0.23.0:
    resolution: {integrity: sha512-InQwepswq6urikQiIC/kkx412fqUZudBO4SYKu0N+tGhXRWUqAx+Q+341tFV6QdBifpjYgUndV1hhMq3WeJi7A==}
    engines: {node: '>=18'}
    cpu: [loong64]
    os: [linux]
    requiresBuild: true
    dev: true
    optional: true

  /@esbuild/linux-mips64el/0.20.2:
    resolution: {integrity: sha512-4BlTqeutE/KnOiTG5Y6Sb/Hw6hsBOZapOVF6njAESHInhlQAghVVZL1ZpIctBOoTFbQyGW+LsVYZ8lSSB3wkjA==}
    engines: {node: '>=12'}
    cpu: [mips64el]
    os: [linux]
    requiresBuild: true
    dev: true
    optional: true

  /@esbuild/linux-mips64el/0.23.0:
    resolution: {integrity: sha512-J9rflLtqdYrxHv2FqXE2i1ELgNjT+JFURt/uDMoPQLcjWQA5wDKgQA4t/dTqGa88ZVECKaD0TctwsUfHbVoi4w==}
    engines: {node: '>=18'}
    cpu: [mips64el]
    os: [linux]
    requiresBuild: true
    dev: true
    optional: true

  /@esbuild/linux-ppc64/0.20.2:
    resolution: {integrity: sha512-rD3KsaDprDcfajSKdn25ooz5J5/fWBylaaXkuotBDGnMnDP1Uv5DLAN/45qfnf3JDYyJv/ytGHQaziHUdyzaAg==}
    engines: {node: '>=12'}
    cpu: [ppc64]
    os: [linux]
    requiresBuild: true
    dev: true
    optional: true

  /@esbuild/linux-ppc64/0.23.0:
    resolution: {integrity: sha512-cShCXtEOVc5GxU0fM+dsFD10qZ5UpcQ8AM22bYj0u/yaAykWnqXJDpd77ublcX6vdDsWLuweeuSNZk4yUxZwtw==}
    engines: {node: '>=18'}
    cpu: [ppc64]
    os: [linux]
    requiresBuild: true
    dev: true
    optional: true

  /@esbuild/linux-riscv64/0.20.2:
    resolution: {integrity: sha512-snwmBKacKmwTMmhLlz/3aH1Q9T8v45bKYGE3j26TsaOVtjIag4wLfWSiZykXzXuE1kbCE+zJRmwp+ZbIHinnVg==}
    engines: {node: '>=12'}
    cpu: [riscv64]
    os: [linux]
    requiresBuild: true
    dev: true
    optional: true

  /@esbuild/linux-riscv64/0.23.0:
    resolution: {integrity: sha512-HEtaN7Y5UB4tZPeQmgz/UhzoEyYftbMXrBCUjINGjh3uil+rB/QzzpMshz3cNUxqXN7Vr93zzVtpIDL99t9aRw==}
    engines: {node: '>=18'}
    cpu: [riscv64]
    os: [linux]
    requiresBuild: true
    dev: true
    optional: true

  /@esbuild/linux-s390x/0.20.2:
    resolution: {integrity: sha512-wcWISOobRWNm3cezm5HOZcYz1sKoHLd8VL1dl309DiixxVFoFe/o8HnwuIwn6sXre88Nwj+VwZUvJf4AFxkyrQ==}
    engines: {node: '>=12'}
    cpu: [s390x]
    os: [linux]
    requiresBuild: true
    dev: true
    optional: true

  /@esbuild/linux-s390x/0.23.0:
    resolution: {integrity: sha512-WDi3+NVAuyjg/Wxi+o5KPqRbZY0QhI9TjrEEm+8dmpY9Xir8+HE/HNx2JoLckhKbFopW0RdO2D72w8trZOV+Wg==}
    engines: {node: '>=18'}
    cpu: [s390x]
    os: [linux]
    requiresBuild: true
    dev: true
    optional: true

  /@esbuild/linux-x64/0.20.2:
    resolution: {integrity: sha512-1MdwI6OOTsfQfek8sLwgyjOXAu+wKhLEoaOLTjbijk6E2WONYpH9ZU2mNtR+lZ2B4uwr+usqGuVfFT9tMtGvGw==}
    engines: {node: '>=12'}
    cpu: [x64]
    os: [linux]
    requiresBuild: true
    dev: true
    optional: true

  /@esbuild/linux-x64/0.23.0:
    resolution: {integrity: sha512-a3pMQhUEJkITgAw6e0bWA+F+vFtCciMjW/LPtoj99MhVt+Mfb6bbL9hu2wmTZgNd994qTAEw+U/r6k3qHWWaOQ==}
    engines: {node: '>=18'}
    cpu: [x64]
    os: [linux]
    requiresBuild: true
    dev: true
    optional: true

  /@esbuild/netbsd-x64/0.20.2:
    resolution: {integrity: sha512-K8/DhBxcVQkzYc43yJXDSyjlFeHQJBiowJ0uVL6Tor3jGQfSGHNNJcWxNbOI8v5k82prYqzPuwkzHt3J1T1iZQ==}
    engines: {node: '>=12'}
    cpu: [x64]
    os: [netbsd]
    requiresBuild: true
    dev: true
    optional: true

  /@esbuild/netbsd-x64/0.23.0:
    resolution: {integrity: sha512-cRK+YDem7lFTs2Q5nEv/HHc4LnrfBCbH5+JHu6wm2eP+d8OZNoSMYgPZJq78vqQ9g+9+nMuIsAO7skzphRXHyw==}
    engines: {node: '>=18'}
    cpu: [x64]
    os: [netbsd]
    requiresBuild: true
    dev: true
    optional: true

  /@esbuild/openbsd-arm64/0.23.0:
    resolution: {integrity: sha512-suXjq53gERueVWu0OKxzWqk7NxiUWSUlrxoZK7usiF50C6ipColGR5qie2496iKGYNLhDZkPxBI3erbnYkU0rQ==}
    engines: {node: '>=18'}
    cpu: [arm64]
    os: [openbsd]
    requiresBuild: true
    dev: true
    optional: true

  /@esbuild/openbsd-x64/0.20.2:
    resolution: {integrity: sha512-eMpKlV0SThJmmJgiVyN9jTPJ2VBPquf6Kt/nAoo6DgHAoN57K15ZghiHaMvqjCye/uU4X5u3YSMgVBI1h3vKrQ==}
    engines: {node: '>=12'}
    cpu: [x64]
    os: [openbsd]
    requiresBuild: true
    dev: true
    optional: true

  /@esbuild/openbsd-x64/0.23.0:
    resolution: {integrity: sha512-6p3nHpby0DM/v15IFKMjAaayFhqnXV52aEmv1whZHX56pdkK+MEaLoQWj+H42ssFarP1PcomVhbsR4pkz09qBg==}
    engines: {node: '>=18'}
    cpu: [x64]
    os: [openbsd]
    requiresBuild: true
    dev: true
    optional: true

  /@esbuild/sunos-x64/0.20.2:
    resolution: {integrity: sha512-2UyFtRC6cXLyejf/YEld4Hajo7UHILetzE1vsRcGL3earZEW77JxrFjH4Ez2qaTiEfMgAXxfAZCm1fvM/G/o8w==}
    engines: {node: '>=12'}
    cpu: [x64]
    os: [sunos]
    requiresBuild: true
    dev: true
    optional: true

  /@esbuild/sunos-x64/0.23.0:
    resolution: {integrity: sha512-BFelBGfrBwk6LVrmFzCq1u1dZbG4zy/Kp93w2+y83Q5UGYF1d8sCzeLI9NXjKyujjBBniQa8R8PzLFAUrSM9OA==}
    engines: {node: '>=18'}
    cpu: [x64]
    os: [sunos]
    requiresBuild: true
    dev: true
    optional: true

  /@esbuild/win32-arm64/0.20.2:
    resolution: {integrity: sha512-GRibxoawM9ZCnDxnP3usoUDO9vUkpAxIIZ6GQI+IlVmr5kP3zUq+l17xELTHMWTWzjxa2guPNyrpq1GWmPvcGQ==}
    engines: {node: '>=12'}
    cpu: [arm64]
    os: [win32]
    requiresBuild: true
    dev: true
    optional: true

  /@esbuild/win32-arm64/0.23.0:
    resolution: {integrity: sha512-lY6AC8p4Cnb7xYHuIxQ6iYPe6MfO2CC43XXKo9nBXDb35krYt7KGhQnOkRGar5psxYkircpCqfbNDB4uJbS2jQ==}
    engines: {node: '>=18'}
    cpu: [arm64]
    os: [win32]
    requiresBuild: true
    dev: true
    optional: true

  /@esbuild/win32-ia32/0.20.2:
    resolution: {integrity: sha512-HfLOfn9YWmkSKRQqovpnITazdtquEW8/SoHW7pWpuEeguaZI4QnCRW6b+oZTztdBnZOS2hqJ6im/D5cPzBTTlQ==}
    engines: {node: '>=12'}
    cpu: [ia32]
    os: [win32]
    requiresBuild: true
    dev: true
    optional: true

  /@esbuild/win32-ia32/0.23.0:
    resolution: {integrity: sha512-7L1bHlOTcO4ByvI7OXVI5pNN6HSu6pUQq9yodga8izeuB1KcT2UkHaH6118QJwopExPn0rMHIseCTx1CRo/uNA==}
    engines: {node: '>=18'}
    cpu: [ia32]
    os: [win32]
    requiresBuild: true
    dev: true
    optional: true

  /@esbuild/win32-x64/0.20.2:
    resolution: {integrity: sha512-N49X4lJX27+l9jbLKSqZ6bKNjzQvHaT8IIFUy+YIqmXQdjYCToGWwOItDrfby14c78aDd5NHQl29xingXfCdLQ==}
    engines: {node: '>=12'}
    cpu: [x64]
    os: [win32]
    requiresBuild: true
    dev: true
    optional: true

  /@esbuild/win32-x64/0.23.0:
    resolution: {integrity: sha512-Arm+WgUFLUATuoxCJcahGuk6Yj9Pzxd6l11Zb/2aAuv5kWWvvfhLFo2fni4uSK5vzlUdCGZ/BdV5tH8klj8p8g==}
    engines: {node: '>=18'}
    cpu: [x64]
    os: [win32]
    requiresBuild: true
    dev: true
    optional: true

  /@eslint-community/eslint-utils/4.4.0_eslint@8.50.0:
    resolution: {integrity: sha512-1/sA4dwrzBAyeUoQ6oxahHKmrZvsnLCg4RfxW3ZFGGmQkSNQPFNLV9CUEFQP1x9EYXHTo5p6xdhZM1Ne9p/AfA==}
    engines: {node: ^12.22.0 || ^14.17.0 || >=16.0.0}
    peerDependencies:
      eslint: ^6.0.0 || ^7.0.0 || >=8.0.0
    dependencies:
      eslint: 8.50.0
      eslint-visitor-keys: 3.4.3
    dev: true

  /@eslint-community/regexpp/4.8.2:
    resolution: {integrity: sha512-0MGxAVt1m/ZK+LTJp/j0qF7Hz97D9O/FH9Ms3ltnyIdDD57cbb1ACIQTkbHvNXtWDv5TPq7w5Kq56+cNukbo7g==}
    engines: {node: ^12.0.0 || ^14.0.0 || >=16.0.0}
    dev: true

  /@eslint/eslintrc/2.1.2:
    resolution: {integrity: sha512-+wvgpDsrB1YqAMdEUCcnTlpfVBH7Vqn6A/NT3D8WVXFIaKMlErPIZT3oCIAVCOtarRpMtelZLqJeU3t7WY6X6g==}
    engines: {node: ^12.22.0 || ^14.17.0 || >=16.0.0}
    dependencies:
      ajv: 6.12.6
      debug: 4.3.4
      espree: 9.6.1
      globals: 13.22.0
      ignore: 5.2.4
      import-fresh: 3.3.0
      js-yaml: 4.1.0
      minimatch: 3.1.2
      strip-json-comments: 3.1.1
    transitivePeerDependencies:
      - supports-color
    dev: true

  /@eslint/js/8.50.0:
    resolution: {integrity: sha512-NCC3zz2+nvYd+Ckfh87rA47zfu2QsQpvc6k1yzTk+b9KzRj0wkGa8LSoGOXN6Zv4lRf/EIoZ80biDh9HOI+RNQ==}
    engines: {node: ^12.22.0 || ^14.17.0 || >=16.0.0}
    dev: true

  /@humanwhocodes/config-array/0.11.11:
    resolution: {integrity: sha512-N2brEuAadi0CcdeMXUkhbZB84eskAc8MEX1By6qEchoVywSgXPIjou4rYsl0V3Hj0ZnuGycGCjdNgockbzeWNA==}
    engines: {node: '>=10.10.0'}
    dependencies:
      '@humanwhocodes/object-schema': 1.2.1
      debug: 4.3.4
      minimatch: 3.1.2
    transitivePeerDependencies:
      - supports-color
    dev: true

  /@humanwhocodes/module-importer/1.0.1:
    resolution: {integrity: sha512-bxveV4V8v5Yb4ncFTT3rPSgZBOpCkjfK0y4oVVVJwIuDVBRMDXrPyXRL988i5ap9m9bnyEEjWfm5WkBmtffLfA==}
    engines: {node: '>=12.22'}
    dev: true

  /@humanwhocodes/momoa/2.0.4:
    resolution: {integrity: sha512-RE815I4arJFtt+FVeU1Tgp9/Xvecacji8w/V6XtXsWWH/wz/eNkNbhb+ny/+PlVZjV0rxQpRSQKNKE3lcktHEA==}
    engines: {node: '>=10.10.0'}
    dev: false

  /@humanwhocodes/object-schema/1.2.1:
    resolution: {integrity: sha512-ZnQMnLV4e7hDlUvw8H+U8ASL02SS2Gn6+9Ac3wGGLIe7+je2AeAOxPY+izIPJDfFDb7eDjev0Us8MO1iFRN8hA==}
    dev: true

  /@isaacs/cliui/8.0.2:
    resolution: {integrity: sha512-O8jcjabXaleOG9DQ0+ARXWZBTfnP4WNAqzuiJK7ll44AmxGKv/J2M4TPjxjY3znBCfvBXFzucm1twdyFybFqEA==}
    engines: {node: '>=12'}
    dependencies:
      string-width: 5.1.2
      string-width-cjs: /string-width/4.2.3
      strip-ansi: 7.1.0
      strip-ansi-cjs: /strip-ansi/6.0.1
      wrap-ansi: 8.1.0
      wrap-ansi-cjs: /wrap-ansi/7.0.0
    dev: true

  /@istanbuljs/schema/0.1.3:
    resolution: {integrity: sha512-ZXRY4jNvVgSVQ8DL3LTcakaAtXwTVUxE81hslsyD2AtoXW/wVob10HkOJ1X/pAlcI7D+2YoZKg5do8G/w6RYgA==}
    engines: {node: '>=8'}
    dev: true

  /@jest/schemas/29.6.3:
    resolution: {integrity: sha512-mo5j5X+jIZmJQveBKeS/clAueipV7KgiX1vMgCxam1RNYiqE1w62n0/tJJnHtjW8ZHcQco5gY85jA3mi0L+nSA==}
    engines: {node: ^14.15.0 || ^16.10.0 || >=18.0.0}
    dependencies:
      '@sinclair/typebox': 0.27.8
    dev: true

  /@jridgewell/gen-mapping/0.3.5:
    resolution: {integrity: sha512-IzL8ZoEDIBRWEzlCcRhOaCupYyN5gdIK+Q6fbFdPDg6HqX6jpkItn7DFIpW9LQzXG6Df9sA7+OKnq0qlz/GaQg==}
    engines: {node: '>=6.0.0'}
    dependencies:
      '@jridgewell/set-array': 1.2.1
      '@jridgewell/sourcemap-codec': 1.4.15
      '@jridgewell/trace-mapping': 0.3.25
    dev: true

  /@jridgewell/resolve-uri/3.1.1:
    resolution: {integrity: sha512-dSYZh7HhCDtCKm4QakX0xFpsRDqjjtZf/kjI/v3T3Nwt5r8/qz/M19F9ySyOqU94SXBmeG9ttTul+YnR4LOxFA==}
    engines: {node: '>=6.0.0'}
    dev: true

  /@jridgewell/set-array/1.2.1:
    resolution: {integrity: sha512-R8gLRTZeyp03ymzP/6Lil/28tGeGEzhx1q2k703KGWRAI1VdvPIXdG70VJc2pAMw3NA6JKL5hhFu1sJX0Mnn/A==}
    engines: {node: '>=6.0.0'}
    dev: true

  /@jridgewell/source-map/0.3.5:
    resolution: {integrity: sha512-UTYAUj/wviwdsMfzoSJspJxbkH5o1snzwX0//0ENX1u/55kkZZkcTZP6u9bwKGkv+dkk9at4m1Cpt0uY80kcpQ==}
    dependencies:
      '@jridgewell/gen-mapping': 0.3.5
      '@jridgewell/trace-mapping': 0.3.25
    dev: true

  /@jridgewell/sourcemap-codec/1.4.15:
    resolution: {integrity: sha512-eF2rxCRulEKXHTRiDrDy6erMYWqNw4LPdQ8UQA4huuxaQsVeRPFl2oM8oDGxMFhJUWZf9McpLtJasDDZb/Bpeg==}
    dev: true

  /@jridgewell/trace-mapping/0.3.25:
    resolution: {integrity: sha512-vNk6aEwybGtawWmy/PzwnGDOjCkLWSD2wqvjGGAgOAwCGWySYXfYoxt00IJkTF+8Lb57DwOb3Aa0o9CApepiYQ==}
    dependencies:
      '@jridgewell/resolve-uri': 3.1.1
      '@jridgewell/sourcemap-codec': 1.4.15
    dev: true

  /@jridgewell/trace-mapping/0.3.9:
    resolution: {integrity: sha512-3Belt6tdc8bPgAtbcmdtNJlirVoTmEb5e2gC94PnkwEW9jI6CAHUeoG85tjWP5WquqfavoMtMwiG4P926ZKKuQ==}
    dependencies:
      '@jridgewell/resolve-uri': 3.1.1
      '@jridgewell/sourcemap-codec': 1.4.15
    dev: true

  /@jsdevtools/ono/7.1.3:
    resolution: {integrity: sha512-4JQNk+3mVzK3xh2rqd6RB4J46qUR19azEHBneZyTZM+c456qOrbbM/5xcR8huNCCcbVt7+UmizG6GuUvPvKUYg==}
    dev: false

  /@microsoft.azure/autorest.testserver/3.3.48:
    resolution: {integrity: sha512-/6SPjIEkHFxHi/mImmWHsTA2yhuSWfM2JWzsngZlck+0gTF5xIEyPTL1eIosdoc0oynBQGDuAsjGkd4ssioMpA==}
    engines: {node: '>=10'}
    hasBin: true
    dependencies:
      '@azure/storage-blob': 12.16.0
      axios: 0.21.4
      body-parser: 1.20.2
      busboy: 1.6.0
      commonmark: 0.30.0
      deep-equal: 2.2.2
      express: 4.18.2
      express-promise-router: 4.1.1_express@4.18.2
      glob: 8.1.0
      js-yaml: 4.1.0
      morgan: 1.10.0
      mustache: 4.2.0
      request: 2.88.2
      request-promise-native: 1.0.9_request@2.88.2
      source-map-support: 0.5.21
      underscore: 1.13.6
      winston: 3.10.0
      xml2js: 0.5.0
      yargs: 17.7.2
    transitivePeerDependencies:
      - '@types/express'
      - debug
      - encoding
    dev: true

  /@microsoft/api-extractor-model/7.29.4_@types+node@18.18.0:
    resolution: {integrity: sha512-LHOMxmT8/tU1IiiiHOdHFF83Qsi+V8d0kLfscG4EvQE9cafiR8blOYr8SfkQKWB1wgEilQgXJX3MIA4vetDLZw==}
    dependencies:
      '@microsoft/tsdoc': 0.15.0
      '@microsoft/tsdoc-config': 0.17.0
      '@rushstack/node-core-library': 5.5.1_@types+node@18.18.0
    transitivePeerDependencies:
      - '@types/node'
    dev: true

  /@microsoft/api-extractor/7.47.5_@types+node@18.18.0:
    resolution: {integrity: sha512-edKt4dFO2t25xmI2FX2rsP5liIgwKW1yuQImA0JM+5YGHCoo51GEQ7j+On17SvVpRJnuqLE/QVgtjIQ1Hpg98w==}
    hasBin: true
    dependencies:
      '@microsoft/api-extractor-model': 7.29.4_@types+node@18.18.0
      '@microsoft/tsdoc': 0.15.0
      '@microsoft/tsdoc-config': 0.17.0
      '@rushstack/node-core-library': 5.5.1_@types+node@18.18.0
      '@rushstack/rig-package': 0.5.3
      '@rushstack/terminal': 0.13.3_@types+node@18.18.0
      '@rushstack/ts-command-line': 4.22.4_@types+node@18.18.0
      lodash: 4.17.21
      minimatch: 3.0.8
      resolve: 1.22.6
      semver: 7.5.4
      source-map: 0.6.1
      typescript: 5.4.2
    transitivePeerDependencies:
      - '@types/node'
    dev: true

  /@microsoft/tsdoc-config/0.17.0:
    resolution: {integrity: sha512-v/EYRXnCAIHxOHW+Plb6OWuUoMotxTN0GLatnpOb1xq0KuTNw/WI3pamJx/UbsoJP5k9MCw1QxvvhPcF9pH3Zg==}
    dependencies:
      '@microsoft/tsdoc': 0.15.0
      ajv: 8.12.0
      jju: 1.4.0
      resolve: 1.22.6
    dev: true

  /@microsoft/tsdoc/0.15.0:
    resolution: {integrity: sha512-HZpPoABogPvjeJOdzCOSJsXeL/SMCBgBZMVC3X3d7YYp2gf31MfxhUoYUNwf1ERPJOnQc0wkFn9trqI6ZEdZuA==}
    dev: true

  /@nodelib/fs.scandir/2.1.5:
    resolution: {integrity: sha512-vq24Bq3ym5HEQm2NKCr3yXDwjc7vTsEThRDnkp2DK9p1uqLR+DHurm/NOTo0KG7HYHU7eppKZj3MyqYuMBf62g==}
    engines: {node: '>= 8'}
    dependencies:
      '@nodelib/fs.stat': 2.0.5
      run-parallel: 1.2.0

  /@nodelib/fs.stat/2.0.5:
    resolution: {integrity: sha512-RkhPPp2zrqDAQA/2jNhnztcPAlv64XdhIp7a7454A5ovI7Bukxgt7MX7udwAu3zg1DcpPU0rz3VV1SeaqvY4+A==}
    engines: {node: '>= 8'}

  /@nodelib/fs.walk/1.2.8:
    resolution: {integrity: sha512-oGB+UxlgWcgQkgwo8GcEGwemoTFt3FIO9ababBmaGwXIoBKZ+GTy0pP185beGg7Llih/NSHSV2XAs1lnznocSg==}
    engines: {node: '>= 8'}
    dependencies:
      '@nodelib/fs.scandir': 2.1.5
      fastq: 1.15.0

  /@opentelemetry/api/1.6.0:
    resolution: {integrity: sha512-OWlrQAnWn9577PhVgqjUvMr1pg57Bc4jv0iL4w0PRuOSRvq67rvHW9Ie/dZVMvCzhSCB+UxhcY/PmCmFj33Q+g==}
    engines: {node: '>=8.0.0'}

  /@pkgjs/parseargs/0.11.0:
    resolution: {integrity: sha512-+1VkjdD0QBLPodGrJUeqarH8VAIvQODIbwh9XpP5Syisf7YoQgsJKPNFoqqLQlu+VQ/tVSshMR6loPMn8U+dPg==}
    engines: {node: '>=14'}
    requiresBuild: true
    dev: true
    optional: true

  /@puppeteer/browsers/2.1.0:
    resolution: {integrity: sha512-xloWvocjvryHdUjDam/ZuGMh7zn4Sn3ZAaV4Ah2e2EwEt90N3XphZlSsU3n0VDc1F7kggCjMuH0UuxfPQ5mD9w==}
    engines: {node: '>=18'}
    hasBin: true
    dependencies:
      debug: 4.3.4
      extract-zip: 2.0.1
      progress: 2.0.3
      proxy-agent: 6.4.0
      semver: 7.6.0
      tar-fs: 3.0.5
      unbzip2-stream: 1.4.3
      yargs: 17.7.2
    transitivePeerDependencies:
      - supports-color
    dev: true

  /@readme/better-ajv-errors/1.6.0_ajv@8.17.1:
    resolution: {integrity: sha512-9gO9rld84Jgu13kcbKRU+WHseNhaVt76wYMeRDGsUGYxwJtI3RmEJ9LY9dZCYQGI8eUZLuxb5qDja0nqklpFjQ==}
    engines: {node: '>=14'}
    peerDependencies:
      ajv: 4.11.8 - 8
    dependencies:
      '@babel/code-frame': 7.25.9
      '@babel/runtime': 7.24.8
      '@humanwhocodes/momoa': 2.0.4
      ajv: 8.17.1
      chalk: 4.1.2
      json-to-ast: 2.1.0
      jsonpointer: 5.0.1
      leven: 3.1.0
    dev: false

  /@readme/json-schema-ref-parser/1.2.0:
    resolution: {integrity: sha512-Bt3QVovFSua4QmHa65EHUmh2xS0XJ3rgTEUPH998f4OW4VVJke3BuS16f+kM0ZLOGdvIrzrPRqwihuv5BAjtrA==}
    dependencies:
      '@jsdevtools/ono': 7.1.3
      '@types/json-schema': 7.0.13
      call-me-maybe: 1.0.2
      js-yaml: 4.1.0
    dev: false

  /@readme/openapi-parser/2.6.0_openapi-types@12.1.3:
    resolution: {integrity: sha512-pyFJXezWj9WI1O+gdp95CoxfY+i+Uq3kKk4zXIFuRAZi9YnHpHOpjumWWr67wkmRTw19Hskh9spyY0Iyikf3fA==}
    engines: {node: '>=18'}
    peerDependencies:
      openapi-types: '>=7'
    dependencies:
      '@apidevtools/swagger-methods': 3.0.2
      '@jsdevtools/ono': 7.1.3
      '@readme/better-ajv-errors': 1.6.0_ajv@8.17.1
      '@readme/json-schema-ref-parser': 1.2.0
      '@readme/openapi-schemas': 3.1.0
      ajv: 8.17.1
      ajv-draft-04: 1.0.0_ajv@8.17.1
      call-me-maybe: 1.0.2
      openapi-types: 12.1.3
    dev: false

  /@readme/openapi-schemas/3.1.0:
    resolution: {integrity: sha512-9FC/6ho8uFa8fV50+FPy/ngWN53jaUu4GRXlAjcxIRrzhltJnpKkBG2Tp0IDraFJeWrOpk84RJ9EMEEYzaI1Bw==}
    engines: {node: '>=18'}
    dev: false

  /@rollup/rollup-android-arm-eabi/4.18.0:
    resolution: {integrity: sha512-Tya6xypR10giZV1XzxmH5wr25VcZSncG0pZIjfePT0OVBvqNEurzValetGNarVrGiq66EBVAFn15iYX4w6FKgQ==}
    cpu: [arm]
    os: [android]
    requiresBuild: true
    dev: true
    optional: true

  /@rollup/rollup-android-arm64/4.18.0:
    resolution: {integrity: sha512-avCea0RAP03lTsDhEyfy+hpfr85KfyTctMADqHVhLAF3MlIkq83CP8UfAHUssgXTYd+6er6PaAhx/QGv4L1EiA==}
    cpu: [arm64]
    os: [android]
    requiresBuild: true
    dev: true
    optional: true

  /@rollup/rollup-darwin-arm64/4.18.0:
    resolution: {integrity: sha512-IWfdwU7KDSm07Ty0PuA/W2JYoZ4iTj3TUQjkVsO/6U+4I1jN5lcR71ZEvRh52sDOERdnNhhHU57UITXz5jC1/w==}
    cpu: [arm64]
    os: [darwin]
    requiresBuild: true
    dev: true
    optional: true

  /@rollup/rollup-darwin-x64/4.18.0:
    resolution: {integrity: sha512-n2LMsUz7Ynu7DoQrSQkBf8iNrjOGyPLrdSg802vk6XT3FtsgX6JbE8IHRvposskFm9SNxzkLYGSq9QdpLYpRNA==}
    cpu: [x64]
    os: [darwin]
    requiresBuild: true
    dev: true
    optional: true

  /@rollup/rollup-linux-arm-gnueabihf/4.18.0:
    resolution: {integrity: sha512-C/zbRYRXFjWvz9Z4haRxcTdnkPt1BtCkz+7RtBSuNmKzMzp3ZxdM28Mpccn6pt28/UWUCTXa+b0Mx1k3g6NOMA==}
    cpu: [arm]
    os: [linux]
    requiresBuild: true
    dev: true
    optional: true

  /@rollup/rollup-linux-arm-musleabihf/4.18.0:
    resolution: {integrity: sha512-l3m9ewPgjQSXrUMHg93vt0hYCGnrMOcUpTz6FLtbwljo2HluS4zTXFy2571YQbisTnfTKPZ01u/ukJdQTLGh9A==}
    cpu: [arm]
    os: [linux]
    requiresBuild: true
    dev: true
    optional: true

  /@rollup/rollup-linux-arm64-gnu/4.18.0:
    resolution: {integrity: sha512-rJ5D47d8WD7J+7STKdCUAgmQk49xuFrRi9pZkWoRD1UeSMakbcepWXPF8ycChBoAqs1pb2wzvbY6Q33WmN2ftw==}
    cpu: [arm64]
    os: [linux]
    requiresBuild: true
    dev: true
    optional: true

  /@rollup/rollup-linux-arm64-musl/4.18.0:
    resolution: {integrity: sha512-be6Yx37b24ZwxQ+wOQXXLZqpq4jTckJhtGlWGZs68TgdKXJgw54lUUoFYrg6Zs/kjzAQwEwYbp8JxZVzZLRepQ==}
    cpu: [arm64]
    os: [linux]
    requiresBuild: true
    dev: true
    optional: true

  /@rollup/rollup-linux-powerpc64le-gnu/4.18.0:
    resolution: {integrity: sha512-hNVMQK+qrA9Todu9+wqrXOHxFiD5YmdEi3paj6vP02Kx1hjd2LLYR2eaN7DsEshg09+9uzWi2W18MJDlG0cxJA==}
    cpu: [ppc64]
    os: [linux]
    requiresBuild: true
    dev: true
    optional: true

  /@rollup/rollup-linux-riscv64-gnu/4.18.0:
    resolution: {integrity: sha512-ROCM7i+m1NfdrsmvwSzoxp9HFtmKGHEqu5NNDiZWQtXLA8S5HBCkVvKAxJ8U+CVctHwV2Gb5VUaK7UAkzhDjlg==}
    cpu: [riscv64]
    os: [linux]
    requiresBuild: true
    dev: true
    optional: true

  /@rollup/rollup-linux-s390x-gnu/4.18.0:
    resolution: {integrity: sha512-0UyyRHyDN42QL+NbqevXIIUnKA47A+45WyasO+y2bGJ1mhQrfrtXUpTxCOrfxCR4esV3/RLYyucGVPiUsO8xjg==}
    cpu: [s390x]
    os: [linux]
    requiresBuild: true
    dev: true
    optional: true

  /@rollup/rollup-linux-x64-gnu/4.18.0:
    resolution: {integrity: sha512-xuglR2rBVHA5UsI8h8UbX4VJ470PtGCf5Vpswh7p2ukaqBGFTnsfzxUBetoWBWymHMxbIG0Cmx7Y9qDZzr648w==}
    cpu: [x64]
    os: [linux]
    requiresBuild: true
    dev: true
    optional: true

  /@rollup/rollup-linux-x64-musl/4.18.0:
    resolution: {integrity: sha512-LKaqQL9osY/ir2geuLVvRRs+utWUNilzdE90TpyoX0eNqPzWjRm14oMEE+YLve4k/NAqCdPkGYDaDF5Sw+xBfg==}
    cpu: [x64]
    os: [linux]
    requiresBuild: true
    dev: true
    optional: true

  /@rollup/rollup-win32-arm64-msvc/4.18.0:
    resolution: {integrity: sha512-7J6TkZQFGo9qBKH0pk2cEVSRhJbL6MtfWxth7Y5YmZs57Pi+4x6c2dStAUvaQkHQLnEQv1jzBUW43GvZW8OFqA==}
    cpu: [arm64]
    os: [win32]
    requiresBuild: true
    dev: true
    optional: true

  /@rollup/rollup-win32-ia32-msvc/4.18.0:
    resolution: {integrity: sha512-Txjh+IxBPbkUB9+SXZMpv+b/vnTEtFyfWZgJ6iyCmt2tdx0OF5WhFowLmnh8ENGNpfUlUZkdI//4IEmhwPieNg==}
    cpu: [ia32]
    os: [win32]
    requiresBuild: true
    dev: true
    optional: true

  /@rollup/rollup-win32-x64-msvc/4.18.0:
    resolution: {integrity: sha512-UOo5FdvOL0+eIVTgS4tIdbW+TtnBLWg1YBCcU2KWM7nuNwRz9bksDX1bekJJCpu25N1DVWaCwnT39dVQxzqS8g==}
    cpu: [x64]
    os: [win32]
    requiresBuild: true
    dev: true
    optional: true

  /@rushstack/node-core-library/5.5.1_@types+node@18.18.0:
    resolution: {integrity: sha512-ZutW56qIzH8xIOlfyaLQJFx+8IBqdbVCZdnj+XT1MorQ1JqqxHse8vbCpEM+2MjsrqcbxcgDIbfggB1ZSQ2A3g==}
    peerDependencies:
      '@types/node': '*'
    peerDependenciesMeta:
      '@types/node':
        optional: true
    dependencies:
      '@types/node': 18.18.0
      ajv: 8.13.0
      ajv-draft-04: 1.0.0_ajv@8.13.0
      ajv-formats: 3.0.1_ajv@8.13.0
      fs-extra: 7.0.1
      import-lazy: 4.0.0
      jju: 1.4.0
      resolve: 1.22.6
      semver: 7.5.4
    dev: true

  /@rushstack/rig-package/0.5.3:
    resolution: {integrity: sha512-olzSSjYrvCNxUFZowevC3uz8gvKr3WTpHQ7BkpjtRpA3wK+T0ybep/SRUMfr195gBzJm5gaXw0ZMgjIyHqJUow==}
    dependencies:
      resolve: 1.22.6
      strip-json-comments: 3.1.1
    dev: true

  /@rushstack/terminal/0.13.3_@types+node@18.18.0:
    resolution: {integrity: sha512-fc3zjXOw8E0pXS5t9vTiIPx9gHA0fIdTXsu9mT4WbH+P3mYvnrX0iAQ5a6NvyK1+CqYWBTw/wVNx7SDJkI+WYQ==}
    peerDependencies:
      '@types/node': '*'
    peerDependenciesMeta:
      '@types/node':
        optional: true
    dependencies:
      '@rushstack/node-core-library': 5.5.1_@types+node@18.18.0
      '@types/node': 18.18.0
      supports-color: 8.1.1
    dev: true

  /@rushstack/ts-command-line/4.22.4_@types+node@18.18.0:
    resolution: {integrity: sha512-QoyhbWfyF9Ixg5DWdPzxO3h2RmJ7i5WH9b7qLzD5h5WFya/ZqicjdPrVwQiGtrFvAbBj8jhcC9DhbzU9xAk78g==}
    dependencies:
      '@rushstack/terminal': 0.13.3_@types+node@18.18.0
      '@types/argparse': 1.0.38
      argparse: 1.0.10
      string-argv: 0.3.2
    transitivePeerDependencies:
      - '@types/node'
    dev: true

  /@sinclair/typebox/0.27.8:
    resolution: {integrity: sha512-+Fj43pSMwJs4KRrH/938Uf+uAELIgVBmQzg/q1YG10djyfA3TnrU8N8XzqCh/okZdszqBQTZf96idMfE5lnwTA==}
    dev: true

  /@sindresorhus/merge-streams/2.3.0:
    resolution: {integrity: sha512-LtoMMhxAlorcGhmFYI+LhPgbPZCkgP6ra1YL604EeF6U98pLlQ3iWIGMdWSC+vWmPBWBNgmDBAhnAobLROJmwg==}
    engines: {node: '>=18'}

  /@sinonjs/commons/1.8.6:
    resolution: {integrity: sha512-Ky+XkAkqPZSm3NLBeUng77EBQl3cmeJhITaGHdYH8kjVB+aun3S4XBRti2zt17mtt0mIUDiNxYeoJm6drVvBJQ==}
    dependencies:
      type-detect: 4.0.8
    dev: true

  /@sinonjs/commons/2.0.0:
    resolution: {integrity: sha512-uLa0j859mMrg2slwQYdO/AkrOfmH+X6LTVmNTS9CqexuE2IvVORIkSpJLqePAbEnKJ77aMmCwr1NUZ57120Xcg==}
    dependencies:
      type-detect: 4.0.8
    dev: true

  /@sinonjs/commons/3.0.0:
    resolution: {integrity: sha512-jXBtWAF4vmdNmZgD5FoKsVLv3rPgDnLgPbU84LIJ3otV44vJlDRokVng5v8NFJdCf/da9legHcKaRuZs4L7faA==}
    dependencies:
      type-detect: 4.0.8
    dev: true

  /@sinonjs/fake-timers/10.3.0:
    resolution: {integrity: sha512-V4BG07kuYSUkTCSBHG8G8TNhM+F19jXFWnQtzj+we8DrkpSBCee9Z3Ms8yiGer/dlmhe35/Xdgyo3/0rQKg7YA==}
    dependencies:
      '@sinonjs/commons': 3.0.0
    dev: true

  /@sinonjs/fake-timers/7.1.2:
    resolution: {integrity: sha512-iQADsW4LBMISqZ6Ci1dupJL9pprqwcVFTcOsEmQOEhW+KLCVn/Y4Jrvg2k19fIHCp+iFprriYPTdRcQR8NbUPg==}
    dependencies:
      '@sinonjs/commons': 1.8.6
    dev: true

  /@sinonjs/samsam/6.1.3:
    resolution: {integrity: sha512-nhOb2dWPeb1sd3IQXL/dVPnKHDOAFfvichtBf4xV00/rU1QbPCQqKMbvIheIjqwVjh7qIgf2AHTHi391yMOMpQ==}
    dependencies:
      '@sinonjs/commons': 1.8.6
      lodash.get: 4.4.2
      type-detect: 4.0.8
    dev: true

  /@sinonjs/text-encoding/0.7.2:
    resolution: {integrity: sha512-sXXKG+uL9IrKqViTtao2Ws6dy0znu9sOaP1di/jKGW1M6VssO8vlpXCQcpZ+jisQ1tTFAC5Jo/EOzFbggBagFQ==}
    dev: true

  /@socket.io/component-emitter/3.1.0:
    resolution: {integrity: sha512-+9jVqKhRSpsc591z5vX+X5Yyw+he/HCB4iQ/RYxw35CEPaY1gnsNE43nf9n9AaYjAQrTiI/mOwKUKdUs9vf7Xg==}
    dev: true

  /@tootallnate/once/2.0.0:
    resolution: {integrity: sha512-XCuKFP5PS55gnMVu3dty8KPatLqUoy/ZYzDzAGCQ8JNFCkLXzmI7vNHCR+XpbZaMWQK/vQubr7PkYq8g470J/A==}
    engines: {node: '>= 10'}

  /@tootallnate/quickjs-emscripten/0.23.0:
    resolution: {integrity: sha512-C5Mc6rdnsaJDjO3UpGW/CQTHtCKaYlScZTly4JIu97Jxo/odCiH0ITnDXSJPTOrEKk/ycSZ0AOgTmkDtkOsvIA==}
    dev: true

  /@ts-morph/common/0.24.0:
    resolution: {integrity: sha512-c1xMmNHWpNselmpIqursHeOHHBTIsJLbB+NuovbTTRCNiTLEr/U9dbJ8qy0jd/O2x5pc3seWuOUN5R2IoOTp8A==}
    dependencies:
      fast-glob: 3.3.2
      minimatch: 9.0.5
      mkdirp: 3.0.1
      path-browserify: 1.0.1
    dev: false

  /@tsconfig/node10/1.0.9:
    resolution: {integrity: sha512-jNsYVVxU8v5g43Erja32laIDHXeoNvFEpX33OK4d6hljo3jDhCBDhx5dhCCTMWUojscpAagGiRkBKxpdl9fxqA==}
    dev: true

  /@tsconfig/node12/1.0.11:
    resolution: {integrity: sha512-cqefuRsh12pWyGsIoBKJA9luFu3mRxCA+ORZvA4ktLSzIuCUtWVxGIuXigEwO5/ywWFMZ2QEGKWvkZG1zDMTag==}
    dev: true

  /@tsconfig/node14/1.0.3:
    resolution: {integrity: sha512-ysT8mhdixWK6Hw3i1V2AeRqZ5WfXg1G43mqoYlM2nc6388Fq5jcXyr5mRsqViLx/GJYdoL0bfXD8nmF+Zn/Iow==}
    dev: true

  /@tsconfig/node16/1.0.4:
    resolution: {integrity: sha512-vxhUy4J8lyeyinH7Azl1pdd43GJhZH/tP2weN8TntQblOY+A0XbT8DJk1/oCPuOOyg/Ja757rG0CgHcWC8OfMA==}
    dev: true

  /@types/argparse/1.0.38:
    resolution: {integrity: sha512-ebDJ9b0e702Yr7pWgB0jzm+CX4Srzz8RcXtLJDJB+BSccqMa36uyH/zUsSYao5+BD1ytv3k3rPYCq4mAE1hsXA==}
    dev: true

  /@types/chai-as-promised/7.1.6:
    resolution: {integrity: sha512-cQLhk8fFarRVZAXUQV1xEnZgMoPxqKojBvRkqPCKPQCzEhpbbSKl1Uu75kDng7k5Ln6LQLUmNBjLlFthCgm1NA==}
    dependencies:
      '@types/chai': 4.3.6
    dev: true

  /@types/chai/4.3.6:
    resolution: {integrity: sha512-VOVRLM1mBxIRxydiViqPcKn6MIxZytrbMpd6RJLIWKxUNr3zux8no0Oc7kJx0WAPIitgZ0gkrDS+btlqQpubpw==}
    dev: true

  /@types/cookie/0.4.1:
    resolution: {integrity: sha512-XW/Aa8APYr6jSVVA1y/DEIZX0/GMKLEVekNG727R8cs56ahETkRAy/3DR7+fJyh7oUgGwNQaRfXCun0+KbWY7Q==}
    dev: true

  /@types/cors/2.8.14:
    resolution: {integrity: sha512-RXHUvNWYICtbP6s18PnOCaqToK8y14DnLd75c6HfyKf228dxy7pHNOQkxPtvXKp/hINFMDjbYzsj63nnpPMSRQ==}
    dependencies:
      '@types/node': 18.18.0
    dev: true

  /@types/eslint-scope/3.7.5:
    resolution: {integrity: sha512-JNvhIEyxVW6EoMIFIvj93ZOywYFatlpu9deeH6eSx6PE3WHYvHaQtmHmQeNw7aA81bYGBPPQqdtBm6b1SsQMmA==}
    dependencies:
      '@types/eslint': 8.44.3
      '@types/estree': 1.0.2
    dev: true

  /@types/eslint/8.44.3:
    resolution: {integrity: sha512-iM/WfkwAhwmPff3wZuPLYiHX18HI24jU8k1ZSH7P8FHwxTjZ2P6CoX2wnF43oprR+YXJM6UUxATkNvyv/JHd+g==}
    dependencies:
      '@types/estree': 1.0.5
      '@types/json-schema': 7.0.13
    dev: true

  /@types/estree/1.0.2:
    resolution: {integrity: sha512-VeiPZ9MMwXjO32/Xu7+OwflfmeoRwkE/qzndw42gGtgJwZopBnzy2gD//NN1+go1mADzkDcqf/KnFRSjTJ8xJA==}
    dev: true

  /@types/estree/1.0.5:
    resolution: {integrity: sha512-/kYRxGDLWzHOB7q+wtSUQlFrtcdUccpfy+X+9iMBpHK8QLLhx2wIPYuS5DYtR9Wa/YlZAbIovy7qVdB1Aq6Lyw==}
    dev: true

  /@types/fs-extra/8.1.3:
    resolution: {integrity: sha512-7IdV01N0u/CaVO0fuY1YmEg14HQN3+EW8mpNgg6NEfxEl/lzCa5OxlBu3iFsCAdamnYOcTQ7oEi43Xc/67Rgzw==}
    dependencies:
      '@types/node': 18.18.0
    dev: true

  /@types/fs-extra/9.0.13:
    resolution: {integrity: sha512-nEnwB++1u5lVDM2UI4c1+5R+FYaKfaAzS4OococimjVm3nQw3TuzH5UNsocrcTBbhnerblyHj4A49qXbIiZdpA==}
    dependencies:
      '@types/node': 18.18.0
    dev: true

  /@types/js-yaml/3.12.1:
    resolution: {integrity: sha512-SGGAhXLHDx+PK4YLNcNGa6goPf9XRWQNAUUbffkwVGGXIxmDKWyGGL4inzq2sPmExu431Ekb9aEMn9BkPqEYFA==}
    dev: true

  /@types/js-yaml/4.0.6:
    resolution: {integrity: sha512-ACTuifTSIIbyksx2HTon3aFtCKWcID7/h3XEmRpDYdMCXxPbl+m9GteOJeaAkiAta/NJaSFuA7ahZ0NkwajDSw==}
    dev: true

  /@types/json-schema/7.0.13:
    resolution: {integrity: sha512-RbSSoHliUbnXj3ny0CNFOoxrIDV6SUGyStHsvDqosw6CkdPV8TtWGlfecuK4ToyMEAql6pzNxgCFKanovUzlgQ==}

  /@types/lodash/4.14.199:
    resolution: {integrity: sha512-Vrjz5N5Ia4SEzWWgIVwnHNEnb1UE1XMkvY5DGXrAeOGE9imk0hgTHh5GyDjLDJi9OTCn9oo9dXH1uToK1VRfrg==}

  /@types/lodash/4.17.4:
    resolution: {integrity: sha512-wYCP26ZLxaT3R39kiN2+HcJ4kTd3U1waI/cY7ivWYqFP6pW3ZNpvi6Wd6PHZx7T/t8z0vlkXMg3QYLa7DZ/IJQ==}
    dev: true

  /@types/mocha/10.0.1:
    resolution: {integrity: sha512-/fvYntiO1GeICvqbQ3doGDIP97vWmvFt83GKguJ6prmQM2iXZfFcq6YE8KteFyRtX2/h5Hf91BYvPodJKFYv5Q==}
    dev: true

  /@types/mocha/10.0.6:
    resolution: {integrity: sha512-dJvrYWxP/UcXm36Qn36fxhUKu8A/xMRXVT2cliFF1Z7UA9liG5Psj3ezNSZw+5puH2czDXRLcXQxf8JbJt0ejg==}
    dev: true

  /@types/mocha/5.2.7:
    resolution: {integrity: sha512-NYrtPht0wGzhwe9+/idPaBB+TqkY9AhTvOLMkThm0IoEfLaiVQZwBwyJ5puCkO3AUCWrmcoePjp2mbFocKy4SQ==}
    dev: true

  /@types/node-fetch/2.6.6:
    resolution: {integrity: sha512-95X8guJYhfqiuVVhRFxVQcf4hW/2bCuoPwDasMf/531STFoNoWTT7YDnWdXHEZKqAGUigmpG31r2FE70LwnzJw==}
    dependencies:
      '@types/node': 18.18.0
      form-data: 4.0.0

  /@types/node/18.18.0:
    resolution: {integrity: sha512-3xA4X31gHT1F1l38ATDIL9GpRLdwVhnEFC8Uikv5ZLlXATwrCYyPq7ZWHxzxc3J/30SUiwiYT+bQe0/XvKlWbw==}

  /@types/node/22.7.9:
    resolution: {integrity: sha512-jrTfRC7FM6nChvU7X2KqcrgquofrWLFDeYC1hKfwNWomVvrn7JIksqf344WN2X/y8xrgqBd2dJATZV4GbatBfg==}
    dependencies:
      undici-types: 6.19.8
    dev: true

  /@types/semver/7.5.3:
    resolution: {integrity: sha512-OxepLK9EuNEIPxWNME+C6WwbRAOOI2o2BaQEGzz5Lu2e4Z5eDnEo+/aVEDMIXywoJitJ7xWd641wrGLZdtwRyw==}
    dev: true

  /@types/sinon/10.0.17:
    resolution: {integrity: sha512-+6ILpcixQ0Ma3dHMTLv4rSycbDXkDljgKL+E0nI2RUxxhYTFyPSjt6RVMxh7jUshvyVcBvicb0Ktj+lAJcjgeA==}
    dependencies:
      '@types/sinonjs__fake-timers': 8.1.3
    dev: true

  /@types/sinonjs__fake-timers/8.1.3:
    resolution: {integrity: sha512-4g+2YyWe0Ve+LBh+WUm1697PD0Kdi6coG1eU0YjQbwx61AZ8XbEpL1zIT6WjuUKrCMCROpEaYQPDjBnDouBVAQ==}
    dev: true

  /@types/triple-beam/1.3.3:
    resolution: {integrity: sha512-6tOUG+nVHn0cJbVp25JFayS5UE6+xlbcNF9Lo9mU7U0zk3zeUShZied4YEQZjy1JBF043FSkdXw8YkUJuVtB5g==}
    dev: true

  /@types/tunnel/0.0.3:
    resolution: {integrity: sha512-sOUTGn6h1SfQ+gbgqC364jLFBw2lnFqkgF3q0WovEHRLMrVD1sd5aufqi/aJObLekJO+Aq5z646U4Oxy6shXMA==}
    dependencies:
      '@types/node': 18.18.0

  /@types/xmlbuilder/0.0.34:
    resolution: {integrity: sha512-yVsHfYqJblSEg3DvUhGndpCZBZz2GiGVmqMa04fbGro2xzxRj85Q7MQ4os+MaXmKcpCDD42MXuxUWfoUKTuVdQ==}
    dev: true

  /@types/yargs-parser/21.0.1:
    resolution: {integrity: sha512-axdPBuLuEJt0c4yI5OZssC19K2Mq1uKdrfZBzuxLvaztgqUtFYZUNw7lETExPYJR9jdEoIg4mb7RQKRQzOkeGQ==}
    dev: true

  /@types/yargs/17.0.25:
    resolution: {integrity: sha512-gy7iPgwnzNvxgAEi2bXOHWCVOG6f7xsprVJH4MjlAWeBmJ7vh/Y1kwMtUrs64ztf24zVIRCpr3n/z6gm9QIkgg==}
    dependencies:
      '@types/yargs-parser': 21.0.1
    dev: true

  /@types/yauzl/2.10.1:
    resolution: {integrity: sha512-CHzgNU3qYBnp/O4S3yv2tXPlvMTq0YWSTVg2/JYLqWZGHwwgJGAwd00poay/11asPq8wLFwHzubyInqHIFmmiw==}
    requiresBuild: true
    dependencies:
      '@types/node': 18.18.0
    dev: true
    optional: true

  /@typescript-eslint/eslint-plugin/6.8.0_wroavni7rd6ng5lxj6jm5p2pxq:
    resolution: {integrity: sha512-GosF4238Tkes2SHPQ1i8f6rMtG6zlKwMEB0abqSJ3Npvos+doIlc/ATG+vX1G9coDF3Ex78zM3heXHLyWEwLUw==}
    engines: {node: ^16.0.0 || >=18.0.0}
    peerDependencies:
      '@typescript-eslint/parser': ^6.0.0 || ^6.0.0-alpha
      eslint: ^7.0.0 || ^8.0.0
      typescript: '*'
    peerDependenciesMeta:
      typescript:
        optional: true
    dependencies:
      '@eslint-community/regexpp': 4.8.2
      '@typescript-eslint/parser': 6.8.0_wgnkk2eh2432jxos7omdkkhhte
      '@typescript-eslint/scope-manager': 6.8.0
      '@typescript-eslint/type-utils': 6.8.0_wgnkk2eh2432jxos7omdkkhhte
      '@typescript-eslint/utils': 6.8.0_wgnkk2eh2432jxos7omdkkhhte
      '@typescript-eslint/visitor-keys': 6.8.0
      debug: 4.3.4
      eslint: 8.50.0
      graphemer: 1.4.0
      ignore: 5.2.4
      natural-compare: 1.4.0
      semver: 7.5.4
      ts-api-utils: 1.0.3_typescript@5.6.2
      typescript: 5.6.2
    transitivePeerDependencies:
      - supports-color
    dev: true

  /@typescript-eslint/parser/6.8.0_wgnkk2eh2432jxos7omdkkhhte:
    resolution: {integrity: sha512-5tNs6Bw0j6BdWuP8Fx+VH4G9fEPDxnVI7yH1IAPkQH5RUtvKwRoqdecAPdQXv4rSOADAaz1LFBZvZG7VbXivSg==}
    engines: {node: ^16.0.0 || >=18.0.0}
    peerDependencies:
      eslint: ^7.0.0 || ^8.0.0
      typescript: '*'
    peerDependenciesMeta:
      typescript:
        optional: true
    dependencies:
      '@typescript-eslint/scope-manager': 6.8.0
      '@typescript-eslint/types': 6.8.0
      '@typescript-eslint/typescript-estree': 6.8.0_typescript@5.6.2
      '@typescript-eslint/visitor-keys': 6.8.0
      debug: 4.3.4
      eslint: 8.50.0
      typescript: 5.6.2
    transitivePeerDependencies:
      - supports-color
    dev: true

  /@typescript-eslint/scope-manager/6.8.0:
    resolution: {integrity: sha512-xe0HNBVwCph7rak+ZHcFD6A+q50SMsFwcmfdjs9Kz4qDh5hWhaPhFjRs/SODEhroBI5Ruyvyz9LfwUJ624O40g==}
    engines: {node: ^16.0.0 || >=18.0.0}
    dependencies:
      '@typescript-eslint/types': 6.8.0
      '@typescript-eslint/visitor-keys': 6.8.0
    dev: true

  /@typescript-eslint/type-utils/6.8.0_wgnkk2eh2432jxos7omdkkhhte:
    resolution: {integrity: sha512-RYOJdlkTJIXW7GSldUIHqc/Hkto8E+fZN96dMIFhuTJcQwdRoGN2rEWA8U6oXbLo0qufH7NPElUb+MceHtz54g==}
    engines: {node: ^16.0.0 || >=18.0.0}
    peerDependencies:
      eslint: ^7.0.0 || ^8.0.0
      typescript: '*'
    peerDependenciesMeta:
      typescript:
        optional: true
    dependencies:
      '@typescript-eslint/typescript-estree': 6.8.0_typescript@5.6.2
      '@typescript-eslint/utils': 6.8.0_wgnkk2eh2432jxos7omdkkhhte
      debug: 4.3.4
      eslint: 8.50.0
      ts-api-utils: 1.0.3_typescript@5.6.2
      typescript: 5.6.2
    transitivePeerDependencies:
      - supports-color
    dev: true

  /@typescript-eslint/types/6.8.0:
    resolution: {integrity: sha512-p5qOxSum7W3k+llc7owEStXlGmSl8FcGvhYt8Vjy7FqEnmkCVlM3P57XQEGj58oqaBWDQXbJDZxwUWMS/EAPNQ==}
    engines: {node: ^16.0.0 || >=18.0.0}
    dev: true

  /@typescript-eslint/typescript-estree/6.8.0_typescript@5.6.2:
    resolution: {integrity: sha512-ISgV0lQ8XgW+mvv5My/+iTUdRmGspducmQcDw5JxznasXNnZn3SKNrTRuMsEXv+V/O+Lw9AGcQCfVaOPCAk/Zg==}
    engines: {node: ^16.0.0 || >=18.0.0}
    peerDependencies:
      typescript: '*'
    peerDependenciesMeta:
      typescript:
        optional: true
    dependencies:
      '@typescript-eslint/types': 6.8.0
      '@typescript-eslint/visitor-keys': 6.8.0
      debug: 4.3.4
      globby: 11.1.0
      is-glob: 4.0.3
      semver: 7.6.3
      ts-api-utils: 1.0.3_typescript@5.6.2
      typescript: 5.6.2
    transitivePeerDependencies:
      - supports-color
    dev: true

  /@typescript-eslint/utils/6.8.0_wgnkk2eh2432jxos7omdkkhhte:
    resolution: {integrity: sha512-dKs1itdE2qFG4jr0dlYLQVppqTE+Itt7GmIf/vX6CSvsW+3ov8PbWauVKyyfNngokhIO9sKZeRGCUo1+N7U98Q==}
    engines: {node: ^16.0.0 || >=18.0.0}
    peerDependencies:
      eslint: ^7.0.0 || ^8.0.0
    dependencies:
      '@eslint-community/eslint-utils': 4.4.0_eslint@8.50.0
      '@types/json-schema': 7.0.13
      '@types/semver': 7.5.3
      '@typescript-eslint/scope-manager': 6.8.0
      '@typescript-eslint/types': 6.8.0
      '@typescript-eslint/typescript-estree': 6.8.0_typescript@5.6.2
      eslint: 8.50.0
      semver: 7.6.3
    transitivePeerDependencies:
      - supports-color
      - typescript
    dev: true

  /@typescript-eslint/visitor-keys/6.8.0:
    resolution: {integrity: sha512-oqAnbA7c+pgOhW2OhGvxm0t1BULX5peQI/rLsNDpGM78EebV3C9IGbX5HNZabuZ6UQrYveCLjKo8Iy/lLlBkkg==}
    engines: {node: ^16.0.0 || >=18.0.0}
    dependencies:
      '@typescript-eslint/types': 6.8.0
      eslint-visitor-keys: 3.4.3
    dev: true

  /@typespec/compiler/0.63.0:
    resolution: {integrity: sha512-cC3YniwbFghn1fASX3r1IgNjMrwaY4gmzznkHT4f/NxE+HK4XoXWn4EG7287QgVMCaHUykzJCIfW9k7kIleW5A==}
    engines: {node: '>=18.0.0'}
    hasBin: true
    dependencies:
      '@babel/code-frame': 7.25.9
      ajv: 8.17.1
      change-case: 5.4.4
      globby: 14.0.2
      mustache: 4.2.0
      picocolors: 1.1.1
      prettier: 3.3.3
      prompts: 2.4.2
      semver: 7.6.3
      temporal-polyfill: 0.2.5
      vscode-languageserver: 9.0.1
      vscode-languageserver-textdocument: 1.0.12
      yaml: 2.5.1
      yargs: 17.7.2

  /@typespec/http-specs/0.1.0-alpha.5_yw7pnhxbudkc7q4tltxs2pwzqi:
    resolution: {integrity: sha512-2bOsxnzXPAW2S+gMiu6c/TAmimIBs5MPiFETSFNvsSRJZ+b9Smg+4nHW+6iZGVcVskjYAU97WHccGkNL3lwIVg==}
    engines: {node: '>=16.0.0'}
    peerDependencies:
      '@typespec/compiler': ~0.63.0
      '@typespec/http': ~0.63.0
      '@typespec/rest': ~0.63.0
      '@typespec/versioning': ~0.63.0
      '@typespec/xml': ~0.63.0
    dependencies:
      '@typespec/compiler': 0.63.0
      '@typespec/http': 0.63.0_@typespec+compiler@0.63.0
      '@typespec/rest': 0.63.0_qz2z3dajrrgsjonwob7haqlhte
      '@typespec/spec-api': 0.1.0-alpha.0
      '@typespec/spector': 0.1.0-alpha.5
      '@typespec/versioning': 0.63.0_@typespec+compiler@0.63.0
      '@typespec/xml': 0.63.0_@typespec+compiler@0.63.0
    transitivePeerDependencies:
      - '@types/express'
      - '@typespec/streams'
      - debug
      - supports-color
    dev: true

  /@typespec/http/0.63.0_@typespec+compiler@0.63.0:
    resolution: {integrity: sha512-SYVbBmLPAPdWZfdMs0QlbpTnFREDnkINu2FR+0kRX12qzbRgpRbLsdhg59qx4TfKoh4IAPgSV+Fq84w7BWGsyQ==}
    engines: {node: '>=18.0.0'}
    peerDependencies:
      '@typespec/compiler': ~0.63.0
      '@typespec/streams': ~0.63.0
    peerDependenciesMeta:
      '@typespec/streams':
        optional: true
    dependencies:
      '@typespec/compiler': 0.63.0

  /@typespec/json-schema/0.63.0_@typespec+compiler@0.63.0:
    resolution: {integrity: sha512-jGRXxUxdrwW/XzvaDqyt5mS/V1iBnrDaHUMRIkrFLCwzgll/NenquLI/nopihzLFXK78MfFYuHg4DEPYY5PdFw==}
    engines: {node: '>=18.0.0'}
    peerDependencies:
      '@typespec/compiler': ~0.63.0
    dependencies:
      '@typespec/compiler': 0.63.0
      yaml: 2.5.1
    dev: false

  /@typespec/openapi/0.63.0_qz2z3dajrrgsjonwob7haqlhte:
    resolution: {integrity: sha512-/KzR60mj3P/LnNWd/QfH0KTN/If4+mjrsWNSB7/uab6c8Qu/lNsGlZDkmWq4EFiwBR7VmpdFz9FP7d/m3O+tGw==}
    engines: {node: '>=18.0.0'}
    peerDependencies:
      '@typespec/compiler': ~0.63.0
      '@typespec/http': ~0.63.0
    dependencies:
      '@typespec/compiler': 0.63.0
      '@typespec/http': 0.63.0_@typespec+compiler@0.63.0

  /@typespec/openapi3/0.63.0_sqdvtoykz5tnrrjz5ge5rvjoie:
    resolution: {integrity: sha512-HC8VeakPznXNn7euAyAxUFNsOcfSzM8tQwYPNUMWs0qGJqGgb6vjf5rShQmfgrCe5Y6zcMM2PPBuxaFV3xXYLw==}
    engines: {node: '>=18.0.0'}
    hasBin: true
    peerDependencies:
      '@typespec/compiler': ~0.63.0
      '@typespec/http': ~0.63.0
      '@typespec/openapi': ~0.63.0
      '@typespec/versioning': ~0.63.0
      '@typespec/xml': '*'
    peerDependenciesMeta:
      '@typespec/xml':
        optional: true
    dependencies:
      '@readme/openapi-parser': 2.6.0_openapi-types@12.1.3
      '@typespec/compiler': 0.63.0
      '@typespec/http': 0.63.0_@typespec+compiler@0.63.0
      '@typespec/openapi': 0.63.0_qz2z3dajrrgsjonwob7haqlhte
      '@typespec/versioning': 0.63.0_@typespec+compiler@0.63.0
      openapi-types: 12.1.3
      yaml: 2.5.1
    dev: false

  /@typespec/rest/0.63.0_qz2z3dajrrgsjonwob7haqlhte:
    resolution: {integrity: sha512-HftzMjSDHAYX+ILE9C6pFS4oAq7oBHMCtpA8QgSFPDF4V5a8l1k2K8c4x1B+7yl+GkREmIdtpc6S0xZm2G7hXg==}
    engines: {node: '>=18.0.0'}
    peerDependencies:
      '@typespec/compiler': ~0.63.0
      '@typespec/http': ~0.63.0
    dependencies:
      '@typespec/compiler': 0.63.0
      '@typespec/http': 0.63.0_@typespec+compiler@0.63.0

  /@typespec/spec-api/0.1.0-alpha.0:
    resolution: {integrity: sha512-SgWSt5mnl9bbc+C9toMzh4i8RESWcAfMg/Wyq+3oY+0EcKlmDYNWgDhQi/Eh8bA4zyMoymj48hcEzD97E1ERtQ==}
    engines: {node: '>=18.0.0'}
    dependencies:
      body-parser: 1.20.3
      deep-equal: 2.2.2
      express: 4.21.1
      express-promise-router: 4.1.1_express@4.21.1
      morgan: 1.10.0
      multer: 1.4.5-lts.1
      picocolors: 1.1.0
      prettier: 3.3.3
      winston: 3.17.0
      xml2js: 0.6.2
      yargs: 17.7.2
    transitivePeerDependencies:
      - '@types/express'
    dev: true

  /@typespec/spec-coverage-sdk/0.1.0-alpha.2:
    resolution: {integrity: sha512-bdU5K6jZ12+wEH4b7I7aiytIJu2M+tAigoxxc9Tz7UrucbA5PZqgO+uFoqMKRYcmNjwC4EmvEIVmyzNEKUzUmA==}
    engines: {node: '>=16.0.0'}
    dependencies:
      '@azure/identity': 4.4.1
      '@azure/storage-blob': 12.25.0
      '@types/node': 22.7.9
    transitivePeerDependencies:
      - supports-color
    dev: true

  /@typespec/spector/0.1.0-alpha.5:
    resolution: {integrity: sha512-HV6fZkQFy/0IrPiySyCzYraESlWsNhp04Azf9Ss6a63Bjkw6ZQoxz4YvzH4fLvlmo1zFPxOYFXul+JZZw81TtQ==}
    engines: {node: '>=16.0.0'}
    hasBin: true
    dependencies:
      '@azure/identity': 4.4.1
      '@types/js-yaml': 4.0.6
      '@typespec/compiler': 0.63.0
      '@typespec/http': 0.63.0_@typespec+compiler@0.63.0
      '@typespec/rest': 0.63.0_qz2z3dajrrgsjonwob7haqlhte
      '@typespec/spec-api': 0.1.0-alpha.0
      '@typespec/spec-coverage-sdk': 0.1.0-alpha.2
      '@typespec/versioning': 0.63.0_@typespec+compiler@0.63.0
      ajv: 8.17.1
      axios: 1.7.7
      body-parser: 1.20.3
      deep-equal: 2.2.2
      express: 4.21.1
      express-promise-router: 4.1.1_express@4.21.1
      form-data: 4.0.1
      globby: 14.0.2
      jackspeak: 4.0.2
      js-yaml: 4.1.0
      morgan: 1.10.0
      multer: 1.4.5-lts.1
      node-fetch: 3.3.2
      picocolors: 1.1.1
      source-map-support: 0.5.21
      winston: 3.17.0
      xml2js: 0.6.2
      yargs: 17.7.2
    transitivePeerDependencies:
      - '@types/express'
      - '@typespec/streams'
      - debug
      - supports-color
    dev: true

  /@typespec/ts-http-runtime/0.1.0:
    resolution: {integrity: sha512-0NspintCRrSIIZBUtVfWjJ5TpOjpP0mNsJXZOqzuxdY/q2yCr0amyUCEw+WLhRykP39XMNMG0f1F9LbC2+c+Rw==}
    engines: {node: '>=18.0.0'}
    dependencies:
      http-proxy-agent: 7.0.2
      https-proxy-agent: 7.0.4
      tslib: 2.6.2
    transitivePeerDependencies:
      - supports-color
    dev: true

  /@typespec/versioning/0.63.0_@typespec+compiler@0.63.0:
    resolution: {integrity: sha512-BPvmPL+g20yEmSA8XRfbIHdToNOjssq4QfwOU6D7kKLLXnZHFb1hmuwW0tf0Wa/lYgoaUC60ONAeoXgNT1ZOIQ==}
    engines: {node: '>=18.0.0'}
    peerDependencies:
      '@typespec/compiler': ~0.63.0
    dependencies:
      '@typespec/compiler': 0.63.0

  /@typespec/xml/0.63.0_@typespec+compiler@0.63.0:
    resolution: {integrity: sha512-2aQxWWqc5f4OTmC2nNafHi+ppr8GqwwMXx/2DnNjeshZF/JD0FNCYH8gV4gFZe7mfRfB9bAxNkcKj2AF01ntqA==}
    engines: {node: '>=18.0.0'}
    peerDependencies:
      '@typespec/compiler': ~0.63.0
    dependencies:
      '@typespec/compiler': 0.63.0
    dev: true

  /@ungap/promise-all-settled/1.1.2:
    resolution: {integrity: sha512-sL/cEvJWAnClXw0wHk85/2L0G6Sj8UB0Ctc1TEMbKSsmpRosqhwj9gWgFRZSrBr2f9tiXISwNhCPmlfqUqyb9Q==}
    dev: true

  /@vitest/coverage-istanbul/1.6.0_vitest@1.6.0:
    resolution: {integrity: sha512-h/BwpXehkkS0qsNCS00QxiupAqVkNi0WT19BR0dQvlge5oHghoSVLx63fABYFoKxVb7Ue7+k6V2KokmQ1zdMpg==}
    peerDependencies:
      vitest: 1.6.0
    dependencies:
      debug: 4.3.4
      istanbul-lib-coverage: 3.2.2
      istanbul-lib-instrument: 6.0.2
      istanbul-lib-report: 3.0.1
      istanbul-lib-source-maps: 5.0.4
      istanbul-reports: 3.1.7
      magicast: 0.3.4
      picocolors: 1.0.1
      test-exclude: 6.0.0
      vitest: 1.6.0_@types+node@18.18.0
    transitivePeerDependencies:
      - supports-color
    dev: true

  /@vitest/coverage-v8/1.6.0_vitest@1.6.0:
    resolution: {integrity: sha512-KvapcbMY/8GYIG0rlwwOKCVNRc0OL20rrhFkg/CHNzncV03TE2XWvO5w9uZYoxNiMEBacAJt3unSOiZ7svePew==}
    peerDependencies:
      vitest: 1.6.0
    dependencies:
      '@ampproject/remapping': 2.3.0
      '@bcoe/v8-coverage': 0.2.3
      debug: 4.3.4
      istanbul-lib-coverage: 3.2.2
      istanbul-lib-report: 3.0.1
      istanbul-lib-source-maps: 5.0.4
      istanbul-reports: 3.1.7
      magic-string: 0.30.10
      magicast: 0.3.4
      picocolors: 1.0.1
      std-env: 3.7.0
      strip-literal: 2.1.0
      test-exclude: 6.0.0
      vitest: 1.6.0_@types+node@18.18.0
    transitivePeerDependencies:
      - supports-color
    dev: true

  /@vitest/expect/1.6.0:
    resolution: {integrity: sha512-ixEvFVQjycy/oNgHjqsL6AZCDduC+tflRluaHIzKIsdbzkLn2U/iBnVeJwB6HsIjQBdfMR8Z0tRxKUsvFJEeWQ==}
    dependencies:
      '@vitest/spy': 1.6.0
      '@vitest/utils': 1.6.0
      chai: 4.4.1
    dev: true

  /@vitest/runner/1.6.0:
    resolution: {integrity: sha512-P4xgwPjwesuBiHisAVz/LSSZtDjOTPYZVmNAnpHHSR6ONrf8eCJOFRvUwdHn30F5M1fxhqtl7QZQUk2dprIXAg==}
    dependencies:
      '@vitest/utils': 1.6.0
      p-limit: 5.0.0
      pathe: 1.1.2
    dev: true

  /@vitest/snapshot/1.6.0:
    resolution: {integrity: sha512-+Hx43f8Chus+DCmygqqfetcAZrDJwvTj0ymqjQq4CvmpKFSTVteEOBzCusu1x2tt4OJcvBflyHUE0DZSLgEMtQ==}
    dependencies:
      magic-string: 0.30.10
      pathe: 1.1.2
      pretty-format: 29.7.0
    dev: true

  /@vitest/spy/1.6.0:
    resolution: {integrity: sha512-leUTap6B/cqi/bQkXUu6bQV5TZPx7pmMBKBQiI0rJA8c3pB56ZsaTbREnF7CJfmvAS4V2cXIBAh/3rVwrrCYgw==}
    dependencies:
      tinyspy: 2.2.1
    dev: true

  /@vitest/utils/1.6.0:
    resolution: {integrity: sha512-21cPiuGMoMZwiOHa2i4LXkMkMkCGzA+MVFV70jRwHo95dL4x/ts5GZhML1QWuy7yfp3WzK3lRvZi3JnXTYqrBw==}
    dependencies:
      diff-sequences: 29.6.3
      estree-walker: 3.0.3
      loupe: 2.3.7
      pretty-format: 29.7.0
    dev: true

  /@webassemblyjs/ast/1.11.6:
    resolution: {integrity: sha512-IN1xI7PwOvLPgjcf180gC1bqn3q/QaOCwYUahIOhbYUu8KA/3tw2RT/T0Gidi1l7Hhj5D/INhJxiICObqpMu4Q==}
    dependencies:
      '@webassemblyjs/helper-numbers': 1.11.6
      '@webassemblyjs/helper-wasm-bytecode': 1.11.6
    dev: true

  /@webassemblyjs/floating-point-hex-parser/1.11.6:
    resolution: {integrity: sha512-ejAj9hfRJ2XMsNHk/v6Fu2dGS+i4UaXBXGemOfQ/JfQ6mdQg/WXtwleQRLLS4OvfDhv8rYnVwH27YJLMyYsxhw==}
    dev: true

  /@webassemblyjs/helper-api-error/1.11.6:
    resolution: {integrity: sha512-o0YkoP4pVu4rN8aTJgAyj9hC2Sv5UlkzCHhxqWj8butaLvnpdc2jOwh4ewE6CX0txSfLn/UYaV/pheS2Txg//Q==}
    dev: true

  /@webassemblyjs/helper-buffer/1.11.6:
    resolution: {integrity: sha512-z3nFzdcp1mb8nEOFFk8DrYLpHvhKC3grJD2ardfKOzmbmJvEf/tPIqCY+sNcwZIY8ZD7IkB2l7/pqhUhqm7hLA==}
    dev: true

  /@webassemblyjs/helper-numbers/1.11.6:
    resolution: {integrity: sha512-vUIhZ8LZoIWHBohiEObxVm6hwP034jwmc9kuq5GdHZH0wiLVLIPcMCdpJzG4C11cHoQ25TFIQj9kaVADVX7N3g==}
    dependencies:
      '@webassemblyjs/floating-point-hex-parser': 1.11.6
      '@webassemblyjs/helper-api-error': 1.11.6
      '@xtuc/long': 4.2.2
    dev: true

  /@webassemblyjs/helper-wasm-bytecode/1.11.6:
    resolution: {integrity: sha512-sFFHKwcmBprO9e7Icf0+gddyWYDViL8bpPjJJl0WHxCdETktXdmtWLGVzoHbqUcY4Be1LkNfwTmXOJUFZYSJdA==}
    dev: true

  /@webassemblyjs/helper-wasm-section/1.11.6:
    resolution: {integrity: sha512-LPpZbSOwTpEC2cgn4hTydySy1Ke+XEu+ETXuoyvuyezHO3Kjdu90KK95Sh9xTbmjrCsUwvWwCOQQNta37VrS9g==}
    dependencies:
      '@webassemblyjs/ast': 1.11.6
      '@webassemblyjs/helper-buffer': 1.11.6
      '@webassemblyjs/helper-wasm-bytecode': 1.11.6
      '@webassemblyjs/wasm-gen': 1.11.6
    dev: true

  /@webassemblyjs/ieee754/1.11.6:
    resolution: {integrity: sha512-LM4p2csPNvbij6U1f19v6WR56QZ8JcHg3QIJTlSwzFcmx6WSORicYj6I63f9yU1kEUtrpG+kjkiIAkevHpDXrg==}
    dependencies:
      '@xtuc/ieee754': 1.2.0
    dev: true

  /@webassemblyjs/leb128/1.11.6:
    resolution: {integrity: sha512-m7a0FhE67DQXgouf1tbN5XQcdWoNgaAuoULHIfGFIEVKA6tu/edls6XnIlkmS6FrXAquJRPni3ZZKjw6FSPjPQ==}
    dependencies:
      '@xtuc/long': 4.2.2
    dev: true

  /@webassemblyjs/utf8/1.11.6:
    resolution: {integrity: sha512-vtXf2wTQ3+up9Zsg8sa2yWiQpzSsMyXj0qViVP6xKGCUT8p8YJ6HqI7l5eCnWx1T/FYdsv07HQs2wTFbbof/RA==}
    dev: true

  /@webassemblyjs/wasm-edit/1.11.6:
    resolution: {integrity: sha512-Ybn2I6fnfIGuCR+Faaz7YcvtBKxvoLV3Lebn1tM4o/IAJzmi9AWYIPWpyBfU8cC+JxAO57bk4+zdsTjJR+VTOw==}
    dependencies:
      '@webassemblyjs/ast': 1.11.6
      '@webassemblyjs/helper-buffer': 1.11.6
      '@webassemblyjs/helper-wasm-bytecode': 1.11.6
      '@webassemblyjs/helper-wasm-section': 1.11.6
      '@webassemblyjs/wasm-gen': 1.11.6
      '@webassemblyjs/wasm-opt': 1.11.6
      '@webassemblyjs/wasm-parser': 1.11.6
      '@webassemblyjs/wast-printer': 1.11.6
    dev: true

  /@webassemblyjs/wasm-gen/1.11.6:
    resolution: {integrity: sha512-3XOqkZP/y6B4F0PBAXvI1/bky7GryoogUtfwExeP/v7Nzwo1QLcq5oQmpKlftZLbT+ERUOAZVQjuNVak6UXjPA==}
    dependencies:
      '@webassemblyjs/ast': 1.11.6
      '@webassemblyjs/helper-wasm-bytecode': 1.11.6
      '@webassemblyjs/ieee754': 1.11.6
      '@webassemblyjs/leb128': 1.11.6
      '@webassemblyjs/utf8': 1.11.6
    dev: true

  /@webassemblyjs/wasm-opt/1.11.6:
    resolution: {integrity: sha512-cOrKuLRE7PCe6AsOVl7WasYf3wbSo4CeOk6PkrjS7g57MFfVUF9u6ysQBBODX0LdgSvQqRiGz3CXvIDKcPNy4g==}
    dependencies:
      '@webassemblyjs/ast': 1.11.6
      '@webassemblyjs/helper-buffer': 1.11.6
      '@webassemblyjs/wasm-gen': 1.11.6
      '@webassemblyjs/wasm-parser': 1.11.6
    dev: true

  /@webassemblyjs/wasm-parser/1.11.6:
    resolution: {integrity: sha512-6ZwPeGzMJM3Dqp3hCsLgESxBGtT/OeCvCZ4TA1JUPYgmhAx38tTPR9JaKy0S5H3evQpO/h2uWs2j6Yc/fjkpTQ==}
    dependencies:
      '@webassemblyjs/ast': 1.11.6
      '@webassemblyjs/helper-api-error': 1.11.6
      '@webassemblyjs/helper-wasm-bytecode': 1.11.6
      '@webassemblyjs/ieee754': 1.11.6
      '@webassemblyjs/leb128': 1.11.6
      '@webassemblyjs/utf8': 1.11.6
    dev: true

  /@webassemblyjs/wast-printer/1.11.6:
    resolution: {integrity: sha512-JM7AhRcE+yW2GWYaKeHL5vt4xqee5N2WcezptmgyhNS+ScggqcT1OtXykhAb13Sn5Yas0j2uv9tHgrjwvzAP4A==}
    dependencies:
      '@webassemblyjs/ast': 1.11.6
      '@xtuc/long': 4.2.2
    dev: true

  /@webpack-cli/configtest/1.2.0_w3wu7rcwmvifygnqiqkxwjppse:
    resolution: {integrity: sha512-4FB8Tj6xyVkyqjj1OaTqCjXYULB9FMkqQ8yGrZjRDrYh0nOE+7Lhs45WioWQQMV+ceFlE368Ukhe6xdvJM9Egg==}
    peerDependencies:
      webpack: 4.x.x || 5.x.x
      webpack-cli: 4.x.x
    dependencies:
      webpack: 5.88.2_webpack-cli@4.10.0
      webpack-cli: 4.10.0_webpack@5.88.2
    dev: true

  /@webpack-cli/info/1.5.0_webpack-cli@4.10.0:
    resolution: {integrity: sha512-e8tSXZpw2hPl2uMJY6fsMswaok5FdlGNRTktvFk2sD8RjH0hE2+XistawJx1vmKteh4NmGmNUrp+Tb2w+udPcQ==}
    peerDependencies:
      webpack-cli: 4.x.x
    dependencies:
      envinfo: 7.10.0
      webpack-cli: 4.10.0_webpack@5.88.2
    dev: true

  /@webpack-cli/serve/1.7.0_webpack-cli@4.10.0:
    resolution: {integrity: sha512-oxnCNGj88fL+xzV+dacXs44HcDwf1ovs3AuEzvP7mqXw7fQntqIhQ1BRmynh4qEKQSSSRSWVyXRjmTbZIX9V2Q==}
    peerDependencies:
      webpack-cli: 4.x.x
      webpack-dev-server: '*'
    peerDependenciesMeta:
      webpack-dev-server:
        optional: true
    dependencies:
      webpack-cli: 4.10.0_webpack@5.88.2
    dev: true

  /@xtuc/ieee754/1.2.0:
    resolution: {integrity: sha512-DX8nKgqcGwsc0eJSqYt5lwP4DH5FlHnmuWWBRy7X0NcaGR0ZtuyeESgMwTYVEtxmsNGY+qit4QYT/MIYTOTPeA==}
    dev: true

  /@xtuc/long/4.2.2:
    resolution: {integrity: sha512-NuHqBY1PB/D8xU6s/thBgOAiAP7HOYDQ32+BFZILJ8ivkUkAHQnWfn6WhL79Owj1qmUnoN/YPhktdIoucipkAQ==}
    dev: true

  /abab/2.0.6:
    resolution: {integrity: sha512-j2afSsaIENvHZN2B8GOpF566vZ5WVk5opAiMTvWgaQT8DkbOqsTfvNAvHoRGU2zzP8cPoqys+xHTRDWW8L+/BA==}
    dev: true

  /accepts/1.3.8:
    resolution: {integrity: sha512-PYAthTa2m2VKxuvSD3DPC/Gy+U+sOA1LAuT8mkmRuvw+NACSaeXEQ+NHcVF7rONl6qcaxV3Uuemwawk+7+SJLw==}
    engines: {node: '>= 0.6'}
    dependencies:
      mime-types: 2.1.35
      negotiator: 0.6.3
    dev: true

  /acorn-import-assertions/1.9.0_acorn@8.10.0:
    resolution: {integrity: sha512-cmMwop9x+8KFhxvKrKfPYmN6/pKTYYHBqLa0DfvVZcKMJWNyWLnaqND7dx/qn66R7ewM1UX5XMaDVP5wlVTaVA==}
    peerDependencies:
      acorn: ^8
    dependencies:
      acorn: 8.10.0
    dev: true

  /acorn-jsx/5.3.2_acorn@8.10.0:
    resolution: {integrity: sha512-rq9s+JNhf0IChjtDXxllJ7g41oZk5SlXtp0LHwyA5cejwn7vKmKp4pPri6YEePv2PU65sAsegbXtIinmDFDXgQ==}
    peerDependencies:
      acorn: ^6.0.0 || ^7.0.0 || ^8.0.0
    dependencies:
      acorn: 8.10.0
    dev: true

  /acorn-walk/8.2.0:
    resolution: {integrity: sha512-k+iyHEuPgSw6SbuDpGQM+06HQUa04DZ3o+F6CSzXMvvI5KMvnaEqXe+YVe555R9nn6GPt404fos4wcgpw12SDA==}
    engines: {node: '>=0.4.0'}
    dev: true

  /acorn-walk/8.3.2:
    resolution: {integrity: sha512-cjkyv4OtNCIeqhHrfS81QWXoCBPExR/J62oyEqepVw8WaQeSqpW2uhuLPh1m9eWhDuOo/jUXVTlifvesOWp/4A==}
    engines: {node: '>=0.4.0'}
    dev: true

  /acorn/8.10.0:
    resolution: {integrity: sha512-F0SAmZ8iUtS//m8DmCTA0jlh6TDKkHQyK6xc6V4KDTyZKA9dnvX9/3sRTVQrWm79glUAZbnmmNcdYwUIHWVybw==}
    engines: {node: '>=0.4.0'}
    hasBin: true
    dev: true

  /acorn/8.11.3:
    resolution: {integrity: sha512-Y9rRfJG5jcKOE0CLisYbojUjIrIEE7AGMzA/Sm4BslANhbS+cDMpgBdcPT91oJ7OuJ9hYJBx59RjbhxVnrF8Xg==}
    engines: {node: '>=0.4.0'}
    hasBin: true
    dev: true

  /agent-base/6.0.2:
    resolution: {integrity: sha512-RZNwNclF7+MS/8bDg70amg32dyeZGZxiDuQmZxKLAlQjr3jGyLx+4Kkk58UO7D2QdgFIQCovuSuZESne6RG6XQ==}
    engines: {node: '>= 6.0.0'}
    dependencies:
      debug: 4.3.4
    transitivePeerDependencies:
      - supports-color

  /agent-base/7.1.0:
    resolution: {integrity: sha512-o/zjMZRhJxny7OyEF+Op8X+efiELC7k7yOjMzgfzVqOzXqkBkWI79YoTdOtsuWd5BWhAGAuOY/Xa6xpiaWXiNg==}
    engines: {node: '>= 14'}
    dependencies:
      debug: 4.3.4
    transitivePeerDependencies:
      - supports-color
    dev: true

  /ajv-draft-04/1.0.0_ajv@8.13.0:
    resolution: {integrity: sha512-mv00Te6nmYbRp5DCwclxtt7yV/joXJPGS7nM+97GdxvuttCOfgI3K4U25zboyeX0O+myI8ERluxQe5wljMmVIw==}
    peerDependencies:
      ajv: ^8.5.0
    peerDependenciesMeta:
      ajv:
        optional: true
    dependencies:
      ajv: 8.13.0
    dev: true

  /ajv-draft-04/1.0.0_ajv@8.17.1:
    resolution: {integrity: sha512-mv00Te6nmYbRp5DCwclxtt7yV/joXJPGS7nM+97GdxvuttCOfgI3K4U25zboyeX0O+myI8ERluxQe5wljMmVIw==}
    peerDependencies:
      ajv: ^8.5.0
    peerDependenciesMeta:
      ajv:
        optional: true
    dependencies:
      ajv: 8.17.1
    dev: false

  /ajv-formats/3.0.1_ajv@8.13.0:
    resolution: {integrity: sha512-8iUql50EUR+uUcdRQ3HDqa6EVyo3docL8g5WJ3FNcWmu62IbkGUue/pEyLBW8VGKKucTPgqeks4fIU1DA4yowQ==}
    peerDependencies:
      ajv: ^8.0.0
    peerDependenciesMeta:
      ajv:
        optional: true
    dependencies:
      ajv: 8.13.0
    dev: true

  /ajv-keywords/3.5.2_ajv@6.12.6:
    resolution: {integrity: sha512-5p6WTN0DdTGVQk6VjcEju19IgaHudalcfabD7yhDGeA6bcQnmL+CpveLJq/3hvfwd1aof6L386Ougkx6RfyMIQ==}
    peerDependencies:
      ajv: ^6.9.1
    dependencies:
      ajv: 6.12.6
    dev: true

  /ajv/6.12.6:
    resolution: {integrity: sha512-j3fVLgvTo527anyYyJOGTYJbG+vnnQYvE0m5mmkc1TK+nxAppkCLMIL0aZ4dblVCNoGShhm+kzE4ZUykBoMg4g==}
    dependencies:
      fast-deep-equal: 3.1.3
      fast-json-stable-stringify: 2.1.0
      json-schema-traverse: 0.4.1
      uri-js: 4.4.1
    dev: true

  /ajv/8.12.0:
    resolution: {integrity: sha512-sRu1kpcO9yLtYxBKvqfTeh9KzZEwO3STyX1HT+4CaDzC6HpTGYhIhPIzj9XuKU7KYDwnaeh5hcOwjy1QuJzBPA==}
    dependencies:
      fast-deep-equal: 3.1.3
      json-schema-traverse: 1.0.0
      require-from-string: 2.0.2
      uri-js: 4.4.1
    dev: true

  /ajv/8.13.0:
    resolution: {integrity: sha512-PRA911Blj99jR5RMeTunVbNXMF6Lp4vZXnk5GQjcnUWUTsrXtekg/pnmFFI2u/I36Y/2bITGS30GZCXei6uNkA==}
    dependencies:
      fast-deep-equal: 3.1.3
      json-schema-traverse: 1.0.0
      require-from-string: 2.0.2
      uri-js: 4.4.1
    dev: true

  /ajv/8.17.1:
    resolution: {integrity: sha512-B/gBuNg5SiMTrPkC+A2+cW0RszwxYmn6VYxB/inlBStS5nx6xHIt/ehKRhIMhqusl7a8LjQoZnjCs5vhwxOQ1g==}
    dependencies:
      fast-deep-equal: 3.1.3
      fast-uri: 3.0.1
      json-schema-traverse: 1.0.0
      require-from-string: 2.0.2

  /ansi-colors/4.1.1:
    resolution: {integrity: sha512-JoX0apGbHaUJBNl6yF+p6JAFYZ666/hhCGKN5t9QFjbJQKUU/g8MNbFDbvfrgKXvI1QpZplPOnwIo99lX/AAmA==}
    engines: {node: '>=6'}
    dev: true

  /ansi-regex/5.0.1:
    resolution: {integrity: sha512-quJQXlTSUGL2LH9SUXo8VwsY4soanhgo6LNSm84E1LBcE8s3O0wpdiRzyR9z/ZZJMlMWv37qOOb9pdJlMUEKFQ==}
    engines: {node: '>=8'}

  /ansi-regex/6.0.1:
    resolution: {integrity: sha512-n5M855fKb2SsfMIiFFoVrABHJC8QtHwVx+mHWP3QcEqBHYienj5dHSgjbxtC0WEZXYt4wcD6zrQElDPhFuZgfA==}
    engines: {node: '>=12'}
    dev: true

  /ansi-styles/3.2.1:
    resolution: {integrity: sha512-VT0ZI6kZRdTh8YyJw3SMbYm/u+NqfsAxEpWO0Pf9sq8/e94WxxOpPKx9FR1FlyCtOVDNOQ+8ntlqFxiRc+r5qA==}
    engines: {node: '>=4'}
    dependencies:
      color-convert: 1.9.3

  /ansi-styles/4.3.0:
    resolution: {integrity: sha512-zbB9rCJAT1rbjiVDb2hqKFHNYLxgtk8NURxZ3IZwD3F6NtxbXZQCnnSi1Lkx+IDohdPlFp222wVALIheZJQSEg==}
    engines: {node: '>=8'}
    dependencies:
      color-convert: 2.0.1

  /ansi-styles/5.2.0:
    resolution: {integrity: sha512-Cxwpt2SfTzTtXcfOlzGEee8O+c+MmUgGrNiBcXnuWxuFJHe6a5Hz7qwhwe5OgaSYI0IJvkLqWX1ASG+cJOkEiA==}
    engines: {node: '>=10'}
    dev: true

  /ansi-styles/6.2.1:
    resolution: {integrity: sha512-bN798gFfQX+viw3R7yrGWRqnrN2oRkEkUjjl4JNn4E8GxxbjtG3FbrEIIY3l8/hrwUwIeCZvi4QuOTP4MErVug==}
    engines: {node: '>=12'}
    dev: true

  /anymatch/3.1.3:
    resolution: {integrity: sha512-KMReFUr0B4t+D+OBkjR3KYqvocp2XaSzO55UcB6mgQMd3KbcE+mWTyvVV7D/zsdEbNnV6acZUutkiHQXvTr1Rw==}
    engines: {node: '>= 8'}
    dependencies:
      normalize-path: 3.0.0
      picomatch: 2.3.1
    dev: true

  /append-field/1.0.0:
    resolution: {integrity: sha512-klpgFSWLW1ZEs8svjfb7g4qWY0YS5imI82dTg+QahUvJ8YqAY0P10Uk8tTyh9ZGuYEZEMaeJYCF5BFuX552hsw==}
    dev: true

  /arg/4.1.3:
    resolution: {integrity: sha512-58S9QDqG0Xx27YwPSt9fJxivjYl432YCwfDMfZ+71RAqUrZef7LrKQZ3LHLOwCS4FLNBplP533Zx895SeOCHvA==}
    dev: true

  /argparse/1.0.10:
    resolution: {integrity: sha512-o5Roy6tNG4SL/FOkCAN6RzjiakZS25RLYFrcMttJqbdd8BWrnA+fGz57iN5Pb06pvBGvl5gQ0B48dJlslXvoTg==}
    dependencies:
      sprintf-js: 1.0.3
    dev: true

  /argparse/2.0.1:
    resolution: {integrity: sha512-8+9WqebbFzpX9OR+Wa6O29asIogeRMzcGtAINdpMHHyAg10f05aSFVBbcEqGf/PXw1EjAZ+q2/bEBg3DvurK3Q==}

  /array-buffer-byte-length/1.0.0:
    resolution: {integrity: sha512-LPuwb2P+NrQw3XhxGc36+XSvuBPopovXYTR9Ew++Du9Yb/bx5AzBfrIsBoj0EZUifjQU+sHL21sseZ3jerWO/A==}
    dependencies:
      call-bind: 1.0.7
      is-array-buffer: 3.0.2
    dev: true

  /array-flatten/1.1.1:
    resolution: {integrity: sha512-PCVAQswWemu6UdxsDFFX/+gVeYqKAod3D3UVm91jHwynguOwAvYPhx8nNlM++NqRcK6CxxpUafjmhIdKiHibqg==}
    dev: true

  /array-union/2.1.0:
    resolution: {integrity: sha512-HGyxoOTYUyCM6stUe6EJgnd4EoewAI7zMdfqO+kGjnlZmBDz/cR5pf8r/cR4Wq60sL/p0IkcjUEEPwS3GFrIyw==}
    engines: {node: '>=8'}
    dev: true

  /arraybuffer.prototype.slice/1.0.2:
    resolution: {integrity: sha512-yMBKppFur/fbHu9/6USUe03bZ4knMYiwFBcyiaXB8Go0qNehwX6inYPzK9U0NeQvGxKthcmHcaR8P5MStSRBAw==}
    engines: {node: '>= 0.4'}
    dependencies:
      array-buffer-byte-length: 1.0.0
      call-bind: 1.0.7
      define-properties: 1.2.1
      es-abstract: 1.22.2
      get-intrinsic: 1.2.4
      is-array-buffer: 3.0.2
      is-shared-array-buffer: 1.0.2
    dev: true

  /asn1/0.2.6:
    resolution: {integrity: sha512-ix/FxPn0MDjeyJ7i/yoHGFt/EX6LyNbxSEhPPXODPL+KB0VPk86UYfL0lMdy+KCnv+fmvIzySwaK5COwqVbWTQ==}
    dependencies:
      safer-buffer: 2.1.2
    dev: true

  /assert-plus/1.0.0:
    resolution: {integrity: sha512-NfJ4UzBCcQGLDlQq7nHxH+tv3kyZ0hHQqF5BO6J7tNJeP5do1llPr8dZ8zHonfhAu0PHAdMkSo+8o0wxg9lZWw==}
    engines: {node: '>=0.8'}
    dev: true

  /assertion-error/1.1.0:
    resolution: {integrity: sha512-jgsaNduz+ndvGyFt3uSuWqvy4lCnIJiovtouQN5JZHOKCS2QuhEdbcQHFhVksz2N2U9hXJo8odG7ETyWlEeuDw==}
    dev: true

  /ast-types/0.13.4:
    resolution: {integrity: sha512-x1FCFnFifvYDDzTaLII71vG5uvDwgtmDTEVWAxrgeiR8VjMONcCXJx7E+USjDtHlwFmt9MysbqgF9b9Vjr6w+w==}
    engines: {node: '>=4'}
    dependencies:
      tslib: 2.6.2
    dev: true

  /async/3.2.4:
    resolution: {integrity: sha512-iAB+JbDEGXhyIUavoDl9WP/Jj106Kz9DEn1DPgYw5ruDn0e3Wgi3sKFm55sASdGBNOQB8F59d9qQ7deqrHA8wQ==}
    dev: true

  /asynckit/0.4.0:
    resolution: {integrity: sha512-Oei9OH4tRh0YqU3GxhX79dM/mwVgvbZJaSNaRk+bshkj0S5cfHcgYakreBjrHwatXKbz+IoIdYLxrKim2MjW0Q==}

  /autorest/3.6.3:
    resolution: {integrity: sha512-j/Axwk9bniifTNtBLYVxfQZGQIGPKljFaCQCBWOiybVar2j3tkHP1btiC4a/t9pAJXY6IaFgWctoPM3G/Puhyg==}
    engines: {node: '>=12.0.0'}
    hasBin: true
    requiresBuild: true
    dev: true

  /available-typed-arrays/1.0.5:
    resolution: {integrity: sha512-DMD0KiN46eipeziST1LPP/STfDU0sufISXmjSgvVsoU2tqxctQeASejWcfNtxYKqETM1UxQ8sp2OrSBWpHY6sw==}
    engines: {node: '>= 0.4'}
    dev: true

  /aws-sign2/0.7.0:
    resolution: {integrity: sha512-08kcGqnYf/YmjoRhfxyu+CLxBjUtHLXLXX/vUfx9l2LYzG3c1m61nrpyFUZI6zeS+Li/wWMMidD9KgrqtGq3mA==}
    dev: true

  /aws4/1.12.0:
    resolution: {integrity: sha512-NmWvPnx0F1SfrQbYwOi7OeaNGokp9XhzNioJ/CSBs8Qa4vxug81mhJEAVZwxXuBmYB5KDRfMq/F3RR0BIU7sWg==}
    dev: true

  /axios/0.21.4:
    resolution: {integrity: sha512-ut5vewkiu8jjGBdqpM44XxjuCjq9LAKeHVmoVfHVzy8eHgxxq8SbAVQNovDA8mVi05kP0Ea/n/UzcSHcTJQfNg==}
    dependencies:
      follow-redirects: 1.15.3
    transitivePeerDependencies:
      - debug
    dev: true

  /axios/1.7.7:
    resolution: {integrity: sha512-S4kL7XrjgBmvdGut0sN3yJxqYzrDOnivkBiN0OFs6hLiUam3UPvswUo0kqGyhqUZGEOytHyumEdXsAkgCOUf3Q==}
    dependencies:
      follow-redirects: 1.15.9
      form-data: 4.0.1
      proxy-from-env: 1.1.0
    transitivePeerDependencies:
      - debug
    dev: true

  /b4a/1.6.4:
    resolution: {integrity: sha512-fpWrvyVHEKyeEvbKZTVOeZF3VSKKWtJxFIxX/jaVPf+cLbGUSitjb49pHLqPV2BUNNZ0LcoeEGfE/YCpyDYHIw==}
    dev: true

  /balanced-match/1.0.2:
    resolution: {integrity: sha512-3oSeUO0TMV67hN1AmbXsK4yaqU7tjiHlbxRDZOpH0KW9+CeX4bRAaX0Anxt0tx2MrpRpWwQaPwIlISEJhYU5Pw==}

  /bare-events/2.2.1:
    resolution: {integrity: sha512-9GYPpsPFvrWBkelIhOhTWtkeZxVxZOdb3VnFTCzlOo3OjvmTvzLoZFUT8kNFACx0vJej6QPney1Cf9BvzCNE/A==}
    dev: true
    optional: true

  /bare-fs/2.2.2:
    resolution: {integrity: sha512-X9IqgvyB0/VA5OZJyb5ZstoN62AzD7YxVGog13kkfYWYqJYcK0kcqLZ6TrmH5qr4/8//ejVcX4x/a0UvaogXmA==}
    requiresBuild: true
    dependencies:
      bare-events: 2.2.1
      bare-os: 2.2.1
      bare-path: 2.1.0
      streamx: 2.15.6
    dev: true
    optional: true

  /bare-os/2.2.1:
    resolution: {integrity: sha512-OwPyHgBBMkhC29Hl3O4/YfxW9n7mdTr2+SsO29XBWKKJsbgj3mnorDB80r5TiCQgQstgE5ga1qNYrpes6NvX2w==}
    dev: true
    optional: true

  /bare-path/2.1.0:
    resolution: {integrity: sha512-DIIg7ts8bdRKwJRJrUMy/PICEaQZaPGZ26lsSx9MJSwIhSrcdHn7/C8W+XmnG/rKi6BaRcz+JO00CjZteybDtw==}
    dependencies:
      bare-os: 2.2.1
    dev: true
    optional: true

  /base64-js/1.5.1:
    resolution: {integrity: sha512-AKpaYlHn8t4SVbOHCy+b5+KKgvR4vrsD8vbvrbiQJps7fKDTkjkDry6ji0rUJjC0kzbNePLwzxq8iypo41qeWA==}
    dev: true

  /base64id/2.0.0:
    resolution: {integrity: sha512-lGe34o6EHj9y3Kts9R4ZYs/Gr+6N7MCaMlIFA3F1R2O5/m7K06AxfSeO5530PEERE6/WyEg3lsuyw4GHlPZHog==}
    engines: {node: ^4.5.0 || >= 5.9}
    dev: true

  /basic-auth/2.0.1:
    resolution: {integrity: sha512-NF+epuEdnUYVlGuhaxbbq+dvJttwLnGY+YixlXlME5KpQ5W3CnXA5cVTneY3SPbPDRkcjMbifrwmFYcClgOZeg==}
    engines: {node: '>= 0.8'}
    dependencies:
      safe-buffer: 5.1.2
    dev: true

  /basic-ftp/5.0.4:
    resolution: {integrity: sha512-8PzkB0arJFV4jJWSGOYR+OEic6aeKMu/osRhBULN6RY0ykby6LKhbmuQ5ublvaas5BOwboah5D87nrHyuh8PPA==}
    engines: {node: '>=10.0.0'}
    dev: true

  /bcrypt-pbkdf/1.0.2:
    resolution: {integrity: sha512-qeFIXtP4MSoi6NLqO12WfqARWWuCKi2Rn/9hJLEmtB5yTNr9DqFWkJRCf2qShWzPeAMRnOgCrq0sg/KLv5ES9w==}
    dependencies:
      tweetnacl: 0.14.5
    dev: true

  /big.js/5.2.2:
    resolution: {integrity: sha512-vyL2OymJxmarO8gxMr0mhChsO9QGwhynfuu4+MHTAW6czfq9humCB7rKpUjDd9YUiDPU4mzpyupFSvOClAwbmQ==}
    dev: true

  /binary-extensions/2.2.0:
    resolution: {integrity: sha512-jDctJ/IVQbZoJykoeHbhXpOlNBqGNcwXJKJog42E5HDPUwQTSdjCHdihjj0DlnheQ7blbT6dHOafNAiS8ooQKA==}
    engines: {node: '>=8'}
    dev: true

  /body-parser/1.20.1:
    resolution: {integrity: sha512-jWi7abTbYwajOytWCQc37VulmWiRae5RyTpaCyDcS5/lMdtwSz5lOpDE67srw/HYe35f1z3fDQw+3txg7gNtWw==}
    engines: {node: '>= 0.8', npm: 1.2.8000 || >= 1.4.16}
    dependencies:
      bytes: 3.1.2
      content-type: 1.0.5
      debug: 2.6.9
      depd: 2.0.0
      destroy: 1.2.0
      http-errors: 2.0.0
      iconv-lite: 0.4.24
      on-finished: 2.4.1
      qs: 6.11.0
      raw-body: 2.5.1
      type-is: 1.6.18
      unpipe: 1.0.0
    dev: true

  /body-parser/1.20.2:
    resolution: {integrity: sha512-ml9pReCu3M61kGlqoTm2umSXTlRTuGTx0bfYj+uIUKKYycG5NtSbeetV3faSU6R7ajOPw0g/J1PvK4qNy7s5bA==}
    engines: {node: '>= 0.8', npm: 1.2.8000 || >= 1.4.16}
    dependencies:
      bytes: 3.1.2
      content-type: 1.0.5
      debug: 2.6.9
      depd: 2.0.0
      destroy: 1.2.0
      http-errors: 2.0.0
      iconv-lite: 0.4.24
      on-finished: 2.4.1
      qs: 6.11.0
      raw-body: 2.5.2
      type-is: 1.6.18
      unpipe: 1.0.0
    dev: true

  /body-parser/1.20.3:
    resolution: {integrity: sha512-7rAxByjUMqQ3/bHJy7D6OGXvx/MMc4IqBn/X0fcM1QUcAItpZrBEYhWGem+tzXH90c+G01ypMcYJBO9Y30203g==}
    engines: {node: '>= 0.8', npm: 1.2.8000 || >= 1.4.16}
    dependencies:
      bytes: 3.1.2
      content-type: 1.0.5
      debug: 2.6.9
      depd: 2.0.0
      destroy: 1.2.0
      http-errors: 2.0.0
      iconv-lite: 0.4.24
      on-finished: 2.4.1
      qs: 6.13.0
      raw-body: 2.5.2
      type-is: 1.6.18
      unpipe: 1.0.0
    dev: true

  /brace-expansion/1.1.11:
    resolution: {integrity: sha512-iCuPHDFgrHX7H2vEI/5xpz07zSHB00TpugqhmYtVmMO6518mCuRMoOYFldEBl0g187ufozdaHgWKcYFb61qGiA==}
    dependencies:
      balanced-match: 1.0.2
      concat-map: 0.0.1
    dev: true

  /brace-expansion/2.0.1:
    resolution: {integrity: sha512-XnAIvQ8eM+kC6aULx6wuQiwVsnzsi9d3WxzV3FpWTGA19F621kwdbsAcFKXgKUHZWsy+mY6iL1sHTxWEFCytDA==}
    dependencies:
      balanced-match: 1.0.2

  /braces/3.0.2:
    resolution: {integrity: sha512-b8um+L1RzM3WDSzvhm6gIz1yfTbBt6YTlcEKAvsmqCZZFw46z626lVj9j1yEPW33H5H+lBQpZMP1k8l+78Ha0A==}
    engines: {node: '>=8'}
    dependencies:
      fill-range: 7.0.1

  /browser-stdout/1.3.1:
    resolution: {integrity: sha512-qhAVI1+Av2X7qelOfAIYwXONood6XlZE/fXaBSmW/T5SzLAmCgzi+eiWE7fUvbHaeNBQH13UftjpXxsfLkMpgw==}
    dev: true

  /browserslist/4.21.11:
    resolution: {integrity: sha512-xn1UXOKUz7DjdGlg9RrUr0GGiWzI97UQJnugHtH0OLDfJB7jMgoIkYvRIEO1l9EeEERVqeqLYOcFBW9ldjypbQ==}
    engines: {node: ^6 || ^7 || ^8 || ^9 || ^10 || ^11 || ^12 || >=13.7}
    hasBin: true
    dependencies:
      caniuse-lite: 1.0.30001539
      electron-to-chromium: 1.4.529
      node-releases: 2.0.13
      update-browserslist-db: 1.0.13_browserslist@4.21.11
    dev: true

  /browserslist/4.23.1:
    resolution: {integrity: sha512-TUfofFo/KsK/bWZ9TWQ5O26tsWW4Uhmt8IYklbnUa70udB6P2wA7w7o4PY4muaEPBQaAX+CEnmmIA41NVHtPVw==}
    engines: {node: ^6 || ^7 || ^8 || ^9 || ^10 || ^11 || ^12 || >=13.7}
    hasBin: true
    dependencies:
      caniuse-lite: 1.0.30001632
      electron-to-chromium: 1.4.798
      node-releases: 2.0.14
      update-browserslist-db: 1.0.16_browserslist@4.23.1
    dev: true

  /buffer-crc32/0.2.13:
    resolution: {integrity: sha512-VO9Ht/+p3SN7SKWqcrgEzjGbRSJYTx+Q1pTQC0wrWqHx0vpJraQ6GtHx8tvcg1rlK1byhU5gccxgOgj7B0TDkQ==}
    dev: true

  /buffer-equal-constant-time/1.0.1:
    resolution: {integrity: sha512-zRpUiDwd/xk6ADqPMATG8vc9VPrkck7T07OIx0gnjmJAnHnTVXNQG3vfvWNuiZIkwu9KrKdA1iJKfsfTVxE6NA==}
    dev: true

  /buffer-from/1.1.2:
    resolution: {integrity: sha512-E+XQCRwSbaaiChtv6k6Dwgc+bx+Bs6vuKJHHl5kox/BaKbhiXzqQOwK4cO22yElGp2OCmjwVhT3HmxgyPGnJfQ==}

  /buffer/5.7.1:
    resolution: {integrity: sha512-EHcyIPBQ4BSGlvjB16k5KgAJ27CIsHY/2JBmCRReo48y9rQ3MaUzWX3KVlBa4U7MyX02HdVj0K7C3WaB3ju7FQ==}
    dependencies:
      base64-js: 1.5.1
      ieee754: 1.2.1
    dev: true

  /buffer/6.0.3:
    resolution: {integrity: sha512-FTiCpNxtwiZZHEZbcbTIcZjERVICn9yq/pDFkTl95/AxzD1naBctN7YO68riM/gLSDY7sdrMby8hofADYuuqOA==}
    dependencies:
      base64-js: 1.5.1
      ieee754: 1.2.1
    dev: true

  /busboy/1.6.0:
    resolution: {integrity: sha512-8SFQbg/0hQ9xy3UNTB0YEnsNBbWfhf7RtnzpL7TkBiTBRfrQ9Fxcnz7VJsleJpyp6rVLvXiuORqjlHi5q+PYuA==}
    engines: {node: '>=10.16.0'}
    dependencies:
      streamsearch: 1.1.0
    dev: true

  /bytes/3.1.2:
    resolution: {integrity: sha512-/Nf7TyzTx6S3yRJObOAV7956r8cr2+Oj8AC5dt8wSP3BQAoeX58NoHyCU8P8zGkNXStjTSi6fzO6F0pBdcYbEg==}
    engines: {node: '>= 0.8'}
    dev: true

  /cac/6.7.14:
    resolution: {integrity: sha512-b6Ilus+c3RrdDk+JhLKUAQfzzgLEPy6wcXqS7f/xe1EETvsDP6GORG7SFuOs6cID5YkqchW/LXZbX5bc8j7ZcQ==}
    engines: {node: '>=8'}
    dev: true

  /call-bind/1.0.2:
    resolution: {integrity: sha512-7O+FbCihrB5WGbFYesctwmTKae6rOiIzmz1icreWJ+0aA7LJfuqhEso2T9ncpcFtzMQtzXf2QGGueWJGTYsqrA==}
    dependencies:
      function-bind: 1.1.1
      get-intrinsic: 1.2.4
    dev: true

  /call-bind/1.0.7:
    resolution: {integrity: sha512-GHTSNSYICQ7scH7sZ+M2rFopRoLh8t2bLSW6BbgrtLsahOIB5iyAVJf9GjWK3cYTDaMj4XdBpM1cA6pIS0Kv2w==}
    engines: {node: '>= 0.4'}
    dependencies:
      es-define-property: 1.0.0
      es-errors: 1.3.0
      function-bind: 1.1.2
      get-intrinsic: 1.2.4
      set-function-length: 1.2.2
    dev: true

  /call-me-maybe/1.0.2:
    resolution: {integrity: sha512-HpX65o1Hnr9HH25ojC1YGs7HCQLq0GCOibSaWER0eNpgJ/Z1MZv2mTc7+xh6WOPxbRVcmgbv4hGU+uSQ/2xFZQ==}
    dev: false

  /callsites/3.1.0:
    resolution: {integrity: sha512-P8BjAsXvZS+VIDUI11hHCQEv74YT67YUi5JJFNWIqL235sBmjX4+qx9Muvls5ivyNENctx46xQLQ3aTuE7ssaQ==}
    engines: {node: '>=6'}
    dev: true

  /camelcase/6.3.0:
    resolution: {integrity: sha512-Gmy6FhYlCY7uOElZUSbxo2UCDH8owEk996gkbrpsgGtrJLM3J7jGxl9Ic7Qwwj4ivOE5AWZWRMecDdF7hqGjFA==}
    engines: {node: '>=10'}
    dev: true

  /caniuse-lite/1.0.30001539:
    resolution: {integrity: sha512-hfS5tE8bnNiNvEOEkm8HElUHroYwlqMMENEzELymy77+tJ6m+gA2krtHl5hxJaj71OlpC2cHZbdSMX1/YEqEkA==}
    dev: true

  /caniuse-lite/1.0.30001632:
    resolution: {integrity: sha512-udx3o7yHJfUxMLkGohMlVHCvFvWmirKh9JAH/d7WOLPetlH+LTL5cocMZ0t7oZx/mdlOWXti97xLZWc8uURRHg==}
    dev: true

  /caseless/0.12.0:
    resolution: {integrity: sha512-4tYFyifaFfGacoiObjJegolkwSU4xQNGbVgUiNYVUxbQ2x2lUsFvY4hVgVzGiIe6WLOPqycWXA40l+PWsxthUw==}
    dev: true

  /chai-as-promised/7.1.1_chai@4.3.8:
    resolution: {integrity: sha512-azL6xMoi+uxu6z4rhWQ1jbdUhOMhis2PvscD/xjLqNMkv3BPPp2JyyuTHOrf9BOosGpNQ11v6BKv/g57RXbiaA==}
    peerDependencies:
      chai: '>= 2.1.2 < 5'
    dependencies:
      chai: 4.3.8
      check-error: 1.0.2
    dev: true

  /chai/4.3.8:
    resolution: {integrity: sha512-vX4YvVVtxlfSZ2VecZgFUTU5qPCYsobVI2O9FmwEXBhDigYGQA6jRXCycIs1yJnnWbZ6/+a2zNIF5DfVCcJBFQ==}
    engines: {node: '>=4'}
    dependencies:
      assertion-error: 1.1.0
      check-error: 1.0.2
      deep-eql: 4.1.3
      get-func-name: 2.0.0
      loupe: 2.3.6
      pathval: 1.1.1
      type-detect: 4.0.8
    dev: true

  /chai/4.4.1:
    resolution: {integrity: sha512-13sOfMv2+DWduEU+/xbun3LScLoqN17nBeTLUsmDfKdoiC1fr0n9PU4guu4AhRcOVFk/sW8LyZWHuhWtQZiF+g==}
    engines: {node: '>=4'}
    dependencies:
      assertion-error: 1.1.0
      check-error: 1.0.3
      deep-eql: 4.1.3
      get-func-name: 2.0.2
      loupe: 2.3.7
      pathval: 1.1.1
      type-detect: 4.0.8
    dev: true

  /chalk/2.4.2:
    resolution: {integrity: sha512-Mti+f9lpJNcwF4tWV8/OrTTtF1gZi+f8FqlyAdouralcFWFQWF2+NgCHShjkCb+IFBLq9buZwE1xckQU4peSuQ==}
    engines: {node: '>=4'}
    dependencies:
      ansi-styles: 3.2.1
      escape-string-regexp: 1.0.5
      supports-color: 5.5.0

  /chalk/4.1.2:
    resolution: {integrity: sha512-oKnbhFyRIXpUuez8iBMmyEa4nbj4IOQyuhc/wy9kY7/WVPcwIO9VA668Pu8RkO7+0G76SLROeyw9CpQ061i4mA==}
    engines: {node: '>=10'}
    dependencies:
      ansi-styles: 4.3.0
      supports-color: 7.2.0

  /change-case/5.4.4:
    resolution: {integrity: sha512-HRQyTk2/YPEkt9TnUPbOpr64Uw3KOicFWPVBb+xiHvd6eBx/qPr9xqfBFDT8P2vWsvvz4jbEkfDe71W3VyNu2w==}

  /check-error/1.0.2:
    resolution: {integrity: sha512-BrgHpW9NURQgzoNyjfq0Wu6VFO6D7IZEmJNdtgNqpzGG8RuNFHt2jQxWlAs4HMe119chBnv+34syEZtc6IhLtA==}
    dev: true

  /check-error/1.0.3:
    resolution: {integrity: sha512-iKEoDYaRmd1mxM90a2OEfWhjsjPpYPuQ+lMYsoxB126+t8fw7ySEO48nmDg5COTjxDI65/Y2OWpeEHk3ZOe8zg==}
    dependencies:
      get-func-name: 2.0.2
    dev: true

  /chokidar/3.5.3:
    resolution: {integrity: sha512-Dr3sfKRP6oTcjf2JmUmFJfeVMvXBdegxB0iVQ5eb2V10uFJUCAS8OByZdVAyVb8xXNz3GjjTgj9kLWsZTqE6kw==}
    engines: {node: '>= 8.10.0'}
    dependencies:
      anymatch: 3.1.3
      braces: 3.0.2
      glob-parent: 5.1.2
      is-binary-path: 2.1.0
      is-glob: 4.0.3
      normalize-path: 3.0.0
      readdirp: 3.6.0
    optionalDependencies:
      fsevents: 2.3.3
    dev: true

  /chrome-trace-event/1.0.3:
    resolution: {integrity: sha512-p3KULyQg4S7NIHixdwbGX+nFHkoBiA4YQmyWtjb8XngSKV124nJmRysgAeujbUVb15vh+RvFUfCPqU7rXk+hZg==}
    engines: {node: '>=6.0'}
    dev: true

  /chromium-bidi/0.5.12_74t7hwmhzgczi6zz4gvli4zmpa:
    resolution: {integrity: sha512-sZMgEBWKbupD0Q7lyFu8AWkrE+rs5ycE12jFkGwIgD/VS8lDPtelPlXM7LYaq4zrkZ/O2L3f4afHUHL0ICdKog==}
    peerDependencies:
      devtools-protocol: '*'
    dependencies:
      devtools-protocol: 0.0.1249869
      mitt: 3.0.1
      urlpattern-polyfill: 10.0.0
    dev: true

  /cliui/7.0.4:
    resolution: {integrity: sha512-OcRE68cOsVMXp1Yvonl/fzkQOyjLSu/8bhPDfQt0e0/Eb283TKP20Fs2MqoPsr9SwA595rRCA+QMzYc9nBP+JQ==}
    dependencies:
      string-width: 4.2.3
      strip-ansi: 6.0.1
      wrap-ansi: 7.0.0
    dev: true

  /cliui/8.0.1:
    resolution: {integrity: sha512-BSeNnyus75C4//NQ9gQt1/csTXyo/8Sb+afLAkzAptFuMsod9HFokGNudZpi/oQV73hnVK+sR+5PVRMd+Dr7YQ==}
    engines: {node: '>=12'}
    dependencies:
      string-width: 4.2.3
      strip-ansi: 6.0.1
      wrap-ansi: 7.0.0

  /clone-deep/4.0.1:
    resolution: {integrity: sha512-neHB9xuzh/wk0dIHweyAXv2aPGZIVk3pLMe+/RNzINf17fe0OG96QroktYAUm7SM1PBnzTabaLboqqxDyMU+SQ==}
    engines: {node: '>=6'}
    dependencies:
      is-plain-object: 2.0.4
      kind-of: 6.0.3
      shallow-clone: 3.0.1
    dev: true

  /code-block-writer/13.0.2:
    resolution: {integrity: sha512-XfXzAGiStXSmCIwrkdfvc7FS5Dtj8yelCtyOf2p2skCAfvLd6zu0rGzuS9NSCO3bq1JKpFZ7tbKdKlcd5occQA==}
    dev: false

  /code-error-fragment/0.0.230:
    resolution: {integrity: sha512-cadkfKp6932H8UkhzE/gcUqhRMNf8jHzkAN7+5Myabswaghu4xABTgPHDCjW+dBAJxj/SpkTYokpzDqY4pCzQw==}
    engines: {node: '>= 4'}
    dev: false

  /color-convert/1.9.3:
    resolution: {integrity: sha512-QfAUtd+vFdAtFQcC8CCyYt1fYWxSqAiK2cSD6zDB8N3cpsEBAvRxp9zOGg6G/SHHJYAT88/az/IuDGALsNVbGg==}
    dependencies:
      color-name: 1.1.3

  /color-convert/2.0.1:
    resolution: {integrity: sha512-RRECPsj7iu/xb5oKYcsFHSppFNnsj/52OVTRKb4zP5onXwVF3zVmmToNcOfGC+CRDpfK/U584fMg38ZHCaElKQ==}
    engines: {node: '>=7.0.0'}
    dependencies:
      color-name: 1.1.4

  /color-name/1.1.3:
    resolution: {integrity: sha512-72fSenhMw2HZMTVHeCA9KCmpEIbzWiQsjN+BHcBbS9vr1mtt+vJjPdksIBNUmKAW8TFUDPJK5SUU3QhE9NEXDw==}

  /color-name/1.1.4:
    resolution: {integrity: sha512-dOy+3AuW3a2wNbZHIuMZpTcgjGuLU/uBL/ubcZF9OXbDo8ff4O8yVp5Bf0efS8uEoYo5q4Fx7dY9OgQGXgAsQA==}

  /color-string/1.9.1:
    resolution: {integrity: sha512-shrVawQFojnZv6xM40anx4CkoDP+fZsw/ZerEMsW/pyzsRbElpsL/DBVW7q3ExxwusdNXI3lXpuhEZkzs8p5Eg==}
    dependencies:
      color-name: 1.1.4
      simple-swizzle: 0.2.2
    dev: true

  /color/3.2.1:
    resolution: {integrity: sha512-aBl7dZI9ENN6fUGC7mWpMTPNHmWUSNan9tuWN6ahh5ZLNk9baLJOnSMlrQkHcrfFgz2/RigjUVAjdx36VcemKA==}
    dependencies:
      color-convert: 1.9.3
      color-string: 1.9.1
    dev: true

  /colorette/2.0.20:
    resolution: {integrity: sha512-IfEDxwoWIjkeXL1eXcDiow4UbKjhLdq6/EuSVR9GMN7KVH3r9gQ83e73hsz1Nd1T3ijd5xv1wcWRYO+D6kCI2w==}
    dev: true

  /colorspace/1.1.4:
    resolution: {integrity: sha512-BgvKJiuVu1igBUF2kEjRCZXol6wiiGbY5ipL/oVPwm0BL9sIpMIzM8IK7vwuxIIzOXMV3Ey5w+vxhm0rR/TN8w==}
    dependencies:
      color: 3.2.1
      text-hex: 1.0.0
    dev: true

  /combined-stream/1.0.8:
    resolution: {integrity: sha512-FQN4MRfuJeHf7cBbBMJFXhKSDq+2kAArBlmRBvcvFE5BB1HZKXtSFASDhdlz9zOYwxh8lDdnvmMOe/+5cdoEdg==}
    engines: {node: '>= 0.8'}
    dependencies:
      delayed-stream: 1.0.0

  /commander/2.20.3:
    resolution: {integrity: sha512-GpVkmM8vF2vQUkj2LvZmD35JxeJOLCwJ9cUkugyk2nuhbv3+mJvpLYYt+0+USMxE+oj+ey/lJEnhZw75x/OMcQ==}
    dev: true

  /commander/3.0.2:
    resolution: {integrity: sha512-Gar0ASD4BDyKC4hl4DwHqDrmvjoxWKZigVnAbn5H1owvm4CxCPdb0HQDehwNYMJpla5+M2tPmPARzhtYuwpHow==}
    dev: true

  /commander/7.2.0:
    resolution: {integrity: sha512-QrWXB+ZQSVPmIWIhtEO9H+gwHaMGYiF5ChvoJ+K9ZGHG/sVsa6yiesAD1GC/x46sET00Xlwo1u49RVVVzvcSkw==}
    engines: {node: '>= 10'}
    dev: true

  /commonmark/0.30.0:
    resolution: {integrity: sha512-j1yoUo4gxPND1JWV9xj5ELih0yMv1iCWDG6eEQIPLSWLxzCXiFoyS7kvB+WwU+tZMf4snwJMMtaubV0laFpiBA==}
    hasBin: true
    dependencies:
      entities: 2.0.3
      mdurl: 1.0.1
      minimist: 1.2.8
      string.prototype.repeat: 0.2.0
    dev: true

  /concat-map/0.0.1:
    resolution: {integrity: sha512-/Srv4dswyQNBfohGpz9o6Yb3Gz3SrUDqBH5rTuhGR7ahtlbYKnVxw2bCFMRljaA7EXHaXZ8wsHdodFvbkhKmqg==}
    dev: true

  /concat-stream/1.6.2:
    resolution: {integrity: sha512-27HBghJxjiZtIk3Ycvn/4kbJk/1uZuJFfuPEns6LaEvpvG1f0hTea8lilrouyo9mVc2GWdcEZ8OLoGmSADlrCw==}
    engines: {'0': node >= 0.8}
    dependencies:
      buffer-from: 1.1.2
      inherits: 2.0.4
      readable-stream: 2.3.8
      typedarray: 0.0.6
    dev: true

  /confbox/0.1.7:
    resolution: {integrity: sha512-uJcB/FKZtBMCJpK8MQji6bJHgu1tixKPxRLeGkNzBoOZzpnZUJm0jm2/sBDWcuBx1dYgxV4JU+g5hmNxCyAmdA==}
    dev: true

  /connect/3.7.0:
    resolution: {integrity: sha512-ZqRXc+tZukToSNmh5C2iWMSoV3X1YUcPbqEM4DkEG5tNQXrQUZCNVGGv3IuicnkMtPfGf3Xtp8WCXs295iQ1pQ==}
    engines: {node: '>= 0.10.0'}
    dependencies:
      debug: 2.6.9
      finalhandler: 1.1.2
      parseurl: 1.3.3
      utils-merge: 1.0.1
    dev: true

  /content-disposition/0.5.4:
    resolution: {integrity: sha512-FveZTNuGw04cxlAiWbzi6zTAL/lhehaWbTtgluJh4/E95DqMwTmha3KZN1aAWA8cFIhHzMZUvLevkw5Rqk+tSQ==}
    engines: {node: '>= 0.6'}
    dependencies:
      safe-buffer: 5.2.1
    dev: true

  /content-type/1.0.5:
    resolution: {integrity: sha512-nTjqfcBFEipKdXCv4YDQWCfmcLZKm81ldF0pAopTvyrFGVbcR6P/VAAd5G7N+0tTr8QqiU0tFadD6FK4NtJwOA==}
    engines: {node: '>= 0.6'}
    dev: true

  /convert-source-map/2.0.0:
    resolution: {integrity: sha512-Kvp459HrV2FEJ1CAsi1Ku+MY3kasH19TFykTz2xWmMeq6bk2NU3XXvfJ+Q61m0xktWwt+1HSYf3JZsTms3aRJg==}
    dev: true

  /cookie-signature/1.0.6:
    resolution: {integrity: sha512-QADzlaHc8icV8I7vbaJXJwod9HWYp8uCqf1xa4OfNu1T7JVxQIrUgOWtHdNDtPiywmFbiS12VjotIXLrKM3orQ==}
    dev: true

  /cookie/0.4.2:
    resolution: {integrity: sha512-aSWTXFzaKWkvHO1Ny/s+ePFpvKsPnjc551iI41v3ny/ow6tBG5Vd+FuqGNhh1LxOmVzOlGUriIlOaokOvhaStA==}
    engines: {node: '>= 0.6'}
    dev: true

  /cookie/0.5.0:
    resolution: {integrity: sha512-YZ3GUyn/o8gfKJlnlX7g7xq4gyO6OSuhGPKaaGssGB2qgDUS0gPgtTvoyZLTt9Ab6dC4hfc9dV5arkvc/OCmrw==}
    engines: {node: '>= 0.6'}
    dev: true

  /cookie/0.7.1:
    resolution: {integrity: sha512-6DnInpx7SJ2AK3+CTUE/ZM0vWTUboZCegxhC2xiIydHR9jNuTAASBrfEpHhiGOZw/nX51bHt6YQl8jsGo4y/0w==}
    engines: {node: '>= 0.6'}
    dev: true

  /core-util-is/1.0.2:
    resolution: {integrity: sha512-3lqz5YjWTYnW6dlDa5TLaTCcShfar1e40rmcJVwCBJC6mWlFuj0eCHIElmG1g5kyuJ/GD+8Wn4FFCcz4gJPfaQ==}
    dev: true

  /cors/2.8.5:
    resolution: {integrity: sha512-KIHbLJqu73RGr/hnbrO9uBeixNGuvSQjul/jdFvS/KFSIH1hWVd1ng7zOHx+YrEfInLG7q4n6GHQ9cDtxv/P6g==}
    engines: {node: '>= 0.10'}
    dependencies:
      object-assign: 4.1.1
      vary: 1.1.2
    dev: true

  /cosmiconfig/9.0.0_typescript@5.6.2:
    resolution: {integrity: sha512-itvL5h8RETACmOTFc4UfIyB2RfEHi71Ax6E/PivVxq9NseKbOWpeyHEOIbmAw1rs8Ak0VursQNww7lf7YtUwzg==}
    engines: {node: '>=14'}
    peerDependencies:
      typescript: '>=4.9.5'
    peerDependenciesMeta:
      typescript:
        optional: true
    dependencies:
      env-paths: 2.2.1
      import-fresh: 3.3.0
      js-yaml: 4.1.0
      parse-json: 5.2.0
      typescript: 5.6.2
    dev: true

  /create-require/1.1.1:
    resolution: {integrity: sha512-dcKFX3jn0MpIaXjisoRvexIJVEKzaq7z2rZKxf+MSr9TkdmHmsU4m2lcLojrj/FHl8mk5VxMmYA+ftRkP/3oKQ==}
    dev: true

  /cross-env/7.0.3:
    resolution: {integrity: sha512-+/HKd6EgcQCJGh2PSjZuUitQBQynKor4wrFbRg4DtAgS1aWO+gU52xpH7M9ScGgXSYmAVS9bIJ8EzuaGw0oNAw==}
    engines: {node: '>=10.14', npm: '>=6', yarn: '>=1'}
    hasBin: true
    dependencies:
      cross-spawn: 7.0.3
    dev: true

  /cross-fetch/4.0.0:
    resolution: {integrity: sha512-e4a5N8lVvuLgAWgnCrLr2PP0YyDOTHa9H/Rj54dirp61qXnNq46m82bRhNqIA5VccJtWBvPTFRV3TtvHUKPB1g==}
    dependencies:
      node-fetch: 2.7.0
    transitivePeerDependencies:
      - encoding
    dev: true

  /cross-spawn/6.0.5:
    resolution: {integrity: sha512-eTVLrBSt7fjbDygz805pMnstIs2VTBNkRm0qxZd+M7A5XDdxVRWO5MxGBXZhjY4cqLYLdtrGqRf8mBPmzwSpWQ==}
    engines: {node: '>=4.8'}
    dependencies:
      nice-try: 1.0.5
      path-key: 2.0.1
      semver: 5.7.2
      shebang-command: 1.2.0
      which: 1.3.1
    dev: true

  /cross-spawn/7.0.3:
    resolution: {integrity: sha512-iRDPJKUPVEND7dHPO8rkbOnPpyDygcDFtWjpeWNCgy8WP2rXcxXL8TskReQl6OrB2G7+UJrags1q15Fudc7G6w==}
    engines: {node: '>= 8'}
    dependencies:
      path-key: 3.1.1
      shebang-command: 2.0.0
      which: 2.0.2
    dev: true

  /custom-event/1.0.1:
    resolution: {integrity: sha512-GAj5FOq0Hd+RsCGVJxZuKaIDXDf3h6GQoNEjFgbLLI/trgtavwUbSnZ5pVfg27DVCaWjIohryS0JFwIJyT2cMg==}
    dev: true

  /dashdash/1.14.1:
    resolution: {integrity: sha512-jRFi8UDGo6j+odZiEpjazZaWqEal3w/basFjQHQEwVtZJGDpxbH1MeYluwCS8Xq5wmLJooDlMgvVarmWfGM44g==}
    engines: {node: '>=0.10'}
    dependencies:
      assert-plus: 1.0.0
    dev: true

  /data-uri-to-buffer/4.0.1:
    resolution: {integrity: sha512-0R9ikRb668HB7QDxT1vkpuUBtqc53YyAwMwGeUFKRojY/NWKvdZ+9UYtRfGmhqNbRkTSVpMbmyhXipFFv2cb/A==}
    engines: {node: '>= 12'}
    dev: true

  /data-uri-to-buffer/6.0.1:
    resolution: {integrity: sha512-MZd3VlchQkp8rdend6vrx7MmVDJzSNTBvghvKjirLkD+WTChA3KUf0jkE68Q4UyctNqI11zZO9/x2Yx+ub5Cvg==}
    engines: {node: '>= 14'}
    dev: true

  /date-format/4.0.14:
    resolution: {integrity: sha512-39BOQLs9ZjKh0/patS9nrT8wc3ioX3/eA/zgbKNopnF2wCqJEoxywwwElATYvRsXdnOxA/OQeQoFZ3rFjVajhg==}
    engines: {node: '>=4.0'}
    dev: true

  /debug/2.6.9:
    resolution: {integrity: sha512-bC7ElrdJaJnPbAP+1EotYvqZsb3ecl5wi6Bfi6BJTUcNowp6cvspg0jXznRTKDjm/E7AdgFBVeAPVMNcKGsHMA==}
    dependencies:
      ms: 2.0.0
    dev: true

  /debug/4.3.3_supports-color@8.1.1:
    resolution: {integrity: sha512-/zxw5+vh1Tfv+4Qn7a5nsbcJKPaSvCDhojn6FEl9vupwK2VCSDtEiEtqr8DFtzYFOdz63LBkxec7DYuc2jon6Q==}
    engines: {node: '>=6.0'}
    peerDependencies:
      supports-color: '*'
    peerDependenciesMeta:
      supports-color:
        optional: true
    dependencies:
      ms: 2.1.2
      supports-color: 8.1.1
    dev: true

  /debug/4.3.4:
    resolution: {integrity: sha512-PRWFHuSU3eDtQJPvnNY7Jcket1j0t5OuOsFzPPzsekD52Zl8qUfFIPEiswXqIvHWGVHOgX+7G/vCNNhehwxfkQ==}
    engines: {node: '>=6.0'}
    peerDependencies:
      supports-color: '*'
    peerDependenciesMeta:
      supports-color:
        optional: true
    dependencies:
      ms: 2.1.2

  /debug/4.3.4_supports-color@8.1.1:
    resolution: {integrity: sha512-PRWFHuSU3eDtQJPvnNY7Jcket1j0t5OuOsFzPPzsekD52Zl8qUfFIPEiswXqIvHWGVHOgX+7G/vCNNhehwxfkQ==}
    engines: {node: '>=6.0'}
    peerDependencies:
      supports-color: '*'
    peerDependenciesMeta:
      supports-color:
        optional: true
    dependencies:
      ms: 2.1.2
      supports-color: 8.1.1
    dev: true

  /decamelize/4.0.0:
    resolution: {integrity: sha512-9iE1PgSik9HeIIw2JO94IidnE3eBoQrFJ3w7sFuzSX4DpmZ3v5sZpUiV5Swcf6mQEF+Y0ru8Neo+p+nyh2J+hQ==}
    engines: {node: '>=10'}
    dev: true

  /deep-eql/4.1.3:
    resolution: {integrity: sha512-WaEtAOpRA1MQ0eohqZjpGD8zdI0Ovsm8mmFhaDN8dvDZzyoUMcYDnf5Y6iu7HTXxf8JDS23qWa4a+hKCDyOPzw==}
    engines: {node: '>=6'}
    dependencies:
      type-detect: 4.0.8
    dev: true

  /deep-equal/2.2.2:
    resolution: {integrity: sha512-xjVyBf0w5vH0I42jdAZzOKVldmPgSulmiyPRywoyq7HXC9qdgo17kxJE+rdnif5Tz6+pIrpJI8dCpMNLIGkUiA==}
    dependencies:
      array-buffer-byte-length: 1.0.0
      call-bind: 1.0.2
      es-get-iterator: 1.1.3
      get-intrinsic: 1.2.1
      is-arguments: 1.1.1
      is-array-buffer: 3.0.2
      is-date-object: 1.0.5
      is-regex: 1.1.4
      is-shared-array-buffer: 1.0.2
      isarray: 2.0.5
      object-is: 1.1.5
      object-keys: 1.1.1
      object.assign: 4.1.4
      regexp.prototype.flags: 1.5.1
      side-channel: 1.0.4
      which-boxed-primitive: 1.0.2
      which-collection: 1.0.1
      which-typed-array: 1.1.11
    dev: true

  /deep-is/0.1.4:
    resolution: {integrity: sha512-oIPzksmTg4/MriiaYGO+okXDT7ztn/w3Eptv/+gSIdMdKsJo0u4CfYNFJPy+4SKMuCqGw2wxnA+URMg3t8a/bQ==}
    dev: true

  /define-data-property/1.1.4:
    resolution: {integrity: sha512-rBMvIzlpA8v6E+SJZoo++HAYqsLrkg7MSfIinMPFhmkorw7X+dOXVJQs+QT69zGkzMyfDnIMN2Wid1+NbL3T+A==}
    engines: {node: '>= 0.4'}
    dependencies:
      es-define-property: 1.0.0
      es-errors: 1.3.0
      gopd: 1.0.1
    dev: true

  /define-lazy-prop/2.0.0:
    resolution: {integrity: sha512-Ds09qNh8yw3khSjiJjiUInaGX9xlqZDY7JVryGxdxV7NPeuqQfplOpQ66yJFZut3jLa5zOwkXw1g9EI2uKh4Og==}
    engines: {node: '>=8'}
    dev: true

  /define-properties/1.2.1:
    resolution: {integrity: sha512-8QmQKqEASLd5nx0U1B1okLElbUuuttJ/AnYmRXbbbGDWh6uS208EjD4Xqq/I9wK7u0v6O08XhTWnt5XtEbR6Dg==}
    engines: {node: '>= 0.4'}
    dependencies:
      define-data-property: 1.1.4
      has-property-descriptors: 1.0.2
      object-keys: 1.1.1
    dev: true

  /degenerator/5.0.1:
    resolution: {integrity: sha512-TllpMR/t0M5sqCXfj85i4XaAzxmS5tVA16dqvdkMwGmzI+dXLXnw3J+3Vdv7VKw+ThlTMboK6i9rnZ6Nntj5CQ==}
    engines: {node: '>= 14'}
    dependencies:
      ast-types: 0.13.4
      escodegen: 2.1.0
      esprima: 4.0.1
    dev: true

  /delayed-stream/1.0.0:
    resolution: {integrity: sha512-ZySD7Nf91aLB0RxL4KGrKHBXl7Eds1DAmEdcoVawXnLD7SDhpNgtuII2aAkg7a7QS41jxPSZ17p4VdGnMHk3MQ==}
    engines: {node: '>=0.4.0'}

  /depd/2.0.0:
    resolution: {integrity: sha512-g7nH6P6dyDioJogAAGprGpCtVImJhpPk/roCzdb3fIh61/s/nPsfR6onyMwkCAR/OlC3yBC0lESvUoQEAssIrw==}
    engines: {node: '>= 0.8'}
    dev: true

  /destroy/1.2.0:
    resolution: {integrity: sha512-2sJGJTaXIIaR1w4iJSNoN0hnMY7Gpc/n8D4qSCJw8QqFWXf7cuAgnEHxBpweaVcPevC2l3KpjYCx3NypQQgaJg==}
    engines: {node: '>= 0.8', npm: 1.2.8000 || >= 1.4.16}
    dev: true

  /devtools-protocol/0.0.1249869:
    resolution: {integrity: sha512-Ctp4hInA0BEavlUoRy9mhGq0i+JSo/AwVyX2EFgZmV1kYB+Zq+EMBAn52QWu6FbRr10hRb6pBl420upbp4++vg==}
    dev: true

  /di/0.0.1:
    resolution: {integrity: sha512-uJaamHkagcZtHPqCIHZxnFrXlunQXgBOsZSUOWwFw31QJCAbyTBoHMW75YOTur5ZNx8pIeAKgf6GWIgaqqiLhA==}
    dev: true

  /diff-sequences/29.6.3:
    resolution: {integrity: sha512-EjePK1srD3P08o2j4f0ExnylqRs5B9tJjcp9t1krH2qRi8CCdsYfwe9JgSLurFBWwq4uOlipzfk5fHNvwFKr8Q==}
    engines: {node: ^14.15.0 || ^16.10.0 || >=18.0.0}
    dev: true

  /diff/4.0.2:
    resolution: {integrity: sha512-58lmxKSA4BNyLz+HHMUzlOEpg09FV+ev6ZMe3vJihgdxzgcwZ8VoEEPmALCZG9LmqfVoNMMKpttIYTVG6uDY7A==}
    engines: {node: '>=0.3.1'}
    dev: true

  /diff/5.0.0:
    resolution: {integrity: sha512-/VTCrvm5Z0JGty/BWHljh+BAiw3IK+2j87NGMu8Nwc/f48WoDAC395uomO9ZD117ZOBaHmkX1oyLvkVM/aIT3w==}
    engines: {node: '>=0.3.1'}
    dev: true

  /dir-glob/3.0.1:
    resolution: {integrity: sha512-WkrWp9GR4KXfKGYzOLmTuGVi1UWFfws377n9cc55/tb6DuqyF6pcQ5AbiHEshaDpY9v6oaSr2XCDidGmMwdzIA==}
    engines: {node: '>=8'}
    dependencies:
      path-type: 4.0.0
    dev: true

  /directory-tree/2.4.0:
    resolution: {integrity: sha512-AM03Th+ypDAHefyB6SP3uezaWkTbol1P43CS5yFU7wePTuHnR4YoHgY6KbGHLr/a065ocN26l9lXOoFBzzM31w==}
    engines: {node: '>=10.0'}
    deprecated: Breaking change, bumped to 3.0.0
    dev: true

  /doctrine/3.0.0:
    resolution: {integrity: sha512-yS+Q5i3hBf7GBkd4KG8a7eBNNWNGLTaEwwYWUijIYM7zrlYDM0BFXHjjPWlWZ1Rg7UaddZeIDmi9jF3HmqiQ2w==}
    engines: {node: '>=6.0.0'}
    dependencies:
      esutils: 2.0.3
    dev: true

  /dom-serialize/2.2.1:
    resolution: {integrity: sha512-Yra4DbvoW7/Z6LBN560ZwXMjoNOSAN2wRsKFGc4iBeso+mpIA6qj1vfdf9HpMaKAqG6wXTy+1SYEzmNpKXOSsQ==}
    dependencies:
      custom-event: 1.0.1
      ent: 2.2.0
      extend: 3.0.2
      void-elements: 2.0.1
    dev: true

  /dotenv/16.3.1:
    resolution: {integrity: sha512-IPzF4w4/Rd94bA9imS68tZBaYyBWSCE47V1RGuMrB94iyTOIEwRmVL2x/4An+6mETpLrKJ5hQkB8W4kFAadeIQ==}
    engines: {node: '>=12'}
    dev: false

  /dotenv/16.4.7:
    resolution: {integrity: sha512-47qPchRCykZC03FhkYAhrvwU4xDBFIj1QPqaarj6mdM/hgUzfPHcpkHJOn3mJAufFeeAxAzeGsr5X0M4k6fLZQ==}
    engines: {node: '>=12'}
    dev: true

  /eastasianwidth/0.2.0:
    resolution: {integrity: sha512-I88TYZWc9XiYHRQ4/3c5rjjfgkjhLyW2luGIheGERbNQ6OY7yTybanSpDXZa8y7VUP9YmDcYa+eyq4ca7iLqWA==}
    dev: true

  /ecc-jsbn/0.1.2:
    resolution: {integrity: sha512-eh9O+hwRHNbG4BLTjEl3nw044CkGm5X6LoaCf7LPp7UU8Qrt47JYNi6nPX8xjW97TKGKm1ouctg0QSpZe9qrnw==}
    dependencies:
      jsbn: 0.1.1
      safer-buffer: 2.1.2
    dev: true

  /ecdsa-sig-formatter/1.0.11:
    resolution: {integrity: sha512-nagl3RYrbNv6kQkeJIpt6NJZy8twLB/2vtz6yN9Z4vRKHN4/QZJIEbqohALSgwKdnksuY3k5Addp5lg8sVoVcQ==}
    dependencies:
      safe-buffer: 5.2.1
    dev: true

  /ee-first/1.1.1:
    resolution: {integrity: sha512-WMwm9LhRUo+WUaRN+vRuETqG89IgZphVSNkdFgeb6sS/E4OrDIN7t48CAewSHXc6C8lefD8KKfr5vY61brQlow==}
    dev: true

  /electron-to-chromium/1.4.529:
    resolution: {integrity: sha512-6uyPyXTo8lkv8SWAmjKFbG42U073TXlzD4R8rW3EzuznhFS2olCIAfjjQtV2dV2ar/vRF55KUd3zQYnCB0dd3A==}
    dev: true

  /electron-to-chromium/1.4.798:
    resolution: {integrity: sha512-by9J2CiM9KPGj9qfp5U4FcPSbXJG7FNzqnYaY4WLzX+v2PHieVGmnsA4dxfpGE3QEC7JofpPZmn7Vn1B9NR2+Q==}
    dev: true

  /emoji-regex/8.0.0:
    resolution: {integrity: sha512-MSjYzcWNOA0ewAHpz0MxpYFvwg6yjy1NG3xteoqz644VCo/RPgnr1/GGt+ic3iJTzQ8Eu3TdM14SawnVUmGE6A==}

  /emoji-regex/9.2.2:
    resolution: {integrity: sha512-L18DaJsXSUk2+42pv8mLs5jJT2hqFkFE4j21wOmgbUqsZ2hL72NsUU785g9RXgo3s0ZNgVl42TiHp3ZtOv/Vyg==}
    dev: true

  /emojis-list/3.0.0:
    resolution: {integrity: sha512-/kyM18EfinwXZbno9FyUGeFh87KC8HRQBQGildHZbEuRyWFOmv1U10o9BBp8XVZDVNNuQKyIGIu5ZYAAXJ0V2Q==}
    engines: {node: '>= 4'}
    dev: true

  /enabled/2.0.0:
    resolution: {integrity: sha512-AKrN98kuwOzMIdAizXGI86UFBoo26CL21UM763y1h/GMSJ4/OHU9k2YlsmBpyScFo/wbLzWQJBMCW4+IO3/+OQ==}
    dev: true

  /encodeurl/1.0.2:
    resolution: {integrity: sha512-TPJXq8JqFaVYm2CWmPvnP2Iyo4ZSM7/QKcSmuMLDObfpH5fi7RUGmd/rTDf+rut/saiDiQEeVTNgAmJEdAOx0w==}
    engines: {node: '>= 0.8'}
    dev: true

  /encodeurl/2.0.0:
    resolution: {integrity: sha512-Q0n9HRi4m6JuGIV1eFlmvJB7ZEVxu93IrMyiMsGC0lrMJMWzRgx6WGquyfQgZVb31vhGgXnfmPNNXmxnOkRBrg==}
    engines: {node: '>= 0.8'}
    dev: true

  /end-of-stream/1.4.4:
    resolution: {integrity: sha512-+uw1inIHVPQoaVuHzRyXd21icM+cnt4CzD5rW+NC1wjOUSTOs+Te7FOv7AhN7vS9x/oIyhLP5PR1H+phQAHu5Q==}
    dependencies:
      once: 1.4.0
    dev: true

  /engine.io-parser/5.2.1:
    resolution: {integrity: sha512-9JktcM3u18nU9N2Lz3bWeBgxVgOKpw7yhRaoxQA3FUDZzzw+9WlA6p4G4u0RixNkg14fH7EfEc/RhpurtiROTQ==}
    engines: {node: '>=10.0.0'}
    dev: true

  /engine.io/6.5.2:
    resolution: {integrity: sha512-IXsMcGpw/xRfjra46sVZVHiSWo/nJ/3g1337q9KNXtS6YRzbW5yIzTCb9DjhrBe7r3GZQR0I4+nq+4ODk5g/cA==}
    engines: {node: '>=10.2.0'}
    dependencies:
      '@types/cookie': 0.4.1
      '@types/cors': 2.8.14
      '@types/node': 18.18.0
      accepts: 1.3.8
      base64id: 2.0.0
      cookie: 0.4.2
      cors: 2.8.5
      debug: 4.3.4
      engine.io-parser: 5.2.1
      ws: 8.11.0
    transitivePeerDependencies:
      - bufferutil
      - supports-color
      - utf-8-validate
    dev: true

  /enhanced-resolve/5.15.0:
    resolution: {integrity: sha512-LXYT42KJ7lpIKECr2mAXIaMldcNCh/7E0KBKOu4KSfkHmP+mZmSs+8V5gBAqisWBy0OO4W5Oyys0GO1Y8KtdKg==}
    engines: {node: '>=10.13.0'}
    dependencies:
      graceful-fs: 4.2.11
      tapable: 2.2.1
    dev: true

  /ent/2.2.0:
    resolution: {integrity: sha512-GHrMyVZQWvTIdDtpiEXdHZnFQKzeO09apj8Cbl4pKWy4i0Oprcq17usfDt5aO63swf0JOeMWjWQE/LzgSRuWpA==}
    dev: true

  /entities/2.0.3:
    resolution: {integrity: sha512-MyoZ0jgnLvB2X3Lg5HqpFmn1kybDiIfEQmKzTb5apr51Rb+T3KdmMiqa70T+bhGnyv7bQ6WMj2QMHpGMmlrUYQ==}
    dev: true

  /env-paths/2.2.1:
    resolution: {integrity: sha512-+h1lkLKhZMTYjog1VEpJNG7NZJWcuc2DDk/qsqSTRRCOXiLjeQ1d1/udrUGhqMxUgAlwKNZ0cf2uqan5GLuS2A==}
    engines: {node: '>=6'}
    dev: true

  /envinfo/7.10.0:
    resolution: {integrity: sha512-ZtUjZO6l5mwTHvc1L9+1q5p/R3wTopcfqMW8r5t8SJSKqeVI/LtajORwRFEKpEFuekjD0VBjwu1HMxL4UalIRw==}
    engines: {node: '>=4'}
    hasBin: true
    dev: true

  /error-ex/1.3.2:
    resolution: {integrity: sha512-7dFHNmqeFSEt2ZBsCriorKnn3Z2pj+fd9kmI6QoWw4//DL+icEBfc0U7qJCisqrTsKTjw4fNFy2pW9OqStD84g==}
    dependencies:
      is-arrayish: 0.2.1
    dev: true

  /es-abstract/1.22.2:
    resolution: {integrity: sha512-YoxfFcDmhjOgWPWsV13+2RNjq1F6UQnfs+8TftwNqtzlmFzEXvlUwdrNrYeaizfjQzRMxkZ6ElWMOJIFKdVqwA==}
    engines: {node: '>= 0.4'}
    dependencies:
      array-buffer-byte-length: 1.0.0
      arraybuffer.prototype.slice: 1.0.2
      available-typed-arrays: 1.0.5
      call-bind: 1.0.7
      es-set-tostringtag: 2.0.1
      es-to-primitive: 1.2.1
      function.prototype.name: 1.1.6
      get-intrinsic: 1.2.4
      get-symbol-description: 1.0.0
      globalthis: 1.0.3
      gopd: 1.0.1
      has: 1.0.3
      has-property-descriptors: 1.0.2
      has-proto: 1.0.1
      has-symbols: 1.0.3
      internal-slot: 1.0.5
      is-array-buffer: 3.0.2
      is-callable: 1.2.7
      is-negative-zero: 2.0.2
      is-regex: 1.1.4
      is-shared-array-buffer: 1.0.2
      is-string: 1.0.7
      is-typed-array: 1.1.12
      is-weakref: 1.0.2
      object-inspect: 1.13.2
      object-keys: 1.1.1
      object.assign: 4.1.4
      regexp.prototype.flags: 1.5.1
      safe-array-concat: 1.0.1
      safe-regex-test: 1.0.0
      string.prototype.trim: 1.2.8
      string.prototype.trimend: 1.0.7
      string.prototype.trimstart: 1.0.7
      typed-array-buffer: 1.0.0
      typed-array-byte-length: 1.0.0
      typed-array-byte-offset: 1.0.0
      typed-array-length: 1.0.4
      unbox-primitive: 1.0.2
      which-typed-array: 1.1.11
    dev: true

  /es-define-property/1.0.0:
    resolution: {integrity: sha512-jxayLKShrEqqzJ0eumQbVhTYQM27CfT1T35+gCgDFoL82JLsXqTJ76zv6A0YLOgEnLUMvLzsDsGIrl8NFpT2gQ==}
    engines: {node: '>= 0.4'}
    dependencies:
      get-intrinsic: 1.2.4
    dev: true

  /es-errors/1.3.0:
    resolution: {integrity: sha512-Zf5H2Kxt2xjTvbJvP2ZWLEICxA6j+hAmMzIlypy4xcBg1vKVnx89Wy0GbS+kf5cwCVFFzdCFh2XSCFNULS6csw==}
    engines: {node: '>= 0.4'}
    dev: true

  /es-get-iterator/1.1.3:
    resolution: {integrity: sha512-sPZmqHBe6JIiTfN5q2pEi//TwxmAFHwj/XEuYjTuse78i8KxaqMTTzxPoFKuzRpDpTJ+0NAbpfenkmH2rePtuw==}
    dependencies:
      call-bind: 1.0.7
      get-intrinsic: 1.2.4
      has-symbols: 1.0.3
      is-arguments: 1.1.1
      is-map: 2.0.2
      is-set: 2.0.2
      is-string: 1.0.7
      isarray: 2.0.5
      stop-iteration-iterator: 1.0.0
    dev: true

  /es-module-lexer/1.3.1:
    resolution: {integrity: sha512-JUFAyicQV9mXc3YRxPnDlrfBKpqt6hUYzz9/boprUJHs4e4KVr3XwOF70doO6gwXUor6EWZJAyWAfKki84t20Q==}
    dev: true

  /es-set-tostringtag/2.0.1:
    resolution: {integrity: sha512-g3OMbtlwY3QewlqAiMLI47KywjWZoEytKr8pf6iTC8uJq5bIAH52Z9pnQ8pVL6whrCto53JZDuUIsifGeLorTg==}
    engines: {node: '>= 0.4'}
    dependencies:
      get-intrinsic: 1.2.4
      has: 1.0.3
      has-tostringtag: 1.0.0
    dev: true

  /es-to-primitive/1.2.1:
    resolution: {integrity: sha512-QCOllgZJtaUo9miYBcLChTUaHNjJF3PYs1VidD7AwiEj1kYxKeQTctLAezAOH5ZKRH0g2IgPn6KwB4IT8iRpvA==}
    engines: {node: '>= 0.4'}
    dependencies:
      is-callable: 1.2.7
      is-date-object: 1.0.5
      is-symbol: 1.0.4
    dev: true

  /esbuild/0.20.2:
    resolution: {integrity: sha512-WdOOppmUNU+IbZ0PaDiTst80zjnrOkyJNHoKupIcVyU8Lvla3Ugx94VzkQ32Ijqd7UhHJy75gNWDMUekcrSJ6g==}
    engines: {node: '>=12'}
    hasBin: true
    requiresBuild: true
    optionalDependencies:
      '@esbuild/aix-ppc64': 0.20.2
      '@esbuild/android-arm': 0.20.2
      '@esbuild/android-arm64': 0.20.2
      '@esbuild/android-x64': 0.20.2
      '@esbuild/darwin-arm64': 0.20.2
      '@esbuild/darwin-x64': 0.20.2
      '@esbuild/freebsd-arm64': 0.20.2
      '@esbuild/freebsd-x64': 0.20.2
      '@esbuild/linux-arm': 0.20.2
      '@esbuild/linux-arm64': 0.20.2
      '@esbuild/linux-ia32': 0.20.2
      '@esbuild/linux-loong64': 0.20.2
      '@esbuild/linux-mips64el': 0.20.2
      '@esbuild/linux-ppc64': 0.20.2
      '@esbuild/linux-riscv64': 0.20.2
      '@esbuild/linux-s390x': 0.20.2
      '@esbuild/linux-x64': 0.20.2
      '@esbuild/netbsd-x64': 0.20.2
      '@esbuild/openbsd-x64': 0.20.2
      '@esbuild/sunos-x64': 0.20.2
      '@esbuild/win32-arm64': 0.20.2
      '@esbuild/win32-ia32': 0.20.2
      '@esbuild/win32-x64': 0.20.2
    dev: true

  /esbuild/0.23.0:
    resolution: {integrity: sha512-1lvV17H2bMYda/WaFb2jLPeHU3zml2k4/yagNMG8Q/YtfMjCwEUZa2eXXMgZTVSL5q1n4H7sQ0X6CdJDqqeCFA==}
    engines: {node: '>=18'}
    hasBin: true
    requiresBuild: true
    optionalDependencies:
      '@esbuild/aix-ppc64': 0.23.0
      '@esbuild/android-arm': 0.23.0
      '@esbuild/android-arm64': 0.23.0
      '@esbuild/android-x64': 0.23.0
      '@esbuild/darwin-arm64': 0.23.0
      '@esbuild/darwin-x64': 0.23.0
      '@esbuild/freebsd-arm64': 0.23.0
      '@esbuild/freebsd-x64': 0.23.0
      '@esbuild/linux-arm': 0.23.0
      '@esbuild/linux-arm64': 0.23.0
      '@esbuild/linux-ia32': 0.23.0
      '@esbuild/linux-loong64': 0.23.0
      '@esbuild/linux-mips64el': 0.23.0
      '@esbuild/linux-ppc64': 0.23.0
      '@esbuild/linux-riscv64': 0.23.0
      '@esbuild/linux-s390x': 0.23.0
      '@esbuild/linux-x64': 0.23.0
      '@esbuild/netbsd-x64': 0.23.0
      '@esbuild/openbsd-arm64': 0.23.0
      '@esbuild/openbsd-x64': 0.23.0
      '@esbuild/sunos-x64': 0.23.0
      '@esbuild/win32-arm64': 0.23.0
      '@esbuild/win32-ia32': 0.23.0
      '@esbuild/win32-x64': 0.23.0
    dev: true

  /escalade/3.1.1:
    resolution: {integrity: sha512-k0er2gUkLf8O0zKJiAhmkTnJlTvINGv7ygDNPbeIsX/TJjGJZHuh9B2UxbsaEkmlEo9MfhrSzmhIlhRlI2GXnw==}
    engines: {node: '>=6'}

  /escalade/3.1.2:
    resolution: {integrity: sha512-ErCHMCae19vR8vQGe50xIsVomy19rg6gFu3+r3jkEO46suLMWBksvVyoGgQV+jOfl84ZSOSlmv6Gxa89PmTGmA==}
    engines: {node: '>=6'}
    dev: true

  /escape-html/1.0.3:
    resolution: {integrity: sha512-NiSupZ4OeuGwr68lGIeym/ksIZMJodUGOSCZ/FSnTxcrekbvqrgdUxlJOMpijaKZVjAJrWrGs/6Jy8OMuyj9ow==}
    dev: true

  /escape-string-regexp/1.0.5:
    resolution: {integrity: sha512-vbRorB5FUQWvla16U8R/qgaFIya2qGzwDrNmCZuYKrbdSUMG6I1ZCGQRefkRVhuOkIGVne7BQ35DSfo1qvJqFg==}
    engines: {node: '>=0.8.0'}

  /escape-string-regexp/4.0.0:
    resolution: {integrity: sha512-TtpcNJ3XAzx3Gq8sWRzJaVajRs0uVxA2YAkdb1jm2YkPz4G6egUFAyA3n5vtEIZefPk5Wa4UXbKuS5fKkJWdgA==}
    engines: {node: '>=10'}
    dev: true

  /escodegen/2.1.0:
    resolution: {integrity: sha512-2NlIDTwUWJN0mRPQOdtQBzbUHvdGY2P1VXSyU83Q3xKxM7WHX2Ql8dKq782Q9TgQUNOLEzEYu9bzLNj1q88I5w==}
    engines: {node: '>=6.0'}
    hasBin: true
    dependencies:
      esprima: 4.0.1
      estraverse: 5.3.0
      esutils: 2.0.3
    optionalDependencies:
      source-map: 0.6.1
    dev: true

  /eslint-plugin-require-extensions/0.1.3_eslint@8.50.0:
    resolution: {integrity: sha512-T3c1PZ9PIdI3hjV8LdunfYI8gj017UQjzAnCrxuo3wAjneDbTPHdE3oNWInOjMA+z/aBkUtlW5vC0YepYMZIug==}
    engines: {node: '>=16'}
    peerDependencies:
      eslint: '*'
    dependencies:
      eslint: 8.50.0
    dev: true

  /eslint-scope/5.1.1:
    resolution: {integrity: sha512-2NxwbF/hZ0KpepYN0cNbo+FN6XoK7GaHlQhgx/hIZl6Va0bF45RQOOwhLIy8lQDbuCiadSLCBnH2CFYquit5bw==}
    engines: {node: '>=8.0.0'}
    dependencies:
      esrecurse: 4.3.0
      estraverse: 4.3.0
    dev: true

  /eslint-scope/7.2.2:
    resolution: {integrity: sha512-dOt21O7lTMhDM+X9mB4GX+DZrZtCUJPL/wlcTqxyrx5IvO0IYtILdtrQGQp+8n5S0gwSVmOf9NQrjMOgfQZlIg==}
    engines: {node: ^12.22.0 || ^14.17.0 || >=16.0.0}
    dependencies:
      esrecurse: 4.3.0
      estraverse: 5.3.0
    dev: true

  /eslint-visitor-keys/3.4.3:
    resolution: {integrity: sha512-wpc+LXeiyiisxPlEkUzU6svyS1frIO3Mgxj1fdy7Pm8Ygzguax2N3Fa/D/ag1WqbOprdI+uY6wMUl8/a2G+iag==}
    engines: {node: ^12.22.0 || ^14.17.0 || >=16.0.0}
    dev: true

  /eslint/8.50.0:
    resolution: {integrity: sha512-FOnOGSuFuFLv/Sa+FDVRZl4GGVAAFFi8LecRsI5a1tMO5HIE8nCm4ivAlzt4dT3ol/PaaGC0rJEEXQmHJBGoOg==}
    engines: {node: ^12.22.0 || ^14.17.0 || >=16.0.0}
    hasBin: true
    dependencies:
      '@eslint-community/eslint-utils': 4.4.0_eslint@8.50.0
      '@eslint-community/regexpp': 4.8.2
      '@eslint/eslintrc': 2.1.2
      '@eslint/js': 8.50.0
      '@humanwhocodes/config-array': 0.11.11
      '@humanwhocodes/module-importer': 1.0.1
      '@nodelib/fs.walk': 1.2.8
      ajv: 6.12.6
      chalk: 4.1.2
      cross-spawn: 7.0.3
      debug: 4.3.4
      doctrine: 3.0.0
      escape-string-regexp: 4.0.0
      eslint-scope: 7.2.2
      eslint-visitor-keys: 3.4.3
      espree: 9.6.1
      esquery: 1.5.0
      esutils: 2.0.3
      fast-deep-equal: 3.1.3
      file-entry-cache: 6.0.1
      find-up: 5.0.0
      glob-parent: 6.0.2
      globals: 13.22.0
      graphemer: 1.4.0
      ignore: 5.2.4
      imurmurhash: 0.1.4
      is-glob: 4.0.3
      is-path-inside: 3.0.3
      js-yaml: 4.1.0
      json-stable-stringify-without-jsonify: 1.0.1
      levn: 0.4.1
      lodash.merge: 4.6.2
      minimatch: 3.1.2
      natural-compare: 1.4.0
      optionator: 0.9.3
      strip-ansi: 6.0.1
      text-table: 0.2.0
    transitivePeerDependencies:
      - supports-color
    dev: true

  /espree/9.6.1:
    resolution: {integrity: sha512-oruZaFkjorTpF32kDSI5/75ViwGeZginGGy2NoOSg3Q9bnwlnmDm4HLnkl0RE3n+njDXR037aY1+x58Z/zFdwQ==}
    engines: {node: ^12.22.0 || ^14.17.0 || >=16.0.0}
    dependencies:
      acorn: 8.10.0
      acorn-jsx: 5.3.2_acorn@8.10.0
      eslint-visitor-keys: 3.4.3
    dev: true

  /esprima/4.0.1:
    resolution: {integrity: sha512-eGuFFw7Upda+g4p+QHvnW0RyTX/SVeJBDM/gCtMARO0cLuT2HcEKnTPvhjV6aGeqrCB/sbNop0Kszm0jsaWU4A==}
    engines: {node: '>=4'}
    hasBin: true
    dev: true

  /esquery/1.5.0:
    resolution: {integrity: sha512-YQLXUplAwJgCydQ78IMJywZCceoqk1oH01OERdSAJc/7U2AylwjhSCLDEtqwg811idIS/9fIU5GjG73IgjKMVg==}
    engines: {node: '>=0.10'}
    dependencies:
      estraverse: 5.3.0
    dev: true

  /esrecurse/4.3.0:
    resolution: {integrity: sha512-KmfKL3b6G+RXvP8N1vr3Tq1kL/oCFgn2NYXEtqP8/L3pKapUA4G8cFVaoF3SU323CD4XypR/ffioHmkti6/Tag==}
    engines: {node: '>=4.0'}
    dependencies:
      estraverse: 5.3.0
    dev: true

  /estraverse/4.3.0:
    resolution: {integrity: sha512-39nnKffWz8xN1BU/2c79n9nB9HDzo0niYUqx6xyqUnyoAnQyyWpOTdZEeiCch8BBu515t4wp9ZmgVfVhn9EBpw==}
    engines: {node: '>=4.0'}
    dev: true

  /estraverse/5.3.0:
    resolution: {integrity: sha512-MMdARuVEQziNTeJD8DgMqmhwR11BRQ/cBP+pLtYdSTnf3MIO8fFeiINEbX36ZdNlfU/7A9f3gUw49B3oQsvwBA==}
    engines: {node: '>=4.0'}
    dev: true

  /estree-walker/3.0.3:
    resolution: {integrity: sha512-7RUKfXgSMMkzt6ZuXmqapOurLGPPfgj6l9uRZ7lRGolvk0y2yocc35LdcxKC5PQZdn2DMqioAQ2NoWcrTKmm6g==}
    dependencies:
      '@types/estree': 1.0.5
    dev: true

  /esutils/2.0.3:
    resolution: {integrity: sha512-kVscqXk4OCp68SZ0dkgEKVi6/8ij300KBWTJq32P/dYeWTSwK41WyTxalN1eRmA5Z9UU/LX9D7FWSmV9SAYx6g==}
    engines: {node: '>=0.10.0'}
    dev: true

  /etag/1.8.1:
    resolution: {integrity: sha512-aIL5Fx7mawVa300al2BnEE4iNvo1qETxLrPI/o05L7z6go7fCw1J6EQmbK4FmJ2AS7kgVF/KEZWufBfdClMcPg==}
    engines: {node: '>= 0.6'}
    dev: true

  /eventemitter3/4.0.7:
    resolution: {integrity: sha512-8guHBZCwKnFhYdHr2ysuRWErTwhoN2X8XELRlrRwpmfeY2jjuUN4taQMsULKUVo1K4DvZl+0pgfyoysHxvmvEw==}
    dev: true

  /events/3.3.0:
    resolution: {integrity: sha512-mQw+2fkQbALzQ7V0MY0IqdnXNOeTtP4r0lN9z7AAawCXgqea7bDii20AYrIBrFd/Hx0M2Ocz6S111CaFkUcb0Q==}
    engines: {node: '>=0.8.x'}
    dev: true

  /execa/8.0.1:
    resolution: {integrity: sha512-VyhnebXciFV2DESc+p6B+y0LjSm0krU4OgJN44qFAhBY0TJ+1V61tYD2+wHusZ6F9n5K+vl8k0sTy7PEfV4qpg==}
    engines: {node: '>=16.17'}
    dependencies:
      cross-spawn: 7.0.3
      get-stream: 8.0.1
      human-signals: 5.0.0
      is-stream: 3.0.0
      merge-stream: 2.0.0
      npm-run-path: 5.3.0
      onetime: 6.0.0
      signal-exit: 4.1.0
      strip-final-newline: 3.0.0
    dev: true

  /express-promise-router/4.1.1_express@4.18.2:
    resolution: {integrity: sha512-Lkvcy/ZGrBhzkl3y7uYBHLMtLI4D6XQ2kiFg9dq7fbktBch5gjqJ0+KovX0cvCAvTJw92raWunRLM/OM+5l4fA==}
    engines: {node: '>=10'}
    peerDependencies:
      '@types/express': ^4.0.0
      express: ^4.0.0
    peerDependenciesMeta:
      '@types/express':
        optional: true
    dependencies:
      express: 4.18.2
      is-promise: 4.0.0
      lodash.flattendeep: 4.4.0
      methods: 1.1.2
    dev: true

  /express-promise-router/4.1.1_express@4.21.1:
    resolution: {integrity: sha512-Lkvcy/ZGrBhzkl3y7uYBHLMtLI4D6XQ2kiFg9dq7fbktBch5gjqJ0+KovX0cvCAvTJw92raWunRLM/OM+5l4fA==}
    engines: {node: '>=10'}
    peerDependencies:
      '@types/express': ^4.0.0
      express: ^4.0.0
    peerDependenciesMeta:
      '@types/express':
        optional: true
    dependencies:
      express: 4.21.1
      is-promise: 4.0.0
      lodash.flattendeep: 4.4.0
      methods: 1.1.2
    dev: true

  /express/4.18.2:
    resolution: {integrity: sha512-5/PsL6iGPdfQ/lKM1UuielYgv3BUoJfz1aUwU9vHZ+J7gyvwdQXFEBIEIaxeGf0GIcreATNyBExtalisDbuMqQ==}
    engines: {node: '>= 0.10.0'}
    dependencies:
      accepts: 1.3.8
      array-flatten: 1.1.1
      body-parser: 1.20.1
      content-disposition: 0.5.4
      content-type: 1.0.5
      cookie: 0.5.0
      cookie-signature: 1.0.6
      debug: 2.6.9
      depd: 2.0.0
      encodeurl: 1.0.2
      escape-html: 1.0.3
      etag: 1.8.1
      finalhandler: 1.2.0
      fresh: 0.5.2
      http-errors: 2.0.0
      merge-descriptors: 1.0.1
      methods: 1.1.2
      on-finished: 2.4.1
      parseurl: 1.3.3
      path-to-regexp: 0.1.7
      proxy-addr: 2.0.7
      qs: 6.11.0
      range-parser: 1.2.1
      safe-buffer: 5.2.1
      send: 0.18.0
      serve-static: 1.15.0
      setprototypeof: 1.2.0
      statuses: 2.0.1
      type-is: 1.6.18
      utils-merge: 1.0.1
      vary: 1.1.2
    dev: true

  /express/4.21.1:
    resolution: {integrity: sha512-YSFlK1Ee0/GC8QaO91tHcDxJiE/X4FbpAyQWkxAvG6AXCuR65YzK8ua6D9hvi/TzUfZMpc+BwuM1IPw8fmQBiQ==}
    engines: {node: '>= 0.10.0'}
    dependencies:
      accepts: 1.3.8
      array-flatten: 1.1.1
      body-parser: 1.20.3
      content-disposition: 0.5.4
      content-type: 1.0.5
      cookie: 0.7.1
      cookie-signature: 1.0.6
      debug: 2.6.9
      depd: 2.0.0
      encodeurl: 2.0.0
      escape-html: 1.0.3
      etag: 1.8.1
      finalhandler: 1.3.1
      fresh: 0.5.2
      http-errors: 2.0.0
      merge-descriptors: 1.0.3
      methods: 1.1.2
      on-finished: 2.4.1
      parseurl: 1.3.3
      path-to-regexp: 0.1.10
      proxy-addr: 2.0.7
      qs: 6.13.0
      range-parser: 1.2.1
      safe-buffer: 5.2.1
      send: 0.19.0
      serve-static: 1.16.2
      setprototypeof: 1.2.0
      statuses: 2.0.1
      type-is: 1.6.18
      utils-merge: 1.0.1
      vary: 1.1.2
    dev: true

  /extend/3.0.2:
    resolution: {integrity: sha512-fjquC59cD7CyW6urNXK0FBufkZcoiGG80wTuPujX590cB5Ttln20E2UB4S/WARVqhXffZl2LNgS+gQdPIIim/g==}
    dev: true

  /extract-zip/2.0.1:
    resolution: {integrity: sha512-GDhU9ntwuKyGXdZBUgTIe+vXnWj0fppUEtMDL0+idd5Sta8TGpHssn/eusA9mrPr9qNDym6SxAYZjNvCn/9RBg==}
    engines: {node: '>= 10.17.0'}
    hasBin: true
    dependencies:
      debug: 4.3.4
      get-stream: 5.2.0
      yauzl: 2.10.0
    optionalDependencies:
      '@types/yauzl': 2.10.1
    transitivePeerDependencies:
      - supports-color
    dev: true

  /extsprintf/1.3.0:
    resolution: {integrity: sha512-11Ndz7Nv+mvAC1j0ktTa7fAb0vLyGGX+rMHNBYQviQDGU0Hw7lhctJANqbPhu9nV9/izT/IntTgZ7Im/9LJs9g==}
    engines: {'0': node >=0.6.0}
    dev: true

  /fast-deep-equal/3.1.3:
    resolution: {integrity: sha512-f3qQ9oQy9j2AhBe/H9VC91wLmKBCCU/gDOnKNAYG5hswO7BLKj09Hc5HYNz9cGI++xlpDCIgDaitVs03ATR84Q==}

  /fast-fifo/1.3.2:
    resolution: {integrity: sha512-/d9sfos4yxzpwkDkuN7k2SqFKtYNmCTzgfEpz82x34IM9/zc8KGxQoXg1liNC/izpRM/MBdt44Nmx41ZWqk+FQ==}
    dev: true

  /fast-glob/3.3.2:
    resolution: {integrity: sha512-oX2ruAFQwf/Orj8m737Y5adxDQO0LAB7/S5MnxCdTNDd4p6BsyIVsv9JQsATbTSq8KHRpLwIHbVlUNatxd+1Ow==}
    engines: {node: '>=8.6.0'}
    dependencies:
      '@nodelib/fs.stat': 2.0.5
      '@nodelib/fs.walk': 1.2.8
      glob-parent: 5.1.2
      merge2: 1.4.1
      micromatch: 4.0.5

  /fast-json-stable-stringify/2.1.0:
    resolution: {integrity: sha512-lhd/wF+Lk98HZoTCtlVraHtfh5XYijIjalXck7saUtuanSDyLMxnHhSXEDJqHxD7msR8D0uCmqlkwjCV8xvwHw==}
    dev: true

  /fast-levenshtein/2.0.6:
    resolution: {integrity: sha512-DCXu6Ifhqcks7TZKY3Hxp3y6qphY5SJZmrWMDrKcERSOXWQdMhU9Ig/PYrzyw/ul9jOIyh0N4M0tbC5hodg8dw==}
    dev: true

  /fast-uri/3.0.1:
    resolution: {integrity: sha512-MWipKbbYiYI0UC7cl8m/i/IWTqfC8YXsqjzybjddLsFjStroQzsHXkc73JutMvBiXmOvapk+axIl79ig5t55Bw==}

  /fast-xml-parser/4.3.1:
    resolution: {integrity: sha512-viVv3xb8D+SiS1W4cv4tva3bni08kAkx0gQnWrykMM8nXPc1FxqZPU00dCEVjkiCg4HoXd2jC4x29Nzg/l2DAA==}
    hasBin: true
    dependencies:
      strnum: 1.0.5
    dev: true

  /fast-xml-parser/4.5.0:
    resolution: {integrity: sha512-/PlTQCI96+fZMAOLMZK4CWG1ItCbfZ/0jx7UIJFChPNrx7tcEgerUgWbeieCM9MfHInUDyK8DWYZ+YrywDJuTg==}
    hasBin: true
    dependencies:
      strnum: 1.0.5
    dev: true

  /fastest-levenshtein/1.0.16:
    resolution: {integrity: sha512-eRnCtTTtGZFpQCwhJiUOuxPQWRXVKYDn0b2PeHfXL6/Zi53SLAzAHfVhVWK2AryC/WH05kGfxhFIPvTF0SXQzg==}
    engines: {node: '>= 4.9.1'}
    dev: true

  /fastq/1.15.0:
    resolution: {integrity: sha512-wBrocU2LCXXa+lWBt8RoIRD89Fi8OdABODa/kEnyeyjS5aZO5/GNvI5sEINADqP/h8M29UHTHUb53sUu5Ihqdw==}
    dependencies:
      reusify: 1.0.4

  /fd-slicer/1.1.0:
    resolution: {integrity: sha512-cE1qsB/VwyQozZ+q1dGxR8LBYNZeofhEdUNGSMbQD3Gw2lAzX9Zb3uIU6Ebc/Fmyjo9AWWfnn0AUCHqtevs/8g==}
    dependencies:
      pend: 1.2.0
    dev: true

  /fecha/4.2.3:
    resolution: {integrity: sha512-OP2IUU6HeYKJi3i0z4A19kHMQoLVs4Hc+DPqqxI2h/DPZHTm/vjsfC6P0b4jCMy14XizLBqvndQ+UilD7707Jw==}
    dev: true

  /fetch-blob/3.2.0:
    resolution: {integrity: sha512-7yAQpD2UMJzLi1Dqv7qFYnPbaPx7ZfFK6PiIxQ4PfkGPyNyl2Ugx+a/umUonmKqjhM4DnfbMvdX6otXq83soQQ==}
    engines: {node: ^12.20 || >= 14.13}
    dependencies:
      node-domexception: 1.0.0
      web-streams-polyfill: 3.2.1
    dev: true

  /file-entry-cache/6.0.1:
    resolution: {integrity: sha512-7Gps/XWymbLk2QLYK4NzpMOrYjMhdIxXuIvy2QBsLE6ljuodKvdkWs/cpyJJ3CVIVpH0Oi1Hvg1ovbMzLdFBBg==}
    engines: {node: ^10.12.0 || >=12.0.0}
    dependencies:
      flat-cache: 3.1.0
    dev: true

  /fill-range/7.0.1:
    resolution: {integrity: sha512-qOo9F+dMUmC2Lcb4BbVvnKJxTPjCm+RRpe4gDuGrzkL7mEVl/djYSu2OdQ2Pa302N4oqkSg9ir6jaLWJ2USVpQ==}
    engines: {node: '>=8'}
    dependencies:
      to-regex-range: 5.0.1

  /finalhandler/1.1.2:
    resolution: {integrity: sha512-aAWcW57uxVNrQZqFXjITpW3sIUQmHGG3qSb9mUah9MgMC4NeWhNOlNjXEYq3HjRAvL6arUviZGGJsBg6z0zsWA==}
    engines: {node: '>= 0.8'}
    dependencies:
      debug: 2.6.9
      encodeurl: 1.0.2
      escape-html: 1.0.3
      on-finished: 2.3.0
      parseurl: 1.3.3
      statuses: 1.5.0
      unpipe: 1.0.0
    dev: true

  /finalhandler/1.2.0:
    resolution: {integrity: sha512-5uXcUVftlQMFnWC9qu/svkWv3GTd2PfUhK/3PLkYNAe7FbqJMt3515HaxE6eRL74GdsriiwujiawdaB1BpEISg==}
    engines: {node: '>= 0.8'}
    dependencies:
      debug: 2.6.9
      encodeurl: 1.0.2
      escape-html: 1.0.3
      on-finished: 2.4.1
      parseurl: 1.3.3
      statuses: 2.0.1
      unpipe: 1.0.0
    dev: true

  /finalhandler/1.3.1:
    resolution: {integrity: sha512-6BN9trH7bp3qvnrRyzsBz+g3lZxTNZTbVO2EV1CS0WIcDbawYVdYvGflME/9QP0h0pYlCDBCTjYa9nZzMDpyxQ==}
    engines: {node: '>= 0.8'}
    dependencies:
      debug: 2.6.9
      encodeurl: 2.0.0
      escape-html: 1.0.3
      on-finished: 2.4.1
      parseurl: 1.3.3
      statuses: 2.0.1
      unpipe: 1.0.0
    dev: true

  /find-up/4.1.0:
    resolution: {integrity: sha512-PpOwAdQ/YlXQ2vj8a3h8IipDuYRi3wceVQQGYWxNINccq40Anw7BlsEXCMbt1Zt+OLA6Fq9suIpIWD0OsnISlw==}
    engines: {node: '>=8'}
    dependencies:
      locate-path: 5.0.0
      path-exists: 4.0.0
    dev: true

  /find-up/5.0.0:
    resolution: {integrity: sha512-78/PXT1wlLLDgTzDs7sjq9hzz0vXD+zn+7wypEe4fXQxCmdmqfGsEPQxmiCSQI3ajFV91bVSsvNtrJRiW6nGng==}
    engines: {node: '>=10'}
    dependencies:
      locate-path: 6.0.0
      path-exists: 4.0.0
    dev: true

  /flat-cache/3.1.0:
    resolution: {integrity: sha512-OHx4Qwrrt0E4jEIcI5/Xb+f+QmJYNj2rrK8wiIdQOIrB9WrrJL8cjZvXdXuBTkkEwEqLycb5BeZDV1o2i9bTew==}
    engines: {node: '>=12.0.0'}
    dependencies:
      flatted: 3.2.9
      keyv: 4.5.3
      rimraf: 3.0.2
    dev: true

  /flat/5.0.2:
    resolution: {integrity: sha512-b6suED+5/3rTpUBdG1gupIl8MPFCAMA0QXwmljLhvCUKcUvdE4gWky9zpuGCcXHOsz4J9wPGNWq6OKpmIzz3hQ==}
    hasBin: true
    dev: true

  /flatted/3.2.9:
    resolution: {integrity: sha512-36yxDn5H7OFZQla0/jFJmbIKTdZAQHngCedGxiMmpNfEZM0sdEeT+WczLQrjK6D7o2aiyLYDnkw0R3JK0Qv1RQ==}
    dev: true

  /fn.name/1.1.0:
    resolution: {integrity: sha512-GRnmB5gPyJpAhTQdSZTSp9uaPSvl09KoYcMQtsB9rQoOmzs9dH6ffeccH+Z+cv6P68Hu5bC6JjRh4Ah/mHSNRw==}
    dev: true

  /follow-redirects/1.15.3:
    resolution: {integrity: sha512-1VzOtuEM8pC9SFU1E+8KfTjZyMztRsgEfwQl44z8A25uy13jSzTj6dyK2Df52iV0vgHCfBwLhDWevLn95w5v6Q==}
    engines: {node: '>=4.0'}
    peerDependencies:
      debug: '*'
    peerDependenciesMeta:
      debug:
        optional: true
    dev: true

  /follow-redirects/1.15.9:
    resolution: {integrity: sha512-gew4GsXizNgdoRyqmyfMHyAmXsZDk6mHkSxZFCzW9gwlbtOW44CDtYavM+y+72qD/Vq2l550kMF52DT8fOLJqQ==}
    engines: {node: '>=4.0'}
    peerDependencies:
      debug: '*'
    peerDependenciesMeta:
      debug:
        optional: true
    dev: true

  /for-each/0.3.3:
    resolution: {integrity: sha512-jqYfLp7mo9vIyQf8ykW2v7A+2N4QjeCeI5+Dz9XraiO1ign81wjiH7Fb9vSOWvQfNtmSa4H2RoQTrrXivdUZmw==}
    dependencies:
      is-callable: 1.2.7
    dev: true

  /foreground-child/3.1.1:
    resolution: {integrity: sha512-TMKDUnIte6bfb5nWv7V/caI169OHgvwjb7V4WkeUvbQQdjr5rWKqHFiKWb/fcOwB+CzBT+qbWjvj+DVwRskpIg==}
    engines: {node: '>=14'}
    dependencies:
      cross-spawn: 7.0.3
      signal-exit: 4.1.0
    dev: true

  /forever-agent/0.6.1:
    resolution: {integrity: sha512-j0KLYPhm6zeac4lz3oJ3o65qvgQCcPubiyotZrXqEaG4hNagNYO8qdlUrX5vwqv9ohqeT/Z3j6+yW067yWWdUw==}
    dev: true

  /form-data/2.3.3:
    resolution: {integrity: sha512-1lLKB2Mu3aGP1Q/2eCOx0fNbRMe7XdwktwOruhfqqd0rIJWwN4Dh+E3hrPSlDCXnSR7UtZ1N38rVXm+6+MEhJQ==}
    engines: {node: '>= 0.12'}
    dependencies:
      asynckit: 0.4.0
      combined-stream: 1.0.8
      mime-types: 2.1.35
    dev: true

  /form-data/4.0.0:
    resolution: {integrity: sha512-ETEklSGi5t0QMZuiXoA/Q6vcnxcLQP5vdugSpuAyi6SVGi2clPPp+xgEhuMaHC+zGgn31Kd235W35f7Hykkaww==}
    engines: {node: '>= 6'}
    dependencies:
      asynckit: 0.4.0
      combined-stream: 1.0.8
      mime-types: 2.1.35

  /form-data/4.0.1:
    resolution: {integrity: sha512-tzN8e4TX8+kkxGPK8D5u0FNmjPUjw3lwC9lSLxxoB/+GtsJG91CO8bSWy73APlgAZzZbXEYZJuxjkHH2w+Ezhw==}
    engines: {node: '>= 6'}
    dependencies:
      asynckit: 0.4.0
      combined-stream: 1.0.8
      mime-types: 2.1.35
    dev: true

  /formdata-polyfill/4.0.10:
    resolution: {integrity: sha512-buewHzMvYL29jdeQTVILecSaZKnt/RJWjoZCF5OW60Z67/GmSLBkOFM7qh1PI3zFNtJbaZL5eQu1vLfazOwj4g==}
    engines: {node: '>=12.20.0'}
    dependencies:
      fetch-blob: 3.2.0
    dev: true

  /forwarded/0.2.0:
    resolution: {integrity: sha512-buRG0fpBtRHSTCOASe6hD258tEubFoRLb4ZNA6NxMVHNw2gOcwHo9wyablzMzOA5z9xA9L1KNjk/Nt6MT9aYow==}
    engines: {node: '>= 0.6'}
    dev: true

  /fresh/0.5.2:
    resolution: {integrity: sha512-zJ2mQYM18rEFOudeV4GShTGIQ7RbzA7ozbU9I/XBpm7kqgMywgmylMwXHxZJmkVoYkna9d2pVXVXPdYTP9ej8Q==}
    engines: {node: '>= 0.6'}
    dev: true

  /fs-extra/10.1.0:
    resolution: {integrity: sha512-oRXApq54ETRj4eMiFzGnHWGy+zo5raudjuxN0b8H7s/RU2oW0Wvsx9O0ACRN/kRq9E8Vu/ReskGB5o3ji+FzHQ==}
    engines: {node: '>=12'}
    dependencies:
      graceful-fs: 4.2.11
      jsonfile: 6.1.0
      universalify: 2.0.0
    dev: true

  /fs-extra/11.1.1:
    resolution: {integrity: sha512-MGIE4HOvQCeUCzmlHs0vXpih4ysz4wg9qiSAu6cd42lVwPbTM1TjV7RusoyQqMmk/95gdQZX72u+YW+c3eEpFQ==}
    engines: {node: '>=14.14'}
    dependencies:
      graceful-fs: 4.2.11
      jsonfile: 6.1.0
      universalify: 2.0.0
    dev: false

  /fs-extra/7.0.1:
    resolution: {integrity: sha512-YJDaCJZEnBmcbw13fvdAM9AwNOJwOzrE4pqMqBq5nFiEqXUqHwlK4B+3pUw6JNvfSPtX05xFHtYy/1ni01eGCw==}
    engines: {node: '>=6 <7 || >=8'}
    dependencies:
      graceful-fs: 4.2.11
      jsonfile: 4.0.0
      universalify: 0.1.2
    dev: true

  /fs-extra/8.1.0:
    resolution: {integrity: sha512-yhlQgA6mnOJUKOsRUFsgJdQCvkKhcz8tlZG5HBQfReYZy46OwLcY+Zia0mtdHsOo9y/hP+CxMN0TU9QxoOtG4g==}
    engines: {node: '>=6 <7 || >=8'}
    dependencies:
      graceful-fs: 4.2.11
      jsonfile: 4.0.0
      universalify: 0.1.2
    dev: true

  /fs.realpath/1.0.0:
    resolution: {integrity: sha512-OO0pH2lK6a0hZnAdau5ItzHPI6pUlvI7jMVnxUQRtw4owF2wk8lOSabtGDCTP4Ggrg2MbGnWO9X8K1t4+fGMDw==}
    dev: true

  /fsevents/2.3.3:
    resolution: {integrity: sha512-5xoDfX+fL7faATnagmWPpbFtwh/R77WmMMqqHGS65C3vvB0YHrgF+B1YmZ3441tMj5n63k0212XNoJwzlhffQw==}
    engines: {node: ^8.16.0 || ^10.6.0 || >=11.0.0}
    os: [darwin]
    requiresBuild: true
    dev: true
    optional: true

  /function-bind/1.1.1:
    resolution: {integrity: sha512-yIovAzMX49sF8Yl58fSCWJ5svSLuaibPxXQJFLmBObTuCr0Mf1KiPopGM9NiFjiYBCbfaa2Fh6breQ6ANVTI0A==}
    dev: true

  /function-bind/1.1.2:
    resolution: {integrity: sha512-7XHNxH7qX9xG5mIwxkhumTox/MIRNcOgDrxWsMt2pAr23WHp6MrRlN7FBSFpCpr+oVO0F744iUgR82nJMfG2SA==}
    dev: true

  /function.prototype.name/1.1.6:
    resolution: {integrity: sha512-Z5kx79swU5P27WEayXM1tBi5Ze/lbIyiNgU3qyXUOf9b2rgXYyF9Dy9Cx+IQv/Lc8WCG6L82zwUPpSS9hGehIg==}
    engines: {node: '>= 0.4'}
    dependencies:
      call-bind: 1.0.7
      define-properties: 1.2.1
      es-abstract: 1.22.2
      functions-have-names: 1.2.3
    dev: true

  /functions-have-names/1.2.3:
    resolution: {integrity: sha512-xckBUXyTIqT97tq2x2AMb+g163b5JFysYk0x4qxNFwbfQkmNZoiRHb6sPzI9/QV33WeuvVYBUIiD4NzNIyqaRQ==}
    dev: true

  /gensync/1.0.0-beta.2:
    resolution: {integrity: sha512-3hN7NaskYvMDLQY55gnW3NQ+mesEAepTqlg+VEbj7zzqEMBVNhzcGYYeqFo/TlYz6eQiFcp1HcsCZO+nGgS8zg==}
    engines: {node: '>=6.9.0'}
    dev: true

  /get-caller-file/2.0.5:
    resolution: {integrity: sha512-DyFP3BM/3YHTQOCUL/w0OZHR0lpKeGrxotcHWcqNEdnltqFwXVfhEBQ94eIo34AfQpo0rGki4cyIiftY06h2Fg==}
    engines: {node: 6.* || 8.* || >= 10.*}

  /get-func-name/2.0.0:
    resolution: {integrity: sha512-Hm0ixYtaSZ/V7C8FJrtZIuBBI+iSgL+1Aq82zSu8VQNB4S3Gk8e7Qs3VwBDJAhmRZcFqkl3tQu36g/Foh5I5ig==}
    dev: true

  /get-func-name/2.0.2:
    resolution: {integrity: sha512-8vXOvuE167CtIc3OyItco7N/dpRtBbYOsPsXCz7X/PMnlGjYjSGuZJgM1Y7mmew7BKf9BqvLX2tnOVy1BBUsxQ==}
    dev: true

  /get-intrinsic/1.2.1:
    resolution: {integrity: sha512-2DcsyfABl+gVHEfCOaTrWgyt+tb6MSEGmKq+kI5HwLbIYgjgmMcV8KQ41uaKz1xxUcn9tJtgFbQUEVcEbd0FYw==}
    dependencies:
      function-bind: 1.1.1
      has: 1.0.3
      has-proto: 1.0.1
      has-symbols: 1.0.3
    dev: true

  /get-intrinsic/1.2.4:
    resolution: {integrity: sha512-5uYhsJH8VJBTv7oslg4BznJYhDoRI6waYCxMmCdnTrcCrHA/fCFKoTFz2JKKE0HdDFUF7/oQuhzumXJK7paBRQ==}
    engines: {node: '>= 0.4'}
    dependencies:
      es-errors: 1.3.0
      function-bind: 1.1.2
      has-proto: 1.0.1
      has-symbols: 1.0.3
      hasown: 2.0.2
    dev: true

  /get-stream/5.2.0:
    resolution: {integrity: sha512-nBF+F1rAZVCu/p7rjzgA+Yb4lfYXrpl7a6VmJrU8wF9I1CKvP/QwPNZHnOlwbTkY6dvtFIzFMSyQXbLoTQPRpA==}
    engines: {node: '>=8'}
    dependencies:
      pump: 3.0.0
    dev: true

  /get-stream/8.0.1:
    resolution: {integrity: sha512-VaUJspBffn/LMCJVoMvSAdmscJyS1auj5Zulnn5UoYcY531UWmdwhRWkcGKnGU93m5HSXP9LP2usOryrBtQowA==}
    engines: {node: '>=16'}
    dev: true

  /get-symbol-description/1.0.0:
    resolution: {integrity: sha512-2EmdH1YvIQiZpltCNgkuiUnyukzxM/R6NDJX31Ke3BG1Nq5b0S2PhX59UKi9vZpPDQVdqn+1IcaAwnzTT5vCjw==}
    engines: {node: '>= 0.4'}
    dependencies:
      call-bind: 1.0.7
      get-intrinsic: 1.2.4
    dev: true

  /get-tsconfig/4.7.6:
    resolution: {integrity: sha512-ZAqrLlu18NbDdRaHq+AKXzAmqIUPswPWKUchfytdAjiRFnCe5ojG2bstg6mRiZabkKfCoL/e98pbBELIV/YCeA==}
    dependencies:
      resolve-pkg-maps: 1.0.0
    dev: true

  /get-uri/6.0.2:
    resolution: {integrity: sha512-5KLucCJobh8vBY1K07EFV4+cPZH3mrV9YeAruUseCQKHB58SGjjT2l9/eA9LD082IiuMjSlFJEcdJ27TXvbZNw==}
    engines: {node: '>= 14'}
    dependencies:
      basic-ftp: 5.0.4
      data-uri-to-buffer: 6.0.1
      debug: 4.3.4
      fs-extra: 8.1.0
    transitivePeerDependencies:
      - supports-color
    dev: true

  /getpass/0.1.7:
    resolution: {integrity: sha512-0fzj9JxOLfJ+XGLhR8ze3unN0KZCgZwiSSDz168VERjK8Wl8kVSdcu2kspd4s4wtAa1y/qrVRiAA0WclVsu0ng==}
    dependencies:
      assert-plus: 1.0.0
    dev: true

  /glob-parent/5.1.2:
    resolution: {integrity: sha512-AOIgSQCepiJYwP3ARnGx+5VnTu2HBYdzbGP45eLw1vr3zB3vZLeyed1sC9hnbcOc9/SrMyM5RPQrkGz4aS9Zow==}
    engines: {node: '>= 6'}
    dependencies:
      is-glob: 4.0.3

  /glob-parent/6.0.2:
    resolution: {integrity: sha512-XxwI8EOhVQgWp6iDL+3b0r86f4d6AX6zSU55HfB4ydCEuXLXc5FcYeOu+nnGftS4TEju/11rt4KJPTMgbfmv4A==}
    engines: {node: '>=10.13.0'}
    dependencies:
      is-glob: 4.0.3
    dev: true

  /glob-to-regexp/0.4.1:
    resolution: {integrity: sha512-lkX1HJXwyMcprw/5YUZc2s7DrpAiHB21/V+E1rHUrVNokkvB6bqMzT0VfV6/86ZNabt1k14YOIaT7nDvOX3Iiw==}
    dev: true

  /glob/10.3.9:
    resolution: {integrity: sha512-2tU/LKevAQvDVuVJ9pg9Yv9xcbSh+TqHuTaXTNbQwf+0kDl9Fm6bMovi4Nm5c8TVvfxo2LLcqCGtmO9KoJaGWg==}
    engines: {node: '>=16 || 14 >=14.17'}
    hasBin: true
    dependencies:
      foreground-child: 3.1.1
      jackspeak: 2.3.5
      minimatch: 9.0.5
      minipass: 7.1.2
      path-scurry: 1.10.1
    dev: true

  /glob/7.2.0:
    resolution: {integrity: sha512-lmLf6gtyrPq8tTjSmrO94wBeQbFR3HbLHbuyD69wuyQkImp2hWqMGB47OX65FBkPffO641IP9jWa1z4ivqG26Q==}
    dependencies:
      fs.realpath: 1.0.0
      inflight: 1.0.6
      inherits: 2.0.4
      minimatch: 3.1.2
      once: 1.4.0
      path-is-absolute: 1.0.1
    dev: true

  /glob/7.2.3:
    resolution: {integrity: sha512-nFR0zLpU2YCaRxwoCJvL6UvCH2JFyFVIvwTLsIf21AuHlMskA1hhTdk+LlYJtOlYt9v6dvszD2BGRqBL+iQK9Q==}
    dependencies:
      fs.realpath: 1.0.0
      inflight: 1.0.6
      inherits: 2.0.4
      minimatch: 3.1.2
      once: 1.4.0
      path-is-absolute: 1.0.1
    dev: true

  /glob/8.1.0:
    resolution: {integrity: sha512-r8hpEjiQEYlF2QU0df3dS+nxxSIreXQS1qRhMJM0Q5NDdR386C7jb7Hwwod8Fgiuex+k0GFjgft18yvxm5XoCQ==}
    engines: {node: '>=12'}
    dependencies:
      fs.realpath: 1.0.0
      inflight: 1.0.6
      inherits: 2.0.4
      minimatch: 5.1.6
      once: 1.4.0
    dev: true

  /globals/11.12.0:
    resolution: {integrity: sha512-WOBp/EEGUiIsJSp7wcv/y6MO+lV9UoncWqxuFfm8eBwzWNgyfBd6Gz+IeKQ9jCmyhoH99g15M3T+QaVHFjizVA==}
    engines: {node: '>=4'}
    dev: true

  /globals/13.22.0:
    resolution: {integrity: sha512-H1Ddc/PbZHTDVJSnj8kWptIRSD6AM3pK+mKytuIVF4uoBV7rshFlhhvA58ceJ5wp3Er58w6zj7bykMpYXt3ETw==}
    engines: {node: '>=8'}
    dependencies:
      type-fest: 0.20.2
    dev: true

  /globalthis/1.0.3:
    resolution: {integrity: sha512-sFdI5LyBiNTHjRd7cGPWapiHWMOXKyuBNX/cWJ3NfzrZQVa8GI/8cofCl74AOVqq9W5kNmguTIzJ/1s2gyI9wA==}
    engines: {node: '>= 0.4'}
    dependencies:
      define-properties: 1.2.1
    dev: true

  /globby/11.1.0:
    resolution: {integrity: sha512-jhIXaOzy1sb8IyocaruWSn1TjmnBVs8Ayhcy83rmxNJ8q2uWKCAj3CnJY+KpGSXCueAPc0i05kVvVKtP1t9S3g==}
    engines: {node: '>=10'}
    dependencies:
      array-union: 2.1.0
      dir-glob: 3.0.1
      fast-glob: 3.3.2
      ignore: 5.2.4
      merge2: 1.4.1
      slash: 3.0.0
    dev: true

  /globby/14.0.2:
    resolution: {integrity: sha512-s3Fq41ZVh7vbbe2PN3nrW7yC7U7MFVc5c98/iTl9c2GawNMKx/J648KQRW6WKkuU8GIbbh2IXfIRQjOZnXcTnw==}
    engines: {node: '>=18'}
    dependencies:
      '@sindresorhus/merge-streams': 2.3.0
      fast-glob: 3.3.2
      ignore: 5.2.4
      path-type: 5.0.0
      slash: 5.1.0
      unicorn-magic: 0.1.0

  /gopd/1.0.1:
    resolution: {integrity: sha512-d65bNlIadxvpb/A2abVdlqKqV563juRnZ1Wtk6s1sIR8uNsXR70xqIzVqxVf1eTqDunwT2MkczEeaezCKTZhwA==}
    dependencies:
      get-intrinsic: 1.2.4
    dev: true

  /graceful-fs/4.2.11:
    resolution: {integrity: sha512-RbJ5/jmFcNNCcDV5o9eTnBLJ/HszWV0P73bc+Ff4nS/rJj+YaS6IGyiOL0VoBYX+l1Wrl3k63h/KrH+nhJ0XvQ==}

  /grapheme-splitter/1.0.4:
    resolution: {integrity: sha512-bzh50DW9kTPM00T8y4o8vQg89Di9oLJVLW/KaOGIXJWP/iqCN6WKYkbNOF04vFLJhwcpYUh9ydh/+5vpOqV4YQ==}
    dev: false

  /graphemer/1.4.0:
    resolution: {integrity: sha512-EtKwoO6kxCL9WO5xipiHTZlSzBm7WLT627TqC/uVRd0HKmq8NXyebnNYxDoBi7wt8eTWrUrKXCOVaFq9x1kgag==}
    dev: true

  /growl/1.10.5:
    resolution: {integrity: sha512-qBr4OuELkhPenW6goKVXiv47US3clb3/IbuWF9KNKEijAy9oeHxU9IgzjvJhHkUzhaj7rOUD7+YGWqUjLp5oSA==}
    engines: {node: '>=4.x'}
    dev: true

  /handlebars/4.7.8:
    resolution: {integrity: sha512-vafaFqs8MZkRrSX7sFVUdo3ap/eNiLnb4IakshzvP56X5Nr1iGKAIqdX6tMlm6HcNRIkr6AxO5jFEoJzzpT8aQ==}
    engines: {node: '>=0.4.7'}
    hasBin: true
    dependencies:
      minimist: 1.2.8
      neo-async: 2.6.2
      source-map: 0.6.1
      wordwrap: 1.0.0
    optionalDependencies:
      uglify-js: 3.17.4
    dev: false

  /har-schema/2.0.0:
    resolution: {integrity: sha512-Oqluz6zhGX8cyRaTQlFMPw80bSJVG2x/cFb8ZPhUILGgHka9SsokCCOQgpveePerqidZOrT14ipqfJb7ILcW5Q==}
    engines: {node: '>=4'}
    dev: true

  /har-validator/5.1.5:
    resolution: {integrity: sha512-nmT2T0lljbxdQZfspsno9hgrG3Uir6Ks5afism62poxqBM6sDnMEuPmzTq8XN0OEwqKLLdh1jQI3qyE66Nzb3w==}
    engines: {node: '>=6'}
    deprecated: this library is no longer supported
    dependencies:
      ajv: 6.12.6
      har-schema: 2.0.0
    dev: true

  /has-bigints/1.0.2:
    resolution: {integrity: sha512-tSvCKtBr9lkF0Ex0aQiP9N+OpV4zi2r/Nee5VkRDbaqv35RLYMzbwQfFSZZH0kR+Rd6302UJZ2p/bJCEoR3VoQ==}
    dev: true

  /has-flag/3.0.0:
    resolution: {integrity: sha512-sKJf1+ceQBr4SMkvQnBDNDtf4TXpVhVGateu0t918bl30FnbE2m4vNLX+VWe/dpjlb+HugGYzW7uQXH98HPEYw==}
    engines: {node: '>=4'}

  /has-flag/4.0.0:
    resolution: {integrity: sha512-EykJT/Q1KjTWctppgIAgfSO0tKVuZUjhgMr17kqTumMl6Afv3EISleU7qZUzoXDFTAHTDC4NOoG/ZxU3EvlMPQ==}
    engines: {node: '>=8'}

  /has-property-descriptors/1.0.2:
    resolution: {integrity: sha512-55JNKuIW+vq4Ke1BjOTjM2YctQIvCT7GFzHwmfZPGo5wnrgkid0YQtnAleFSqumZm4az3n2BS+erby5ipJdgrg==}
    dependencies:
      es-define-property: 1.0.0
    dev: true

  /has-proto/1.0.1:
    resolution: {integrity: sha512-7qE+iP+O+bgF9clE5+UoBFzE65mlBiVj3tKCrlNQ0Ogwm0BjpT/gK4SlLYDMybDh5I3TCTKnPPa0oMG7JDYrhg==}
    engines: {node: '>= 0.4'}
    dev: true

  /has-symbols/1.0.3:
    resolution: {integrity: sha512-l3LCuF6MgDNwTDKkdYGEihYjt5pRPbEg46rtlmnSPlUbgmB8LOIrKJbYYFBSbnPaJexMKtiPO8hmeRjRz2Td+A==}
    engines: {node: '>= 0.4'}
    dev: true

  /has-tostringtag/1.0.0:
    resolution: {integrity: sha512-kFjcSNhnlGV1kyoGk7OXKSawH5JOb/LzUc5w9B02hOTO0dfFRjbHQKvg1d6cf3HbeUmtU9VbbV3qzZ2Teh97WQ==}
    engines: {node: '>= 0.4'}
    dependencies:
      has-symbols: 1.0.3
    dev: true

  /has/1.0.3:
    resolution: {integrity: sha512-f2dvO0VU6Oej7RkWJGrehjbzMAjFp5/VKPp5tTpWIV4JHHZK1/BxbFRtf/siA2SWTe09caDmVtYYzWEIbBS4zw==}
    engines: {node: '>= 0.4.0'}
    dependencies:
      function-bind: 1.1.2
    dev: true

  /hasown/2.0.2:
    resolution: {integrity: sha512-0hJU9SCPvmMzIBdZFqNPXWa6dqh7WdH0cII9y+CyS8rG3nL48Bclra9HmKhVVUHyPWNH5Y7xDwAB7bfgSjkUMQ==}
    engines: {node: '>= 0.4'}
    dependencies:
      function-bind: 1.1.2
    dev: true

  /he/1.2.0:
    resolution: {integrity: sha512-F/1DnUGPopORZi0ni+CvrCgHQ5FyEAHRLSApuYWMmrbSwoN2Mn/7k+Gl38gJnR7yyDZk6WLXwiGod1JOWNDKGw==}
    hasBin: true
    dev: true

  /hosted-git-info/2.8.9:
    resolution: {integrity: sha512-mxIDAb9Lsm6DoOJ7xH+5+X4y1LU/4Hi50L9C5sIswK3JzULS4bwk1FvjdBgvYR4bzT4tuUQiC15FE2f5HbLvYw==}
    dev: true

  /html-escaper/2.0.2:
    resolution: {integrity: sha512-H2iMtd0I4Mt5eYiapRdIDjp+XzelXQ0tFE4JS7YFwFevXXMmOp9myNrUvCg0D6ws8iqkRPBfKHgbwig1SmlLfg==}
    dev: true

  /http-errors/2.0.0:
    resolution: {integrity: sha512-FtwrG/euBzaEjYeRqOgly7G0qviiXoJWnvEH2Z1plBdXgbyjv34pHTSb9zoeHMyDy33+DWy5Wt9Wo+TURtOYSQ==}
    engines: {node: '>= 0.8'}
    dependencies:
      depd: 2.0.0
      inherits: 2.0.4
      setprototypeof: 1.2.0
      statuses: 2.0.1
      toidentifier: 1.0.1
    dev: true

  /http-proxy-agent/5.0.0:
    resolution: {integrity: sha512-n2hY8YdoRE1i7r6M0w9DIw5GgZN0G25P8zLCRQ8rjXtTU3vsNFBI/vWK/UIeE6g5MUUz6avwAPXmL6Fy9D/90w==}
    engines: {node: '>= 6'}
    dependencies:
      '@tootallnate/once': 2.0.0
      agent-base: 6.0.2
      debug: 4.3.4
    transitivePeerDependencies:
      - supports-color

  /http-proxy-agent/7.0.2:
    resolution: {integrity: sha512-T1gkAiYYDWYx3V5Bmyu7HcfcvL7mUrTWiM6yOfa3PIphViJ/gFPbvidQ+veqSOHci/PxBcDabeUNCzpOODJZig==}
    engines: {node: '>= 14'}
    dependencies:
      agent-base: 7.1.0
      debug: 4.3.4
    transitivePeerDependencies:
      - supports-color
    dev: true

  /http-proxy/1.18.1:
    resolution: {integrity: sha512-7mz/721AbnJwIVbnaSv1Cz3Am0ZLT/UBwkC92VlxhXv/k/BBQfM2fXElQNC27BVGr0uwUpplYPQM9LnaBMR5NQ==}
    engines: {node: '>=8.0.0'}
    dependencies:
      eventemitter3: 4.0.7
      follow-redirects: 1.15.3
      requires-port: 1.0.0
    transitivePeerDependencies:
      - debug
    dev: true

  /http-signature/1.2.0:
    resolution: {integrity: sha512-CAbnr6Rz4CYQkLYUtSNXxQPUH2gK8f3iWexVlsnMeD+GjlsQ0Xsy1cOX+mN3dtxYomRy21CiOzU8Uhw6OwncEQ==}
    engines: {node: '>=0.8', npm: '>=1.3.7'}
    dependencies:
      assert-plus: 1.0.0
      jsprim: 1.4.2
      sshpk: 1.17.0
    dev: true

  /https-proxy-agent/5.0.1:
    resolution: {integrity: sha512-dFcAjpTQFgoLMzC2VwU+C/CbS7uRL0lWmxDITmqm7C+7F0Odmj6s9l6alZc6AELXhrnggM2CeWSXHGOdX2YtwA==}
    engines: {node: '>= 6'}
    dependencies:
      agent-base: 6.0.2
      debug: 4.3.4
    transitivePeerDependencies:
      - supports-color

  /https-proxy-agent/7.0.4:
    resolution: {integrity: sha512-wlwpilI7YdjSkWaQ/7omYBMTliDcmCN8OLihO6I9B86g06lMyAoqgoDpV0XqoaPOKj+0DIdAvnsWfyAAhmimcg==}
    engines: {node: '>= 14'}
    dependencies:
      agent-base: 7.1.0
      debug: 4.3.4
    transitivePeerDependencies:
      - supports-color
    dev: true

  /human-signals/5.0.0:
    resolution: {integrity: sha512-AXcZb6vzzrFAUE61HnN4mpLqd/cSIwNQjtNWR0euPm6y0iqx3G4gOXaIDdtdDwZmhwe82LA6+zinmW4UBWVePQ==}
    engines: {node: '>=16.17.0'}
    dev: true

  /iconv-lite/0.4.24:
    resolution: {integrity: sha512-v3MXnZAcvnywkTUEZomIActle7RXXeedOR31wwl7VlyoXO4Qi9arvSenNQWne1TcRwhCL1HwLI21bEqdpj8/rA==}
    engines: {node: '>=0.10.0'}
    dependencies:
      safer-buffer: 2.1.2
    dev: true

  /iconv-lite/0.6.3:
    resolution: {integrity: sha512-4fCk79wshMdzMp2rH06qWrJE4iolqLhCUH+OiuIgU++RB0+94NlDL81atO7GX55uUKueo0txHNtvEyI6D7WdMw==}
    engines: {node: '>=0.10.0'}
    dependencies:
      safer-buffer: 2.1.2
    dev: true

  /ieee754/1.2.1:
    resolution: {integrity: sha512-dcyqhDvX1C46lXZcVqCpK+FtMRQVdIMN6/Df5js2zouUsqG7I6sFxitIC+7KYK29KdXOLHdu9zL4sFnoVQnqaA==}
    dev: true

  /ignore/5.2.4:
    resolution: {integrity: sha512-MAb38BcSbH0eHNBxn7ql2NH/kX33OkB3lZ1BNdh7ENeRChHTYsTvWrMubiIAMNS2llXEEgZ1MUOBtXChP3kaFQ==}
    engines: {node: '>= 4'}

  /import-fresh/3.3.0:
    resolution: {integrity: sha512-veYYhQa+D1QBKznvhUHxb8faxlrwUnxseDAbAp457E0wLNio2bOSKnjYDhMj+YiAq61xrMGhQk9iXVk5FzgQMw==}
    engines: {node: '>=6'}
    dependencies:
      parent-module: 1.0.1
      resolve-from: 4.0.0
    dev: true

  /import-lazy/4.0.0:
    resolution: {integrity: sha512-rKtvo6a868b5Hu3heneU+L4yEQ4jYKLtjpnPeUdK7h0yzXGmyBTypknlkCvHFBqfX9YlorEiMM6Dnq/5atfHkw==}
    engines: {node: '>=8'}
    dev: true

  /import-local/3.1.0:
    resolution: {integrity: sha512-ASB07uLtnDs1o6EHjKpX34BKYDSqnFerfTOJL2HvMqF70LnxpjkzDB8J44oT9pu4AMPkQwf8jl6szgvNd2tRIg==}
    engines: {node: '>=8'}
    hasBin: true
    dependencies:
      pkg-dir: 4.2.0
      resolve-cwd: 3.0.0
    dev: true

  /imurmurhash/0.1.4:
    resolution: {integrity: sha512-JmXMZ6wuvDmLiHEml9ykzqO6lwFbof0GG4IkcGaENdCRDDmMVnny7s5HsIgHCbaq0w2MyPhDqkhTUgS2LU2PHA==}
    engines: {node: '>=0.8.19'}
    dev: true

  /inflight/1.0.6:
    resolution: {integrity: sha512-k92I/b08q4wvFscXCLvqfsHCrjrF7yiXsQuIVvVE7N82W3+aqpzuUdBbfhWcy/FZR3/4IgflMgKLOsvPDrGCJA==}
    deprecated: This module is not supported, and leaks memory. Do not use it. Check out lru-cache if you want a good and tested way to coalesce async requests by a key value, which is much more comprehensive and powerful.
    dependencies:
      once: 1.4.0
      wrappy: 1.0.2
    dev: true

  /inherits/2.0.4:
    resolution: {integrity: sha512-k/vGaX4/Yla3WzyMCvTQOXYeIHvqOKtnqBduzTHpzpQZzAskKMhZ2K+EnBiSM9zGSoIFeMpXKxa4dYeZIQqewQ==}
    dev: true

  /internal-slot/1.0.5:
    resolution: {integrity: sha512-Y+R5hJrzs52QCG2laLn4udYVnxsfny9CpOhNhUvk/SSSVyF6T27FzRbF0sroPidSu3X8oEAkOn2K804mjpt6UQ==}
    engines: {node: '>= 0.4'}
    dependencies:
      get-intrinsic: 1.2.4
      has: 1.0.3
      side-channel: 1.0.6
    dev: true

  /interpret/2.2.0:
    resolution: {integrity: sha512-Ju0Bz/cEia55xDwUWEa8+olFpCiQoypjnQySseKtmjNrnps3P+xfpUmGr90T7yjlVJmOtybRvPXhKMbHr+fWnw==}
    engines: {node: '>= 0.10'}
    dev: true

  /ip/1.1.8:
    resolution: {integrity: sha512-PuExPYUiu6qMBQb4l06ecm6T6ujzhmh+MeJcW9wa89PoAz5pvd4zPgN5WJV104mb6S2T1AwNIAaB70JNrLQWhg==}
    dev: true

  /ip/2.0.0:
    resolution: {integrity: sha512-WKa+XuLG1A1R0UWhl2+1XQSi+fZWMsYKffMZTTYsiZaUD8k2yDAj5atimTUD2TZkyCkNEeYE5NhFZmupOGtjYQ==}
    dev: true

  /ipaddr.js/1.9.1:
    resolution: {integrity: sha512-0KI/607xoxSToH7GjN1FfSbLoU0+btTicjsQSWQlh/hZykN8KpmMf7uYwPW3R+akZ6R/w18ZlXSHBYXiYUPO3g==}
    engines: {node: '>= 0.10'}
    dev: true

  /is-arguments/1.1.1:
    resolution: {integrity: sha512-8Q7EARjzEnKpt/PCD7e1cgUS0a6X8u5tdSiMqXhojOdoV9TsMsiO+9VLC5vAmO8N7/GmXn7yjR8qnA6bVAEzfA==}
    engines: {node: '>= 0.4'}
    dependencies:
      call-bind: 1.0.7
      has-tostringtag: 1.0.0
    dev: true

  /is-array-buffer/3.0.2:
    resolution: {integrity: sha512-y+FyyR/w8vfIRq4eQcM1EYgSTnmHXPqaF+IgzgraytCFq5Xh8lllDVmAZolPJiZttZLeFSINPYMaEJ7/vWUa1w==}
    dependencies:
      call-bind: 1.0.7
      get-intrinsic: 1.2.4
      is-typed-array: 1.1.12
    dev: true

  /is-arrayish/0.2.1:
    resolution: {integrity: sha512-zz06S8t0ozoDXMG+ube26zeCTNXcKIPJZJi8hBrF4idCLms4CG9QtK7qBl1boi5ODzFpjswb5JPmHCbMpjaYzg==}
    dev: true

  /is-arrayish/0.3.2:
    resolution: {integrity: sha512-eVRqCvVlZbuw3GrM63ovNSNAeA1K16kaR/LRY/92w0zxQ5/1YzwblUX652i4Xs9RwAGjW9d9y6X88t8OaAJfWQ==}
    dev: true

  /is-bigint/1.0.4:
    resolution: {integrity: sha512-zB9CruMamjym81i2JZ3UMn54PKGsQzsJeo6xvN3HJJ4CAsQNB6iRutp2To77OfCNuoxspsIhzaPoO1zyCEhFOg==}
    dependencies:
      has-bigints: 1.0.2
    dev: true

  /is-binary-path/2.1.0:
    resolution: {integrity: sha512-ZMERYes6pDydyuGidse7OsHxtbI7WVeUEozgR/g7rd0xUimYNlvZRE/K2MgZTjWy725IfelLeVcEM97mmtRGXw==}
    engines: {node: '>=8'}
    dependencies:
      binary-extensions: 2.2.0
    dev: true

  /is-boolean-object/1.1.2:
    resolution: {integrity: sha512-gDYaKHJmnj4aWxyj6YHyXVpdQawtVLHU5cb+eztPGczf6cjuTdwve5ZIEfgXqH4e57An1D1AKf8CZ3kYrQRqYA==}
    engines: {node: '>= 0.4'}
    dependencies:
      call-bind: 1.0.7
      has-tostringtag: 1.0.0
    dev: true

  /is-callable/1.2.7:
    resolution: {integrity: sha512-1BC0BVFhS/p0qtw6enp8e+8OD0UrK0oFLztSjNzhcKA3WDuJxxAPXzPuPtKkjEY9UUoEWlX/8fgKeu2S8i9JTA==}
    engines: {node: '>= 0.4'}
    dev: true

  /is-core-module/2.13.0:
    resolution: {integrity: sha512-Z7dk6Qo8pOCp3l4tsX2C5ZVas4V+UxwQodwZhLopL91TX8UyyHEXafPcyoeeWuLrwzHcr3igO78wNLwHJHsMCQ==}
    dependencies:
      has: 1.0.3
    dev: true

  /is-date-object/1.0.5:
    resolution: {integrity: sha512-9YQaSxsAiSwcvS33MBk3wTCVnWK+HhF8VZR2jRxehM16QcVOdHqPn4VPHmRK4lSr38n9JriurInLcP90xsYNfQ==}
    engines: {node: '>= 0.4'}
    dependencies:
      has-tostringtag: 1.0.0
    dev: true

  /is-docker/2.2.1:
    resolution: {integrity: sha512-F+i2BKsFrH66iaUFc0woD8sLy8getkwTwtOBjvs56Cx4CgJDeKQeqfz8wAYiSb8JOprWhHH5p77PbmYCvvUuXQ==}
    engines: {node: '>=8'}
    hasBin: true
    dev: true

  /is-extglob/2.1.1:
    resolution: {integrity: sha512-SbKbANkN603Vi4jEZv49LeVJMn4yGwsbzZworEoyEiutsN3nJYdbO36zfhGJ6QEDpOZIFkDtnq5JRxmvl3jsoQ==}
    engines: {node: '>=0.10.0'}

  /is-fullwidth-code-point/3.0.0:
    resolution: {integrity: sha512-zymm5+u+sCsSWyD9qNaejV3DFvhCKclKdizYaJUuHA83RLjb7nSuGnddCHGv0hk+KY7BMAlsWeK4Ueg6EV6XQg==}
    engines: {node: '>=8'}

  /is-glob/4.0.3:
    resolution: {integrity: sha512-xelSayHH36ZgE7ZWhli7pW34hNbNl8Ojv5KVmkJD4hBdD3th8Tfk9vYasLM+mXWOZhFkgZfxhLSnrwRr4elSSg==}
    engines: {node: '>=0.10.0'}
    dependencies:
      is-extglob: 2.1.1

  /is-map/2.0.2:
    resolution: {integrity: sha512-cOZFQQozTha1f4MxLFzlgKYPTyj26picdZTx82hbc/Xf4K/tZOOXSCkMvU4pKioRXGDLJRn0GM7Upe7kR721yg==}
    dev: true

  /is-negative-zero/2.0.2:
    resolution: {integrity: sha512-dqJvarLawXsFbNDeJW7zAz8ItJ9cd28YufuuFzh0G8pNHjJMnY08Dv7sYX2uF5UpQOwieAeOExEYAWWfu7ZZUA==}
    engines: {node: '>= 0.4'}
    dev: true

  /is-number-object/1.0.7:
    resolution: {integrity: sha512-k1U0IRzLMo7ZlYIfzRu23Oh6MiIFasgpb9X76eqfFZAqwH44UI4KTBvBYIZ1dSL9ZzChTB9ShHfLkR4pdW5krQ==}
    engines: {node: '>= 0.4'}
    dependencies:
      has-tostringtag: 1.0.0
    dev: true

  /is-number/7.0.0:
    resolution: {integrity: sha512-41Cifkg6e8TylSpdtTpeLVMqvSBEVzTttHvERD741+pnZ8ANv0004MRL43QKPDlK9cGvNp6NZWZUBlbGXYxxng==}
    engines: {node: '>=0.12.0'}

  /is-path-inside/3.0.3:
    resolution: {integrity: sha512-Fd4gABb+ycGAmKou8eMftCupSir5lRxqf4aD/vd0cD2qc4HL07OjCeuHMr8Ro4CoMaeCKDB0/ECBOVWjTwUvPQ==}
    engines: {node: '>=8'}
    dev: true

  /is-plain-obj/2.1.0:
    resolution: {integrity: sha512-YWnfyRwxL/+SsrWYfOpUtz5b3YD+nyfkHvjbcanzk8zgyO4ASD67uVMRt8k5bM4lLMDnXfriRhOpemw+NfT1eA==}
    engines: {node: '>=8'}
    dev: true

  /is-plain-object/2.0.4:
    resolution: {integrity: sha512-h5PpgXkWitc38BBMYawTYMWJHFZJVnBquFE57xFpjB8pJFiF6gZ+bU+WyI/yqXiFR5mdLsgYNaPe8uao6Uv9Og==}
    engines: {node: '>=0.10.0'}
    dependencies:
      isobject: 3.0.1
    dev: true

  /is-promise/4.0.0:
    resolution: {integrity: sha512-hvpoI6korhJMnej285dSg6nu1+e6uxs7zG3BYAm5byqDsgJNWwxzM6z6iZiAgQR4TJ30JmBTOwqZUw3WlyH3AQ==}
    dev: true

  /is-regex/1.1.4:
    resolution: {integrity: sha512-kvRdxDsxZjhzUX07ZnLydzS1TU/TJlTUHHY4YLL87e37oUA49DfkLqgy+VjFocowy29cKvcSiu+kIv728jTTVg==}
    engines: {node: '>= 0.4'}
    dependencies:
      call-bind: 1.0.7
      has-tostringtag: 1.0.0
    dev: true

  /is-set/2.0.2:
    resolution: {integrity: sha512-+2cnTEZeY5z/iXGbLhPrOAaK/Mau5k5eXq9j14CpRTftq0pAJu2MwVRSZhyZWBzx3o6X795Lz6Bpb6R0GKf37g==}
    dev: true

  /is-shared-array-buffer/1.0.2:
    resolution: {integrity: sha512-sqN2UDu1/0y6uvXyStCOzyhAjCSlHceFoMKJW8W9EU9cvic/QdsZ0kEU93HEy3IUEFZIiH/3w+AH/UQbPHNdhA==}
    dependencies:
      call-bind: 1.0.7
    dev: true

  /is-stream/2.0.1:
    resolution: {integrity: sha512-hFoiJiTl63nn+kstHGBtewWSKnQLpyb155KHheA1l39uvtO9nWIop1p3udqPcUd/xbF1VLMO4n7OI6p7RbngDg==}
    engines: {node: '>=8'}
    dev: true

  /is-stream/3.0.0:
    resolution: {integrity: sha512-LnQR4bZ9IADDRSkvpqMGvt/tEJWclzklNgSw48V5EAaAeDd6qGvN8ei6k5p0tvxSR171VmGyHuTiAOfxAbr8kA==}
    engines: {node: ^12.20.0 || ^14.13.1 || >=16.0.0}
    dev: true

  /is-string/1.0.7:
    resolution: {integrity: sha512-tE2UXzivje6ofPW7l23cjDOMa09gb7xlAqG6jG5ej6uPV32TlWP3NKPigtaGeHNu9fohccRYvIiZMfOOnOYUtg==}
    engines: {node: '>= 0.4'}
    dependencies:
      has-tostringtag: 1.0.0
    dev: true

  /is-symbol/1.0.4:
    resolution: {integrity: sha512-C/CPBqKWnvdcxqIARxyOh4v1UUEOCHpgDa0WYgpKDFMszcrPcffg5uhwSgPCLD2WWxmq6isisz87tzT01tuGhg==}
    engines: {node: '>= 0.4'}
    dependencies:
      has-symbols: 1.0.3
    dev: true

  /is-typed-array/1.1.12:
    resolution: {integrity: sha512-Z14TF2JNG8Lss5/HMqt0//T9JeHXttXy5pH/DBU4vi98ozO2btxzq9MwYDZYnKwU8nRsz/+GVFVRDq3DkVuSPg==}
    engines: {node: '>= 0.4'}
    dependencies:
      which-typed-array: 1.1.11
    dev: true

  /is-typedarray/1.0.0:
    resolution: {integrity: sha512-cyA56iCMHAh5CdzjJIa4aohJyeO1YbwLi3Jc35MmRU6poroFjIGZzUzupGiRPOjgHg9TLu43xbpwXk523fMxKA==}
    dev: true

  /is-unicode-supported/0.1.0:
    resolution: {integrity: sha512-knxG2q4UC3u8stRGyAVJCOdxFmv5DZiRcdlIaAQXAbSfJya+OhopNotLQrstBhququ4ZpuKbDc/8S6mgXgPFPw==}
    engines: {node: '>=10'}
    dev: true

  /is-weakmap/2.0.1:
    resolution: {integrity: sha512-NSBR4kH5oVj1Uwvv970ruUkCV7O1mzgVFO4/rev2cLRda9Tm9HrL70ZPut4rOHgY0FNrUu9BCbXA2sdQ+x0chA==}
    dev: true

  /is-weakref/1.0.2:
    resolution: {integrity: sha512-qctsuLZmIQ0+vSSMfoVvyFe2+GSEvnmZ2ezTup1SBse9+twCCeial6EEi3Nc2KFcf6+qz2FBPnjXsk8xhKSaPQ==}
    dependencies:
      call-bind: 1.0.7
    dev: true

  /is-weakset/2.0.2:
    resolution: {integrity: sha512-t2yVvttHkQktwnNNmBQ98AhENLdPUTDTE21uPqAQ0ARwQfGeQKRVS0NNurH7bTf7RrvcVn1OOge45CnBeHCSmg==}
    dependencies:
      call-bind: 1.0.7
      get-intrinsic: 1.2.4
    dev: true

  /is-wsl/2.2.0:
    resolution: {integrity: sha512-fKzAra0rGJUUBwGBgNkHZuToZcn+TtXHpeCgmkMJMMYx1sQDYaCSyjJBSCa2nH1DGm7s3n1oBnohoVTBaN7Lww==}
    engines: {node: '>=8'}
    dependencies:
      is-docker: 2.2.1
    dev: true

  /isarray/0.0.1:
    resolution: {integrity: sha512-D2S+3GLxWH+uhrNEcoh/fnmYeP8E8/zHl644d/jdA0g2uyXvy3sb0qxotE+ne0LtccHknQzWwZEzhak7oJ0COQ==}
    dev: true

  /isarray/1.0.0:
    resolution: {integrity: sha512-VLghIWNM6ELQzo7zwmcg0NmTVyWKYjvIeM83yjp0wRDTmUnrM678fQbcKBo6n2CJEF0szoG//ytg+TKla89ALQ==}
    dev: true

  /isarray/2.0.5:
    resolution: {integrity: sha512-xHjhDr3cNBK0BzdUJSPXZntQUx/mwMS5Rw4A7lPJ90XGAO6ISP/ePDNuo0vhqOZU+UD5JoodwCAAoZQd3FeAKw==}
    dev: true

  /isbinaryfile/4.0.10:
    resolution: {integrity: sha512-iHrqe5shvBUcFbmZq9zOQHBoeOhZJu6RQGrDpBgenUm/Am+F3JM2MgQj+rK3Z601fzrL5gLZWtAPH2OBaSVcyw==}
    engines: {node: '>= 8.0.0'}
    dev: true

  /isexe/2.0.0:
    resolution: {integrity: sha512-RHxMLp9lnKHGHRng9QFhRCMbYAcVpn69smSGcq3f36xjgVVWThj4qqLbTLlq7Ssj8B+fIQ1EuCEGI2lKsyQeIw==}
    dev: true

  /isobject/3.0.1:
    resolution: {integrity: sha512-WhB9zCku7EGTj/HQQRz5aUQEUeoQZH2bWcltRErOpymJ4boYE6wL9Tbr23krRPSZ+C5zqNSrSw+Cc7sZZ4b7vg==}
    engines: {node: '>=0.10.0'}
    dev: true

  /isstream/0.1.2:
    resolution: {integrity: sha512-Yljz7ffyPbrLpLngrMtZ7NduUgVvi6wG9RJ9IUcyCd59YQ911PBJphODUcbOVbqYfxe1wuYf/LJ8PauMRwsM/g==}
    dev: true

  /istanbul-lib-coverage/3.2.2:
    resolution: {integrity: sha512-O8dpsF+r0WV/8MNRKfnmrtCWhuKjxrq2w+jpzBL5UZKTi2LeVWnWOmWRxFlesJONmc+wLAGvKQZEOanko0LFTg==}
    engines: {node: '>=8'}
    dev: true

  /istanbul-lib-instrument/6.0.2:
    resolution: {integrity: sha512-1WUsZ9R1lA0HtBSohTkm39WTPlNKSJ5iFk7UwqXkBLoHQT+hfqPsfsTDVuZdKGaBwn7din9bS7SsnoAr943hvw==}
    engines: {node: '>=10'}
    dependencies:
      '@babel/core': 7.24.7
      '@babel/parser': 7.24.7
      '@istanbuljs/schema': 0.1.3
      istanbul-lib-coverage: 3.2.2
      semver: 7.6.3
    transitivePeerDependencies:
      - supports-color
    dev: true

  /istanbul-lib-report/3.0.1:
    resolution: {integrity: sha512-GCfE1mtsHGOELCU8e/Z7YWzpmybrx/+dSTfLrvY8qRmaY6zXTKWn6WQIjaAFw069icm6GVMNkgu0NzI4iPZUNw==}
    engines: {node: '>=10'}
    dependencies:
      istanbul-lib-coverage: 3.2.2
      make-dir: 4.0.0
      supports-color: 7.2.0
    dev: true

  /istanbul-lib-source-maps/5.0.4:
    resolution: {integrity: sha512-wHOoEsNJTVltaJp8eVkm8w+GVkVNHT2YDYo53YdzQEL2gWm1hBX5cGFR9hQJtuGLebidVX7et3+dmDZrmclduw==}
    engines: {node: '>=10'}
    dependencies:
      '@jridgewell/trace-mapping': 0.3.25
      debug: 4.3.4
      istanbul-lib-coverage: 3.2.2
    transitivePeerDependencies:
      - supports-color
    dev: true

  /istanbul-reports/3.1.7:
    resolution: {integrity: sha512-BewmUXImeuRk2YY0PVbxgKAysvhRPUQE0h5QRM++nVWyubKGV0l8qQ5op8+B2DOmwSe63Jivj0BjkPQVf8fP5g==}
    engines: {node: '>=8'}
    dependencies:
      html-escaper: 2.0.2
      istanbul-lib-report: 3.0.1
    dev: true

  /jackspeak/2.3.5:
    resolution: {integrity: sha512-Ratx+B8WeXLAtRJn26hrhY8S1+Jz6pxPMrkrdkgb/NstTNiqMhX0/oFVu5wX+g5n6JlEu2LPsDJmY8nRP4+alw==}
    engines: {node: '>=14'}
    dependencies:
      '@isaacs/cliui': 8.0.2
    optionalDependencies:
      '@pkgjs/parseargs': 0.11.0
    dev: true

  /jackspeak/4.0.2:
    resolution: {integrity: sha512-bZsjR/iRjl1Nk1UkjGpAzLNfQtzuijhn2g+pbZb98HQ1Gk8vM9hfbxeMBP+M2/UUdwj0RqGG3mlvk2MsAqwvEw==}
    engines: {node: 20 || >=22}
    dependencies:
      '@isaacs/cliui': 8.0.2
    dev: true

  /jest-worker/27.5.1:
    resolution: {integrity: sha512-7vuh85V5cdDofPyxn58nrPjBktZo0u9x1g8WtjQol+jZDaE+fhN+cIvTj11GndBnMnyfrUOG1sZQxCdjKh+DKg==}
    engines: {node: '>= 10.13.0'}
    dependencies:
      '@types/node': 18.18.0
      merge-stream: 2.0.0
      supports-color: 8.1.1
    dev: true

  /jju/1.4.0:
    resolution: {integrity: sha512-8wb9Yw966OSxApiCt0K3yNJL8pnNeIv+OEq2YMidz4FKP6nonSRoOXc80iXY4JaN2FC11B9qsNmDsm+ZOfMROA==}
    dev: true

  /js-tokens/4.0.0:
    resolution: {integrity: sha512-RdJUflcE3cUzKiMqQgsCu06FPu9UdIJO0beYbPhHN4k6apgJtifcoCtT9bcxOpYBtpD2kCM6Sbzg4CausW/PKQ==}

  /js-tokens/9.0.0:
    resolution: {integrity: sha512-WriZw1luRMlmV3LGJaR6QOJjWwgLUTf89OwT2lUOyjX2dJGBwgmIkbcz+7WFZjrZM635JOIR517++e/67CP9dQ==}
    dev: true

  /js-yaml/4.0.0:
    resolution: {integrity: sha512-pqon0s+4ScYUvX30wxQi3PogGFAlUyH0awepWvwkj4jD4v+ova3RiYw8bmA6x2rDrEaj8i/oWKoRxpVNW+Re8Q==}
    hasBin: true
    dependencies:
      argparse: 2.0.1
    dev: false

  /js-yaml/4.1.0:
    resolution: {integrity: sha512-wpxZs9NoxZaJESJGIZTyDEaYpl0FKSA+FB9aJiyemKhMwkxQg63h4T1KJgUGHpTqPDNRcmmYLugrRjJlBtWvRA==}
    hasBin: true
    dependencies:
      argparse: 2.0.1

  /jsbn/0.1.1:
    resolution: {integrity: sha512-UVU9dibq2JcFWxQPA6KCqj5O42VOmAY3zQUfEKxU0KpTGXwNoCjkX1e13eHNvw/xPynt6pU0rZ1htjWTNTSXsg==}
    dev: true

  /jsesc/2.5.2:
    resolution: {integrity: sha512-OYu7XEzjkCQ3C5Ps3QIZsQfNpqoJyZZA99wd9aWd05NCtC5pWOkShK2mkL6HXQR6/Cy2lbNdPlZBpuQHXE63gA==}
    engines: {node: '>=4'}
    hasBin: true
    dev: true

  /json-buffer/3.0.1:
    resolution: {integrity: sha512-4bV5BfR2mqfQTJm+V5tPPdf+ZpuhiIvTuAB5g8kcrXOZpTT/QwwVRWBywX1ozr6lEuPdbHxwaJlm9G6mI2sfSQ==}
    dev: true

  /json-parse-better-errors/1.0.2:
    resolution: {integrity: sha512-mrqyZKfX5EhL7hvqcV6WG1yYjnjeuYDzDhhcAAUrq8Po85NBQBJP+ZDUT75qZQ98IkUoBqdkExkukOU7Ts2wrw==}
    dev: true

  /json-parse-even-better-errors/2.3.1:
    resolution: {integrity: sha512-xyFwyhro/JEof6Ghe2iz2NcXoj2sloNsWr/XsERDK/oiPCfaNhl5ONfp+jQdAZRQQ0IJWNzH9zIZF7li91kh2w==}
    dev: true

  /json-schema-traverse/0.4.1:
    resolution: {integrity: sha512-xbbCH5dCYU5T8LcEhhuh7HJ88HXuW3qsI3Y0zOZFKfZEHcpWiHU/Jxzk629Brsab/mMiHQti9wMP+845RPe3Vg==}
    dev: true

  /json-schema-traverse/1.0.0:
    resolution: {integrity: sha512-NM8/P9n3XjXhIZn1lLhkFaACTOURQXjWhV4BA/RnOv8xvgqtqpAX9IO4mRQxSx1Rlo4tqzeqb0sOlruaOy3dug==}

  /json-schema/0.4.0:
    resolution: {integrity: sha512-es94M3nTIfsEPisRafak+HDLfHXnKBhV3vU5eqPcS3flIWqcxJWgXHXiey3YrpaNsanY5ei1VoYEbOzijuq9BA==}
    dev: true

  /json-stable-stringify-without-jsonify/1.0.1:
    resolution: {integrity: sha512-Bdboy+l7tA3OGW6FjyFHWkP5LuByj1Tk33Ljyq0axyzdk9//JSi2u3fP1QSmd1KNwq6VOKYGlAu87CisVir6Pw==}
    dev: true

  /json-stringify-safe/5.0.1:
    resolution: {integrity: sha512-ZClg6AaYvamvYEE82d3Iyd3vSSIjQ+odgjaTzRuO3s7toCdFKczob2i0zCh7JE8kWn17yvAWhUVxvqGwUalsRA==}
    dev: true

  /json-to-ast/2.1.0:
    resolution: {integrity: sha512-W9Lq347r8tA1DfMvAGn9QNcgYm4Wm7Yc+k8e6vezpMnRT+NHbtlxgNBXRVjXe9YM6eTn6+p/MKOlV/aABJcSnQ==}
    engines: {node: '>= 4'}
    dependencies:
      code-error-fragment: 0.0.230
      grapheme-splitter: 1.0.4
    dev: false

  /json5/2.2.3:
    resolution: {integrity: sha512-XmOWe7eyHYH14cLdVPoyg+GOH3rYX++KpzrylJwSW98t3Nk+U8XOl8FWKOgwtzdb8lXGf6zYwDUzeHMWfxasyg==}
    engines: {node: '>=6'}
    hasBin: true
    dev: true

  /jsonfile/4.0.0:
    resolution: {integrity: sha512-m6F1R3z8jjlf2imQHS2Qez5sjKWQzbuuhuJ/FKYFRZvPE3PuHcSMVZzfsLhGVOkfd20obL5SWEBew5ShlquNxg==}
    optionalDependencies:
      graceful-fs: 4.2.11
    dev: true

  /jsonfile/6.1.0:
    resolution: {integrity: sha512-5dgndWOriYSm5cnYaJNhalLNDKOqFwyDB/rr1E9ZsGciGvKPs8R2xYGCacuf3z6K1YKDz182fd+fY3cn3pMqXQ==}
    dependencies:
      universalify: 2.0.0
    optionalDependencies:
      graceful-fs: 4.2.11

  /jsonpointer/5.0.1:
    resolution: {integrity: sha512-p/nXbhSEcu3pZRdkW1OfJhpsVtW1gd4Wa1fnQc9YLiTfAjn0312eMKimbdIQzuZl9aa9xUGaRlP9T/CJE/ditQ==}
    engines: {node: '>=0.10.0'}
    dev: false

  /jsonwebtoken/9.0.2:
    resolution: {integrity: sha512-PRp66vJ865SSqOlgqS8hujT5U4AOgMfhrwYIuIhfKaoSCZcirrmASQr8CX7cUg+RMih+hgznrjp99o+W4pJLHQ==}
    engines: {node: '>=12', npm: '>=6'}
    dependencies:
      jws: 3.2.2
      lodash.includes: 4.3.0
      lodash.isboolean: 3.0.3
      lodash.isinteger: 4.0.4
      lodash.isnumber: 3.0.3
      lodash.isplainobject: 4.0.6
      lodash.isstring: 4.0.1
      lodash.once: 4.1.1
      ms: 2.1.3
      semver: 7.6.3
    dev: true

  /jsprim/1.4.2:
    resolution: {integrity: sha512-P2bSOMAc/ciLz6DzgjVlGJP9+BrJWu5UDGK70C2iweC5QBIeFf0ZXRvGjEj2uYgrY2MkAAhsSWHDWlFtEroZWw==}
    engines: {node: '>=0.6.0'}
    dependencies:
      assert-plus: 1.0.0
      extsprintf: 1.3.0
      json-schema: 0.4.0
      verror: 1.10.0
    dev: true

  /just-extend/4.2.1:
    resolution: {integrity: sha512-g3UB796vUFIY90VIv/WX3L2c8CS2MdWUww3CNrYmqza1Fg0DURc2K/O4YrnklBdQarSJ/y8JnJYDGc+1iumQjg==}
    dev: true

  /jwa/1.4.1:
    resolution: {integrity: sha512-qiLX/xhEEFKUAJ6FiBMbes3w9ATzyk5W7Hvzpa/SLYdxNtng+gcurvrI7TbACjIXlsJyr05/S1oUhZrc63evQA==}
    dependencies:
      buffer-equal-constant-time: 1.0.1
      ecdsa-sig-formatter: 1.0.11
      safe-buffer: 5.2.1
    dev: true

  /jwa/2.0.0:
    resolution: {integrity: sha512-jrZ2Qx916EA+fq9cEAeCROWPTfCwi1IVHqT2tapuqLEVVDKFDENFw1oL+MwrTvH6msKxsd1YTDVw6uKEcsrLEA==}
    dependencies:
      buffer-equal-constant-time: 1.0.1
      ecdsa-sig-formatter: 1.0.11
      safe-buffer: 5.2.1
    dev: true

  /jws/3.2.2:
    resolution: {integrity: sha512-YHlZCB6lMTllWDtSPHz/ZXTsi8S00usEV6v1tjq8tOUZzw7DpSDWVXjXDre6ed1w/pd495ODpHZYSdkRTsa0HA==}
    dependencies:
      jwa: 1.4.1
      safe-buffer: 5.2.1
    dev: true

  /jws/4.0.0:
    resolution: {integrity: sha512-KDncfTmOZoOMTFG4mBlG0qUIOlc03fmzH+ru6RgYVZhPkyiy/92Owlt/8UEN+a4TXR1FQetfIpJE8ApdvdVxTg==}
    dependencies:
      jwa: 2.0.0
      safe-buffer: 5.2.1
    dev: true

  /karma-chrome-launcher/3.2.0:
    resolution: {integrity: sha512-rE9RkUPI7I9mAxByQWkGJFXfFD6lE4gC5nPuZdobf/QdTEJI6EU4yIay/cfU/xV4ZxlM5JiTv7zWYgA64NpS5Q==}
    dependencies:
      which: 1.3.1
    dev: true

  /karma-mocha/2.0.1:
    resolution: {integrity: sha512-Tzd5HBjm8his2OA4bouAsATYEpZrp9vC7z5E5j4C5Of5Rrs1jY67RAwXNcVmd/Bnk1wgvQRou0zGVLey44G4tQ==}
    dependencies:
      minimist: 1.2.8
    dev: true

  /karma-source-map-support/1.4.0:
    resolution: {integrity: sha512-RsBECncGO17KAoJCYXjv+ckIz+Ii9NCi+9enk+rq6XC81ezYkb4/RHE6CTXdA7IOJqoF3wcaLfVG0CPmE5ca6A==}
    dependencies:
      source-map-support: 0.5.21
    dev: true

  /karma/6.4.2:
    resolution: {integrity: sha512-C6SU/53LB31BEgRg+omznBEMY4SjHU3ricV6zBcAe1EeILKkeScr+fZXtaI5WyDbkVowJxxAI6h73NcFPmXolQ==}
    engines: {node: '>= 10'}
    hasBin: true
    dependencies:
      '@colors/colors': 1.5.0
      body-parser: 1.20.2
      braces: 3.0.2
      chokidar: 3.5.3
      connect: 3.7.0
      di: 0.0.1
      dom-serialize: 2.2.1
      glob: 7.2.3
      graceful-fs: 4.2.11
      http-proxy: 1.18.1
      isbinaryfile: 4.0.10
      lodash: 4.17.21
      log4js: 6.9.1
      mime: 2.6.0
      minimatch: 3.1.2
      mkdirp: 0.5.6
      qjobs: 1.2.0
      range-parser: 1.2.1
      rimraf: 3.0.2
      socket.io: 4.7.2
      source-map: 0.6.1
      tmp: 0.2.1
      ua-parser-js: 0.7.36
      yargs: 16.2.0
    transitivePeerDependencies:
      - bufferutil
      - debug
      - supports-color
      - utf-8-validate
    dev: true

  /keyv/4.5.3:
    resolution: {integrity: sha512-QCiSav9WaX1PgETJ+SpNnx2PRRapJ/oRSXM4VO5OGYGSjrxbKPVFVhB3l2OCbLCk329N8qyAtsJjSjvVBWzEug==}
    dependencies:
      json-buffer: 3.0.1
    dev: true

  /kind-of/6.0.3:
    resolution: {integrity: sha512-dcS1ul+9tmeD95T+x28/ehLgd9mENa3LsvDTtzm3vyBEO7RPptvAD+t44WVXaUjTBRcrpFeFlC8WCruUR456hw==}
    engines: {node: '>=0.10.0'}
    dev: true

  /kleur/3.0.3:
    resolution: {integrity: sha512-eTIzlVOSUR+JxdDFepEYcBMtZ9Qqdef+rnzWdRZuMbOywu5tO2w2N7rqjoANZ5k9vywhL6Br1VRjUIgTQx4E8w==}
    engines: {node: '>=6'}

  /kuler/2.0.0:
    resolution: {integrity: sha512-Xq9nH7KlWZmXAtodXDDRE7vs6DU1gTU8zYDHDiWLSip45Egwq3plLHzPn27NgvzL2r1LMPC1vdqh98sQxtqj4A==}
    dev: true

  /leven/3.1.0:
    resolution: {integrity: sha512-qsda+H8jTaUaN/x5vzW2rzc+8Rw4TAQ/4KjB46IwK5VH+IlVeeeje/EoZRpiXvIqjFgK84QffqPztGI3VBLG1A==}
    engines: {node: '>=6'}
    dev: false

  /levn/0.4.1:
    resolution: {integrity: sha512-+bT2uH4E5LGE7h/n3evcS/sQlJXCpIp6ym8OWJ5eV6+67Dsql/LaaT7qJBAt2rzfoa/5QBGBhxDix1dMt2kQKQ==}
    engines: {node: '>= 0.8.0'}
    dependencies:
      prelude-ls: 1.2.1
      type-check: 0.4.0
    dev: true

  /lines-and-columns/1.2.4:
    resolution: {integrity: sha512-7ylylesZQ/PV29jhEDl3Ufjo6ZX7gCqJr5F7PKrqc93v7fzSymt1BpwEU8nAUXs8qzzvqhbjhK5QZg6Mt/HkBg==}
    dev: true

  /load-json-file/4.0.0:
    resolution: {integrity: sha512-Kx8hMakjX03tiGTLAIdJ+lL0htKnXjEZN6hk/tozf/WOuYGdZBJrZ+rCJRbVCugsjB3jMLn9746NsQIf5VjBMw==}
    engines: {node: '>=4'}
    dependencies:
      graceful-fs: 4.2.11
      parse-json: 4.0.0
      pify: 3.0.0
      strip-bom: 3.0.0
    dev: true

  /loader-runner/4.3.0:
    resolution: {integrity: sha512-3R/1M+yS3j5ou80Me59j7F9IMs4PXs3VqRrm0TU3AbKPxlmpoY1TNscJV/oGJXo8qCatFGTfDbY6W6ipGOYXfg==}
    engines: {node: '>=6.11.5'}
    dev: true

  /loader-utils/2.0.4:
    resolution: {integrity: sha512-xXqpXoINfFhgua9xiqD8fPFHgkoq1mmmpE92WlDbm9rNRd/EbRb+Gqf908T2DMfuHjjJlksiK2RbHVOdD/MqSw==}
    engines: {node: '>=8.9.0'}
    dependencies:
      big.js: 5.2.2
      emojis-list: 3.0.0
      json5: 2.2.3
    dev: true

  /local-pkg/0.5.0:
    resolution: {integrity: sha512-ok6z3qlYyCDS4ZEU27HaU6x/xZa9Whf8jD4ptH5UZTQYZVYeb9bnZ3ojVhiJNLiXK1Hfc0GNbLXcmZ5plLDDBg==}
    engines: {node: '>=14'}
    dependencies:
      mlly: 1.7.1
      pkg-types: 1.1.1
    dev: true

  /locate-path/5.0.0:
    resolution: {integrity: sha512-t7hw9pI+WvuwNJXwk5zVHpyhIqzg2qTlklJOf0mVxGSbe3Fp2VieZcduNYjaLDoy6p9uGpQEGWG87WpMKlNq8g==}
    engines: {node: '>=8'}
    dependencies:
      p-locate: 4.1.0
    dev: true

  /locate-path/6.0.0:
    resolution: {integrity: sha512-iPZK6eYjbxRu3uB4/WZ3EsEIMJFMqAoopl3R+zuq0UjcAm/MO6KCweDgPfP3elTztoKP3KtnVHxTn2NHBSDVUw==}
    engines: {node: '>=10'}
    dependencies:
      p-locate: 5.0.0
    dev: true

  /lodash.flattendeep/4.4.0:
    resolution: {integrity: sha512-uHaJFihxmJcEX3kT4I23ABqKKalJ/zDrDg0lsFtc1h+3uw49SIJ5beyhx5ExVRti3AvKoOJngIj7xz3oylPdWQ==}
    dev: true

  /lodash.get/4.4.2:
    resolution: {integrity: sha512-z+Uw/vLuy6gQe8cfaFWD7p0wVv8fJl3mbzXh33RS+0oW2wvUqiRXiQ69gLWSLpgB5/6sU+r6BlQR0MBILadqTQ==}
    dev: true

  /lodash.includes/4.3.0:
    resolution: {integrity: sha512-W3Bx6mdkRTGtlJISOvVD/lbqjTlPPUDTMnlXZFnVwi9NKJ6tiAk6LVdlhZMm17VZisqhKcgzpO5Wz91PCt5b0w==}
    dev: true

  /lodash.isboolean/3.0.3:
    resolution: {integrity: sha512-Bz5mupy2SVbPHURB98VAcw+aHh4vRV5IPNhILUCsOzRmsTmSQ17jIuqopAentWoehktxGd9e/hbIXq980/1QJg==}
    dev: true

  /lodash.isinteger/4.0.4:
    resolution: {integrity: sha512-DBwtEWN2caHQ9/imiNeEA5ys1JoRtRfY3d7V9wkqtbycnAmTvRRmbHKDV4a0EYc678/dia0jrte4tjYwVBaZUA==}
    dev: true

  /lodash.isnumber/3.0.3:
    resolution: {integrity: sha512-QYqzpfwO3/CWf3XP+Z+tkQsfaLL/EnUlXWVkIk5FUPc4sBdTehEqZONuyRt2P67PXAk+NXmTBcc97zw9t1FQrw==}
    dev: true

  /lodash.isplainobject/4.0.6:
    resolution: {integrity: sha512-oSXzaWypCMHkPC3NvBEaPHf0KsA5mvPrOPgQWDsbg8n7orZ290M0BmC/jgRZ4vcJ6DTAhjrsSYgdsW/F+MFOBA==}
    dev: true

  /lodash.isstring/4.0.1:
    resolution: {integrity: sha512-0wJxfxH1wgO3GrbuP+dTTk7op+6L41QCXbGINEmD+ny/G/eCqGzxyCsh7159S+mgDDcoarnBw6PC1PS5+wUGgw==}
    dev: true

  /lodash.merge/4.6.2:
    resolution: {integrity: sha512-0KpjqXRVvrYyCsX1swR/XTK0va6VQkQM6MNo7PqW77ByjAhoARA8EfrP1N4+KlKj8YS0ZUCtRT/YUuhyYDujIQ==}
    dev: true

  /lodash.once/4.1.1:
    resolution: {integrity: sha512-Sb487aTOCr9drQVL8pIxOzVhafOjZN9UU54hiN8PU3uAiSV7lx1yYNpbNmex2PK6dSJoNTSJUUswT651yww3Mg==}
    dev: true

  /lodash/4.17.21:
    resolution: {integrity: sha512-v2kDEe57lecTulaDIuNTPy3Ry4gLGJ6Z1O3vE1krgXZNrsQ+LFTGHVxVjcXPs17LhbZVGedAJv8XZ1tvj5FvSg==}

  /log-symbols/4.1.0:
    resolution: {integrity: sha512-8XPvpAA8uyhfteu8pIvQxpJZ7SYYdpUivZpGy6sFsBuKRY/7rQGavedeB8aK+Zkyq6upMFVL/9AW6vOYzfRyLg==}
    engines: {node: '>=10'}
    dependencies:
      chalk: 4.1.2
      is-unicode-supported: 0.1.0
    dev: true

  /log4js/6.9.1:
    resolution: {integrity: sha512-1somDdy9sChrr9/f4UlzhdaGfDR2c/SaD2a4T7qEkG4jTS57/B3qmnjLYePwQ8cqWnUHZI0iAKxMBpCZICiZ2g==}
    engines: {node: '>=8.0'}
    dependencies:
      date-format: 4.0.14
      debug: 4.3.4
      flatted: 3.2.9
      rfdc: 1.3.0
      streamroller: 3.1.5
    transitivePeerDependencies:
      - supports-color
    dev: true

  /logform/2.5.1:
    resolution: {integrity: sha512-9FyqAm9o9NKKfiAKfZoYo9bGXXuwMkxQiQttkT4YjjVtQVIQtK6LmVtlxmCaFswo6N4AfEkHqZTV0taDtPotNg==}
    dependencies:
      '@colors/colors': 1.5.0
      '@types/triple-beam': 1.3.3
      fecha: 4.2.3
      ms: 2.1.3
      safe-stable-stringify: 2.4.3
      triple-beam: 1.4.1
    dev: true

  /logform/2.7.0:
    resolution: {integrity: sha512-TFYA4jnP7PVbmlBIfhlSe+WKxs9dklXMTEGcBCIvLhE/Tn3H6Gk1norupVW7m5Cnd4bLcr08AytbyV/xj7f/kQ==}
    engines: {node: '>= 12.0.0'}
    dependencies:
      '@colors/colors': 1.6.0
      '@types/triple-beam': 1.3.3
      fecha: 4.2.3
      ms: 2.1.3
      safe-stable-stringify: 2.4.3
      triple-beam: 1.4.1
    dev: true

  /loupe/2.3.6:
    resolution: {integrity: sha512-RaPMZKiMy8/JruncMU5Bt6na1eftNoo++R4Y+N2FrxkDVTrGvcyzFTsaGif4QTeKESheMGegbhw6iUAq+5A8zA==}
    deprecated: Please upgrade to 2.3.7 which fixes GHSA-4q6p-r6v2-jvc5
    dependencies:
      get-func-name: 2.0.2
    dev: true

  /loupe/2.3.7:
    resolution: {integrity: sha512-zSMINGVYkdpYSOBmLi0D1Uo7JU9nVdQKrHxC8eYlV+9YKK9WePqAlL7lSlorG/U2Fw1w0hTBmaa/jrQ3UbPHtA==}
    dependencies:
      get-func-name: 2.0.2
    dev: true

  /lru-cache/10.0.1:
    resolution: {integrity: sha512-IJ4uwUTi2qCccrioU6g9g/5rvvVl13bsdczUUcqbciD9iLr095yj8DQKdObriEvuNSx325N1rV1O0sJFszx75g==}
    engines: {node: 14 || >=16.14}
    dev: true

  /lru-cache/5.1.1:
    resolution: {integrity: sha512-KpNARQA3Iwv+jTA0utUVVbrh+Jlrr1Fv0e56GGzAFOXN7dk/FviaDW8LHmK52DlcH4WP2n6gI8vN1aesBFgo9w==}
    dependencies:
      yallist: 3.1.1
    dev: true

  /lru-cache/6.0.0:
    resolution: {integrity: sha512-Jo6dJ04CmSjuznwJSS3pUeWmd/H0ffTlkXXgwZi+eq1UCmqQwCh+eLsYOYCwY991i2Fah4h1BEMCx4qThGbsiA==}
    engines: {node: '>=10'}
    dependencies:
      yallist: 4.0.0

  /lru-cache/7.18.3:
    resolution: {integrity: sha512-jumlc0BIUrS3qJGgIkWZsyfAM7NCWiBcCDhnd+3NNM5KbBmLTgHVfWBcg6W+rLUsIpzpERPsvwUP7CckAQSOoA==}
    engines: {node: '>=12'}
    dev: true

  /magic-string/0.30.10:
    resolution: {integrity: sha512-iIRwTIf0QKV3UAnYK4PU8uiEc4SRh5jX0mwpIwETPpHdhVM4f53RSwS/vXvN1JhGX+Cs7B8qIq3d6AH49O5fAQ==}
    dependencies:
      '@jridgewell/sourcemap-codec': 1.4.15
    dev: true

  /magicast/0.3.4:
    resolution: {integrity: sha512-TyDF/Pn36bBji9rWKHlZe+PZb6Mx5V8IHCSxk7X4aljM4e/vyDvZZYwHewdVaqiA0nb3ghfHU/6AUpDxWoER2Q==}
    dependencies:
      '@babel/parser': 7.24.7
      '@babel/types': 7.24.7
      source-map-js: 1.2.0
    dev: true

  /make-dir/4.0.0:
    resolution: {integrity: sha512-hXdUTZYIVOt1Ex//jAQi+wTZZpUpwBj/0QsOzqegb3rGMMeJiSEu5xLHnYfBrRV4RH2+OCSOO95Is/7x1WJ4bw==}
    engines: {node: '>=10'}
    dependencies:
      semver: 7.6.3
    dev: true

  /make-error/1.3.6:
    resolution: {integrity: sha512-s8UhlNe7vPKomQhC1qFelMokr/Sc3AgNbso3n74mVPA5LTZwkB9NlXf4XPamLxJE8h0gh73rM94xvwRT2CVInw==}
    dev: true

  /mdurl/1.0.1:
    resolution: {integrity: sha512-/sKlQJCBYVY9Ers9hqzKou4H6V5UWc/M59TH2dvkt+84itfnq7uFOMLpOiOS4ujvHP4etln18fmIxA5R5fll0g==}
    dev: true

  /media-typer/0.3.0:
    resolution: {integrity: sha512-dq+qelQ9akHpcOl/gUVRTxVIOkAJ1wR3QAvb4RsVjS8oVoFjDGTc679wJYmUmknUF5HwMLOgb5O+a3KxfWapPQ==}
    engines: {node: '>= 0.6'}
    dev: true

  /memorystream/0.3.1:
    resolution: {integrity: sha512-S3UwM3yj5mtUSEfP41UZmt/0SCoVYUcU1rkXv+BQ5Ig8ndL4sPoJNBUJERafdPb5jjHJGuMgytgKvKIf58XNBw==}
    engines: {node: '>= 0.10.0'}
    dev: true

  /merge-descriptors/1.0.1:
    resolution: {integrity: sha512-cCi6g3/Zr1iqQi6ySbseM1Xvooa98N0w31jzUYrXPX2xqObmFGHJ0tQ5u74H3mVh7wLouTseZyYIq39g8cNp1w==}
    dev: true

  /merge-descriptors/1.0.3:
    resolution: {integrity: sha512-gaNvAS7TZ897/rVaZ0nMtAyxNyi/pdbjbAwUpFQpN70GqnVfOiXpeUUMKRBmzXaSQ8DdTX4/0ms62r2K+hE6mQ==}
    dev: true

  /merge-stream/2.0.0:
    resolution: {integrity: sha512-abv/qOcuPfk3URPfDzmZU1LKmuw8kT+0nIHvKrKgFrwifol/doWcdA4ZqsWQ8ENrFKkd67Mfpo/LovbIUsbt3w==}
    dev: true

  /merge2/1.4.1:
    resolution: {integrity: sha512-8q7VEgMJW4J8tcfVPy8g09NcQwZdbwFEqhe/WZkoIzjn/3TGDwtOCYtXGxA3O8tPzpczCCDgv+P2P5y00ZJOOg==}
    engines: {node: '>= 8'}

  /methods/1.1.2:
    resolution: {integrity: sha512-iclAHeNqNm68zFtnZ0e+1L2yUIdvzNoauKU4WBA3VvH/vPFieF7qfRlwUZU+DA9P9bPXIS90ulxoUoCH23sV2w==}
    engines: {node: '>= 0.6'}
    dev: true

  /micromatch/4.0.5:
    resolution: {integrity: sha512-DMy+ERcEW2q8Z2Po+WNXuw3c5YaUSFjAO5GsJqfEl7UjvtIuFKO6ZrKvcItdy98dwFI2N1tg3zNIdKaQT+aNdA==}
    engines: {node: '>=8.6'}
    dependencies:
      braces: 3.0.2
      picomatch: 2.3.1

  /mime-db/1.52.0:
    resolution: {integrity: sha512-sPU4uV7dYlvtWJxwwxHD0PuihVNiE7TyAbQ5SWxDCB9mUYvOgroQOwYQQOKPJ8CIbE+1ETVlOoK1UC2nU3gYvg==}
    engines: {node: '>= 0.6'}

  /mime-types/2.1.35:
    resolution: {integrity: sha512-ZDY+bPm5zTTF+YpCrAU9nK0UgICYPT0QtT1NZWFv4s++TNkcgVaT0g6+4R2uI4MjQjzysHB1zxuWL50hzaeXiw==}
    engines: {node: '>= 0.6'}
    dependencies:
      mime-db: 1.52.0

  /mime/1.6.0:
    resolution: {integrity: sha512-x0Vn8spI+wuJ1O6S7gnbaQg8Pxh4NNHb7KSINmEWKiPE4RKOplvijn+NkmYmmRgP68mc70j2EbeTFRsrswaQeg==}
    engines: {node: '>=4'}
    hasBin: true
    dev: true

  /mime/2.6.0:
    resolution: {integrity: sha512-USPkMeET31rOMiarsBNIHZKLGgvKc/LrjofAnBlOttf5ajRvqiRA8QsenbcooctK6d6Ts6aqZXBA+XbkKthiQg==}
    engines: {node: '>=4.0.0'}
    hasBin: true
    dev: true

  /mimic-fn/4.0.0:
    resolution: {integrity: sha512-vqiC06CuhBTUdZH+RYl8sFrL096vA45Ok5ISO6sE/Mr1jRbGH4Csnhi8f3wKVl7x8mO4Au7Ir9D3Oyv1VYMFJw==}
    engines: {node: '>=12'}
    dev: true

  /minimatch/3.0.8:
    resolution: {integrity: sha512-6FsRAQsxQ61mw+qP1ZzbL9Bc78x2p5OqNgNpnoAFLTrX8n5Kxph0CsnhmKKNXTWjXqU5L0pGPR7hYk+XWZr60Q==}
    dependencies:
      brace-expansion: 1.1.11
    dev: true

  /minimatch/3.1.2:
    resolution: {integrity: sha512-J7p63hRiAjw1NDEww1W7i37+ByIrOWO5XQQAzZ3VOcL0PNybwpfmV/N05zFAzwQ9USyEcX6t3UO+K5aqBQOIHw==}
    dependencies:
      brace-expansion: 1.1.11
    dev: true

  /minimatch/4.2.1:
    resolution: {integrity: sha512-9Uq1ChtSZO+Mxa/CL1eGizn2vRn3MlLgzhT0Iz8zaY8NdvxvB0d5QdPFmCKf7JKA9Lerx5vRrnwO03jsSfGG9g==}
    engines: {node: '>=10'}
    dependencies:
      brace-expansion: 1.1.11
    dev: true

  /minimatch/5.0.1:
    resolution: {integrity: sha512-nLDxIFRyhDblz3qMuq+SoRZED4+miJ/G+tdDrjkkkRnjAsBexeGpgjLEQ0blJy7rHhR2b93rhQY4SvyWu9v03g==}
    engines: {node: '>=10'}
    dependencies:
      brace-expansion: 2.0.1
    dev: true

  /minimatch/5.1.6:
    resolution: {integrity: sha512-lKwV/1brpG6mBUFHtb7NUmtABCb2WZZmm2wNiOA5hAb8VdCS4B3dtMWyvcoViccwAW/COERjXLt0zP1zXUN26g==}
    engines: {node: '>=10'}
    dependencies:
      brace-expansion: 2.0.1
    dev: true

  /minimatch/9.0.5:
    resolution: {integrity: sha512-G6T0ZX48xgozx7587koeX9Ys2NYy6Gmv//P89sEte9V9whIapMNF4idKxnW2QtCcLiTWlb/wfCabAtAFWhhBow==}
    engines: {node: '>=16 || 14 >=14.17'}
    dependencies:
      brace-expansion: 2.0.1

  /minimist/1.2.8:
    resolution: {integrity: sha512-2yyAR8qBkN3YuheJanUpWC5U3bb5osDywNB8RzDVlDwDHbocAJveqqj1u8+SVD7jkWT4yvsHCpWqqWqAxb0zCA==}

  /minipass/7.1.2:
    resolution: {integrity: sha512-qOOzS1cBTWYF4BH8fVePDBOO9iptMnGUEZwNc/cMWnTV2nVLZ7VoNWEPHkYczZA0pdoA7dl6e7FL659nX9S2aw==}
    engines: {node: '>=16 || 14 >=14.17'}
    dev: true

  /mitt/3.0.1:
    resolution: {integrity: sha512-vKivATfr97l2/QBCYAkXYDbrIWPM2IIKEl7YPhjCvKlG3kE2gm+uBo6nEXK3M5/Ffh/FLpKExzOQ3JJoJGFKBw==}
    dev: true

  /mkdirp/0.5.6:
    resolution: {integrity: sha512-FP+p8RB8OWpF3YZBCrP5gtADmtXApB5AMLn+vdyA+PyxCjrCs00mjyUozssO33cwDeT3wNGdLxJ5M//YqtHAJw==}
    hasBin: true
    dependencies:
      minimist: 1.2.8
    dev: true

  /mkdirp/3.0.1:
    resolution: {integrity: sha512-+NsyUUAZDmo6YVHzL/stxSu3t9YS1iljliy3BSDrXJ/dkn1KYdmtZODGGjLcc9XLgVVpH4KshHB8XmZgMhaBXg==}
    engines: {node: '>=10'}
    hasBin: true

  /mlly/1.7.1:
    resolution: {integrity: sha512-rrVRZRELyQzrIUAVMHxP97kv+G786pHmOKzuFII8zDYahFBS7qnHh2AlYSl1GAHhaMPCz6/oHjVMcfFYgFYHgA==}
    dependencies:
      acorn: 8.11.3
      pathe: 1.1.2
      pkg-types: 1.1.1
      ufo: 1.5.3
    dev: true

  /mocha/10.2.0:
    resolution: {integrity: sha512-IDY7fl/BecMwFHzoqF2sg/SHHANeBoMMXFlS9r0OXKDssYE1M5O43wUY/9BVPeIvfH2zmEbBfseqN9gBQZzXkg==}
    engines: {node: '>= 14.0.0'}
    hasBin: true
    dependencies:
      ansi-colors: 4.1.1
      browser-stdout: 1.3.1
      chokidar: 3.5.3
      debug: 4.3.4_supports-color@8.1.1
      diff: 5.0.0
      escape-string-regexp: 4.0.0
      find-up: 5.0.0
      glob: 7.2.0
      he: 1.2.0
      js-yaml: 4.1.0
      log-symbols: 4.1.0
      minimatch: 5.0.1
      ms: 2.1.3
      nanoid: 3.3.3
      serialize-javascript: 6.0.0
      strip-json-comments: 3.1.1
      supports-color: 8.1.1
      workerpool: 6.2.1
      yargs: 16.2.0
      yargs-parser: 20.2.4
      yargs-unparser: 2.0.0
    dev: true

  /mocha/10.4.0:
    resolution: {integrity: sha512-eqhGB8JKapEYcC4ytX/xrzKforgEc3j1pGlAXVy3eRwrtAy5/nIfT1SvgGzfN0XZZxeLq0aQWkOUAmqIJiv+bA==}
    engines: {node: '>= 14.0.0'}
    hasBin: true
    dependencies:
      ansi-colors: 4.1.1
      browser-stdout: 1.3.1
      chokidar: 3.5.3
      debug: 4.3.4_supports-color@8.1.1
      diff: 5.0.0
      escape-string-regexp: 4.0.0
      find-up: 5.0.0
      glob: 8.1.0
      he: 1.2.0
      js-yaml: 4.1.0
      log-symbols: 4.1.0
      minimatch: 5.0.1
      ms: 2.1.3
      serialize-javascript: 6.0.0
      strip-json-comments: 3.1.1
      supports-color: 8.1.1
      workerpool: 6.2.1
      yargs: 16.2.0
      yargs-parser: 20.2.4
      yargs-unparser: 2.0.0
    dev: true

  /mocha/9.2.2:
    resolution: {integrity: sha512-L6XC3EdwT6YrIk0yXpavvLkn8h+EU+Y5UcCHKECyMbdUIxyMuZj4bX4U9e1nvnvUUvQVsV2VHQr5zLdcUkhW/g==}
    engines: {node: '>= 12.0.0'}
    hasBin: true
    dependencies:
      '@ungap/promise-all-settled': 1.1.2
      ansi-colors: 4.1.1
      browser-stdout: 1.3.1
      chokidar: 3.5.3
      debug: 4.3.3_supports-color@8.1.1
      diff: 5.0.0
      escape-string-regexp: 4.0.0
      find-up: 5.0.0
      glob: 7.2.0
      growl: 1.10.5
      he: 1.2.0
      js-yaml: 4.1.0
      log-symbols: 4.1.0
      minimatch: 4.2.1
      ms: 2.1.3
      nanoid: 3.3.1
      serialize-javascript: 6.0.0
      strip-json-comments: 3.1.1
      supports-color: 8.1.1
      which: 2.0.2
      workerpool: 6.2.0
      yargs: 16.2.0
      yargs-parser: 20.2.4
      yargs-unparser: 2.0.0
    dev: true

  /moment/2.29.4:
    resolution: {integrity: sha512-5LC9SOxjSc2HF6vO2CyuTDNivEdoz2IvyJJGj6X8DJ0eFyfszE0QiEd+iXmBvUP3WHxSjFH/vIsA0EN00cgr8w==}
    dev: true

  /morgan/1.10.0:
    resolution: {integrity: sha512-AbegBVI4sh6El+1gNwvD5YIck7nSA36weD7xvIxG4in80j/UoK8AEGaWnnz8v1GxonMCltmlNs5ZKbGvl9b1XQ==}
    engines: {node: '>= 0.8.0'}
    dependencies:
      basic-auth: 2.0.1
      debug: 2.6.9
      depd: 2.0.0
      on-finished: 2.3.0
      on-headers: 1.0.2
    dev: true

  /ms/2.0.0:
    resolution: {integrity: sha512-Tpp60P6IUJDTuOq/5Z8cdskzJujfwqfOTkrwIwj7IRISpnkJnT6SyJ4PCPnGMoFjC9ddhal5KVIYtAt97ix05A==}
    dev: true

  /ms/2.1.2:
    resolution: {integrity: sha512-sGkPx+VjMtmA6MX27oA4FBFELFCZZ4S4XqeGOXCv68tT+jb3vk/RyaKWP0PTKyWtmLSM0b+adUTEvbs1PEaH2w==}

  /ms/2.1.3:
    resolution: {integrity: sha512-6FlzubTLZG3J2a/NVCAleEhjzq5oxgHyaCU9yYXvcLsvoVaHJq/s5xXI6/XXP6tz7R9xAOtHnSO/tXtF3WRTlA==}
    dev: true

  /multer/1.4.5-lts.1:
    resolution: {integrity: sha512-ywPWvcDMeH+z9gQq5qYHCCy+ethsk4goepZ45GLD63fOu0YcNecQxi64nDs3qluZB+murG3/D4dJ7+dGctcCQQ==}
    engines: {node: '>= 6.0.0'}
    dependencies:
      append-field: 1.0.0
      busboy: 1.6.0
      concat-stream: 1.6.2
      mkdirp: 0.5.6
      object-assign: 4.1.1
      type-is: 1.6.18
      xtend: 4.0.2
    dev: true

  /mustache/4.2.0:
    resolution: {integrity: sha512-71ippSywq5Yb7/tVYyGbkBggbU8H3u5Rz56fH60jGFgr8uHwxs+aSKeqmluIVzM0m0kB7xQjKS6qPfd0b2ZoqQ==}
    hasBin: true

  /nanoid/3.3.1:
    resolution: {integrity: sha512-n6Vs/3KGyxPQd6uO0eH4Bv0ojGSUvuLlIHtC3Y0kEO23YRge8H9x1GCzLn28YX0H66pMkxuaeESFq4tKISKwdw==}
    engines: {node: ^10 || ^12 || ^13.7 || ^14 || >=15.0.1}
    hasBin: true
    dev: true

  /nanoid/3.3.3:
    resolution: {integrity: sha512-p1sjXuopFs0xg+fPASzQ28agW1oHD7xDsd9Xkf3T15H3c/cifrFHVwrh74PdoklAPi+i7MdRsE47vm2r6JoB+w==}
    engines: {node: ^10 || ^12 || ^13.7 || ^14 || >=15.0.1}
    hasBin: true
    dev: true

  /nanoid/3.3.7:
    resolution: {integrity: sha512-eSRppjcPIatRIMC1U6UngP8XFcz8MQWGQdt1MTBQ7NaAmvXDfvNxbvWV3x2y6CdEUciCSsDHDQZbhYaB8QEo2g==}
    engines: {node: ^10 || ^12 || ^13.7 || ^14 || >=15.0.1}
    hasBin: true
    dev: true

  /natural-compare/1.4.0:
    resolution: {integrity: sha512-OWND8ei3VtNC9h7V60qff3SVobHr996CTwgxubgyQYEpg290h9J0buyECNNJexkFm5sOajh5G116RYA1c8ZMSw==}
    dev: true

  /negotiator/0.6.3:
    resolution: {integrity: sha512-+EUsqGPLsM+j/zdChZjsnX51g4XrHFOIXwfnCVPGlQk/k5giakcKsuxCObBRu6DSm9opw/O6slWbJdghQM4bBg==}
    engines: {node: '>= 0.6'}
    dev: true

  /neo-async/2.6.2:
    resolution: {integrity: sha512-Yd3UES5mWCSqR+qNT93S3UoYUkqAZ9lLg8a7g9rimsWmYGK8cVToA4/sF3RrshdyV3sAGMXVUmpMYOw+dLpOuw==}

  /netmask/2.0.2:
    resolution: {integrity: sha512-dBpDMdxv9Irdq66304OLfEmQ9tbNRFnFTuZiLo+bD+r332bBmMJ8GBLXklIXXgxd3+v9+KUnZaUR5PJMa75Gsg==}
    engines: {node: '>= 0.4.0'}
    dev: true

  /nice-try/1.0.5:
    resolution: {integrity: sha512-1nh45deeb5olNY7eX82BkPO7SSxR5SSYJiPTrTdFUVYwAl8CKMA5N9PjTYkHiRjisVcxcQ1HXdLhx2qxxJzLNQ==}
    dev: true

  /nise/5.1.4:
    resolution: {integrity: sha512-8+Ib8rRJ4L0o3kfmyVCL7gzrohyDe0cMFTBa2d364yIrEGMEoetznKJx899YxjybU6bL9SQkYPSBBs1gyYs8Xg==}
    dependencies:
      '@sinonjs/commons': 2.0.0
      '@sinonjs/fake-timers': 10.3.0
      '@sinonjs/text-encoding': 0.7.2
      just-extend: 4.2.1
      path-to-regexp: 1.8.0
    dev: true

  /node-cmd/3.0.0:
    resolution: {integrity: sha512-SBvtm39iEkhEEDbUowR0O2YVaqpbD2nRvQ3fxXP/Tn1FgRpZAaUb8yKeEtFulBIv+xTHDodOKkj4EXIBANj+AQ==}
    dev: true

  /node-domexception/1.0.0:
    resolution: {integrity: sha512-/jKZoMpw0F8GRwl4/eLROPA3cfcXtLApP0QzLmUT/HuPCZWyB7IY9ZrMeKw2O/nFIqPQB3PVM9aYm0F312AXDQ==}
    engines: {node: '>=10.5.0'}
    dev: true

  /node-fetch/2.7.0:
    resolution: {integrity: sha512-c4FRfUm/dbcWZ7U+1Wq0AwCyFL+3nt2bEw05wfxSz+DWpWsitgmSgYmy2dQdWyKC1694ELPqMs/YzUSNozLt8A==}
    engines: {node: 4.x || >=6.0.0}
    peerDependencies:
      encoding: ^0.1.0
    peerDependenciesMeta:
      encoding:
        optional: true
    dependencies:
      whatwg-url: 5.0.0

  /node-fetch/3.3.2:
    resolution: {integrity: sha512-dRB78srN/l6gqWulah9SrxeYnxeddIG30+GOqK/9OlLVyLg3HPnr6SqOWTWOXKRwC2eGYCkZ59NNuSgvSrpgOA==}
    engines: {node: ^12.20.0 || ^14.13.1 || >=16.0.0}
    dependencies:
      data-uri-to-buffer: 4.0.1
      fetch-blob: 3.2.0
      formdata-polyfill: 4.0.10
    dev: true

  /node-releases/2.0.13:
    resolution: {integrity: sha512-uYr7J37ae/ORWdZeQ1xxMJe3NtdmqMC/JZK+geofDrkLUApKRHPd18/TxtBOJ4A0/+uUIliorNrfYV6s1b02eQ==}
    dev: true

  /node-releases/2.0.14:
    resolution: {integrity: sha512-y10wOWt8yZpqXmOgRo77WaHEmhYQYGNA6y421PKsKYWEK8aW+cqAphborZDhqfyKrbZEN92CN1X2KbafY2s7Yw==}
    dev: true

  /normalize-package-data/2.5.0:
    resolution: {integrity: sha512-/5CMN3T0R4XTj4DcGaexo+roZSdSFW/0AOOTROrjxzCG1wrWXEsGbRKevjlIL+ZDE4sZlJr5ED4YW0yqmkK+eA==}
    dependencies:
      hosted-git-info: 2.8.9
      resolve: 1.22.6
      semver: 5.7.2
      validate-npm-package-license: 3.0.4
    dev: true

  /normalize-path/3.0.0:
    resolution: {integrity: sha512-6eZs5Ls3WtCisHWp9S2GUy8dqkpGi4BVSz3GaqiE6ezub0512ESztXUwUB6C6IKbQkY2Pnb/mD4WYojCRwcwLA==}
    engines: {node: '>=0.10.0'}
    dev: true

  /npm-run-all/4.1.5:
    resolution: {integrity: sha512-Oo82gJDAVcaMdi3nuoKFavkIHBRVqQ1qvMb+9LHk/cF4P6B2m8aP04hGf7oL6wZ9BuGwX1onlLhpuoofSyoQDQ==}
    engines: {node: '>= 4'}
    hasBin: true
    dependencies:
      ansi-styles: 3.2.1
      chalk: 2.4.2
      cross-spawn: 6.0.5
      memorystream: 0.3.1
      minimatch: 3.1.2
      pidtree: 0.3.1
      read-pkg: 3.0.0
      shell-quote: 1.8.1
      string.prototype.padend: 3.1.5
    dev: true

  /npm-run-path/5.3.0:
    resolution: {integrity: sha512-ppwTtiJZq0O/ai0z7yfudtBpWIoxM8yE6nHi1X47eFR2EWORqfbu6CnPlNsjeN683eT0qG6H/Pyf9fCcvjnnnQ==}
    engines: {node: ^12.20.0 || ^14.13.1 || >=16.0.0}
    dependencies:
      path-key: 4.0.0
    dev: true

  /oauth-sign/0.9.0:
    resolution: {integrity: sha512-fexhUFFPTGV8ybAtSIGbV6gOkSv8UtRbDBnAyLQw4QPKkgNlsH2ByPGtMUqdWkos6YCRmAqViwgZrJc/mRDzZQ==}
    dev: true

  /object-assign/4.1.1:
    resolution: {integrity: sha512-rJgTQnkUnH1sFw8yT6VSU3zD3sWmu6sZhIseY8VX+GRu3P6F7Fu+JNDoXfklElbLJSnc3FUQHVe4cU5hj+BcUg==}
    engines: {node: '>=0.10.0'}
    dev: true

  /object-inspect/1.12.3:
    resolution: {integrity: sha512-geUvdk7c+eizMNUDkRpW1wJwgfOiOeHbxBR/hLXK1aT6zmVSO0jsQcs7fj6MGw89jC/cjGfLcNOrtMYtGqm81g==}
    dev: true

  /object-inspect/1.13.2:
    resolution: {integrity: sha512-IRZSRuzJiynemAXPYtPe5BoI/RESNYR7TYm50MC5Mqbd3Jmw5y790sErYw3V6SryFJD64b74qQQs9wn5Bg/k3g==}
    engines: {node: '>= 0.4'}
    dev: true

  /object-is/1.1.5:
    resolution: {integrity: sha512-3cyDsyHgtmi7I7DfSSI2LDp6SK2lwvtbg0p0R1e0RvTqF5ceGx+K2dfSjm1bKDMVCFEDAQvy+o8c6a7VujOddw==}
    engines: {node: '>= 0.4'}
    dependencies:
      call-bind: 1.0.7
      define-properties: 1.2.1
    dev: true

  /object-keys/1.1.1:
    resolution: {integrity: sha512-NuAESUOUMrlIXOfHKzD6bpPu3tYt3xvjNdRIQ+FeT0lNb4K8WR70CaDxhuNguS2XG+GjkyMwOzsN5ZktImfhLA==}
    engines: {node: '>= 0.4'}
    dev: true

  /object.assign/4.1.4:
    resolution: {integrity: sha512-1mxKf0e58bvyjSCtKYY4sRe9itRk3PJpquJOjeIkz885CczcI4IvJJDLPS72oowuSh+pBxUFROpX+TU++hxhZQ==}
    engines: {node: '>= 0.4'}
    dependencies:
      call-bind: 1.0.7
      define-properties: 1.2.1
      has-symbols: 1.0.3
      object-keys: 1.1.1
    dev: true

  /on-finished/2.3.0:
    resolution: {integrity: sha512-ikqdkGAAyf/X/gPhXGvfgAytDZtDbr+bkNUJ0N9h5MI/dmdgCs3l6hoHrcUv41sRKew3jIwrp4qQDXiK99Utww==}
    engines: {node: '>= 0.8'}
    dependencies:
      ee-first: 1.1.1
    dev: true

  /on-finished/2.4.1:
    resolution: {integrity: sha512-oVlzkg3ENAhCk2zdv7IJwd/QUD4z2RxRwpkcGY8psCVcCYZNq4wYnVWALHM+brtuJjePWiYF/ClmuDr8Ch5+kg==}
    engines: {node: '>= 0.8'}
    dependencies:
      ee-first: 1.1.1
    dev: true

  /on-headers/1.0.2:
    resolution: {integrity: sha512-pZAE+FJLoyITytdqK0U5s+FIpjN0JP3OzFi/u8Rx+EV5/W+JTWGXG8xFzevE7AjBfDqHv/8vL8qQsIhHnqRkrA==}
    engines: {node: '>= 0.8'}
    dev: true

  /once/1.4.0:
    resolution: {integrity: sha512-lNaJgI+2Q5URQBkccEKHTQOPaXdUxnZZElQTZY0MFUAuaEqe1E+Nyvgdz/aIyNi6Z9MzO5dv1H8n58/GELp3+w==}
    dependencies:
      wrappy: 1.0.2
    dev: true

  /one-time/1.0.0:
    resolution: {integrity: sha512-5DXOiRKwuSEcQ/l0kGCF6Q3jcADFv5tSmRaJck/OqkVFcOzutB134KRSfF0xDrL39MNnqxbHBbUUcjZIhTgb2g==}
    dependencies:
      fn.name: 1.1.0
    dev: true

  /onetime/6.0.0:
    resolution: {integrity: sha512-1FlR+gjXK7X+AsAHso35MnyN5KqGwJRi/31ft6x0M194ht7S+rWAvd7PHss9xSKMzE0asv1pyIHaJYq+BbacAQ==}
    engines: {node: '>=12'}
    dependencies:
      mimic-fn: 4.0.0
    dev: true

  /open/8.4.2:
    resolution: {integrity: sha512-7x81NCL719oNbsq/3mh+hVrAWmFuEYUqrq/Iw3kUzH8ReypT9QQ0BLoJS7/G9k6N81XjW4qHWtjWwe/9eLy1EQ==}
    engines: {node: '>=12'}
    dependencies:
      define-lazy-prop: 2.0.0
      is-docker: 2.2.1
      is-wsl: 2.2.0
    dev: true

  /openapi-types/12.1.3:
    resolution: {integrity: sha512-N4YtSYJqghVu4iek2ZUvcN/0aqH1kRDuNqzcycDxhOUpg7GdvLa2F3DgS6yBNhInhv2r/6I0Flkn7CqL8+nIcw==}
    dev: false

  /openapi-types/7.2.3:
    resolution: {integrity: sha512-olbaNxz12R27+mTyJ/ZAFEfUruauHH27AkeQHDHRq5AF0LdNkK1SSV7EourXQDK+4aX7dv2HtyirAGK06WMAsA==}
    dev: true

  /optionator/0.9.3:
    resolution: {integrity: sha512-JjCoypp+jKn1ttEFExxhetCKeJt9zhAgAve5FXHixTvFDW/5aEktX9bufBKLRRMdU7bNtpLfcGu94B3cdEJgjg==}
    engines: {node: '>= 0.8.0'}
    dependencies:
      '@aashutoshrathi/word-wrap': 1.2.6
      deep-is: 0.1.4
      fast-levenshtein: 2.0.6
      levn: 0.4.1
      prelude-ls: 1.2.1
      type-check: 0.4.0
    dev: true

  /p-limit/2.3.0:
    resolution: {integrity: sha512-//88mFWSJx8lxCzwdAABTJL2MyWB12+eIY7MDL2SqLmAkeKU9qxRvWuSyTjm3FUmpBEMuFfckAIqEaVGUDxb6w==}
    engines: {node: '>=6'}
    dependencies:
      p-try: 2.2.0
    dev: true

  /p-limit/3.1.0:
    resolution: {integrity: sha512-TYOanM3wGwNGsZN2cVTYPArw454xnXj5qmWF1bEoAc4+cU/ol7GVh7odevjp1FNHduHc3KZMcFduxU5Xc6uJRQ==}
    engines: {node: '>=10'}
    dependencies:
      yocto-queue: 0.1.0
    dev: true

  /p-limit/5.0.0:
    resolution: {integrity: sha512-/Eaoq+QyLSiXQ4lyYV23f14mZRQcXnxfHrN0vCai+ak9G0pp9iEQukIIZq5NccEvwRB8PUnZT0KsOoDCINS1qQ==}
    engines: {node: '>=18'}
    dependencies:
      yocto-queue: 1.0.0
    dev: true

  /p-locate/4.1.0:
    resolution: {integrity: sha512-R79ZZ/0wAxKGu3oYMlz8jy/kbhsNrS7SKZ7PxEHBgJ5+F2mtFW2fK2cOtBh1cHYkQsbzFV7I+EoRKe6Yt0oK7A==}
    engines: {node: '>=8'}
    dependencies:
      p-limit: 2.3.0
    dev: true

  /p-locate/5.0.0:
    resolution: {integrity: sha512-LaNjtRWUBY++zB5nE/NwcaoMylSPk+S+ZHNB1TzdbMJMny6dynpAGt7X/tl/QYq3TIeE6nxHppbo2LGymrG5Pw==}
    engines: {node: '>=10'}
    dependencies:
      p-limit: 3.1.0
    dev: true

  /p-try/2.2.0:
    resolution: {integrity: sha512-R4nPAVTAU0B9D35/Gk3uJf/7XYbQcyohSKdvAxIRSNghFl4e71hVoGnBNQz9cWaXxO2I10KTC+3jMdvvoKw6dQ==}
    engines: {node: '>=6'}
    dev: true

  /pac-proxy-agent/7.0.1:
    resolution: {integrity: sha512-ASV8yU4LLKBAjqIPMbrgtaKIvxQri/yh2OpI+S6hVa9JRkUI3Y3NPFbfngDtY7oFtSMD3w31Xns89mDa3Feo5A==}
    engines: {node: '>= 14'}
    dependencies:
      '@tootallnate/quickjs-emscripten': 0.23.0
      agent-base: 7.1.0
      debug: 4.3.4
      get-uri: 6.0.2
      http-proxy-agent: 7.0.2
      https-proxy-agent: 7.0.4
      pac-resolver: 7.0.0
      socks-proxy-agent: 8.0.2
    transitivePeerDependencies:
      - supports-color
    dev: true

  /pac-resolver/7.0.0:
    resolution: {integrity: sha512-Fd9lT9vJbHYRACT8OhCbZBbxr6KRSawSovFpy8nDGshaK99S/EBhVIHp9+crhxrsZOuvLpgL1n23iyPg6Rl2hg==}
    engines: {node: '>= 14'}
    dependencies:
      degenerator: 5.0.1
      ip: 1.1.8
      netmask: 2.0.2
    dev: true

  /parent-module/1.0.1:
    resolution: {integrity: sha512-GQ2EWRpQV8/o+Aw8YqtfZZPfNRWZYkbidE9k5rpl/hC3vtHHBfGm2Ifi6qWV+coDGkrUKZAxE3Lot5kcsRlh+g==}
    engines: {node: '>=6'}
    dependencies:
      callsites: 3.1.0
    dev: true

  /parse-json/4.0.0:
    resolution: {integrity: sha512-aOIos8bujGN93/8Ox/jPLh7RwVnPEysynVFE+fQZyg6jKELEHwzgKdLRFHUgXJL6kylijVSBC4BvN9OmsB48Rw==}
    engines: {node: '>=4'}
    dependencies:
      error-ex: 1.3.2
      json-parse-better-errors: 1.0.2
    dev: true

  /parse-json/5.2.0:
    resolution: {integrity: sha512-ayCKvm/phCGxOkYRSCM82iDwct8/EonSEgCSxWxD7ve6jHggsFl4fZVQBPRNgQoKiuV/odhFrGzQXZwbifC8Rg==}
    engines: {node: '>=8'}
    dependencies:
      '@babel/code-frame': 7.25.9
      error-ex: 1.3.2
      json-parse-even-better-errors: 2.3.1
      lines-and-columns: 1.2.4
    dev: true

  /parseurl/1.3.3:
    resolution: {integrity: sha512-CiyeOxFT/JZyN5m0z9PfXw4SCBJ6Sygz1Dpl0wqjlhDEGGBP1GnsUVEL0p63hoG1fcj3fHynXi9NYO4nWOL+qQ==}
    engines: {node: '>= 0.8'}
    dev: true

  /path-browserify/1.0.1:
    resolution: {integrity: sha512-b7uo2UCUOYZcnF/3ID0lulOJi/bafxa1xPe7ZPsammBSpjSWQkjNxlt635YGS2MiR9GjvuXCtz2emr3jbsz98g==}

  /path-exists/4.0.0:
    resolution: {integrity: sha512-ak9Qy5Q7jYb2Wwcey5Fpvg2KoAc/ZIhLSLOSBmRmygPsGwkVVt0fZa0qrtMz+m6tJTAHfZQ8FnmB4MG4LWy7/w==}
    engines: {node: '>=8'}
    dev: true

  /path-is-absolute/1.0.1:
    resolution: {integrity: sha512-AVbw3UJ2e9bq64vSaS9Am0fje1Pa8pbGqTTsmXfaIiMpnr5DlDhfJOuLj9Sf95ZPVDAUerDfEk88MPmPe7UCQg==}
    engines: {node: '>=0.10.0'}
    dev: true

  /path-key/2.0.1:
    resolution: {integrity: sha512-fEHGKCSmUSDPv4uoj8AlD+joPlq3peND+HRYyxFz4KPw4z926S/b8rIuFs2FYJg3BwsxJf6A9/3eIdLaYC+9Dw==}
    engines: {node: '>=4'}
    dev: true

  /path-key/3.1.1:
    resolution: {integrity: sha512-ojmeN0qd+y0jszEtoY48r0Peq5dwMEkIlCOu6Q5f41lfkswXuKtYrhgoTpLnyIcHm24Uhqx+5Tqm2InSwLhE6Q==}
    engines: {node: '>=8'}
    dev: true

  /path-key/4.0.0:
    resolution: {integrity: sha512-haREypq7xkM7ErfgIyA0z+Bj4AGKlMSdlQE2jvJo6huWD1EdkKYV+G/T4nq0YEF2vgTT8kqMFKo1uHn950r4SQ==}
    engines: {node: '>=12'}
    dev: true

  /path-parse/1.0.7:
    resolution: {integrity: sha512-LDJzPVEEEPR+y48z93A0Ed0yXb8pAByGWo/k5YYdYgpY2/2EsOsksJrq7lOHxryrVOn1ejG6oAp8ahvOIQD8sw==}
    dev: true

  /path-scurry/1.10.1:
    resolution: {integrity: sha512-MkhCqzzBEpPvxxQ71Md0b1Kk51W01lrYvlMzSUaIzNsODdd7mqhiimSZlr+VegAz5Z6Vzt9Xg2ttE//XBhH3EQ==}
    engines: {node: '>=16 || 14 >=14.17'}
    dependencies:
      lru-cache: 10.0.1
      minipass: 7.1.2
    dev: true

  /path-to-regexp/0.1.10:
    resolution: {integrity: sha512-7lf7qcQidTku0Gu3YDPc8DJ1q7OOucfa/BSsIwjuh56VU7katFvuM8hULfkwB3Fns/rsVF7PwPKVw1sl5KQS9w==}
    dev: true

  /path-to-regexp/0.1.7:
    resolution: {integrity: sha512-5DFkuoqlv1uYQKxy8omFBeJPQcdoE07Kv2sferDCrAq1ohOU+MSDswDIbnx3YAM60qIOnYa53wBhXW0EbMonrQ==}
    dev: true

  /path-to-regexp/1.8.0:
    resolution: {integrity: sha512-n43JRhlUKUAlibEJhPeir1ncUID16QnEjNpwzNdO3Lm4ywrBpBZ5oLD0I6br9evr1Y9JTqwRtAh7JLoOzAQdVA==}
    dependencies:
      isarray: 0.0.1
    dev: true

  /path-type/3.0.0:
    resolution: {integrity: sha512-T2ZUsdZFHgA3u4e5PfPbjd7HDDpxPnQb5jN0SrDsjNSuVXHJqtwTnWqG0B1jZrgmJ/7lj1EmVIByWt1gxGkWvg==}
    engines: {node: '>=4'}
    dependencies:
      pify: 3.0.0
    dev: true

  /path-type/4.0.0:
    resolution: {integrity: sha512-gDKb8aZMDeD/tZWs9P6+q0J9Mwkdl6xMV8TjnGP3qJVJ06bdMgkbBlLU8IdfOsIsFz2BW1rNVT3XuNEl8zPAvw==}
    engines: {node: '>=8'}
    dev: true

  /path-type/5.0.0:
    resolution: {integrity: sha512-5HviZNaZcfqP95rwpv+1HDgUamezbqdSYTyzjTvwtJSnIH+3vnbmWsItli8OFEndS984VT55M3jduxZbX351gg==}
    engines: {node: '>=12'}

  /pathe/1.1.2:
    resolution: {integrity: sha512-whLdWMYL2TwI08hn8/ZqAbrVemu0LNaNNJZX73O6qaIdCTfXutsLhMkjdENX0qhsQ9uIimo4/aQOmXkoon2nDQ==}
    dev: true

  /pathval/1.1.1:
    resolution: {integrity: sha512-Dp6zGqpTdETdR63lehJYPeIOqpiNBNtc7BpWSLrOje7UaIsE5aY92r/AunQA7rsXvet3lrJ3JnZX29UPTKXyKQ==}
    dev: true

  /pend/1.2.0:
    resolution: {integrity: sha512-F3asv42UuXchdzt+xXqfW1OGlVBe+mxa2mqI0pg5yAHZPvFmY3Y6drSf/GQ1A86WgWEN9Kzh/WrgKa6iGcHXLg==}
    dev: true

  /performance-now/2.1.0:
    resolution: {integrity: sha512-7EAHlyLHI56VEIdK57uwHdHKIaAGbnXPiw0yWbarQZOKaKpvUIgW0jWRVLiatnM+XXlSwsanIBH/hzGMJulMow==}
    dev: true

  /picocolors/1.0.1:
    resolution: {integrity: sha512-anP1Z8qwhkbmu7MFP5iTt+wQKXgwzf7zTyGlcdzabySa9vd0Xt392U0rVmz9poOaBj0uHJKyyo9/upk0HrEQew==}
    dev: true

  /picocolors/1.1.0:
    resolution: {integrity: sha512-TQ92mBOW0l3LeMeyLV6mzy/kWr8lkd/hp3mTg7wYK7zJhuBStmGMBG0BdeDZS/dZx1IukaX6Bk11zcln25o1Aw==}
    dev: true

  /picocolors/1.1.1:
    resolution: {integrity: sha512-xceH2snhtb5M9liqDsmEw56le376mTZkEX/jEb/RxNFyegNul7eNslCXP9FDj/Lcu0X8KEyMceP2ntpaHrDEVA==}

  /picomatch/2.3.1:
    resolution: {integrity: sha512-JU3teHTNjmE2VCGFzuY8EXzCDVwEqB2a8fsIvwaStHhAWJEeVd1o1QD80CU6+ZdEXXSLbSsuLwJjkCBWqRQUVA==}
    engines: {node: '>=8.6'}

  /pidtree/0.3.1:
    resolution: {integrity: sha512-qQbW94hLHEqCg7nhby4yRC7G2+jYHY4Rguc2bjw7Uug4GIJuu1tvf2uHaZv5Q8zdt+WKJ6qK1FOI6amaWUo5FA==}
    engines: {node: '>=0.10'}
    hasBin: true
    dev: true

  /pify/3.0.0:
    resolution: {integrity: sha512-C3FsVNH1udSEX48gGX1xfvwTWfsYWj5U+8/uK15BGzIGrKoUpghX8hWZwa/OFnakBiiVNmBvemTJR5mcy7iPcg==}
    engines: {node: '>=4'}
    dev: true

  /pkg-dir/4.2.0:
    resolution: {integrity: sha512-HRDzbaKjC+AOWVXxAU/x54COGeIv9eb+6CkDSQoNTt4XyWoIJvuPsXizxu/Fr23EiekbtZwmh1IcIG/l/a10GQ==}
    engines: {node: '>=8'}
    dependencies:
      find-up: 4.1.0
    dev: true

  /pkg-types/1.1.1:
    resolution: {integrity: sha512-ko14TjmDuQJ14zsotODv7dBlwxKhUKQEhuhmbqo1uCi9BB0Z2alo/wAXg6q1dTR5TyuqYyWhjtfe/Tsh+X28jQ==}
    dependencies:
      confbox: 0.1.7
      mlly: 1.7.1
      pathe: 1.1.2
    dev: true

  /pluralize/8.0.0:
    resolution: {integrity: sha512-Nc3IT5yHzflTfbjgqWcCPpo7DaKy4FnpB0l/zCAW0Tc7jxAiuqSxHasntB3D7887LSrA93kDJ9IXovxJYxyLCA==}
    engines: {node: '>=4'}

  /postcss/8.4.38:
    resolution: {integrity: sha512-Wglpdk03BSfXkHoQa3b/oulrotAkwrlLDRSOb9D0bN86FdRyE9lppSp33aHNPgBa0JKCoB+drFLZkQoRRYae5A==}
    engines: {node: ^10 || ^12 || >=14}
    dependencies:
      nanoid: 3.3.7
      picocolors: 1.1.1
      source-map-js: 1.2.0
    dev: true

  /prelude-ls/1.2.1:
    resolution: {integrity: sha512-vkcDPrRZo1QZLbn5RLGPpg/WmIQ65qoWWhcGKf/b5eplkkarX0m9z8ppCat4mlOqUsWpyNuYgO3VRyrYHSzX5g==}
    engines: {node: '>= 0.8.0'}
    dev: true

  /prettier/3.1.1:
    resolution: {integrity: sha512-22UbSzg8luF4UuZtzgiUOfcGM8s4tjBv6dJRT7j275NXsy2jb4aJa4NNveul5x4eqlF1wuhuR2RElK71RvmVaw==}
    engines: {node: '>=14'}
    hasBin: true

  /prettier/3.3.3:
    resolution: {integrity: sha512-i2tDNA0O5IrMO757lfrdQZCc2jPNDVntV0m/+4whiDfWaTKfMNgR7Qz0NAeGz/nRqF4m5/6CLzbP4/liHt12Ew==}
    engines: {node: '>=14'}
    hasBin: true

  /pretty-format/29.7.0:
    resolution: {integrity: sha512-Pdlw/oPxN+aXdmM9R00JVC9WVFoCLTKJvDVLgmJ+qAffBMxsV85l/Lu7sNx4zSzPyoL2euImuEwHhOXdEgNFZQ==}
    engines: {node: ^14.15.0 || ^16.10.0 || >=18.0.0}
    dependencies:
      '@jest/schemas': 29.6.3
      ansi-styles: 5.2.0
      react-is: 18.3.1
    dev: true

  /process-nextick-args/2.0.1:
    resolution: {integrity: sha512-3ouUOpQhtgrbOa17J7+uxOTpITYWaGP7/AhoR3+A+/1e9skrzelGi/dXzEYyvbxubEF6Wn2ypscTKiKJFFn1ag==}
    dev: true

  /process/0.11.10:
    resolution: {integrity: sha512-cdGef/drWFoydD1JsMzuFf8100nZl+GT+yacc2bEced5f9Rjk4z+WtFUTBu9PhOi9j/jfmBPu0mMEY4wIdAF8A==}
    engines: {node: '>= 0.6.0'}

  /progress/2.0.3:
    resolution: {integrity: sha512-7PiHtLll5LdnKIMw100I+8xJXR5gW2QwWYkT6iJva0bXitZKa/XMrSbdmg3r2Xnaidz9Qumd0VPaMrZlF9V9sA==}
    engines: {node: '>=0.4.0'}
    dev: true

  /prompts/2.4.2:
    resolution: {integrity: sha512-NxNv/kLguCA7p3jE8oL2aEBsrJWgAakBpgmgK6lpPWV+WuOmY6r2/zbAVnP+T8bQlA0nzHXSJSJW0Hq7ylaD2Q==}
    engines: {node: '>= 6'}
    dependencies:
      kleur: 3.0.3
      sisteransi: 1.0.5

  /proper-lockfile/2.0.1:
    resolution: {integrity: sha512-rjaeGbsmhNDcDInmwi4MuI6mRwJu6zq8GjYCLuSuE7GF+4UjgzkL69sVKKJ2T2xH61kK7rXvGYpvaTu909oXaQ==}
    engines: {node: '>=4.0.0'}
    dependencies:
      graceful-fs: 4.2.11
      retry: 0.10.1
    dev: false

  /proxy-addr/2.0.7:
    resolution: {integrity: sha512-llQsMLSUDUPT44jdrU/O37qlnifitDP+ZwrmmZcoSKyLKvtZxpyV0n2/bD/N4tBAAZ/gJEdZU7KMraoK1+XYAg==}
    engines: {node: '>= 0.10'}
    dependencies:
      forwarded: 0.2.0
      ipaddr.js: 1.9.1
    dev: true

  /proxy-agent/6.4.0:
    resolution: {integrity: sha512-u0piLU+nCOHMgGjRbimiXmA9kM/L9EHh3zL81xCdp7m+Y2pHIsnmbdDoEDoAz5geaonNR6q6+yOPQs6n4T6sBQ==}
    engines: {node: '>= 14'}
    dependencies:
      agent-base: 7.1.0
      debug: 4.3.4
      http-proxy-agent: 7.0.2
      https-proxy-agent: 7.0.4
      lru-cache: 7.18.3
      pac-proxy-agent: 7.0.1
      proxy-from-env: 1.1.0
      socks-proxy-agent: 8.0.2
    transitivePeerDependencies:
      - supports-color
    dev: true

  /proxy-from-env/1.1.0:
    resolution: {integrity: sha512-D+zkORCbA9f1tdWRK0RaCR3GPv50cMxcrz4X8k5LTSUD1Dkw47mKJEZQNunItRTkWwgtaUSo1RVFRIG9ZXiFYg==}
    dev: true

  /psl/1.9.0:
    resolution: {integrity: sha512-E/ZsdU4HLs/68gYzgGTkMicWTLPdAftJLfJFlLUAAKZGkStNU72sZjT66SnMDVOfOWY/YAoiD7Jxa9iHvngcag==}
    dev: true

  /pump/3.0.0:
    resolution: {integrity: sha512-LwZy+p3SFs1Pytd/jYct4wpv49HiYCqd9Rlc5ZVdk0V+8Yzv6jR5Blk3TRmPL1ft69TxP0IMZGJ+WPFU2BFhww==}
    dependencies:
      end-of-stream: 1.4.4
      once: 1.4.0
    dev: true

  /punycode/2.3.0:
    resolution: {integrity: sha512-rRV+zQD8tVFys26lAGR9WUuS4iUAngJScM+ZRSKtvl5tKeZ2t5bvdNFdNHBW9FWR4guGHlgmsZ1G7BSm2wTbuA==}
    engines: {node: '>=6'}
    dev: true

  /puppeteer-core/22.4.1:
    resolution: {integrity: sha512-l9nf8NcirYOHdID12CIMWyy7dqcJCVtgVS+YAiJuUJHg8+9yjgPiG2PcNhojIEEpCkvw3FxvnyITVfKVmkWpjA==}
    engines: {node: '>=18'}
    dependencies:
      '@puppeteer/browsers': 2.1.0
      chromium-bidi: 0.5.12_74t7hwmhzgczi6zz4gvli4zmpa
      cross-fetch: 4.0.0
      debug: 4.3.4
      devtools-protocol: 0.0.1249869
      ws: 8.16.0
    transitivePeerDependencies:
      - bufferutil
      - encoding
      - supports-color
      - utf-8-validate
    dev: true

  /puppeteer/22.4.1_typescript@5.6.2:
    resolution: {integrity: sha512-Mag1wRLanzwS4yEUyrDRBUgsKlH3dpL6oAfVwNHG09oxd0+ySsatMvYj7HwjynWy/S+Hg+XHLgjyC/F6CsL/lg==}
    engines: {node: '>=18'}
    hasBin: true
    requiresBuild: true
    dependencies:
      '@puppeteer/browsers': 2.1.0
      cosmiconfig: 9.0.0_typescript@5.6.2
      puppeteer-core: 22.4.1
    transitivePeerDependencies:
      - bufferutil
      - encoding
      - supports-color
      - typescript
      - utf-8-validate
    dev: true

  /qjobs/1.2.0:
    resolution: {integrity: sha512-8YOJEHtxpySA3fFDyCRxA+UUV+fA+rTWnuWvylOK/NCjhY+b4ocCtmu8TtsWb+mYeU+GCHf/S66KZF/AsteKHg==}
    engines: {node: '>=0.9'}
    dev: true

  /qs/6.11.0:
    resolution: {integrity: sha512-MvjoMCJwEarSbUYk5O+nmoSzSutSsTwF85zcHPQ9OrlFoZOYIjaqBAJIqIXjptyD5vThxGq52Xu/MaJzRkIk4Q==}
    engines: {node: '>=0.6'}
    dependencies:
      side-channel: 1.0.6
    dev: true

  /qs/6.13.0:
    resolution: {integrity: sha512-+38qI9SOr8tfZ4QmJNplMUxqjbe7LKvvZgWdExBOmd+egZTtjLB67Gu0HRX3u/XOq7UU2Nx6nsjvS16Z9uwfpg==}
    engines: {node: '>=0.6'}
    dependencies:
      side-channel: 1.0.6
    dev: true

  /qs/6.5.3:
    resolution: {integrity: sha512-qxXIEh4pCGfHICj1mAJQ2/2XVZkjCDTcEgfoSQxc/fYivUZxTkk7L3bDBJSoNrEzXI17oUO5Dp07ktqE5KzczA==}
    engines: {node: '>=0.6'}
    dev: true

  /queue-microtask/1.2.3:
    resolution: {integrity: sha512-NuaNSa6flKT5JaSYQzJok04JzTL1CA6aGhv5rfLW3PgqA+M2ChpZQnAC8h8i4ZFkBS8X5RqkDBHA7r4hej3K9A==}

  /queue-tick/1.0.1:
    resolution: {integrity: sha512-kJt5qhMxoszgU/62PLP1CJytzd2NKetjSRnyuj31fDd3Rlcz3fzlFdFLD1SItunPwyqEOkca6GbV612BWfaBag==}
    dev: true

  /randombytes/2.1.0:
    resolution: {integrity: sha512-vYl3iOX+4CKUWuxGi9Ukhie6fsqXqS9FE2Zaic4tNFD2N2QQaXOMFbuKK4QmDHC0JO6B1Zp41J0LpT0oR68amQ==}
    dependencies:
      safe-buffer: 5.2.1
    dev: true

  /range-parser/1.2.1:
    resolution: {integrity: sha512-Hrgsx+orqoygnmhFbKaHE6c296J+HTAQXoxEF6gNupROmmGJRoyzfG3ccAveqCBrwr/2yxQ5BVd/GTl5agOwSg==}
    engines: {node: '>= 0.6'}
    dev: true

  /raw-body/2.5.1:
    resolution: {integrity: sha512-qqJBtEyVgS0ZmPGdCFPWJ3FreoqvG4MVQln/kCgF7Olq95IbOp0/BWyMwbdtn4VTvkM8Y7khCQ2Xgk/tcrCXig==}
    engines: {node: '>= 0.8'}
    dependencies:
      bytes: 3.1.2
      http-errors: 2.0.0
      iconv-lite: 0.4.24
      unpipe: 1.0.0
    dev: true

  /raw-body/2.5.2:
    resolution: {integrity: sha512-8zGqypfENjCIqGhgXToC8aB2r7YrBX+AQAfIPs/Mlk+BtPTztOvTS01NRW/3Eh60J+a48lt8qsCzirQ6loCVfA==}
    engines: {node: '>= 0.8'}
    dependencies:
      bytes: 3.1.2
      http-errors: 2.0.0
      iconv-lite: 0.4.24
      unpipe: 1.0.0
    dev: true

  /react-is/18.3.1:
    resolution: {integrity: sha512-/LLMVyas0ljjAtoYiPqYiL8VWXzUUdThrmU5+n20DZv+a+ClRoevUzw5JxU+Ieh5/c87ytoTBV9G1FiKfNJdmg==}
    dev: true

  /read-pkg/3.0.0:
    resolution: {integrity: sha512-BLq/cCO9two+lBgiTYNqD6GdtK8s4NpaWrl6/rCO9w0TUS8oJl7cmToOZfRYllKTISY6nt1U7jQ53brmKqY6BA==}
    engines: {node: '>=4'}
    dependencies:
      load-json-file: 4.0.0
      normalize-package-data: 2.5.0
      path-type: 3.0.0
    dev: true

  /readable-stream/2.3.8:
    resolution: {integrity: sha512-8p0AUk4XODgIewSi0l8Epjs+EVnWiK7NoDIEGU0HhE7+ZyY8D1IMY7odu5lRrFXGg71L15KG8QrPmum45RTtdA==}
    dependencies:
      core-util-is: 1.0.2
      inherits: 2.0.4
      isarray: 1.0.0
      process-nextick-args: 2.0.1
      safe-buffer: 5.1.2
      string_decoder: 1.1.1
      util-deprecate: 1.0.2
    dev: true

  /readable-stream/3.6.2:
    resolution: {integrity: sha512-9u/sniCrY3D5WdsERHzHE4G2YCXqoG5FTHUiCC4SIbr6XcLZBY05ya9EKjYek9O5xOAwjGq+1JdGBAS7Q9ScoA==}
    engines: {node: '>= 6'}
    dependencies:
      inherits: 2.0.4
      string_decoder: 1.3.0
      util-deprecate: 1.0.2
    dev: true

  /readdirp/3.6.0:
    resolution: {integrity: sha512-hOS089on8RduqdbhvQ5Z37A0ESjsqz6qnRcffsMU3495FuTdqSm+7bhJ29JvIOsBDEEnan5DPu9t3To9VRlMzA==}
    engines: {node: '>=8.10.0'}
    dependencies:
      picomatch: 2.3.1
    dev: true

  /rechoir/0.7.1:
    resolution: {integrity: sha512-/njmZ8s1wVeR6pjTZ+0nCnv8SpZNRMT2D1RLOJQESlYFDBvwpTA4KWJpZ+sBJ4+vhjILRcK7JIFdGCdxEAAitg==}
    engines: {node: '>= 0.10'}
    dependencies:
      resolve: 1.22.6
    dev: true

  /regenerator-runtime/0.14.1:
    resolution: {integrity: sha512-dYnhHh0nJoMfnkZs6GmmhFknAGRrLznOu5nc9ML+EJxGvrx6H7teuevqVqCuPcPK//3eDrrjQhehXVx9cnkGdw==}
    dev: false

  /regexp.prototype.flags/1.5.1:
    resolution: {integrity: sha512-sy6TXMN+hnP/wMy+ISxg3krXx7BAtWVO4UouuCN/ziM9UEne0euamVNafDfvC83bRNr95y0V5iijeDQFUNpvrg==}
    engines: {node: '>= 0.4'}
    dependencies:
      call-bind: 1.0.7
      define-properties: 1.2.1
      set-function-name: 2.0.1
    dev: true

  /request-promise-core/1.1.4_request@2.88.2:
    resolution: {integrity: sha512-TTbAfBBRdWD7aNNOoVOBH4pN/KigV6LyapYNNlAPA8JwbovRti1E88m3sYAwsLi5ryhPKsE9APwnjFTgdUjTpw==}
    engines: {node: '>=0.10.0'}
    peerDependencies:
      request: ^2.34
    dependencies:
      lodash: 4.17.21
      request: 2.88.2
    dev: true

  /request-promise-native/1.0.9_request@2.88.2:
    resolution: {integrity: sha512-wcW+sIUiWnKgNY0dqCpOZkUbF/I+YPi+f09JZIDa39Ec+q82CpSYniDp+ISgTTbKmnpJWASeJBPZmoxH84wt3g==}
    engines: {node: '>=0.12.0'}
    deprecated: request-promise-native has been deprecated because it extends the now deprecated request package, see https://github.com/request/request/issues/3142
    peerDependencies:
      request: ^2.34
    dependencies:
      request: 2.88.2
      request-promise-core: 1.1.4_request@2.88.2
      stealthy-require: 1.1.1
      tough-cookie: 2.5.0
    dev: true

  /request/2.88.2:
    resolution: {integrity: sha512-MsvtOrfG9ZcrOwAW+Qi+F6HbD0CWXEh9ou77uOb7FM2WPhwT7smM833PzanhJLsgXjN89Ir6V2PczXNnMpwKhw==}
    engines: {node: '>= 6'}
    deprecated: request has been deprecated, see https://github.com/request/request/issues/3142
    dependencies:
      aws-sign2: 0.7.0
      aws4: 1.12.0
      caseless: 0.12.0
      combined-stream: 1.0.8
      extend: 3.0.2
      forever-agent: 0.6.1
      form-data: 2.3.3
      har-validator: 5.1.5
      http-signature: 1.2.0
      is-typedarray: 1.0.0
      isstream: 0.1.2
      json-stringify-safe: 5.0.1
      mime-types: 2.1.35
      oauth-sign: 0.9.0
      performance-now: 2.1.0
      qs: 6.5.3
      safe-buffer: 5.2.1
      tough-cookie: 2.5.0
      tunnel-agent: 0.6.0
      uuid: 3.4.0
    dev: true

  /require-directory/2.1.1:
    resolution: {integrity: sha512-fGxEI7+wsG9xrvdjsrlmL22OMTTiHRwAMroiEeMgq8gzoLC/PQr7RsRDSTLUg/bZAZtF+TVIkHc6/4RIKrui+Q==}
    engines: {node: '>=0.10.0'}

  /require-from-string/2.0.2:
    resolution: {integrity: sha512-Xf0nWe6RseziFMu+Ap9biiUbmplq6S9/p+7w7YXP/JBHhrUDDUhwa+vANyubuqfZWTveU//DYVGsDG7RKL/vEw==}
    engines: {node: '>=0.10.0'}

  /requires-port/1.0.0:
    resolution: {integrity: sha512-KigOCHcocU3XODJxsu8i/j8T9tzT4adHiecwORRQ0ZZFcp7ahwXuRU1m+yuO90C5ZUyGeGfocHDI14M3L3yDAQ==}
    dev: true

  /resolve-cwd/3.0.0:
    resolution: {integrity: sha512-OrZaX2Mb+rJCpH/6CpSqt9xFVpN++x01XnN2ie9g6P5/3xelLAkXWVADpdz1IHD/KFfEXyE6V0U01OQ3UO2rEg==}
    engines: {node: '>=8'}
    dependencies:
      resolve-from: 5.0.0
    dev: true

  /resolve-from/4.0.0:
    resolution: {integrity: sha512-pb/MYmXstAkysRFx8piNI1tGFNQIFA3vkE3Gq4EuA1dF6gHp/+vgZqsCGJapvy8N3Q+4o7FwvquPJcnZ7RYy4g==}
    engines: {node: '>=4'}
    dev: true

  /resolve-from/5.0.0:
    resolution: {integrity: sha512-qYg9KP24dD5qka9J47d0aVky0N+b4fTU89LN9iDnjB5waksiC49rvMB0PrUJQGoTmH50XPiqOvAjDfaijGxYZw==}
    engines: {node: '>=8'}
    dev: true

  /resolve-pkg-maps/1.0.0:
    resolution: {integrity: sha512-seS2Tj26TBVOC2NIc2rOe2y2ZO7efxITtLZcGSOnHHNOQ7CkiUBfw0Iw2ck6xkIhPwLhKNLS8BO+hEpngQlqzw==}
    dev: true

  /resolve/1.22.6:
    resolution: {integrity: sha512-njhxM7mV12JfufShqGy3Rz8j11RPdLy4xi15UurGJeoHLfJpVXKdh3ueuOqbYUcDZnffr6X739JBo5LzyahEsw==}
    hasBin: true
    dependencies:
      is-core-module: 2.13.0
      path-parse: 1.0.7
      supports-preserve-symlinks-flag: 1.0.0
    dev: true

  /retry/0.10.1:
    resolution: {integrity: sha512-ZXUSQYTHdl3uS7IuCehYfMzKyIDBNoAuUblvy5oGO5UJSUTmStUUVPXbA9Qxd173Bgre53yCQczQuHgRWAdvJQ==}
    dev: false

  /reusify/1.0.4:
    resolution: {integrity: sha512-U9nH88a3fc/ekCF1l0/UP1IosiuIjyTh7hBvXVMHYgVcfGvt897Xguj2UOLDeI5BG2m7/uwyaLVT6fbtCwTyzw==}
    engines: {iojs: '>=1.0.0', node: '>=0.10.0'}

  /rfdc/1.3.0:
    resolution: {integrity: sha512-V2hovdzFbOi77/WajaSMXk2OLm+xNIeQdMMuB7icj7bk6zi2F8GGAxigcnDFpJHbNyNcgyJDiP+8nOrY5cZGrA==}
    dev: true

  /rimraf/3.0.2:
    resolution: {integrity: sha512-JZkJMZkAGFFPP2YqXZXPbMlMBgsxzE8ILs4lMIX/2o0L9UBw9O/Y3o6wFw/i9YLapcUJWwqbi3kdxIPdC62TIA==}
    hasBin: true
    dependencies:
      glob: 7.2.3
    dev: true

  /rimraf/5.0.4:
    resolution: {integrity: sha512-rizQI/o/YAMM1us0Zyax0uRfIK39XR52EAjjOi0fzMolpGp0onj6CWzBAXuOx6+6Xi9Rgi0d9tUZojhJerLUmQ==}
    engines: {node: '>=14'}
    hasBin: true
    dependencies:
      glob: 10.3.9
    dev: true

  /rollup/4.18.0:
    resolution: {integrity: sha512-QmJz14PX3rzbJCN1SG4Xe/bAAX2a6NpCP8ab2vfu2GiUr8AQcr2nCV/oEO3yneFarB67zk8ShlIyWb2LGTb3Sg==}
    engines: {node: '>=18.0.0', npm: '>=8.0.0'}
    hasBin: true
    dependencies:
      '@types/estree': 1.0.5
    optionalDependencies:
      '@rollup/rollup-android-arm-eabi': 4.18.0
      '@rollup/rollup-android-arm64': 4.18.0
      '@rollup/rollup-darwin-arm64': 4.18.0
      '@rollup/rollup-darwin-x64': 4.18.0
      '@rollup/rollup-linux-arm-gnueabihf': 4.18.0
      '@rollup/rollup-linux-arm-musleabihf': 4.18.0
      '@rollup/rollup-linux-arm64-gnu': 4.18.0
      '@rollup/rollup-linux-arm64-musl': 4.18.0
      '@rollup/rollup-linux-powerpc64le-gnu': 4.18.0
      '@rollup/rollup-linux-riscv64-gnu': 4.18.0
      '@rollup/rollup-linux-s390x-gnu': 4.18.0
      '@rollup/rollup-linux-x64-gnu': 4.18.0
      '@rollup/rollup-linux-x64-musl': 4.18.0
      '@rollup/rollup-win32-arm64-msvc': 4.18.0
      '@rollup/rollup-win32-ia32-msvc': 4.18.0
      '@rollup/rollup-win32-x64-msvc': 4.18.0
      fsevents: 2.3.3
    dev: true

  /run-parallel/1.2.0:
    resolution: {integrity: sha512-5l4VyZR86LZ/lDxZTR6jqL8AFE2S0IFLMP26AbjsLVADxHdhB/c0GUsH+y39UfCi3dzz8OlQuPmnaJOMoDHQBA==}
    dependencies:
      queue-microtask: 1.2.3

  /safe-array-concat/1.0.1:
    resolution: {integrity: sha512-6XbUAseYE2KtOuGueyeobCySj9L4+66Tn6KQMOPQJrAJEowYKW/YR/MGJZl7FdydUdaFu4LYyDZjxf4/Nmo23Q==}
    engines: {node: '>=0.4'}
    dependencies:
      call-bind: 1.0.7
      get-intrinsic: 1.2.4
      has-symbols: 1.0.3
      isarray: 2.0.5
    dev: true

  /safe-buffer/5.1.2:
    resolution: {integrity: sha512-Gd2UZBJDkXlY7GbJxfsE8/nvKkUEU1G38c1siN6QP6a9PT9MmHB8GnpscSmMJSoF8LOIrt8ud/wPtojys4G6+g==}
    dev: true

  /safe-buffer/5.2.1:
    resolution: {integrity: sha512-rp3So07KcdmmKbGvgaNxQSJr7bGVSVk5S9Eq1F+ppbRo70+YeaDxkw5Dd8NPN+GD6bjnYm2VuPuCXmpuYvmCXQ==}
    dev: true

  /safe-regex-test/1.0.0:
    resolution: {integrity: sha512-JBUUzyOgEwXQY1NuPtvcj/qcBDbDmEvWufhlnXZIm75DEHp+afM1r1ujJpJsV/gSM4t59tpDyPi1sd6ZaPFfsA==}
    dependencies:
      call-bind: 1.0.7
      get-intrinsic: 1.2.4
      is-regex: 1.1.4
    dev: true

  /safe-stable-stringify/2.4.3:
    resolution: {integrity: sha512-e2bDA2WJT0wxseVd4lsDP4+3ONX6HpMXQa1ZhFQ7SU+GjvORCmShbCMltrtIDfkYhVHrOcPtj+KhmDBdPdZD1g==}
    engines: {node: '>=10'}
    dev: true

  /safer-buffer/2.1.2:
    resolution: {integrity: sha512-YZo3K82SD7Riyi0E1EQPojLz7kpepnSQI9IyPbHHg1XXXevb5dJI7tpyN2ADxGcQbHG7vcyRHk0cbwqcQriUtg==}
    dev: true

  /sax/1.2.4:
    resolution: {integrity: sha512-NqVDv9TpANUjFm0N8uM5GxL36UgKi9/atZw+x7YFnQ8ckwFGKrl4xX4yWtrey3UJm5nP1kUbnYgLopqWNSRhWw==}

  /schema-utils/3.3.0:
    resolution: {integrity: sha512-pN/yOAvcC+5rQ5nERGuwrjLlYvLTbCibnZ1I7B1LaiAz9BRBlE9GMgE/eqV30P7aJQUf7Ddimy/RsbYO/GrVGg==}
    engines: {node: '>= 10.13.0'}
    dependencies:
      '@types/json-schema': 7.0.13
      ajv: 6.12.6
      ajv-keywords: 3.5.2_ajv@6.12.6
    dev: true

  /semver/5.7.2:
    resolution: {integrity: sha512-cBznnQ9KjJqU67B52RMC65CMarK2600WFnbkcaiwWq3xy/5haFJlshgnpjovMVJ+Hff49d8GEn0b87C5pDQ10g==}
    hasBin: true
    dev: true

  /semver/6.3.1:
    resolution: {integrity: sha512-BR7VvDCVHO+q2xBEWskxS6DJE1qRnb7DxzUrogb71CWoSficBxYsiAGd+Kl0mmq/MprG9yArRkyrQxTO6XjMzA==}
    hasBin: true
    dev: true

  /semver/7.5.4:
    resolution: {integrity: sha512-1bCSESV6Pv+i21Hvpxp3Dx+pSD8lIPt8uVjRrxAUt/nbswYc+tK6Y2btiULjd4+fnq15PX+nqQDC7Oft7WkwcA==}
    engines: {node: '>=10'}
    hasBin: true
    dependencies:
      lru-cache: 6.0.0

  /semver/7.6.0:
    resolution: {integrity: sha512-EnwXhrlwXMk9gKu5/flx5sv/an57AkRplG3hTK68W7FRDN+k+OWBj65M7719OkA82XLBxrcX0KSHj+X5COhOVg==}
    engines: {node: '>=10'}
    hasBin: true
    dependencies:
      lru-cache: 6.0.0
    dev: true

  /semver/7.6.3:
    resolution: {integrity: sha512-oVekP1cKtI+CTDvHWYFUcMtsK/00wmAEfyqKfNdARm8u1wNVhSgaX7A8d4UuIlUI5e84iEwOhs7ZPYRmzU9U6A==}
    engines: {node: '>=10'}
    hasBin: true

  /send/0.18.0:
    resolution: {integrity: sha512-qqWzuOjSFOuqPjFe4NOsMLafToQQwBSOEpS+FwEt3A2V3vKubTquT3vmLTQpFgMXp8AlFWFuP1qKaJZOtPpVXg==}
    engines: {node: '>= 0.8.0'}
    dependencies:
      debug: 2.6.9
      depd: 2.0.0
      destroy: 1.2.0
      encodeurl: 1.0.2
      escape-html: 1.0.3
      etag: 1.8.1
      fresh: 0.5.2
      http-errors: 2.0.0
      mime: 1.6.0
      ms: 2.1.3
      on-finished: 2.4.1
      range-parser: 1.2.1
      statuses: 2.0.1
    dev: true

  /send/0.19.0:
    resolution: {integrity: sha512-dW41u5VfLXu8SJh5bwRmyYUbAoSB3c9uQh6L8h/KtsFREPWpbX1lrljJo186Jc4nmci/sGUZ9a0a0J2zgfq2hw==}
    engines: {node: '>= 0.8.0'}
    dependencies:
      debug: 2.6.9
      depd: 2.0.0
      destroy: 1.2.0
      encodeurl: 1.0.2
      escape-html: 1.0.3
      etag: 1.8.1
      fresh: 0.5.2
      http-errors: 2.0.0
      mime: 1.6.0
      ms: 2.1.3
      on-finished: 2.4.1
      range-parser: 1.2.1
      statuses: 2.0.1
    dev: true

  /serialize-javascript/6.0.0:
    resolution: {integrity: sha512-Qr3TosvguFt8ePWqsvRfrKyQXIiW+nGbYpy8XK24NQHE83caxWt+mIymTT19DGFbNWNLfEwsrkSmN64lVWB9ag==}
    dependencies:
      randombytes: 2.1.0
    dev: true

  /serialize-javascript/6.0.1:
    resolution: {integrity: sha512-owoXEFjWRllis8/M1Q+Cw5k8ZH40e3zhp/ovX+Xr/vi1qj6QesbyXXViFbpNvWvPNAD62SutwEXavefrLJWj7w==}
    dependencies:
      randombytes: 2.1.0
    dev: true

  /serve-static/1.15.0:
    resolution: {integrity: sha512-XGuRDNjXUijsUL0vl6nSD7cwURuzEgglbOaFuZM9g3kwDXOWVTck0jLzjPzGD+TazWbboZYu52/9/XPdUgne9g==}
    engines: {node: '>= 0.8.0'}
    dependencies:
      encodeurl: 1.0.2
      escape-html: 1.0.3
      parseurl: 1.3.3
      send: 0.18.0
    dev: true

  /serve-static/1.16.2:
    resolution: {integrity: sha512-VqpjJZKadQB/PEbEwvFdO43Ax5dFBZ2UECszz8bQ7pi7wt//PWe1P6MN7eCnjsatYtBT6EuiClbjSWP2WrIoTw==}
    engines: {node: '>= 0.8.0'}
    dependencies:
      encodeurl: 2.0.0
      escape-html: 1.0.3
      parseurl: 1.3.3
      send: 0.19.0
    dev: true

  /set-function-length/1.2.2:
    resolution: {integrity: sha512-pgRc4hJ4/sNjWCSS9AmnS40x3bNMDTknHgL5UaMBTMyJnU90EgWh1Rz+MC9eFu4BuN/UwZjKQuY/1v3rM7HMfg==}
    engines: {node: '>= 0.4'}
    dependencies:
      define-data-property: 1.1.4
      es-errors: 1.3.0
      function-bind: 1.1.2
      get-intrinsic: 1.2.4
      gopd: 1.0.1
      has-property-descriptors: 1.0.2
    dev: true

  /set-function-name/2.0.1:
    resolution: {integrity: sha512-tMNCiqYVkXIZgc2Hnoy2IvC/f8ezc5koaRFkCjrpWzGpCd3qbZXPzVy9MAZzK1ch/X0jvSkojys3oqJN0qCmdA==}
    engines: {node: '>= 0.4'}
    dependencies:
      define-data-property: 1.1.4
      functions-have-names: 1.2.3
      has-property-descriptors: 1.0.2
    dev: true

  /setprototypeof/1.2.0:
    resolution: {integrity: sha512-E5LDX7Wrp85Kil5bhZv46j8jOeboKq5JMmYM3gVGdGH8xFpPWXUMsNrlODCrkoxMEeNi/XZIwuRvY4XNwYMJpw==}
    dev: true

  /shallow-clone/3.0.1:
    resolution: {integrity: sha512-/6KqX+GVUdqPuPPd2LxDDxzX6CAbjJehAAOKlNpqqUpAqPM6HeL8f+o3a+JsyGjn2lv0WY8UsTgUJjU9Ok55NA==}
    engines: {node: '>=8'}
    dependencies:
      kind-of: 6.0.3
    dev: true

  /shebang-command/1.2.0:
    resolution: {integrity: sha512-EV3L1+UQWGor21OmnvojK36mhg+TyIKDh3iFBKBohr5xeXIhNBcx8oWdgkTEEQ+BEFFYdLRuqMfd5L84N1V5Vg==}
    engines: {node: '>=0.10.0'}
    dependencies:
      shebang-regex: 1.0.0
    dev: true

  /shebang-command/2.0.0:
    resolution: {integrity: sha512-kHxr2zZpYtdmrN1qDjrrX/Z1rR1kG8Dx+gkpK1G4eXmvXswmcE1hTWBWYUzlraYw1/yZp6YuDY77YtvbN0dmDA==}
    engines: {node: '>=8'}
    dependencies:
      shebang-regex: 3.0.0
    dev: true

  /shebang-regex/1.0.0:
    resolution: {integrity: sha512-wpoSFAxys6b2a2wHZ1XpDSgD7N9iVjg29Ph9uV/uaP9Ex/KXlkTZTeddxDPSYQpgvzKLGJke2UU0AzoGCjNIvQ==}
    engines: {node: '>=0.10.0'}
    dev: true

  /shebang-regex/3.0.0:
    resolution: {integrity: sha512-7++dFhtcx3353uBaq8DDR4NuxBetBzC7ZQOhmTQInHEd6bSrXdiEyzCvG07Z44UYdLShWUyXt5M/yhz8ekcb1A==}
    engines: {node: '>=8'}
    dev: true

  /shell-quote/1.8.1:
    resolution: {integrity: sha512-6j1W9l1iAs/4xYBI1SYOVZyFcCis9b4KCLQ8fgAGG07QvzaRLVVRQvAy85yNmmZSjYjg4MWh4gNvlPujU/5LpA==}
    dev: true

  /side-channel/1.0.4:
    resolution: {integrity: sha512-q5XPytqFEIKHkGdiMIrY10mvLRvnQh42/+GoBlFW3b2LXLE2xxJpZFdm94we0BaoV3RwJyGqg5wS7epxTv0Zvw==}
    dependencies:
      call-bind: 1.0.7
      get-intrinsic: 1.2.4
      object-inspect: 1.12.3
    dev: true

  /side-channel/1.0.6:
    resolution: {integrity: sha512-fDW/EZ6Q9RiO8eFG8Hj+7u/oW+XrPTIChwCOM2+th2A6OblDtYYIpve9m+KvI9Z4C9qSEXlaGR6bTEYHReuglA==}
    engines: {node: '>= 0.4'}
    dependencies:
      call-bind: 1.0.7
      es-errors: 1.3.0
      get-intrinsic: 1.2.4
      object-inspect: 1.13.2
    dev: true

  /siginfo/2.0.0:
    resolution: {integrity: sha512-ybx0WO1/8bSBLEWXZvEd7gMW3Sn3JFlW3TvX1nREbDLRNQNaeNN8WK0meBwPdAaOI7TtRRRJn/Es1zhrrCHu7g==}
    dev: true

  /signal-exit/4.1.0:
    resolution: {integrity: sha512-bzyZ1e88w9O1iNJbKnOlvYTrWPDl46O1bG0D3XInv+9tkPrxrN8jUUTiFlDkkmKWgn1M6CfIA13SuGqOa9Korw==}
    engines: {node: '>=14'}
    dev: true

  /simple-swizzle/0.2.2:
    resolution: {integrity: sha512-JA//kQgZtbuY83m+xT+tXJkmJncGMTFT+C+g2h2R9uxkYIrE2yy9sgmcLhCnw57/WSD+Eh3J97FPEDFnbXnDUg==}
    dependencies:
      is-arrayish: 0.3.2
    dev: true

  /sinon/10.0.1:
    resolution: {integrity: sha512-1rf86mvW4Mt7JitEIgmNaLXaWnrWd/UrVKZZlL+kbeOujXVf9fmC4kQEQ/YeHoiIA23PLNngYWK+dngIx/AumA==}
    deprecated: Breaking change found in this patch version
    dependencies:
      '@sinonjs/commons': 1.8.6
      '@sinonjs/fake-timers': 7.1.2
      '@sinonjs/samsam': 6.1.3
      diff: 4.0.2
      nise: 5.1.4
      supports-color: 7.2.0
    dev: true

  /sisteransi/1.0.5:
    resolution: {integrity: sha512-bLGGlR1QxBcynn2d5YmDX4MGjlZvy2MRBDRNHLJ8VI6l6+9FUiyTFNJ0IveOSP0bcXgVDPRcfGqA0pjaqUpfVg==}

  /slash/3.0.0:
    resolution: {integrity: sha512-g9Q1haeby36OSStwb4ntCGGGaKsaVSjQ68fBxoQcutl5fS1vuY18H3wSt3jFyFtrkx+Kz0V1G85A4MyAdDMi2Q==}
    engines: {node: '>=8'}
    dev: true

  /slash/5.1.0:
    resolution: {integrity: sha512-ZA6oR3T/pEyuqwMgAKT0/hAv8oAXckzbkmR0UkUosQ+Mc4RxGoJkRmwHgHufaenlyAgE1Mxgpdcrf75y6XcnDg==}
    engines: {node: '>=14.16'}

  /smart-buffer/4.2.0:
    resolution: {integrity: sha512-94hK0Hh8rPqQl2xXc3HsaBoOXKV20MToPkcXvwbISWLEs+64sBq5kFgn2kJDHb1Pry9yrP0dxrCI9RRci7RXKg==}
    engines: {node: '>= 6.0.0', npm: '>= 3.0.0'}
    dev: true

  /socket.io-adapter/2.5.2:
    resolution: {integrity: sha512-87C3LO/NOMc+eMcpcxUBebGjkpMDkNBS9tf7KJqcDsmL936EChtVva71Dw2q4tQcuVC+hAUy4an2NO/sYXmwRA==}
    dependencies:
      ws: 8.11.0
    transitivePeerDependencies:
      - bufferutil
      - utf-8-validate
    dev: true

  /socket.io-parser/4.2.4:
    resolution: {integrity: sha512-/GbIKmo8ioc+NIWIhwdecY0ge+qVBSMdgxGygevmdHj24bsfgtCmcUUcQ5ZzcylGFHsN3k4HB4Cgkl96KVnuew==}
    engines: {node: '>=10.0.0'}
    dependencies:
      '@socket.io/component-emitter': 3.1.0
      debug: 4.3.4
    transitivePeerDependencies:
      - supports-color
    dev: true

  /socket.io/4.7.2:
    resolution: {integrity: sha512-bvKVS29/I5fl2FGLNHuXlQaUH/BlzX1IN6S+NKLNZpBsPZIDH+90eQmCs2Railn4YUiww4SzUedJ6+uzwFnKLw==}
    engines: {node: '>=10.2.0'}
    dependencies:
      accepts: 1.3.8
      base64id: 2.0.0
      cors: 2.8.5
      debug: 4.3.4
      engine.io: 6.5.2
      socket.io-adapter: 2.5.2
      socket.io-parser: 4.2.4
    transitivePeerDependencies:
      - bufferutil
      - supports-color
      - utf-8-validate
    dev: true

  /socks-proxy-agent/8.0.2:
    resolution: {integrity: sha512-8zuqoLv1aP/66PHF5TqwJ7Czm3Yv32urJQHrVyhD7mmA6d61Zv8cIXQYPTWwmg6qlupnPvs/QKDmfa4P/qct2g==}
    engines: {node: '>= 14'}
    dependencies:
      agent-base: 7.1.0
      debug: 4.3.4
      socks: 2.7.1
    transitivePeerDependencies:
      - supports-color
    dev: true

  /socks/2.7.1:
    resolution: {integrity: sha512-7maUZy1N7uo6+WVEX6psASxtNlKaNVMlGQKkG/63nEDdLOWNbiUMoLK7X4uYoLhQstau72mLgfEWcXcwsaHbYQ==}
    engines: {node: '>= 10.13.0', npm: '>= 3.0.0'}
    dependencies:
      ip: 2.0.0
      smart-buffer: 4.2.0
    dev: true

  /source-map-js/1.2.0:
    resolution: {integrity: sha512-itJW8lvSA0TXEphiRoawsCksnlf8SyvmFzIhltqAHluXd88pkCd+cXJVHTDwdCr0IzwptSm035IHQktUu1QUMg==}
    engines: {node: '>=0.10.0'}
    dev: true

  /source-map-loader/1.1.3_webpack@5.88.2:
    resolution: {integrity: sha512-6YHeF+XzDOrT/ycFJNI53cgEsp/tHTMl37hi7uVyqFAlTXW109JazaQCkbc+jjoL2637qkH1amLi+JzrIpt5lA==}
    engines: {node: '>= 10.13.0'}
    peerDependencies:
      webpack: ^4.0.0 || ^5.0.0
    dependencies:
      abab: 2.0.6
      iconv-lite: 0.6.3
      loader-utils: 2.0.4
      schema-utils: 3.3.0
      source-map: 0.6.1
      webpack: 5.88.2_webpack-cli@4.10.0
      whatwg-mimetype: 2.3.0
    dev: true

  /source-map-support/0.5.21:
    resolution: {integrity: sha512-uBHU3L3czsIyYXKX88fdrGovxdSCoTGDRZ6SYXtSRxLZUzHg5P/66Ht6uoUlHu9EZod+inXhKo3qQgwXUT/y1w==}
    dependencies:
      buffer-from: 1.1.2
      source-map: 0.6.1

  /source-map/0.6.1:
    resolution: {integrity: sha512-UjgapumWlbMhkBgzT7Ykc5YXUT46F0iKu8SGXq0bcwP5dz/h0Plj6enJqjz1Zbq2l5WaqYnrVbwWOWMyF3F47g==}
    engines: {node: '>=0.10.0'}

  /spdx-correct/3.2.0:
    resolution: {integrity: sha512-kN9dJbvnySHULIluDHy32WHRUu3Og7B9sbY7tsFLctQkIqnMh3hErYgdMjTYuqmcXX+lK5T1lnUt3G7zNswmZA==}
    dependencies:
      spdx-expression-parse: 3.0.1
      spdx-license-ids: 3.0.15
    dev: true

  /spdx-exceptions/2.3.0:
    resolution: {integrity: sha512-/tTrYOC7PPI1nUAgx34hUpqXuyJG+DTHJTnIULG4rDygi4xu/tfgmq1e1cIRwRzwZgo4NLySi+ricLkZkw4i5A==}
    dev: true

  /spdx-expression-parse/3.0.1:
    resolution: {integrity: sha512-cbqHunsQWnJNE6KhVSMsMeH5H/L9EpymbzqTQ3uLwNCLZ1Q481oWaofqH7nO6V07xlXwY6PhQdQ2IedWx/ZK4Q==}
    dependencies:
      spdx-exceptions: 2.3.0
      spdx-license-ids: 3.0.15
    dev: true

  /spdx-license-ids/3.0.15:
    resolution: {integrity: sha512-lpT8hSQp9jAKp9mhtBU4Xjon8LPGBvLIuBiSVhMEtmLecTh2mO0tlqrAMp47tBXzMr13NJMQ2lf7RpQGLJ3HsQ==}
    dev: true

  /sprintf-js/1.0.3:
    resolution: {integrity: sha512-D9cPgkvLlV3t3IzL0D0YLvGA9Ahk4PcvVwUbN0dSGr1aP0Nrt4AEnTUbuGvquEC0mA64Gqt1fzirlRs5ibXx8g==}
    dev: true

  /sshpk/1.17.0:
    resolution: {integrity: sha512-/9HIEs1ZXGhSPE8X6Ccm7Nam1z8KcoCqPdI7ecm1N33EzAetWahvQWVqLZtaZQ+IDKX4IyA2o0gBzqIMkAagHQ==}
    engines: {node: '>=0.10.0'}
    hasBin: true
    dependencies:
      asn1: 0.2.6
      assert-plus: 1.0.0
      bcrypt-pbkdf: 1.0.2
      dashdash: 1.14.1
      ecc-jsbn: 0.1.2
      getpass: 0.1.7
      jsbn: 0.1.1
      safer-buffer: 2.1.2
      tweetnacl: 0.14.5
    dev: true

  /stack-trace/0.0.10:
    resolution: {integrity: sha512-KGzahc7puUKkzyMt+IqAep+TVNbKP+k2Lmwhub39m1AsTSkaDutx56aDCo+HLDzf/D26BIHTJWNiTG1KAJiQCg==}
    dev: true

  /stackback/0.0.2:
    resolution: {integrity: sha512-1XMJE5fQo1jGH6Y/7ebnwPOBEkIEnT4QF32d5R1+VXdXveM0IBMJt8zfaxX1P3QhVwrYe+576+jkANtSS2mBbw==}
    dev: true

  /statuses/1.5.0:
    resolution: {integrity: sha512-OpZ3zP+jT1PI7I8nemJX4AKmAX070ZkYPVWV/AaKTJl+tXCTGyVdC1a4SL8RUQYEwk/f34ZX8UTykN68FwrqAA==}
    engines: {node: '>= 0.6'}
    dev: true

  /statuses/2.0.1:
    resolution: {integrity: sha512-RwNA9Z/7PrK06rYLIzFMlaF+l73iwpzsqRIFgbMLbTcLD6cOao82TaWefPXQvB2fOC4AjuYSEndS7N/mTCbkdQ==}
    engines: {node: '>= 0.8'}
    dev: true

  /std-env/3.7.0:
    resolution: {integrity: sha512-JPbdCEQLj1w5GilpiHAx3qJvFndqybBysA3qUOnznweH4QbNYUsW/ea8QzSrnh0vNsezMMw5bcVool8lM0gwzg==}
    dev: true

  /stealthy-require/1.1.1:
    resolution: {integrity: sha512-ZnWpYnYugiOVEY5GkcuJK1io5V8QmNYChG62gSit9pQVGErXtrKuPC55ITaVSukmMta5qpMU7vqLt2Lnni4f/g==}
    engines: {node: '>=0.10.0'}
    dev: true

  /stop-iteration-iterator/1.0.0:
    resolution: {integrity: sha512-iCGQj+0l0HOdZ2AEeBADlsRC+vsnDsZsbdSiH1yNSjcfKM7fdpCMfqAL/dwF5BLiw/XhRft/Wax6zQbhq2BcjQ==}
    engines: {node: '>= 0.4'}
    dependencies:
      internal-slot: 1.0.5
    dev: true

  /stoppable/1.1.0:
    resolution: {integrity: sha512-KXDYZ9dszj6bzvnEMRYvxgeTHU74QBFL54XKtP3nyMuJ81CFYtABZ3bAzL2EdFUaEwJOBOgENyFj3R7oTzDyyw==}
    engines: {node: '>=4', npm: '>=6'}
    dev: true

  /streamroller/3.1.5:
    resolution: {integrity: sha512-KFxaM7XT+irxvdqSP1LGLgNWbYN7ay5owZ3r/8t77p+EtSUAfUgtl7be3xtqtOmGUl9K9YPO2ca8133RlTjvKw==}
    engines: {node: '>=8.0'}
    dependencies:
      date-format: 4.0.14
      debug: 4.3.4
      fs-extra: 8.1.0
    transitivePeerDependencies:
      - supports-color
    dev: true

  /streamsearch/1.1.0:
    resolution: {integrity: sha512-Mcc5wHehp9aXz1ax6bZUyY5afg9u2rv5cqQI3mRrYkGC8rW2hM02jWuwjtL++LS5qinSyhj2QfLyNsuc+VsExg==}
    engines: {node: '>=10.0.0'}
    dev: true

  /streamx/2.15.6:
    resolution: {integrity: sha512-q+vQL4AAz+FdfT137VF69Cc/APqUbxy+MDOImRrMvchJpigHj9GksgDU2LYbO9rx7RX6osWgxJB2WxhYv4SZAw==}
    dependencies:
      fast-fifo: 1.3.2
      queue-tick: 1.0.1
    dev: true

  /string-argv/0.3.2:
    resolution: {integrity: sha512-aqD2Q0144Z+/RqG52NeHEkZauTAUWJO8c6yTftGJKO3Tja5tUgIfmIl6kExvhtxSDP7fXB6DvzkfMpCd/F3G+Q==}
    engines: {node: '>=0.6.19'}
    dev: true

  /string-width/4.2.3:
    resolution: {integrity: sha512-wKyQRQpjJ0sIp62ErSZdGsjMJWsap5oRNihHhu6G7JVO/9jIB6UyevL+tXuOqrng8j/cxKTWyWUwvSTriiZz/g==}
    engines: {node: '>=8'}
    dependencies:
      emoji-regex: 8.0.0
      is-fullwidth-code-point: 3.0.0
      strip-ansi: 6.0.1

  /string-width/5.1.2:
    resolution: {integrity: sha512-HnLOCR3vjcY8beoNLtcjZ5/nxn2afmME6lhrDrebokqMap+XbeW8n9TXpPDOqdGK5qcI3oT0GKTW6wC7EMiVqA==}
    engines: {node: '>=12'}
    dependencies:
      eastasianwidth: 0.2.0
      emoji-regex: 9.2.2
      strip-ansi: 7.1.0
    dev: true

  /string.prototype.padend/3.1.5:
    resolution: {integrity: sha512-DOB27b/2UTTD+4myKUFh+/fXWcu/UDyASIXfg+7VzoCNNGOfWvoyU/x5pvVHr++ztyt/oSYI1BcWBBG/hmlNjA==}
    engines: {node: '>= 0.4'}
    dependencies:
      call-bind: 1.0.2
      define-properties: 1.2.1
      es-abstract: 1.22.2
    dev: true

  /string.prototype.repeat/0.2.0:
    resolution: {integrity: sha512-1BH+X+1hSthZFW+X+JaUkjkkUPwIlLEMJBLANN3hOob3RhEk5snLWNECDnYbgn/m5c5JV7Ersu1Yubaf+05cIA==}
    dev: true

  /string.prototype.trim/1.2.8:
    resolution: {integrity: sha512-lfjY4HcixfQXOfaqCvcBuOIapyaroTXhbkfJN3gcB1OtyupngWK4sEET9Knd0cXd28kTUqu/kHoV4HKSJdnjiQ==}
    engines: {node: '>= 0.4'}
    dependencies:
      call-bind: 1.0.7
      define-properties: 1.2.1
      es-abstract: 1.22.2
    dev: true

  /string.prototype.trimend/1.0.7:
    resolution: {integrity: sha512-Ni79DqeB72ZFq1uH/L6zJ+DKZTkOtPIHovb3YZHQViE+HDouuU4mBrLOLDn5Dde3RF8qw5qVETEjhu9locMLvA==}
    dependencies:
      call-bind: 1.0.7
      define-properties: 1.2.1
      es-abstract: 1.22.2
    dev: true

  /string.prototype.trimstart/1.0.7:
    resolution: {integrity: sha512-NGhtDFu3jCEm7B4Fy0DpLewdJQOZcQ0rGbwQ/+stjnrp2i+rlKeCvos9hOIeCmqwratM47OBxY7uFZzjxHXmrg==}
    dependencies:
      call-bind: 1.0.7
      define-properties: 1.2.1
      es-abstract: 1.22.2
    dev: true

  /string_decoder/1.1.1:
    resolution: {integrity: sha512-n/ShnvDi6FHbbVfviro+WojiFzv+s8MPMHBczVePfUpDJLwoLT0ht1l4YwBCbi8pJAveEEdnkHyPyTP/mzRfwg==}
    dependencies:
      safe-buffer: 5.1.2
    dev: true

  /string_decoder/1.3.0:
    resolution: {integrity: sha512-hkRX8U1WjJFd8LsDJ2yQ/wWWxaopEsABU1XfkM8A+j0+85JAGppt16cr1Whg6KIbb4okU6Mql6BOj+uup/wKeA==}
    dependencies:
      safe-buffer: 5.2.1
    dev: true

  /strip-ansi/6.0.1:
    resolution: {integrity: sha512-Y38VPSHcqkFrCpFnQ9vuSXmquuv5oXOKpGeT6aGrr3o3Gc9AlVa6JBfUSOCnbxGGZF+/0ooI7KrPuUSztUdU5A==}
    engines: {node: '>=8'}
    dependencies:
      ansi-regex: 5.0.1

  /strip-ansi/7.1.0:
    resolution: {integrity: sha512-iq6eVVI64nQQTRYq2KtEg2d2uU7LElhTJwsH4YzIHZshxlgZms/wIc4VoDQTlG/IvVIrBKG06CrZnp0qv7hkcQ==}
    engines: {node: '>=12'}
    dependencies:
      ansi-regex: 6.0.1
    dev: true

  /strip-bom/3.0.0:
    resolution: {integrity: sha512-vavAMRXOgBVNF6nyEEmL3DBK19iRpDcoIwW+swQ+CbGiu7lju6t+JklA1MHweoWtadgt4ISVUsXLyDq34ddcwA==}
    engines: {node: '>=4'}
    dev: true

  /strip-final-newline/3.0.0:
    resolution: {integrity: sha512-dOESqjYr96iWYylGObzd39EuNTa5VJxyvVAEm5Jnh7KGo75V43Hk1odPQkNDyXNmUR6k+gEiDVXnjB8HJ3crXw==}
    engines: {node: '>=12'}
    dev: true

  /strip-json-comments/3.1.1:
    resolution: {integrity: sha512-6fPc+R4ihwqP6N/aIv2f1gMH8lOVtWQHoqC4yK6oSDVVocumAsfCqjkXnqiYMhmMwS/mEHLp7Vehlt3ql6lEig==}
    engines: {node: '>=8'}
    dev: true

  /strip-literal/2.1.0:
    resolution: {integrity: sha512-Op+UycaUt/8FbN/Z2TWPBLge3jWrP3xj10f3fnYxf052bKuS3EKs1ZQcVGjnEMdsNVAM+plXRdmjrZ/KgG3Skw==}
    dependencies:
      js-tokens: 9.0.0
    dev: true

  /strnum/1.0.5:
    resolution: {integrity: sha512-J8bbNyKKXl5qYcR36TIO8W3mVGVHrmmxsd5PAItGkmyzwJvybiw2IVq5nqd0i4LSNSkB/sx9VHllbfFdr9k1JA==}
    dev: true

  /supports-color/5.5.0:
    resolution: {integrity: sha512-QjVjwdXIt408MIiAqCX4oUKsgU2EqAGzs2Ppkm4aQYbjm+ZEWEcW4SfFNTr4uMNZma0ey4f5lgLrkB0aX0QMow==}
    engines: {node: '>=4'}
    dependencies:
      has-flag: 3.0.0

  /supports-color/7.2.0:
    resolution: {integrity: sha512-qpCAvRl9stuOHveKsn7HncJRvv501qIacKzQlO/+Lwxc9+0q2wLyv4Dfvt80/DPn2pqOBsJdDiogXGR9+OvwRw==}
    engines: {node: '>=8'}
    dependencies:
      has-flag: 4.0.0

  /supports-color/8.1.1:
    resolution: {integrity: sha512-MpUEN2OodtUzxvKQl72cUF7RQ5EiHsGvSsVG0ia9c5RbWGL2CI4C7EpPS8UTBIplnlzZiNuV56w+FuNxy3ty2Q==}
    engines: {node: '>=10'}
    dependencies:
      has-flag: 4.0.0
    dev: true

  /supports-preserve-symlinks-flag/1.0.0:
    resolution: {integrity: sha512-ot0WnXS9fgdkgIcePe6RHNk1WA8+muPa6cSjeR3V8K27q9BB1rTE3R1p7Hv0z1ZyAc8s6Vvv8DIyWf681MAt0w==}
    engines: {node: '>= 0.4'}
    dev: true

  /tapable/2.2.1:
    resolution: {integrity: sha512-GNzQvQTOIP6RyTfE2Qxb8ZVlNmw0n88vp1szwWRimP02mnTsx3Wtn5qRdqY9w2XduFNUgvOwhNnQsjwCp+kqaQ==}
    engines: {node: '>=6'}
    dev: true

  /tar-fs/3.0.5:
    resolution: {integrity: sha512-JOgGAmZyMgbqpLwct7ZV8VzkEB6pxXFBVErLtb+XCOqzc6w1xiWKI9GVd6bwk68EX7eJ4DWmfXVmq8K2ziZTGg==}
    dependencies:
      pump: 3.0.0
      tar-stream: 3.1.6
    optionalDependencies:
      bare-fs: 2.2.2
      bare-path: 2.1.0
    dev: true

  /tar-stream/3.1.6:
    resolution: {integrity: sha512-B/UyjYwPpMBv+PaFSWAmtYjwdrlEaZQEhMIBFNC5oEG8lpiW8XjcSdmEaClj28ArfKScKHs2nshz3k2le6crsg==}
    dependencies:
      b4a: 1.6.4
      fast-fifo: 1.3.2
      streamx: 2.15.6
    dev: true

  /temporal-polyfill/0.2.5:
    resolution: {integrity: sha512-ye47xp8Cb0nDguAhrrDS1JT1SzwEV9e26sSsrWzVu+yPZ7LzceEcH0i2gci9jWfOfSCCgM3Qv5nOYShVUUFUXA==}
    dependencies:
      temporal-spec: 0.2.4

  /temporal-spec/0.2.4:
    resolution: {integrity: sha512-lDMFv4nKQrSjlkHKAlHVqKrBG4DyFfa9F74cmBZ3Iy3ed8yvWnlWSIdi4IKfSqwmazAohBNwiN64qGx4y5Q3IQ==}

  /terser-webpack-plugin/5.3.9_webpack@5.88.2:
    resolution: {integrity: sha512-ZuXsqE07EcggTWQjXUj+Aot/OMcD0bMKGgF63f7UxYcu5/AJF53aIpK1YoP5xR9l6s/Hy2b+t1AM0bLNPRuhwA==}
    engines: {node: '>= 10.13.0'}
    peerDependencies:
      '@swc/core': '*'
      esbuild: '*'
      uglify-js: '*'
      webpack: ^5.1.0
    peerDependenciesMeta:
      '@swc/core':
        optional: true
      esbuild:
        optional: true
      uglify-js:
        optional: true
    dependencies:
      '@jridgewell/trace-mapping': 0.3.25
      jest-worker: 27.5.1
      schema-utils: 3.3.0
      serialize-javascript: 6.0.1
      terser: 5.20.0
      webpack: 5.88.2_webpack-cli@4.10.0
    dev: true

  /terser/5.20.0:
    resolution: {integrity: sha512-e56ETryaQDyebBwJIWYB2TT6f2EZ0fL0sW/JRXNMN26zZdKi2u/E/5my5lG6jNxym6qsrVXfFRmOdV42zlAgLQ==}
    engines: {node: '>=10'}
    hasBin: true
    dependencies:
      '@jridgewell/source-map': 0.3.5
      acorn: 8.11.3
      commander: 2.20.3
      source-map-support: 0.5.21
    dev: true

  /test-exclude/6.0.0:
    resolution: {integrity: sha512-cAGWPIyOHU6zlmg88jwm7VRyXnMN7iV68OGAbYDk/Mh/xC/pzVPlQtY6ngoIH/5/tciuhGfvESU8GrHrcxD56w==}
    engines: {node: '>=8'}
    dependencies:
      '@istanbuljs/schema': 0.1.3
      glob: 7.2.3
      minimatch: 3.1.2
    dev: true

  /text-hex/1.0.0:
    resolution: {integrity: sha512-uuVGNWzgJ4yhRaNSiubPY7OjISw4sw4E5Uv0wbjp+OzcbmVU/rsT8ujgcXJhn9ypzsgr5vlzpPqP+MBBKcGvbg==}
    dev: true

  /text-table/0.2.0:
    resolution: {integrity: sha512-N+8UisAXDGk8PFXP4HAzVR9nbfmVJ3zYLAWiTIoqC5v5isinhr+r5uaO8+7r3BMfuNIufIsA7RdpVgacC2cSpw==}
    dev: true

  /through/2.3.8:
    resolution: {integrity: sha512-w89qg7PI8wAdvX60bMDP+bFoD5Dvhm9oLheFp5O4a2QF0cSBGsBX4qZmadPMvVqlLJBBci+WqGGOAPvcDeNSVg==}
    dev: true

  /tinybench/2.8.0:
    resolution: {integrity: sha512-1/eK7zUnIklz4JUUlL+658n58XO2hHLQfSk1Zf2LKieUjxidN16eKFEoDEfjHc3ohofSSqK3X5yO6VGb6iW8Lw==}
    dev: true

  /tinypool/0.8.4:
    resolution: {integrity: sha512-i11VH5gS6IFeLY3gMBQ00/MmLncVP7JLXOw1vlgkytLmJK7QnEr7NXf0LBdxfmNPAeyetukOk0bOYrJrFGjYJQ==}
    engines: {node: '>=14.0.0'}
    dev: true

  /tinyspy/2.2.1:
    resolution: {integrity: sha512-KYad6Vy5VDWV4GH3fjpseMQ/XU2BhIYP7Vzd0LG44qRWm/Yt2WCOTicFdvmgo6gWaqooMQCawTtILVQJupKu7A==}
    engines: {node: '>=14.0.0'}
    dev: true

  /tmp/0.2.1:
    resolution: {integrity: sha512-76SUhtfqR2Ijn+xllcI5P1oyannHNHByD80W1q447gU3mp9G9PSpGdWmjUOHRDPiHYacIk66W7ubDTuPF3BEtQ==}
    engines: {node: '>=8.17.0'}
    dependencies:
      rimraf: 3.0.2
    dev: true

  /to-fast-properties/2.0.0:
    resolution: {integrity: sha512-/OaKK0xYrs3DmxRYqL/yDc+FxFUVYhDlXMhRmv3z915w2HF1tnN1omB354j8VUGO/hbRzyD6Y3sA7v7GS/ceog==}
    engines: {node: '>=4'}
    dev: true

  /to-regex-range/5.0.1:
    resolution: {integrity: sha512-65P7iz6X5yEr1cwcgvQxbbIw7Uk3gOy5dIdtZ4rDveLqhrdJP+Li/Hx6tyK0NEb+2GCyneCMJiGqrADCSNk8sQ==}
    engines: {node: '>=8.0'}
    dependencies:
      is-number: 7.0.0

  /toidentifier/1.0.1:
    resolution: {integrity: sha512-o5sSPKEkg/DIQNmH43V0/uerLrpzVedkUh8tGNvaeXpfpuwjKenlSox/2O/BTlZUtEe+JG7s5YhEz608PlAHRA==}
    engines: {node: '>=0.6'}
    dev: true

  /tough-cookie/2.5.0:
    resolution: {integrity: sha512-nlLsUzgm1kfLXSXfRZMc1KLAugd4hqJHDTvc2hDIwS3mZAfMEuMbc03SujMF+GEcpaX/qboeycw6iO8JwVv2+g==}
    engines: {node: '>=0.8'}
    dependencies:
      psl: 1.9.0
      punycode: 2.3.0
    dev: true

  /tr46/0.0.3:
    resolution: {integrity: sha512-N3WMsuqV66lT30CrXNbEjx4GEwlow3v6rr4mCcv6prnfwhS01rkgyFdjPNBYd9br7LpXV1+Emh01fHnq2Gdgrw==}

  /triple-beam/1.4.1:
    resolution: {integrity: sha512-aZbgViZrg1QNcG+LULa7nhZpJTZSLm/mXnHXnbAbjmN5aSa0y7V+wvv6+4WaBtpISJzThKy+PIPxc1Nq1EJ9mg==}
    engines: {node: '>= 14.0.0'}
    dev: true

  /ts-api-utils/1.0.3_typescript@5.6.2:
    resolution: {integrity: sha512-wNMeqtMz5NtwpT/UZGY5alT+VoKdSsOOP/kqHFcUW1P/VRhH2wJ48+DN2WwUliNbQ976ETwDL0Ifd2VVvgonvg==}
    engines: {node: '>=16.13.0'}
    peerDependencies:
      typescript: '>=4.2.0'
    dependencies:
      typescript: 5.6.2
    dev: true

  /ts-morph/23.0.0:
    resolution: {integrity: sha512-FcvFx7a9E8TUe6T3ShihXJLiJOiqyafzFKUO4aqIHDUCIvADdGNShcbc2W5PMr3LerXRv7mafvFZ9lRENxJmug==}
    dependencies:
      '@ts-morph/common': 0.24.0
      code-block-writer: 13.0.2
    dev: false

  /ts-node/10.9.1_jaxbkr345bnladzl3q4nioo63e:
    resolution: {integrity: sha512-NtVysVPkxxrwFGUUxGYhfux8k78pQB3JqYBXlLRZgdGUqTO5wU/UyHop5p70iEbGhB7q5KmiZiU0Y3KlJrScEw==}
    hasBin: true
    peerDependencies:
      '@swc/core': '>=1.2.50'
      '@swc/wasm': '>=1.2.50'
      '@types/node': '*'
      typescript: '>=2.7'
    peerDependenciesMeta:
      '@swc/core':
        optional: true
      '@swc/wasm':
        optional: true
    dependencies:
      '@cspotcode/source-map-support': 0.8.1
      '@tsconfig/node10': 1.0.9
      '@tsconfig/node12': 1.0.11
      '@tsconfig/node14': 1.0.3
      '@tsconfig/node16': 1.0.4
      '@types/node': 18.18.0
      acorn: 8.10.0
      acorn-walk: 8.2.0
      arg: 4.1.3
      create-require: 1.1.1
      diff: 4.0.2
      make-error: 1.3.6
      typescript: 5.6.2
      v8-compile-cache-lib: 3.0.1
      yn: 3.1.1
    dev: true

  /ts-node/8.10.2_typescript@5.6.2:
    resolution: {integrity: sha512-ISJJGgkIpDdBhWVu3jufsWpK3Rzo7bdiIXJjQc0ynKxVOVcg2oIrf2H2cejminGrptVc6q6/uynAHNCuWGbpVA==}
    engines: {node: '>=6.0.0'}
    hasBin: true
    peerDependencies:
      typescript: '>=2.7'
    dependencies:
      arg: 4.1.3
      diff: 4.0.2
      make-error: 1.3.6
      source-map-support: 0.5.21
      typescript: 5.6.2
      yn: 3.1.1
    dev: true

  /tslib/2.6.2:
    resolution: {integrity: sha512-AEYxH93jGFPn/a2iVAwW87VuUIkR1FVUKB77NwMF7nBTDkDrrT/Hpt/IrCJ0QXhW27jTBDcf5ZY7w6RiqTMw2Q==}

  /tsx/4.17.0:
    resolution: {integrity: sha512-eN4mnDA5UMKDt4YZixo9tBioibaMBpoxBkD+rIPAjVmYERSG0/dWEY1CEFuV89CgASlKL499q8AhmkMnnjtOJg==}
    engines: {node: '>=18.0.0'}
    hasBin: true
    dependencies:
      esbuild: 0.23.0
      get-tsconfig: 4.7.6
    optionalDependencies:
      fsevents: 2.3.3
    dev: true

  /tunnel-agent/0.6.0:
    resolution: {integrity: sha512-McnNiV1l8RYeY8tBgEpuodCC1mLUdbSN+CYBL7kJsJNInOP8UjDDEwdk6Mw60vdLLrr5NHKZhMAOSrR2NZuQ+w==}
    dependencies:
      safe-buffer: 5.2.1
    dev: true

  /tunnel/0.0.6:
    resolution: {integrity: sha512-1h/Lnq9yajKY2PEbBadPXj3VxsDDu844OnaAo52UVmIzIvwwtBPIuNvkjuzBlTWpfJyUbG3ez0KSBibQkj4ojg==}
    engines: {node: '>=0.6.11 <=0.7.0 || >=0.7.3'}

  /tweetnacl/0.14.5:
    resolution: {integrity: sha512-KXXFFdAbFXY4geFIwoyNK+f5Z1b7swfXABfL7HXCmoIWMKU3dmS26672A4EeQtDzLKy7SXmfBu51JolvEKwtGA==}
    dev: true

  /type-check/0.4.0:
    resolution: {integrity: sha512-XleUoc9uwGXqjWwXaUTZAmzMcFZ5858QA2vvx1Ur5xIcixXIP+8LnFDgRplU30us6teqdlskFfu+ae4K79Ooew==}
    engines: {node: '>= 0.8.0'}
    dependencies:
      prelude-ls: 1.2.1
    dev: true

  /type-detect/4.0.8:
    resolution: {integrity: sha512-0fr/mIH1dlO+x7TlcMy+bIDqKPsw/70tVyeHW787goQjhmqaZe10uwLujubK9q9Lg6Fiho1KUKDYz0Z7k7g5/g==}
    engines: {node: '>=4'}
    dev: true

  /type-fest/0.20.2:
    resolution: {integrity: sha512-Ne+eE4r0/iWnpAxD852z3A+N0Bt5RN//NjJwRd2VFHEmrywxf5vsZlh4R6lixl6B+wz/8d+maTSAkN1FIkI3LQ==}
    engines: {node: '>=10'}
    dev: true

  /type-is/1.6.18:
    resolution: {integrity: sha512-TkRKr9sUTxEH8MdfuCSP7VizJyzRNMjj2J2do2Jr3Kym598JVdEksuzPQCnlFPW4ky9Q+iA+ma9BGm06XQBy8g==}
    engines: {node: '>= 0.6'}
    dependencies:
      media-typer: 0.3.0
      mime-types: 2.1.35
    dev: true

  /typed-array-buffer/1.0.0:
    resolution: {integrity: sha512-Y8KTSIglk9OZEr8zywiIHG/kmQ7KWyjseXs1CbSo8vC42w7hg2HgYTxSWwP0+is7bWDc1H+Fo026CpHFwm8tkw==}
    engines: {node: '>= 0.4'}
    dependencies:
      call-bind: 1.0.7
      get-intrinsic: 1.2.4
      is-typed-array: 1.1.12
    dev: true

  /typed-array-byte-length/1.0.0:
    resolution: {integrity: sha512-Or/+kvLxNpeQ9DtSydonMxCx+9ZXOswtwJn17SNLvhptaXYDJvkFFP5zbfU/uLmvnBJlI4yrnXRxpdWH/M5tNA==}
    engines: {node: '>= 0.4'}
    dependencies:
      call-bind: 1.0.7
      for-each: 0.3.3
      has-proto: 1.0.1
      is-typed-array: 1.1.12
    dev: true

  /typed-array-byte-offset/1.0.0:
    resolution: {integrity: sha512-RD97prjEt9EL8YgAgpOkf3O4IF9lhJFr9g0htQkm0rchFp/Vx7LW5Q8fSXXub7BXAODyUQohRMyOc3faCPd0hg==}
    engines: {node: '>= 0.4'}
    dependencies:
      available-typed-arrays: 1.0.5
      call-bind: 1.0.7
      for-each: 0.3.3
      has-proto: 1.0.1
      is-typed-array: 1.1.12
    dev: true

  /typed-array-length/1.0.4:
    resolution: {integrity: sha512-KjZypGq+I/H7HI5HlOoGHkWUUGq+Q0TPhQurLbyrVrvnKTBgzLhIJ7j6J/XTQOi0d1RjyZ0wdas8bKs2p0x3Ng==}
    dependencies:
      call-bind: 1.0.7
      for-each: 0.3.3
      is-typed-array: 1.1.12
    dev: true

  /typedarray/0.0.6:
    resolution: {integrity: sha512-/aCDEGatGvZ2BIk+HmLf4ifCJFwvKFNb9/JeZPMulfgFracn9QFcAf5GO8B/mweUjSoblS5In0cWhqpfs/5PQA==}
    dev: true

  /typescript/5.4.2:
    resolution: {integrity: sha512-+2/g0Fds1ERlP6JsakQQDXjZdZMM+rqpamFZJEKh4kwTIn3iDkgKtby0CeNd5ATNZ4Ry1ax15TMx0W2V+miizQ==}
    engines: {node: '>=14.17'}
    hasBin: true
    dev: true

  /typescript/5.6.2:
    resolution: {integrity: sha512-NW8ByodCSNCwZeghjN3o+JX5OFH0Ojg6sadjEKY4huZ52TqbJTJnDo5+Tw98lSy63NZvi4n+ez5m2u5d4PkZyw==}
    engines: {node: '>=14.17'}
    hasBin: true
    dev: true

  /ua-parser-js/0.7.36:
    resolution: {integrity: sha512-CPPLoCts2p7D8VbybttE3P2ylv0OBZEAy7a12DsulIEcAiMtWJy+PBgMXgWDI80D5UwqE8oQPHYnk13tm38M2Q==}
    dev: true

  /ufo/1.5.3:
    resolution: {integrity: sha512-Y7HYmWaFwPUmkoQCUIAYpKqkOf+SbVj/2fJJZ4RJMCfZp0rTGwRbzQD+HghfnhKOjL9E01okqz+ncJskGYfBNw==}
    dev: true

  /uglify-js/3.17.4:
    resolution: {integrity: sha512-T9q82TJI9e/C1TAxYvfb16xO120tMVFZrGA3f9/P4424DNu6ypK103y0GPFVa17yotwSyZW5iYXgjYHkGrJW/g==}
    engines: {node: '>=0.8.0'}
    hasBin: true
    requiresBuild: true
    dev: false
    optional: true

  /unbox-primitive/1.0.2:
    resolution: {integrity: sha512-61pPlCD9h51VoreyJ0BReideM3MDKMKnh6+V9L08331ipq6Q8OFXZYiqP6n/tbHx4s5I9uRhcye6BrbkizkBDw==}
    dependencies:
      call-bind: 1.0.7
      has-bigints: 1.0.2
      has-symbols: 1.0.3
      which-boxed-primitive: 1.0.2
    dev: true

  /unbzip2-stream/1.4.3:
    resolution: {integrity: sha512-mlExGW4w71ebDJviH16lQLtZS32VKqsSfk80GCfUlwT/4/hNRFsoscrF/c++9xinkMzECL1uL9DDwXqFWkruPg==}
    dependencies:
      buffer: 5.7.1
      through: 2.3.8
    dev: true

  /underscore/1.13.6:
    resolution: {integrity: sha512-+A5Sja4HP1M08MaXya7p5LvjuM7K6q/2EaC0+iovj/wOcMsTzMvDFbasi/oSapiwOlt252IqsKqPjCl7huKS0A==}
    dev: true

  /undici-types/6.19.8:
    resolution: {integrity: sha512-ve2KP6f/JnbPBFyobGHuerC9g1FYGn/F8n1LWTwNxCEzd6IfqTwUQcNXgEtmmQ6DlRrC1hrSrBnCZPokRrDHjw==}
    dev: true

  /unicorn-magic/0.1.0:
    resolution: {integrity: sha512-lRfVq8fE8gz6QMBuDM6a+LO3IAzTi05H6gCVaUpir2E1Rwpo4ZUog45KpNXKC/Mn3Yb9UDuHumeFTo9iV/D9FQ==}
    engines: {node: '>=18'}

  /universalify/0.1.2:
    resolution: {integrity: sha512-rBJeI5CXAlmy1pV+617WB9J63U6XcazHHF2f2dbJix4XzpUF0RS3Zbj0FGIOCAva5P/d/GBOYaACQ1w+0azUkg==}
    engines: {node: '>= 4.0.0'}
    dev: true

  /universalify/2.0.0:
    resolution: {integrity: sha512-hAZsKq7Yy11Zu1DE0OzWjw7nnLZmJZYTDZZyEFHZdUhV8FkH5MCfoU1XMaxXovpyW5nq5scPqq0ZDP9Zyl04oQ==}
    engines: {node: '>= 10.0.0'}

  /unpipe/1.0.0:
    resolution: {integrity: sha512-pjy2bYhSsufwWlKwPc+l3cN7+wuJlK6uz0YdJEOlQDbl6jo/YlPi4mb8agUkVC8BF7V8NuzeyPNqRksA3hztKQ==}
    engines: {node: '>= 0.8'}
    dev: true

  /update-browserslist-db/1.0.13_browserslist@4.21.11:
    resolution: {integrity: sha512-xebP81SNcPuNpPP3uzeW1NYXxI3rxyJzF3pD6sH4jE7o/IX+WtSpwnVU+qIsDPyk0d3hmFQ7mjqc6AtV604hbg==}
    hasBin: true
    peerDependencies:
      browserslist: '>= 4.21.0'
    dependencies:
      browserslist: 4.21.11
      escalade: 3.1.2
      picocolors: 1.1.1
    dev: true

  /update-browserslist-db/1.0.16_browserslist@4.23.1:
    resolution: {integrity: sha512-KVbTxlBYlckhF5wgfyZXTWnMn7MMZjMu9XG8bPlliUOP9ThaF4QnhP8qrjrH7DRzHfSk0oQv1wToW+iA5GajEQ==}
    hasBin: true
    peerDependencies:
      browserslist: '>= 4.21.0'
    dependencies:
      browserslist: 4.23.1
      escalade: 3.1.2
      picocolors: 1.1.1
    dev: true

  /uri-js/4.4.1:
    resolution: {integrity: sha512-7rKUyy33Q1yc98pQ1DAmLtwX109F7TIfWlW1Ydo8Wl1ii1SeHieeh0HHfPeL2fMXK6z0s8ecKs9frCuLJvndBg==}
    dependencies:
      punycode: 2.3.0
    dev: true

  /urlpattern-polyfill/10.0.0:
    resolution: {integrity: sha512-H/A06tKD7sS1O1X2SshBVeA5FLycRpjqiBeqGKmBwBDBy28EnRjORxTNe269KSSr5un5qyWi1iL61wLxpd+ZOg==}
    dev: true

  /util-deprecate/1.0.2:
    resolution: {integrity: sha512-EPD5q1uXyFxJpCrLnCc1nHnq3gOa6DZBocAIiI2TaSCA7VCJ1UJDMagCzIkXNsUYfD1daK//LTEQ8xiIbrHtcw==}
    dev: true

  /utils-merge/1.0.1:
    resolution: {integrity: sha512-pMZTvIkT1d+TFGvDOqodOclx0QWkkgi6Tdoa8gC8ffGAAqz9pzPTZWAybbsHHoED/ztMtkv/VoYTYyShUn81hA==}
    engines: {node: '>= 0.4.0'}
    dev: true

  /uuid/3.4.0:
    resolution: {integrity: sha512-HjSDRw6gZE5JMggctHBcjVak08+KEVhSIiDzFnT9S9aegmp85S/bReBVTb4QTFaRNptJ9kuYaNhnbNEOkbKb/A==}
    deprecated: Please upgrade  to version 7 or higher.  Older versions may use Math.random() in certain circumstances, which is known to be problematic.  See https://v8.dev/blog/math-random for details.
    hasBin: true
    dev: true

  /uuid/8.3.2:
    resolution: {integrity: sha512-+NYs2QeMWy+GWFOEm9xnn6HCDp0l7QBD7ml8zLUmJ+93Q5NF0NocErnwkTkXVFNiX3/fpC6afS8Dhb/gz7R7eg==}
    hasBin: true

  /v8-compile-cache-lib/3.0.1:
    resolution: {integrity: sha512-wa7YjyUGfNZngI/vtK0UHAN+lgDCxBPCylVXGp0zu59Fz5aiGtNXaq3DhIov063MorB+VfufLh3JlF2KdTK3xg==}
    dev: true

  /validate-npm-package-license/3.0.4:
    resolution: {integrity: sha512-DpKm2Ui/xN7/HQKCtpZxoRWBhZ9Z0kqtygG8XCgNQ8ZlDnxuQmWhj566j8fN4Cu3/JmbhsDo7fcAJq4s9h27Ew==}
    dependencies:
      spdx-correct: 3.2.0
      spdx-expression-parse: 3.0.1
    dev: true

  /vary/1.1.2:
    resolution: {integrity: sha512-BNGbWLfd0eUPabhkXUVm0j8uuvREyTh5ovRa/dyow/BqAbZJyC+5fU+IzQOzmAKzYqYRAISoRhdQr3eIZ/PXqg==}
    engines: {node: '>= 0.8'}
    dev: true

  /verror/1.10.0:
    resolution: {integrity: sha512-ZZKSmDAEFOijERBLkmYfJ+vmk3w+7hOLYDNkRCuRuMJGEmqYNCNLyBBFwWKVMhfwaEF3WOd0Zlw86U/WC/+nYw==}
    engines: {'0': node >=0.6.0}
    dependencies:
      assert-plus: 1.0.0
      core-util-is: 1.0.2
      extsprintf: 1.3.0
    dev: true

  /vite-node/1.6.0_@types+node@18.18.0:
    resolution: {integrity: sha512-de6HJgzC+TFzOu0NTC4RAIsyf/DY/ibWDYQUcuEA84EMHhcefTUGkjFHKKEJhQN4A+6I0u++kr3l36ZF2d7XRw==}
    engines: {node: ^18.0.0 || >=20.0.0}
    hasBin: true
    dependencies:
      cac: 6.7.14
      debug: 4.3.4
      pathe: 1.1.2
      picocolors: 1.1.1
      vite: 5.2.13_@types+node@18.18.0
    transitivePeerDependencies:
      - '@types/node'
      - less
      - lightningcss
      - sass
      - stylus
      - sugarss
      - supports-color
      - terser
    dev: true

  /vite/5.2.13_@types+node@18.18.0:
    resolution: {integrity: sha512-SSq1noJfY9pR3I1TUENL3rQYDQCFqgD+lM6fTRAM8Nv6Lsg5hDLaXkjETVeBt+7vZBCMoibD+6IWnT2mJ+Zb/A==}
    engines: {node: ^18.0.0 || >=20.0.0}
    hasBin: true
    peerDependencies:
      '@types/node': ^18.0.0 || >=20.0.0
      less: '*'
      lightningcss: ^1.21.0
      sass: '*'
      stylus: '*'
      sugarss: '*'
      terser: ^5.4.0
    peerDependenciesMeta:
      '@types/node':
        optional: true
      less:
        optional: true
      lightningcss:
        optional: true
      sass:
        optional: true
      stylus:
        optional: true
      sugarss:
        optional: true
      terser:
        optional: true
    dependencies:
      '@types/node': 18.18.0
      esbuild: 0.20.2
      postcss: 8.4.38
      rollup: 4.18.0
    optionalDependencies:
      fsevents: 2.3.3
    dev: true

  /vitest/1.6.0_@types+node@18.18.0:
    resolution: {integrity: sha512-H5r/dN06swuFnzNFhq/dnz37bPXnq8xB2xB5JOVk8K09rUtoeNN+LHWkoQ0A/i3hvbUKKcCei9KpbxqHMLhLLA==}
    engines: {node: ^18.0.0 || >=20.0.0}
    hasBin: true
    peerDependencies:
      '@edge-runtime/vm': '*'
      '@types/node': ^18.0.0 || >=20.0.0
      '@vitest/browser': 1.6.0
      '@vitest/ui': 1.6.0
      happy-dom: '*'
      jsdom: '*'
    peerDependenciesMeta:
      '@edge-runtime/vm':
        optional: true
      '@types/node':
        optional: true
      '@vitest/browser':
        optional: true
      '@vitest/ui':
        optional: true
      happy-dom:
        optional: true
      jsdom:
        optional: true
    dependencies:
      '@types/node': 18.18.0
      '@vitest/expect': 1.6.0
      '@vitest/runner': 1.6.0
      '@vitest/snapshot': 1.6.0
      '@vitest/spy': 1.6.0
      '@vitest/utils': 1.6.0
      acorn-walk: 8.3.2
      chai: 4.4.1
      debug: 4.3.4
      execa: 8.0.1
      local-pkg: 0.5.0
      magic-string: 0.30.10
      pathe: 1.1.2
      picocolors: 1.0.1
      std-env: 3.7.0
      strip-literal: 2.1.0
      tinybench: 2.8.0
      tinypool: 0.8.4
      vite: 5.2.13_@types+node@18.18.0
      vite-node: 1.6.0_@types+node@18.18.0
      why-is-node-running: 2.2.2
    transitivePeerDependencies:
      - less
      - lightningcss
      - sass
      - stylus
      - sugarss
      - supports-color
      - terser
    dev: true

  /void-elements/2.0.1:
    resolution: {integrity: sha512-qZKX4RnBzH2ugr8Lxa7x+0V6XD9Sb/ouARtiasEQCHB1EVU4NXtmHsDDrx1dO4ne5fc3J6EW05BP1Dl0z0iung==}
    engines: {node: '>=0.10.0'}
    dev: true

  /vscode-jsonrpc/3.6.2:
    resolution: {integrity: sha512-T24Jb5V48e4VgYliUXMnZ379ItbrXgOimweKaJshD84z+8q7ZOZjJan0MeDe+Ugb+uqERDVV8SBmemaGMSMugA==}
    engines: {node: '>=4.0.0 || >=6.0.0'}
    dev: false

  /vscode-jsonrpc/8.2.0:
    resolution: {integrity: sha512-C+r0eKJUIfiDIfwJhria30+TYWPtuHJXHtI7J0YlOmKAo7ogxP20T0zxB7HZQIFhIyvoBPwWskjxrvAtfjyZfA==}
    engines: {node: '>=14.0.0'}

  /vscode-languageserver-protocol/3.17.5:
    resolution: {integrity: sha512-mb1bvRJN8SVznADSGWM9u/b07H7Ecg0I3OgXDuLdn307rl/J3A9YD6/eYOssqhecL27hK1IPZAsaqh00i/Jljg==}
    dependencies:
      vscode-jsonrpc: 8.2.0
      vscode-languageserver-types: 3.17.5

  /vscode-languageserver-textdocument/1.0.12:
    resolution: {integrity: sha512-cxWNPesCnQCcMPeenjKKsOCKQZ/L6Tv19DTRIGuLWe32lyzWhihGVJ/rcckZXJxfdKCFvRLS3fpBIsV/ZGX4zA==}

  /vscode-languageserver-types/3.17.5:
    resolution: {integrity: sha512-Ld1VelNuX9pdF39h2Hgaeb5hEZM2Z3jUrrMgWQAu82jMtZp7p3vJT3BzToKtZI7NgQssZje5o0zryOrhQvzQAg==}

  /vscode-languageserver/9.0.1:
    resolution: {integrity: sha512-woByF3PDpkHFUreUa7Hos7+pUWdeWMXRd26+ZX2A8cFx6v/JPTtd4/uN0/jB6XQHYaOlHbio03NTHCqrgG5n7g==}
    hasBin: true
    dependencies:
      vscode-languageserver-protocol: 3.17.5

  /wait-port/0.2.14:
    resolution: {integrity: sha512-kIzjWcr6ykl7WFbZd0TMae8xovwqcqbx6FM9l+7agOgUByhzdjfzZBPK2CPufldTOMxbUivss//Sh9MFawmPRQ==}
    engines: {node: '>=8'}
    hasBin: true
    dependencies:
      chalk: 2.4.2
      commander: 3.0.2
      debug: 4.3.4
    transitivePeerDependencies:
      - supports-color
    dev: true

  /watchpack/2.4.0:
    resolution: {integrity: sha512-Lcvm7MGST/4fup+ifyKi2hjyIAwcdI4HRgtvTpIUxBRhB+RFtUh8XtDOxUfctVCnhVi+QQj49i91OyvzkJl6cg==}
    engines: {node: '>=10.13.0'}
    dependencies:
      glob-to-regexp: 0.4.1
      graceful-fs: 4.2.11
    dev: true

  /web-streams-polyfill/3.2.1:
    resolution: {integrity: sha512-e0MO3wdXWKrLbL0DgGnUV7WHVuw9OUvL4hjgnPkIeEvESk74gAITi5G606JtZPp39cd8HA9VQzCIvA49LpPN5Q==}
    engines: {node: '>= 8'}
    dev: true

  /webidl-conversions/3.0.1:
    resolution: {integrity: sha512-2JAn3z8AR6rjK8Sm8orRC0h/bcl/DqL7tRPdGZ4I1CjdF+EaMLmYxBHyXuKL849eucPFhvBoxMsflfOb8kxaeQ==}

  /webpack-cli/4.10.0_webpack@5.88.2:
    resolution: {integrity: sha512-NLhDfH/h4O6UOy+0LSso42xvYypClINuMNBVVzX4vX98TmTaTUxwRbXdhucbFMd2qLaCTcLq/PdYrvi8onw90w==}
    engines: {node: '>=10.13.0'}
    hasBin: true
    peerDependencies:
      '@webpack-cli/generators': '*'
      '@webpack-cli/migrate': '*'
      webpack: 4.x.x || 5.x.x
      webpack-bundle-analyzer: '*'
      webpack-dev-server: '*'
    peerDependenciesMeta:
      '@webpack-cli/generators':
        optional: true
      '@webpack-cli/migrate':
        optional: true
      webpack-bundle-analyzer:
        optional: true
      webpack-dev-server:
        optional: true
    dependencies:
      '@discoveryjs/json-ext': 0.5.7
      '@webpack-cli/configtest': 1.2.0_w3wu7rcwmvifygnqiqkxwjppse
      '@webpack-cli/info': 1.5.0_webpack-cli@4.10.0
      '@webpack-cli/serve': 1.7.0_webpack-cli@4.10.0
      colorette: 2.0.20
      commander: 7.2.0
      cross-spawn: 7.0.3
      fastest-levenshtein: 1.0.16
      import-local: 3.1.0
      interpret: 2.2.0
      rechoir: 0.7.1
      webpack: 5.88.2_webpack-cli@4.10.0
      webpack-merge: 5.9.0
    dev: true

  /webpack-merge/5.9.0:
    resolution: {integrity: sha512-6NbRQw4+Sy50vYNTw7EyOn41OZItPiXB8GNv3INSoe3PSFaHJEz3SHTrYVaRm2LilNGnFUzh0FAwqPEmU/CwDg==}
    engines: {node: '>=10.0.0'}
    dependencies:
      clone-deep: 4.0.1
      wildcard: 2.0.1
    dev: true

  /webpack-sources/3.2.3:
    resolution: {integrity: sha512-/DyMEOrDgLKKIG0fmvtz+4dUX/3Ghozwgm6iPp8KRhvn+eQf9+Q7GWxVNMk3+uCPWfdXYC4ExGBckIXdFEfH1w==}
    engines: {node: '>=10.13.0'}
    dev: true

  /webpack/5.88.2_webpack-cli@4.10.0:
    resolution: {integrity: sha512-JmcgNZ1iKj+aiR0OvTYtWQqJwq37Pf683dY9bVORwVbUrDhLhdn/PlO2sHsFHPkj7sHNQF3JwaAkp49V+Sq1tQ==}
    engines: {node: '>=10.13.0'}
    hasBin: true
    peerDependencies:
      webpack-cli: '*'
    peerDependenciesMeta:
      webpack-cli:
        optional: true
    dependencies:
      '@types/eslint-scope': 3.7.5
      '@types/estree': 1.0.2
      '@webassemblyjs/ast': 1.11.6
      '@webassemblyjs/wasm-edit': 1.11.6
      '@webassemblyjs/wasm-parser': 1.11.6
      acorn: 8.10.0
      acorn-import-assertions: 1.9.0_acorn@8.10.0
      browserslist: 4.21.11
      chrome-trace-event: 1.0.3
      enhanced-resolve: 5.15.0
      es-module-lexer: 1.3.1
      eslint-scope: 5.1.1
      events: 3.3.0
      glob-to-regexp: 0.4.1
      graceful-fs: 4.2.11
      json-parse-even-better-errors: 2.3.1
      loader-runner: 4.3.0
      mime-types: 2.1.35
      neo-async: 2.6.2
      schema-utils: 3.3.0
      tapable: 2.2.1
      terser-webpack-plugin: 5.3.9_webpack@5.88.2
      watchpack: 2.4.0
      webpack-cli: 4.10.0_webpack@5.88.2
      webpack-sources: 3.2.3
    transitivePeerDependencies:
      - '@swc/core'
      - esbuild
      - uglify-js
    dev: true

  /whatwg-mimetype/2.3.0:
    resolution: {integrity: sha512-M4yMwr6mAnQz76TbJm914+gPpB/nCwvZbJU28cUD6dR004SAxDLOOSUaB1JDRqLtaOV/vi0IC5lEAGFgrjGv/g==}
    dev: true

  /whatwg-url/5.0.0:
    resolution: {integrity: sha512-saE57nupxk6v3HY35+jzBwYa0rKSy0XR8JSxZPwgLr7ys0IBzhGviA1/TUGJLmSVqs8pb9AnvICXEuOHLprYTw==}
    dependencies:
      tr46: 0.0.3
      webidl-conversions: 3.0.1

  /which-boxed-primitive/1.0.2:
    resolution: {integrity: sha512-bwZdv0AKLpplFY2KZRX6TvyuN7ojjr7lwkg6ml0roIy9YeuSr7JS372qlNW18UQYzgYK9ziGcerWqZOmEn9VNg==}
    dependencies:
      is-bigint: 1.0.4
      is-boolean-object: 1.1.2
      is-number-object: 1.0.7
      is-string: 1.0.7
      is-symbol: 1.0.4
    dev: true

  /which-collection/1.0.1:
    resolution: {integrity: sha512-W8xeTUwaln8i3K/cY1nGXzdnVZlidBcagyNFtBdD5kxnb4TvGKR7FfSIS3mYpwWS1QUCutfKz8IY8RjftB0+1A==}
    dependencies:
      is-map: 2.0.2
      is-set: 2.0.2
      is-weakmap: 2.0.1
      is-weakset: 2.0.2
    dev: true

  /which-typed-array/1.1.11:
    resolution: {integrity: sha512-qe9UWWpkeG5yzZ0tNYxDmd7vo58HDBc39mZ0xWWpolAGADdFOzkfamWLDxkOWcvHQKVmdTyQdLD4NOfjLWTKew==}
    engines: {node: '>= 0.4'}
    dependencies:
      available-typed-arrays: 1.0.5
      call-bind: 1.0.7
      for-each: 0.3.3
      gopd: 1.0.1
      has-tostringtag: 1.0.0
    dev: true

  /which/1.3.1:
    resolution: {integrity: sha512-HxJdYWq1MTIQbJ3nw0cqssHoTNU267KlrDuGZ1WYlxDStUtKUhOaJmh112/TZmHxxUfuJqPXSOm7tDyas0OSIQ==}
    hasBin: true
    dependencies:
      isexe: 2.0.0
    dev: true

  /which/2.0.2:
    resolution: {integrity: sha512-BLI3Tl1TW3Pvl70l3yq3Y64i+awpwXqsGBYWkkqMtnbXgrMD+yj7rhW0kuEDxzJaYXGjEW5ogapKNMEKNMjibA==}
    engines: {node: '>= 8'}
    hasBin: true
    dependencies:
      isexe: 2.0.0
    dev: true

  /why-is-node-running/2.2.2:
    resolution: {integrity: sha512-6tSwToZxTOcotxHeA+qGCq1mVzKR3CwcJGmVcY+QE8SHy6TnpFnh8PAvPNHYr7EcuVeG0QSMxtYCuO1ta/G/oA==}
    engines: {node: '>=8'}
    hasBin: true
    dependencies:
      siginfo: 2.0.0
      stackback: 0.0.2
    dev: true

  /wildcard/2.0.1:
    resolution: {integrity: sha512-CC1bOL87PIWSBhDcTrdeLo6eGT7mCFtrg0uIJtqJUFyK+eJnzl8A1niH56uu7KMa5XFrtiV+AQuHO3n7DsHnLQ==}
    dev: true

  /winston-transport/4.5.0:
    resolution: {integrity: sha512-YpZzcUzBedhlTAfJg6vJDlyEai/IFMIVcaEZZyl3UXIl4gmqRpU7AE89AHLkbzLUsv0NVmw7ts+iztqKxxPW1Q==}
    engines: {node: '>= 6.4.0'}
    dependencies:
      logform: 2.7.0
      readable-stream: 3.6.2
      triple-beam: 1.4.1
    dev: true

  /winston-transport/4.9.0:
    resolution: {integrity: sha512-8drMJ4rkgaPo1Me4zD/3WLfI/zPdA9o2IipKODunnGDcuqbHwjsbB79ylv04LCGGzU0xQ6vTznOMpQGaLhhm6A==}
    engines: {node: '>= 12.0.0'}
    dependencies:
      logform: 2.7.0
      readable-stream: 3.6.2
      triple-beam: 1.4.1
    dev: true

  /winston/3.10.0:
    resolution: {integrity: sha512-nT6SIDaE9B7ZRO0u3UvdrimG0HkB7dSTAgInQnNR2SOPJ4bvq5q79+pXLftKmP52lJGW15+H5MCK0nM9D3KB/g==}
    engines: {node: '>= 12.0.0'}
    dependencies:
      '@colors/colors': 1.5.0
      '@dabh/diagnostics': 2.0.3
      async: 3.2.4
      is-stream: 2.0.1
      logform: 2.5.1
      one-time: 1.0.0
      readable-stream: 3.6.2
      safe-stable-stringify: 2.4.3
      stack-trace: 0.0.10
      triple-beam: 1.4.1
      winston-transport: 4.5.0
    dev: true

  /winston/3.17.0:
    resolution: {integrity: sha512-DLiFIXYC5fMPxaRg832S6F5mJYvePtmO5G9v9IgUFPhXm9/GkXarH/TUrBAVzhTCzAj9anE/+GjrgXp/54nOgw==}
    engines: {node: '>= 12.0.0'}
    dependencies:
      '@colors/colors': 1.6.0
      '@dabh/diagnostics': 2.0.3
      async: 3.2.4
      is-stream: 2.0.1
      logform: 2.7.0
      one-time: 1.0.0
      readable-stream: 3.6.2
      safe-stable-stringify: 2.4.3
      stack-trace: 0.0.10
      triple-beam: 1.4.1
      winston-transport: 4.9.0
    dev: true

  /wordwrap/1.0.0:
    resolution: {integrity: sha512-gvVzJFlPycKc5dZN4yPkP8w7Dc37BtP1yczEneOb4uq34pXZcvrtRTmWV8W+Ume+XCxKgbjM+nevkyFPMybd4Q==}
    dev: false

  /workerpool/6.2.0:
    resolution: {integrity: sha512-Rsk5qQHJ9eowMH28Jwhe8HEbmdYDX4lwoMWshiCXugjtHqMD9ZbiqSDLxcsfdqsETPzVUtX5s1Z5kStiIM6l4A==}
    dev: true

  /workerpool/6.2.1:
    resolution: {integrity: sha512-ILEIE97kDZvF9Wb9f6h5aXK4swSlKGUcOEGiIYb2OOu/IrDU9iwj0fD//SsA6E5ibwJxpEvhullJY4Sl4GcpAw==}
    dev: true

  /wrap-ansi/7.0.0:
    resolution: {integrity: sha512-YVGIj2kamLSTxw6NsZjoBxfSwsn0ycdesmc4p+Q21c5zPuZ1pl+NfxVdxPtdHvmNVOQ6XSYG4AUtyt/Fi7D16Q==}
    engines: {node: '>=10'}
    dependencies:
      ansi-styles: 4.3.0
      string-width: 4.2.3
      strip-ansi: 6.0.1

  /wrap-ansi/8.1.0:
    resolution: {integrity: sha512-si7QWI6zUMq56bESFvagtmzMdGOtoxfR+Sez11Mobfc7tm+VkUckk9bW2UeffTGVUbOksxmSw0AA2gs8g71NCQ==}
    engines: {node: '>=12'}
    dependencies:
      ansi-styles: 6.2.1
      string-width: 5.1.2
      strip-ansi: 7.1.0
    dev: true

  /wrappy/1.0.2:
    resolution: {integrity: sha512-l4Sp/DRseor9wL6EvV2+TuQn63dMkPjZ/sp9XkghTEbV9KlPS1xUsZ3u7/IQO4wxtcFB4bgpQPRcR3QCvezPcQ==}
    dev: true

  /ws/8.11.0:
    resolution: {integrity: sha512-HPG3wQd9sNQoT9xHyNCXoDUa+Xw/VevmY9FoHyQ+g+rrMn4j6FB4np7Z0OhdTgjx6MgQLK7jwSy1YecU1+4Asg==}
    engines: {node: '>=10.0.0'}
    peerDependencies:
      bufferutil: ^4.0.1
      utf-8-validate: ^5.0.2
    peerDependenciesMeta:
      bufferutil:
        optional: true
      utf-8-validate:
        optional: true
    dev: true

  /ws/8.16.0:
    resolution: {integrity: sha512-HS0c//TP7Ina87TfiPUz1rQzMhHrl/SG2guqRcTOIUYD2q8uhUdNHZYJUaQ8aTGPzCh+c6oawMKW35nFl1dxyQ==}
    engines: {node: '>=10.0.0'}
    peerDependencies:
      bufferutil: ^4.0.1
      utf-8-validate: '>=5.0.2'
    peerDependenciesMeta:
      bufferutil:
        optional: true
      utf-8-validate:
        optional: true
    dev: true

  /xml2js/0.5.0:
    resolution: {integrity: sha512-drPFnkQJik/O+uPKpqSgr22mpuFHqKdbS835iAQrUC73L2F5WkboIRd63ai/2Yg6I1jzifPFKH2NTK+cfglkIA==}
    engines: {node: '>=4.0.0'}
    dependencies:
      sax: 1.2.4
      xmlbuilder: 11.0.1

  /xml2js/0.6.2:
    resolution: {integrity: sha512-T4rieHaC1EXcES0Kxxj4JWgaUQHDk+qwHcYOCFHfiwKz7tOVPLq7Hjq9dM1WCMhylqMEfP7hMcOIChvotiZegA==}
    engines: {node: '>=4.0.0'}
    dependencies:
      sax: 1.2.4
      xmlbuilder: 11.0.1
    dev: true

  /xmlbuilder/11.0.1:
    resolution: {integrity: sha512-fDlsI/kFEx7gLvbecc0/ohLG50fugQp8ryHzMTuW9vSa1GJ0XYWKnhsUx7oie3G98+r56aTQIUB4kht42R3JvA==}
    engines: {node: '>=4.0'}

  /xtend/4.0.2:
    resolution: {integrity: sha512-LKYU1iAXJXUgAXn9URjiu+MWhyUXHsvfp7mcuYm9dSUKK0/CjtrUwFAxD82/mCWbtLsGjFIad0wIsod4zrTAEQ==}
    engines: {node: '>=0.4'}
    dev: true

  /y18n/5.0.8:
    resolution: {integrity: sha512-0pfFzegeDWJHJIAmTLRP2DwHjdF5s7jo9tuztdQxAhINCdvS+3nGINqPd00AphqJR/0LhANUS6/+7SCb98YOfA==}
    engines: {node: '>=10'}

  /yallist/3.1.1:
    resolution: {integrity: sha512-a4UGQaWPH59mOXUYnAG2ewncQS4i4F43Tv3JoAM+s2VDAmS9NsK8GpDMLrCHPksFT7h3K6TOoUNn2pb7RoXx4g==}
    dev: true

  /yallist/4.0.0:
    resolution: {integrity: sha512-3wdGidZyq5PB084XLES5TpOSRA3wjXAlIWMhum2kRcv/41Sn2emQ0dycQW4uZXLejwKvg6EsvbdlVL+FYEct7A==}

  /yaml/2.5.1:
    resolution: {integrity: sha512-bLQOjaX/ADgQ20isPJRvF0iRUHIxVhYvr53Of7wGcWlO2jvtUlH5m87DsmulFVxRpNLOnI4tB6p/oh8D7kpn9Q==}
    engines: {node: '>= 14'}
    hasBin: true

  /yargs-parser/20.2.4:
    resolution: {integrity: sha512-WOkpgNhPTlE73h4VFAFsOnomJVaovO8VqLDzy5saChRBFQFBoMYirowyW+Q9HB4HFF4Z7VZTiG3iSzJJA29yRA==}
    engines: {node: '>=10'}
    dev: true

  /yargs-parser/20.2.9:
    resolution: {integrity: sha512-y11nGElTIV+CT3Zv9t7VKl+Q3hTQoT9a1Qzezhhl6Rp21gJ/IVTW7Z3y9EWXhuUBC2Shnf+DX0antecpAwSP8w==}
    engines: {node: '>=10'}
    dev: true

  /yargs-parser/21.1.1:
    resolution: {integrity: sha512-tVpsJW7DdjecAiFpbIB1e3qxIQsE6NoPc5/eTdrbbIC4h0LVsWhnoa3g+m2HclBIujHzsxZ4VJVA+GUuc2/LBw==}
    engines: {node: '>=12'}

  /yargs-unparser/2.0.0:
    resolution: {integrity: sha512-7pRTIA9Qc1caZ0bZ6RYRGbHJthJWuakf+WmHK0rVeLkNrrGhfoabBNdue6kdINI6r4if7ocq9aD/n7xwKOdzOA==}
    engines: {node: '>=10'}
    dependencies:
      camelcase: 6.3.0
      decamelize: 4.0.0
      flat: 5.0.2
      is-plain-obj: 2.1.0
    dev: true

  /yargs/16.2.0:
    resolution: {integrity: sha512-D1mvvtDG0L5ft/jGWkLpG1+m0eQxOfaBvTNELraWj22wSVUMWxZUvYgJYcKh6jGGIkJFhH4IZPQhR4TKpc8mBw==}
    engines: {node: '>=10'}
    dependencies:
      cliui: 7.0.4
      escalade: 3.1.2
      get-caller-file: 2.0.5
      require-directory: 2.1.1
      string-width: 4.2.3
      y18n: 5.0.8
      yargs-parser: 20.2.9
    dev: true

  /yargs/17.7.2:
    resolution: {integrity: sha512-7dSzzRQ++CKnNI/krKnYRV7JKKPUXMEh61soaHKg9mrWEhzFWhFnxPxGl+69cD1Ou63C13NUPCnmIcrvqCuM6w==}
    engines: {node: '>=12'}
    dependencies:
      cliui: 8.0.1
      escalade: 3.1.1
      get-caller-file: 2.0.5
      require-directory: 2.1.1
      string-width: 4.2.3
      y18n: 5.0.8
      yargs-parser: 21.1.1

  /yauzl/2.10.0:
    resolution: {integrity: sha512-p4a9I6X6nu6IhoGmBqAcbJy1mlC4j27vEPZX9F4L4/vZT3Lyq1VkFHw/V/PUcB9Buo+DG3iHkT0x3Qya58zc3g==}
    dependencies:
      buffer-crc32: 0.2.13
      fd-slicer: 1.1.0
    dev: true

  /yn/3.1.1:
    resolution: {integrity: sha512-Ux4ygGWsu2c7isFWe8Yu1YluJmqVhxqK2cLXNQA5AcC3QfbGNpM7fu0Y8b/z16pXLnFxZYvWhd3fhBY9DLmC6Q==}
    engines: {node: '>=6'}
    dev: true

  /yocto-queue/0.1.0:
    resolution: {integrity: sha512-rVksvsnNCdJ/ohGc6xgPwyN8eheCxsiLM8mxuE/t/mOVqJewPuO1miLpTHQiRgTKCLexL4MeAFVagts7HmNZ2Q==}
    engines: {node: '>=10'}
    dev: true

  /yocto-queue/1.0.0:
    resolution: {integrity: sha512-9bnSc/HEW2uRy67wc+T8UwauLuPJVn28jb+GtJY16iiKWyvmYJRXVT4UamsAEGQfPohgr2q4Tq0sQbQlxTfi1g==}
    engines: {node: '>=12.20'}
    dev: true<|MERGE_RESOLUTION|>--- conflicted
+++ resolved
@@ -233,16 +233,8 @@
   ../../packages/typespec-ts:
     specifiers:
       '@azure-rest/core-client': ^2.3.1
-<<<<<<< HEAD
       '@azure-tools/azure-http-specs': 0.1.0-alpha.4
-      '@azure-tools/rlc-common': workspace:^0.36.0
-=======
-      '@azure-tools/cadl-ranch': ^0.16.1
-      '@azure-tools/cadl-ranch-api': ^0.5.0
-      '@azure-tools/cadl-ranch-expect': ^0.15.6
-      '@azure-tools/cadl-ranch-specs': ^0.39.5
       '@azure-tools/rlc-common': workspace:^0.37.0
->>>>>>> c5d27046
       '@azure-tools/typespec-autorest': '>=0.49.0 <1.0.0'
       '@azure-tools/typespec-azure-core': '>=0.49.0 <1.0.0'
       '@azure-tools/typespec-azure-resource-manager': '>=0.49.0 <1.0.0'
