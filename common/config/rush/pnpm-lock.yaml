--- conflicted
+++ resolved
@@ -199,22 +199,13 @@
       '@azure-tools/typespec-ts': workspace:^0.35.0
       '@types/mocha': ^5.2.7
       '@types/node': ^18.0.0
-<<<<<<< HEAD
-      '@typespec/compiler': '>=0.62.0 <1.0.0'
-      '@typespec/http': '>=0.62.0 <1.0.0'
-      '@typespec/json-schema': '>=0.62.0 <1.0.0'
-      '@typespec/openapi': '>=0.62.0 <1.0.0'
-      '@typespec/openapi3': '>=0.62.0 <1.0.0'
-      '@typespec/rest': '>=0.62.0 <1.0.0'
-      '@typespec/versioning': '>=0.62.0 <1.0.0'
-=======
       '@typespec/compiler': '>=0.63.0 <1.0.0'
       '@typespec/http': '>=0.63.0 <1.0.0'
+      '@typespec/json-schema': '>=0.63.0 <1.0.0'
       '@typespec/openapi': '>=0.63.0 <1.0.0'
       '@typespec/openapi3': '>=0.63.0 <1.0.0'
       '@typespec/rest': '>=0.63.0 <1.0.0'
       '@typespec/versioning': '>=0.63.0 <1.0.0'
->>>>>>> fd50ff30
       prettier: ^3.1.0
       ts-node: ^8.5.2
       typescript: ~5.6.2
@@ -225,22 +216,13 @@
       '@azure-tools/typespec-azure-rulesets': 0.49.0_oxkf4c4gkopslysihdam4ympee
       '@azure-tools/typespec-client-generator-core': 0.49.0_3qeo4wm44dy4dvllcauv7rlpye
       '@azure-tools/typespec-ts': link:../typespec-ts
-<<<<<<< HEAD
-      '@typespec/compiler': 0.62.0
-      '@typespec/http': 0.62.0_@typespec+compiler@0.62.0
-      '@typespec/json-schema': 0.62.0_@typespec+compiler@0.62.0
-      '@typespec/openapi': 0.62.0_ehpjn7t5lr2snllrxt4bmumehe
-      '@typespec/openapi3': 0.62.0_w4ienkqkqg3jsox2pddtpe4f5m
-      '@typespec/rest': 0.62.0_ehpjn7t5lr2snllrxt4bmumehe
-      '@typespec/versioning': 0.62.0_@typespec+compiler@0.62.0
-=======
       '@typespec/compiler': 0.63.0
       '@typespec/http': 0.63.0_@typespec+compiler@0.63.0
+      '@typespec/json-schema': 0.63.0_@typespec+compiler@0.63.0
       '@typespec/openapi': 0.63.0_qz2z3dajrrgsjonwob7haqlhte
       '@typespec/openapi3': 0.63.0_sqdvtoykz5tnrrjz5ge5rvjoie
       '@typespec/rest': 0.63.0_qz2z3dajrrgsjonwob7haqlhte
       '@typespec/versioning': 0.63.0_@typespec+compiler@0.63.0
->>>>>>> fd50ff30
       prettier: 3.1.1
     devDependencies:
       '@types/mocha': 5.2.7
@@ -2492,23 +2474,8 @@
       '@typespec/compiler': 0.62.0
     dev: true
 
-<<<<<<< HEAD
-  /@typespec/json-schema/0.62.0_@typespec+compiler@0.62.0:
-    resolution: {integrity: sha512-8wM+ENB8NY9y4mhevk6XImYqzgiZdQFlq9fMwsoJGT7jsNA4MYAHsDrVH2jWfOnR1EssCHNV5bu1DttfXpaZvg==}
-    engines: {node: '>=18.0.0'}
-    peerDependencies:
-      '@typespec/compiler': ~0.62.0
-    dependencies:
-      '@typespec/compiler': 0.62.0
-      yaml: 2.5.1
-    dev: false
-
-  /@typespec/openapi/0.62.0_ehpjn7t5lr2snllrxt4bmumehe:
-    resolution: {integrity: sha512-Xtm0Nd2BuSmEfSWGtc10ok22jyomYm9L2jY+kVTy+v5J89DrVh0o6+YpipUl1QhcItM1YMBphWHIHPfwkDRbnw==}
-=======
   /@typespec/http/0.63.0_@typespec+compiler@0.63.0:
     resolution: {integrity: sha512-SYVbBmLPAPdWZfdMs0QlbpTnFREDnkINu2FR+0kRX12qzbRgpRbLsdhg59qx4TfKoh4IAPgSV+Fq84w7BWGsyQ==}
->>>>>>> fd50ff30
     engines: {node: '>=18.0.0'}
     peerDependencies:
       '@typespec/compiler': ~0.63.0
@@ -2518,6 +2485,16 @@
         optional: true
     dependencies:
       '@typespec/compiler': 0.63.0
+
+  /@typespec/json-schema/0.63.0_@typespec+compiler@0.63.0:
+    resolution: {integrity: sha512-jGRXxUxdrwW/XzvaDqyt5mS/V1iBnrDaHUMRIkrFLCwzgll/NenquLI/nopihzLFXK78MfFYuHg4DEPYY5PdFw==}
+    engines: {node: '>=18.0.0'}
+    peerDependencies:
+      '@typespec/compiler': ~0.63.0
+    dependencies:
+      '@typespec/compiler': 0.63.0
+      yaml: 2.5.1
+    dev: false
 
   /@typespec/openapi/0.63.0_qz2z3dajrrgsjonwob7haqlhte:
     resolution: {integrity: sha512-/KzR60mj3P/LnNWd/QfH0KTN/If4+mjrsWNSB7/uab6c8Qu/lNsGlZDkmWq4EFiwBR7VmpdFz9FP7d/m3O+tGw==}
